--- conflicted
+++ resolved
@@ -2009,11 +2009,7 @@
 
     def handle_connect(self):
         if self.state != "connected":
-<<<<<<< HEAD
-            self.show_debug_msg("MiniNode: Connected & Listening: \n")
-=======
             logger.debug("MiniNode: Connected & Listening: \n")
->>>>>>> dd549592
             self.state = "connected"
             self.cb.on_open(self)
 
