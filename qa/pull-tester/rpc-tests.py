--- conflicted
+++ resolved
@@ -101,25 +101,15 @@
         raise
 
 testScripts = [
-<<<<<<< HEAD
     'elysium_create_denomination.py',
     'elysium_property_creation_fee.py',
     'elysium_sendmint.py',
     'elysium_sendmint_wallet_encryption.py',
     'elysium_sendspend.py',
+    'exodus_sendspend_wallet_encryption.py',
     'elysium_sigma_reindex.py',
     'elysium_sigma_reorg.py',
-=======
-    'exodus_create_denomination.py',
-    'exodus_property_creation_fee.py',
-    'exodus_sendmint.py',
-    'exodus_sendmint_wallet_encryption.py',
-    'exodus_sendspend.py',
-    'exodus_sendspend_wallet_encryption.py',
-    'exodus_sigma_reindex.py',
-    'exodus_sigma_reorg.py',
     'exodus_walletrecovery.py',
->>>>>>> 80caba3f
     'mempool_doublesend_oneblock.py',
     'mempool_reorg.py',
     'mempool_spendcoinbase.py',
