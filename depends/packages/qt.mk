PACKAGE=qt
$(package)_version=5.9.8
$(package)_download_path=https://download.qt.io/official_releases/qt/5.9/$($(package)_version)/submodules
$(package)_suffix=opensource-src-$($(package)_version).tar.xz
$(package)_file_name=qtbase-$($(package)_suffix)
$(package)_sha256_hash=9b9dec1f67df1f94bce2955c5604de992d529dde72050239154c56352da0907d
$(package)_dependencies=zlib openssl
$(package)_linux_dependencies=freetype fontconfig libxcb
$(package)_build_subdir=qtbase
$(package)_qt_libs=corelib network widgets gui plugins testlib
$(package)_patches=fix_qt_pkgconfig.patch mac-qmake.conf fix_configure_mac.patch fix_no_printer.patch fix_rcc_determinism.patch fix_riscv64_arch.patch xkb-default.patch no-xlib.patch fix_android_qmake_conf.patch fix_android_jni_static.patch

$(package)_qttranslations_file_name=qttranslations-$($(package)_suffix)
$(package)_qttranslations_sha256_hash=fb5a47799754af73d3bf501fe513342cfe2fc37f64e80df5533f6110e804220c

$(package)_qttools_file_name=qttools-$($(package)_suffix)
$(package)_qttools_sha256_hash=a97556eb7b2f30252cdd8a598c396cfce2b2f79d2bae883af6d3b26a2cdcc63c

$(package)_extra_sources  = $($(package)_qttranslations_file_name)
$(package)_extra_sources += $($(package)_qttools_file_name)

define $(package)_set_vars
$(package)_config_opts_release = -release
$(package)_config_opts_debug = -debug
$(package)_config_opts += -bindir $(build_prefix)/bin
$(package)_config_opts += -c++std c++11
$(package)_config_opts += -confirm-license
$(package)_config_opts += -hostprefix $(build_prefix)
$(package)_config_opts += -no-compile-examples
$(package)_config_opts += -no-cups
$(package)_config_opts += -no-egl
$(package)_config_opts += -no-eglfs
$(package)_config_opts += -no-freetype
$(package)_config_opts += -no-gif
$(package)_config_opts += -no-glib
$(package)_config_opts += -no-icu
$(package)_config_opts += -no-ico
$(package)_config_opts += -no-iconv
$(package)_config_opts += -no-kms
$(package)_config_opts += -no-linuxfb
$(package)_config_opts += -no-libjpeg
$(package)_config_opts += -no-libproxy
$(package)_config_opts += -no-libudev
$(package)_config_opts += -no-mtdev
$(package)_config_opts += -no-openvg
$(package)_config_opts += -no-reduce-relocations
$(package)_config_opts += -no-qml-debug
$(package)_config_opts += -no-sctp
$(package)_config_opts += -no-sql-db2
$(package)_config_opts += -no-sql-ibase
$(package)_config_opts += -no-sql-oci
$(package)_config_opts += -no-sql-tds
$(package)_config_opts += -no-sql-mysql
$(package)_config_opts += -no-sql-odbc
$(package)_config_opts += -no-sql-psql
$(package)_config_opts += -no-sql-sqlite
$(package)_config_opts += -no-sql-sqlite2
$(package)_config_opts += -no-system-proxies
$(package)_config_opts += -no-use-gold-linker
$(package)_config_opts += -no-xinput2
$(package)_config_opts += -nomake examples
$(package)_config_opts += -nomake tests
$(package)_config_opts += -opensource
$(package)_config_opts += -optimized-tools
$(package)_config_opts += -pch
$(package)_config_opts += -pkg-config
$(package)_config_opts += -prefix $(host_prefix)
$(package)_config_opts += -qt-libpng
$(package)_config_opts += -qt-pcre
$(package)_config_opts += -qt-harfbuzz
$(package)_config_opts += -system-zlib
$(package)_config_opts += -static
$(package)_config_opts += -silent
$(package)_config_opts += -v
$(package)_config_opts += -no-feature-bearermanagement
$(package)_config_opts += -no-feature-colordialog
$(package)_config_opts += -no-feature-commandlineparser
$(package)_config_opts += -no-feature-concurrent
$(package)_config_opts += -no-feature-dial
$(package)_config_opts += -no-feature-filesystemwatcher
$(package)_config_opts += -no-feature-fontcombobox
$(package)_config_opts += -no-feature-ftp
$(package)_config_opts += -no-feature-http
$(package)_config_opts += -no-feature-image_heuristic_mask
$(package)_config_opts += -no-feature-keysequenceedit
$(package)_config_opts += -no-feature-lcdnumber
$(package)_config_opts += -no-feature-networkdiskcache
$(package)_config_opts += -no-feature-pdf
$(package)_config_opts += -no-feature-printdialog
$(package)_config_opts += -no-feature-printer
$(package)_config_opts += -no-feature-printpreviewdialog
$(package)_config_opts += -no-feature-printpreviewwidget
$(package)_config_opts += -no-feature-regularexpression
$(package)_config_opts += -no-feature-sessionmanager
$(package)_config_opts += -no-feature-socks5
$(package)_config_opts += -no-feature-sql
$(package)_config_opts += -no-feature-statemachine
$(package)_config_opts += -no-feature-syntaxhighlighter
$(package)_config_opts += -no-feature-textbrowser
$(package)_config_opts += -no-feature-textodfwriter
$(package)_config_opts += -no-feature-topleveldomain
$(package)_config_opts += -no-feature-udpsocket
$(package)_config_opts += -no-feature-undocommand
$(package)_config_opts += -no-feature-undogroup
$(package)_config_opts += -no-feature-undostack
$(package)_config_opts += -no-feature-undoview
$(package)_config_opts += -no-feature-vnc
$(package)_config_opts += -no-feature-xml

$(package)_config_opts_darwin = -no-dbus
$(package)_config_opts_darwin += -no-opengl

ifneq ($(build_os),darwin)
$(package)_config_opts_darwin += -xplatform macx-clang-linux
$(package)_config_opts_darwin += -device-option MAC_SDK_PATH=$(OSX_SDK)
$(package)_config_opts_darwin += -device-option MAC_SDK_VERSION=$(OSX_SDK_VERSION)
$(package)_config_opts_darwin += -device-option CROSS_COMPILE="$(host)-"
$(package)_config_opts_darwin += -device-option MAC_MIN_VERSION=$(OSX_MIN_VERSION)
$(package)_config_opts_darwin += -device-option MAC_TARGET=$(host)
endif

$(package)_config_opts_linux  = -qt-xkbcommon-x11
$(package)_config_opts_linux += -qt-xcb
$(package)_config_opts_linux += -no-xcb-xlib
$(package)_config_opts_linux += -no-feature-xlib
$(package)_config_opts_linux += -system-freetype
$(package)_config_opts_linux += -fontconfig
$(package)_config_opts_linux += -no-opengl
$(package)_config_opts_linux += -dbus-runtime
$(package)_config_opts_arm_linux += -platform linux-g++ -xplatform bitcoin-linux-g++
$(package)_config_opts_i686_linux  = -xplatform linux-g++-32
$(package)_config_opts_x86_64_linux = -xplatform linux-g++-64
$(package)_config_opts_aarch64_linux = -xplatform linux-aarch64-gnu-g++
$(package)_config_opts_powerpc64_linux = -platform linux-g++ -xplatform bitcoin-linux-g++
$(package)_config_opts_powerpc64le_linux = -platform linux-g++ -xplatform bitcoin-linux-g++
$(package)_config_opts_riscv64_linux = -platform linux-g++ -xplatform bitcoin-linux-g++
$(package)_config_opts_s390x_linux = -platform linux-g++ -xplatform bitcoin-linux-g++

$(package)_config_opts_mingw32 = -no-opengl
$(package)_config_opts_mingw32 += -no-dbus
$(package)_config_opts_mingw32 += -xplatform win32-g++
$(package)_config_opts_mingw32 += -device-option CROSS_COMPILE="$(host)-"
$(package)_config_opts_mingw32 += -ssl -openssl-runtime

$(package)_config_opts_android = -xplatform android-clang
$(package)_config_opts_android += -android-sdk $(ANDROID_SDK)
$(package)_config_opts_android += -android-ndk $(ANDROID_NDK)
$(package)_config_opts_android += -android-ndk-platform android-$(ANDROID_API_LEVEL)
$(package)_config_opts_android += -device-option CROSS_COMPILE="$(host)-"
$(package)_config_opts_android += -egl
$(package)_config_opts_android += -qpa xcb
$(package)_config_opts_android += -no-eglfs
$(package)_config_opts_android += -no-dbus
$(package)_config_opts_android += -opengl es2
$(package)_config_opts_android += -qt-freetype
$(package)_config_opts_android += -no-fontconfig
$(package)_config_opts_android += -L $(host_prefix)/lib
$(package)_config_opts_android += -I $(host_prefix)/include

$(package)_config_opts_aarch64_android += -android-arch arm64-v8a
$(package)_config_opts_armv7a_android += -android-arch armeabi-v7a
$(package)_config_opts_x86_64_android += -android-arch x86_64
$(package)_config_opts_i686_android += -android-arch i686

$(package)_build_env  = QT_RCC_TEST=1
$(package)_build_env += QT_RCC_SOURCE_DATE_OVERRIDE=1
endef

define $(package)_fetch_cmds
$(call fetch_file,$(package),$($(package)_download_path),$($(package)_download_file),$($(package)_file_name),$($(package)_sha256_hash)) && \
$(call fetch_file,$(package),$($(package)_download_path),$($(package)_qttranslations_file_name),$($(package)_qttranslations_file_name),$($(package)_qttranslations_sha256_hash)) && \
$(call fetch_file,$(package),$($(package)_download_path),$($(package)_qttools_file_name),$($(package)_qttools_file_name),$($(package)_qttools_sha256_hash))
endef

define $(package)_extract_cmds
  mkdir -p $($(package)_extract_dir) && \
  echo "$($(package)_sha256_hash)  $($(package)_source)" > $($(package)_extract_dir)/.$($(package)_file_name).hash && \
  echo "$($(package)_qttranslations_sha256_hash)  $($(package)_source_dir)/$($(package)_qttranslations_file_name)" >> $($(package)_extract_dir)/.$($(package)_file_name).hash && \
  echo "$($(package)_qttools_sha256_hash)  $($(package)_source_dir)/$($(package)_qttools_file_name)" >> $($(package)_extract_dir)/.$($(package)_file_name).hash && \
  $(build_SHA256SUM) -c $($(package)_extract_dir)/.$($(package)_file_name).hash && \
  mkdir qtbase && \
  tar --no-same-owner --strip-components=1 -xf $($(package)_source) -C qtbase && \
  mkdir qttranslations && \
  tar --no-same-owner --strip-components=1 -xf $($(package)_source_dir)/$($(package)_qttranslations_file_name) -C qttranslations && \
  mkdir qttools && \
  tar --no-same-owner --strip-components=1 -xf $($(package)_source_dir)/$($(package)_qttools_file_name) -C qttools
endef

define $(package)_preprocess_cmds
  sed -i.old "s|FT_Get_Font_Format|FT_Get_X11_Font_Format|" qtbase/src/platformsupport/fontdatabases/freetype/qfontengine_ft.cpp && \
  sed -i.old "s|updateqm.commands = \$$$$\$$$$LRELEASE|updateqm.commands = $($(package)_extract_dir)/qttools/bin/lrelease|" qttranslations/translations/translations.pro && \
  sed -i.old "/updateqm.depends =/d" qttranslations/translations/translations.pro && \
  sed -i.old "s/src_plugins.depends = src_sql src_network/src_plugins.depends = src_network/" qtbase/src/src.pro && \
  sed -i.old -e 's/if \[ "$$$$XPLATFORM_MAC" = "yes" \]; then xspecvals=$$$$(macSDKify/if \[ "$$$$BUILD_ON_MAC" = "yes" \]; then xspecvals=$$$$(macSDKify/' -e 's|/bin/pwd|pwd|' qtbase/configure && \
  mkdir -p qtbase/mkspecs/macx-clang-linux &&\
  cp -f qtbase/mkspecs/macx-clang/Info.plist.lib qtbase/mkspecs/macx-clang-linux/ &&\
  cp -f qtbase/mkspecs/macx-clang/Info.plist.app qtbase/mkspecs/macx-clang-linux/ &&\
  cp -f qtbase/mkspecs/macx-clang/qplatformdefs.h qtbase/mkspecs/macx-clang-linux/ &&\
  cp -f $($(package)_patch_dir)/mac-qmake.conf qtbase/mkspecs/macx-clang-linux/qmake.conf && \
<<<<<<< HEAD
<<<<<<< HEAD
  patch -p1 < $($(package)_patch_dir)/mingw-uuidof.patch && \
  patch -p1 < $($(package)_patch_dir)/pidlist_absolute.patch && \
  patch -p1 < $($(package)_patch_dir)/fix-xcb-include-order.patch && \
  patch -p1 < $($(package)_patch_dir)/fix_qt_pkgconfig.patch && \
  patch -p1 < $($(package)_patch_dir)/xcode-8.patch && \
  echo "!host_build: QMAKE_CFLAGS     += $($(package)_cflags) $($(package)_cppflags)" >> qtbase/mkspecs/common/gcc-base.conf && \
  echo "!host_build: QMAKE_CXXFLAGS   += $($(package)_cxxflags) $($(package)_cppflags)" >> qtbase/mkspecs/common/gcc-base.conf && \
  echo "!host_build: QMAKE_LFLAGS     += $($(package)_ldflags)" >> qtbase/mkspecs/common/gcc-base.conf && \
  sed -i.old "s|QMAKE_CFLAGS            = |!host_build: QMAKE_CFLAGS            = $($(package)_cflags) $($(package)_cppflags) |" qtbase/mkspecs/win32-g++/qmake.conf && \
  sed -i.old "s|QMAKE_LFLAGS            = |!host_build: QMAKE_LFLAGS            = $($(package)_ldflags) |" qtbase/mkspecs/win32-g++/qmake.conf && \
  sed -i.old "s|QMAKE_CXXFLAGS          = |!host_build: QMAKE_CXXFLAGS            = $($(package)_cxxflags) $($(package)_cppflags) |" qtbase/mkspecs/win32-g++/qmake.conf
=======
  cp -r qtbase/mkspecs/linux-arm-gnueabi-g++ qtbase/mkspecs/bitcoin-linux-g++ && \
  sed -i.old "s/arm-linux-gnueabi-/$(host)-/g" qtbase/mkspecs/bitcoin-linux-g++/qmake.conf && \
  patch -p1 -i $($(package)_patch_dir)/fix_qt_pkgconfig.patch &&\
  patch -p1 -i $($(package)_patch_dir)/fix_configure_mac.patch &&\
  patch -p1 -i $($(package)_patch_dir)/fix_no_printer.patch &&\
  patch -p1 -i $($(package)_patch_dir)/fix_rcc_determinism.patch &&\
  patch -p1 -i $($(package)_patch_dir)/xkb-default.patch &&\
  patch -p1 -i $($(package)_patch_dir)/fix_android_qmake_conf.patch &&\
  patch -p1 -i $($(package)_patch_dir)/fix_android_jni_static.patch &&\
  echo "!host_build: QMAKE_CFLAGS     += $($(package)_cflags) $($(package)_cppflags)" >> qtbase/mkspecs/common/gcc-base.conf && \
  echo "!host_build: QMAKE_CXXFLAGS   += $($(package)_cxxflags) $($(package)_cppflags)" >> qtbase/mkspecs/common/gcc-base.conf && \
  echo "!host_build: QMAKE_LFLAGS     += $($(package)_ldflags)" >> qtbase/mkspecs/common/gcc-base.conf && \
=======
  cp -r qtbase/mkspecs/linux-arm-gnueabi-g++ qtbase/mkspecs/bitcoin-linux-g++ && \
  sed -i.old "s/arm-linux-gnueabi-/$(host)-/g" qtbase/mkspecs/bitcoin-linux-g++/qmake.conf && \
  patch -p1 -i $($(package)_patch_dir)/fix_qt_pkgconfig.patch &&\
  patch -p1 -i $($(package)_patch_dir)/fix_configure_mac.patch &&\
  patch -p1 -i $($(package)_patch_dir)/fix_no_printer.patch &&\
  patch -p1 -i $($(package)_patch_dir)/fix_rcc_determinism.patch &&\
  patch -p1 -i $($(package)_patch_dir)/xkb-default.patch &&\
  patch -p1 -i $($(package)_patch_dir)/fix_android_qmake_conf.patch &&\
  patch -p1 -i $($(package)_patch_dir)/fix_android_jni_static.patch &&\
  echo "!host_build: QMAKE_CFLAGS     += $($(package)_cflags) $($(package)_cppflags)" >> qtbase/mkspecs/common/gcc-base.conf && \
  echo "!host_build: QMAKE_CXXFLAGS   += $($(package)_cxxflags) $($(package)_cppflags)" >> qtbase/mkspecs/common/gcc-base.conf && \
  echo "!host_build: QMAKE_LFLAGS     += $($(package)_ldflags)" >> qtbase/mkspecs/common/gcc-base.conf && \
>>>>>>> 35e18533
  patch -p1 -i $($(package)_patch_dir)/fix_riscv64_arch.patch &&\
  patch -p1 -i $($(package)_patch_dir)/no-xlib.patch &&\
  echo "QMAKE_LINK_OBJECT_MAX = 10" >> qtbase/mkspecs/win32-g++/qmake.conf &&\
  echo "QMAKE_LINK_OBJECT_SCRIPT = object_script" >> qtbase/mkspecs/win32-g++/qmake.conf &&\
  sed -i.old "s|QMAKE_CFLAGS           += |!host_build: QMAKE_CFLAGS            = $($(package)_cflags) $($(package)_cppflags) |" qtbase/mkspecs/win32-g++/qmake.conf && \
  sed -i.old "s|QMAKE_CXXFLAGS         += |!host_build: QMAKE_CXXFLAGS            = $($(package)_cxxflags) $($(package)_cppflags) |" qtbase/mkspecs/win32-g++/qmake.conf && \
  sed -i.old "0,/^QMAKE_LFLAGS_/s|^QMAKE_LFLAGS_|!host_build: QMAKE_LFLAGS            = $($(package)_ldflags)\n&|" qtbase/mkspecs/win32-g++/qmake.conf && \
  sed -i.old "s|QMAKE_CC                = clang|QMAKE_CC                = $($(package)_cc)|" qtbase/mkspecs/common/clang.conf && \
  sed -i.old "s|QMAKE_CXX               = clang++|QMAKE_CXX               = $($(package)_cxx)|" qtbase/mkspecs/common/clang.conf && \
  sed -i.old "s/LIBRARY_PATH/(CROSS_)?\0/g" qtbase/mkspecs/features/toolchain.prf
<<<<<<< HEAD
>>>>>>> origin/core14
=======
>>>>>>> 35e18533
endef

define $(package)_config_cmds
  export PKG_CONFIG_SYSROOT_DIR=/ && \
  export PKG_CONFIG_LIBDIR=$(host_prefix)/lib/pkgconfig && \
  export PKG_CONFIG_PATH=$(host_prefix)/share/pkgconfig  && \
  ./configure $($(package)_config_opts) && \
  echo "host_build: QT_CONFIG ~= s/system-zlib/zlib" >> mkspecs/qconfig.pri && \
  echo "CONFIG += force_bootstrap" >> mkspecs/qconfig.pri && \
  $(MAKE) sub-src-clean && \
  cd ../qttranslations && ../qtbase/bin/qmake qttranslations.pro -o Makefile && \
  cd translations && ../../qtbase/bin/qmake translations.pro -o Makefile && cd ../.. && \
  cd qttools/src/linguist/lrelease/ && ../../../../qtbase/bin/qmake lrelease.pro -o Makefile && \
  cd ../lupdate/ && ../../../../qtbase/bin/qmake lupdate.pro -o Makefile && cd ../../../..
endef

define $(package)_build_cmds
  $(MAKE) -C src $(addprefix sub-,$($(package)_qt_libs)) && \
  $(MAKE) -C ../qttools/src/linguist/lrelease && \
  $(MAKE) -C ../qttools/src/linguist/lupdate && \
  $(MAKE) -C ../qttranslations
endef

define $(package)_stage_cmds
  $(MAKE) -C src INSTALL_ROOT=$($(package)_staging_dir) $(addsuffix -install_subtargets,$(addprefix sub-,$($(package)_qt_libs))) && cd .. && \
  $(MAKE) -C qttools/src/linguist/lrelease INSTALL_ROOT=$($(package)_staging_dir) install_target && \
  $(MAKE) -C qttools/src/linguist/lupdate INSTALL_ROOT=$($(package)_staging_dir) install_target && \
  $(MAKE) -C qttranslations INSTALL_ROOT=$($(package)_staging_dir) install_subtargets && \
  if `test -f qtbase/src/plugins/platforms/xcb/xcb-static/libxcb-static.a`; then \
    cp qtbase/src/plugins/platforms/xcb/xcb-static/libxcb-static.a $($(package)_staging_prefix_dir)/lib; \
  fi
endef

define $(package)_postprocess_cmds
  rm -rf native/mkspecs/ native/lib/ lib/cmake/ && \
  rm -f lib/lib*.la lib/*.prl plugins/*/*.prl
endef<|MERGE_RESOLUTION|>--- conflicted
+++ resolved
@@ -197,20 +197,6 @@
   cp -f qtbase/mkspecs/macx-clang/Info.plist.app qtbase/mkspecs/macx-clang-linux/ &&\
   cp -f qtbase/mkspecs/macx-clang/qplatformdefs.h qtbase/mkspecs/macx-clang-linux/ &&\
   cp -f $($(package)_patch_dir)/mac-qmake.conf qtbase/mkspecs/macx-clang-linux/qmake.conf && \
-<<<<<<< HEAD
-<<<<<<< HEAD
-  patch -p1 < $($(package)_patch_dir)/mingw-uuidof.patch && \
-  patch -p1 < $($(package)_patch_dir)/pidlist_absolute.patch && \
-  patch -p1 < $($(package)_patch_dir)/fix-xcb-include-order.patch && \
-  patch -p1 < $($(package)_patch_dir)/fix_qt_pkgconfig.patch && \
-  patch -p1 < $($(package)_patch_dir)/xcode-8.patch && \
-  echo "!host_build: QMAKE_CFLAGS     += $($(package)_cflags) $($(package)_cppflags)" >> qtbase/mkspecs/common/gcc-base.conf && \
-  echo "!host_build: QMAKE_CXXFLAGS   += $($(package)_cxxflags) $($(package)_cppflags)" >> qtbase/mkspecs/common/gcc-base.conf && \
-  echo "!host_build: QMAKE_LFLAGS     += $($(package)_ldflags)" >> qtbase/mkspecs/common/gcc-base.conf && \
-  sed -i.old "s|QMAKE_CFLAGS            = |!host_build: QMAKE_CFLAGS            = $($(package)_cflags) $($(package)_cppflags) |" qtbase/mkspecs/win32-g++/qmake.conf && \
-  sed -i.old "s|QMAKE_LFLAGS            = |!host_build: QMAKE_LFLAGS            = $($(package)_ldflags) |" qtbase/mkspecs/win32-g++/qmake.conf && \
-  sed -i.old "s|QMAKE_CXXFLAGS          = |!host_build: QMAKE_CXXFLAGS            = $($(package)_cxxflags) $($(package)_cppflags) |" qtbase/mkspecs/win32-g++/qmake.conf
-=======
   cp -r qtbase/mkspecs/linux-arm-gnueabi-g++ qtbase/mkspecs/bitcoin-linux-g++ && \
   sed -i.old "s/arm-linux-gnueabi-/$(host)-/g" qtbase/mkspecs/bitcoin-linux-g++/qmake.conf && \
   patch -p1 -i $($(package)_patch_dir)/fix_qt_pkgconfig.patch &&\
@@ -223,20 +209,6 @@
   echo "!host_build: QMAKE_CFLAGS     += $($(package)_cflags) $($(package)_cppflags)" >> qtbase/mkspecs/common/gcc-base.conf && \
   echo "!host_build: QMAKE_CXXFLAGS   += $($(package)_cxxflags) $($(package)_cppflags)" >> qtbase/mkspecs/common/gcc-base.conf && \
   echo "!host_build: QMAKE_LFLAGS     += $($(package)_ldflags)" >> qtbase/mkspecs/common/gcc-base.conf && \
-=======
-  cp -r qtbase/mkspecs/linux-arm-gnueabi-g++ qtbase/mkspecs/bitcoin-linux-g++ && \
-  sed -i.old "s/arm-linux-gnueabi-/$(host)-/g" qtbase/mkspecs/bitcoin-linux-g++/qmake.conf && \
-  patch -p1 -i $($(package)_patch_dir)/fix_qt_pkgconfig.patch &&\
-  patch -p1 -i $($(package)_patch_dir)/fix_configure_mac.patch &&\
-  patch -p1 -i $($(package)_patch_dir)/fix_no_printer.patch &&\
-  patch -p1 -i $($(package)_patch_dir)/fix_rcc_determinism.patch &&\
-  patch -p1 -i $($(package)_patch_dir)/xkb-default.patch &&\
-  patch -p1 -i $($(package)_patch_dir)/fix_android_qmake_conf.patch &&\
-  patch -p1 -i $($(package)_patch_dir)/fix_android_jni_static.patch &&\
-  echo "!host_build: QMAKE_CFLAGS     += $($(package)_cflags) $($(package)_cppflags)" >> qtbase/mkspecs/common/gcc-base.conf && \
-  echo "!host_build: QMAKE_CXXFLAGS   += $($(package)_cxxflags) $($(package)_cppflags)" >> qtbase/mkspecs/common/gcc-base.conf && \
-  echo "!host_build: QMAKE_LFLAGS     += $($(package)_ldflags)" >> qtbase/mkspecs/common/gcc-base.conf && \
->>>>>>> 35e18533
   patch -p1 -i $($(package)_patch_dir)/fix_riscv64_arch.patch &&\
   patch -p1 -i $($(package)_patch_dir)/no-xlib.patch &&\
   echo "QMAKE_LINK_OBJECT_MAX = 10" >> qtbase/mkspecs/win32-g++/qmake.conf &&\
@@ -247,10 +219,6 @@
   sed -i.old "s|QMAKE_CC                = clang|QMAKE_CC                = $($(package)_cc)|" qtbase/mkspecs/common/clang.conf && \
   sed -i.old "s|QMAKE_CXX               = clang++|QMAKE_CXX               = $($(package)_cxx)|" qtbase/mkspecs/common/clang.conf && \
   sed -i.old "s/LIBRARY_PATH/(CROSS_)?\0/g" qtbase/mkspecs/features/toolchain.prf
-<<<<<<< HEAD
->>>>>>> origin/core14
-=======
->>>>>>> 35e18533
 endef
 
 define $(package)_config_cmds
