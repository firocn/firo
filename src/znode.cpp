// Copyright (c) 2014-2017 The Dash Core developers
// Distributed under the MIT/X11 software license, see the accompanying
// file COPYING or http://www.opensource.org/licenses/mit-license.php.

#include "activeznode.h"
#include "consensus/validation.h"
#include "darksend.h"
#include "init.h"
//#include "governance.h"
#include "znode.h"
#include "znode-payments.h"
#include "znode-sync.h"
#include "znodeman.h"
#include "util.h"

#include <boost/lexical_cast.hpp>


CZnode::CZnode() :
        vin(),
        addr(),
        pubKeyCollateralAddress(),
        pubKeyZnode(),
        lastPing(),
        vchSig(),
        sigTime(GetAdjustedTime()),
        nLastDsq(0),
        nTimeLastChecked(0),
        nTimeLastPaid(0),
        nTimeLastWatchdogVote(0),
        nActiveState(ZNODE_ENABLED),
        nCacheCollateralBlock(0),
        nBlockLastPaid(0),
        nProtocolVersion(PROTOCOL_VERSION),
        nPoSeBanScore(0),
        nPoSeBanHeight(0),
        fAllowMixingTx(true),
        fUnitTest(false) {}

CZnode::CZnode(CService addrNew, CTxIn vinNew, CPubKey pubKeyCollateralAddressNew, CPubKey pubKeyZnodeNew, int nProtocolVersionIn) :
        vin(vinNew),
        addr(addrNew),
        pubKeyCollateralAddress(pubKeyCollateralAddressNew),
        pubKeyZnode(pubKeyZnodeNew),
        lastPing(),
        vchSig(),
        sigTime(GetAdjustedTime()),
        nLastDsq(0),
        nTimeLastChecked(0),
        nTimeLastPaid(0),
        nTimeLastWatchdogVote(0),
        nActiveState(ZNODE_ENABLED),
        nCacheCollateralBlock(0),
        nBlockLastPaid(0),
        nProtocolVersion(nProtocolVersionIn),
        nPoSeBanScore(0),
        nPoSeBanHeight(0),
        fAllowMixingTx(true),
        fUnitTest(false) {}

CZnode::CZnode(const CZnode &other) :
        vin(other.vin),
        addr(other.addr),
        pubKeyCollateralAddress(other.pubKeyCollateralAddress),
        pubKeyZnode(other.pubKeyZnode),
        lastPing(other.lastPing),
        vchSig(other.vchSig),
        sigTime(other.sigTime),
        nLastDsq(other.nLastDsq),
        nTimeLastChecked(other.nTimeLastChecked),
        nTimeLastPaid(other.nTimeLastPaid),
        nTimeLastWatchdogVote(other.nTimeLastWatchdogVote),
        nActiveState(other.nActiveState),
        nCacheCollateralBlock(other.nCacheCollateralBlock),
        nBlockLastPaid(other.nBlockLastPaid),
        nProtocolVersion(other.nProtocolVersion),
        nPoSeBanScore(other.nPoSeBanScore),
        nPoSeBanHeight(other.nPoSeBanHeight),
        fAllowMixingTx(other.fAllowMixingTx),
        fUnitTest(other.fUnitTest) {}

CZnode::CZnode(const CZnodeBroadcast &mnb) :
        vin(mnb.vin),
        addr(mnb.addr),
        pubKeyCollateralAddress(mnb.pubKeyCollateralAddress),
        pubKeyZnode(mnb.pubKeyZnode),
        lastPing(mnb.lastPing),
        vchSig(mnb.vchSig),
        sigTime(mnb.sigTime),
        nLastDsq(0),
        nTimeLastChecked(0),
        nTimeLastPaid(0),
        nTimeLastWatchdogVote(mnb.sigTime),
        nActiveState(mnb.nActiveState),
        nCacheCollateralBlock(0),
        nBlockLastPaid(0),
        nProtocolVersion(mnb.nProtocolVersion),
        nPoSeBanScore(0),
        nPoSeBanHeight(0),
        fAllowMixingTx(true),
        fUnitTest(false) {}

//CSporkManager sporkManager;
//
// When a new znode broadcast is sent, update our information
//
bool CZnode::UpdateFromNewBroadcast(CZnodeBroadcast &mnb) {
    if (mnb.sigTime <= sigTime && !mnb.fRecovery) return false;

    pubKeyZnode = mnb.pubKeyZnode;
    sigTime = mnb.sigTime;
    vchSig = mnb.vchSig;
    nProtocolVersion = mnb.nProtocolVersion;
    addr = mnb.addr;
    nPoSeBanScore = 0;
    nPoSeBanHeight = 0;
    nTimeLastChecked = 0;
    int nDos = 0;
    if (mnb.lastPing == CZnodePing() || (mnb.lastPing != CZnodePing() && mnb.lastPing.CheckAndUpdate(this, true, nDos))) {
        lastPing = mnb.lastPing;
        mnodeman.mapSeenZnodePing.insert(std::make_pair(lastPing.GetHash(), lastPing));
    }
    // if it matches our Znode privkey...
    if (fZNode && pubKeyZnode == activeZnode.pubKeyZnode) {
        nPoSeBanScore = -ZNODE_POSE_BAN_MAX_SCORE;
        if (nProtocolVersion == PROTOCOL_VERSION) {
            // ... and PROTOCOL_VERSION, then we've been remotely activated ...
            activeZnode.ManageState();
        } else {
            // ... otherwise we need to reactivate our node, do not add it to the list and do not relay
            // but also do not ban the node we get this message from
            LogPrintf("CZnode::UpdateFromNewBroadcast -- wrong PROTOCOL_VERSION, re-activate your MN: message nProtocolVersion=%d  PROTOCOL_VERSION=%d\n", nProtocolVersion, PROTOCOL_VERSION);
            return false;
        }
    }
    return true;
}

//
// Deterministically calculate a given "score" for a Znode depending on how close it's hash is to
// the proof of work for that block. The further away they are the better, the furthest will win the election
// and get paid this block
//
arith_uint256 CZnode::CalculateScore(const uint256 &blockHash) {
    uint256 aux = ArithToUint256(UintToArith256(vin.prevout.hash) + vin.prevout.n);

    CHashWriter ss(SER_GETHASH, PROTOCOL_VERSION);
    ss << blockHash;
    arith_uint256 hash2 = UintToArith256(ss.GetHash());

    CHashWriter ss2(SER_GETHASH, PROTOCOL_VERSION);
    ss2 << blockHash;
    ss2 << aux;
    arith_uint256 hash3 = UintToArith256(ss2.GetHash());

    return (hash3 > hash2 ? hash3 - hash2 : hash2 - hash3);
}

void CZnode::Check(bool fForce) {
    LOCK(cs);

    if (ShutdownRequested()) return;

    if (!fForce && (GetTime() - nTimeLastChecked < ZNODE_CHECK_SECONDS)) return;
    nTimeLastChecked = GetTime();

    LogPrint("znode", "CZnode::Check -- Znode %s is in %s state\n", vin.prevout.ToStringShort(), GetStateString());

    //once spent, stop doing the checks
    if (IsOutpointSpent()) return;

    int nHeight = 0;
    if (!fUnitTest) {
        TRY_LOCK(cs_main, lockMain);
        if (!lockMain) return;

        CCoins coins;
        if (!pcoinsTip->GetCoins(vin.prevout.hash, coins) ||
            (unsigned int) vin.prevout.n >= coins.vout.size() ||
            coins.vout[vin.prevout.n].IsNull()) {
            nActiveState = ZNODE_OUTPOINT_SPENT;
            LogPrint("znode", "CZnode::Check -- Failed to find Znode UTXO, znode=%s\n", vin.prevout.ToStringShort());
            return;
        }

        nHeight = chainActive.Height();
    }

    if (IsPoSeBanned()) {
        if (nHeight < nPoSeBanHeight) return; // too early?
        // Otherwise give it a chance to proceed further to do all the usual checks and to change its state.
        // Znode still will be on the edge and can be banned back easily if it keeps ignoring mnverify
        // or connect attempts. Will require few mnverify messages to strengthen its position in mn list.
        LogPrintf("CZnode::Check -- Znode %s is unbanned and back in list now\n", vin.prevout.ToStringShort());
        DecreasePoSeBanScore();
    } else if (nPoSeBanScore >= ZNODE_POSE_BAN_MAX_SCORE) {
        nActiveState = ZNODE_POSE_BAN;
        // ban for the whole payment cycle
        nPoSeBanHeight = nHeight + mnodeman.size();
        LogPrintf("CZnode::Check -- Znode %s is banned till block %d now\n", vin.prevout.ToStringShort(), nPoSeBanHeight);
        return;
    }

    int nActiveStatePrev = nActiveState;
    bool fOurZnode = fZNode && activeZnode.pubKeyZnode == pubKeyZnode;

    // znode doesn't meet payment protocol requirements ...
    bool fRequireUpdate = nProtocolVersion < mnpayments.GetMinZnodePaymentsProto() ||
                          // or it's our own node and we just updated it to the new protocol but we are still waiting for activation ...
                          (fOurZnode && nProtocolVersion < PROTOCOL_VERSION);

    if (fRequireUpdate) {
        nActiveState = ZNODE_UPDATE_REQUIRED;
        if (nActiveStatePrev != nActiveState) {
            LogPrint("znode", "CZnode::Check -- Znode %s is in %s state now\n", vin.prevout.ToStringShort(), GetStateString());
        }
        return;
    }

    // keep old znodes on start, give them a chance to receive updates...
    bool fWaitForPing = !znodeSync.IsZnodeListSynced() && !IsPingedWithin(ZNODE_MIN_MNP_SECONDS);

    if (fWaitForPing && !fOurZnode) {
        // ...but if it was already expired before the initial check - return right away
        if (IsExpired() || IsWatchdogExpired() || IsNewStartRequired()) {
            LogPrint("znode", "CZnode::Check -- Znode %s is in %s state, waiting for ping\n", vin.prevout.ToStringShort(), GetStateString());
            return;
        }
    }

    // don't expire if we are still in "waiting for ping" mode unless it's our own znode
    if (!fWaitForPing || fOurZnode) {

        if (!IsPingedWithin(ZNODE_NEW_START_REQUIRED_SECONDS)) {
            nActiveState = ZNODE_NEW_START_REQUIRED;
            if (nActiveStatePrev != nActiveState) {
                LogPrint("znode", "CZnode::Check -- Znode %s is in %s state now\n", vin.prevout.ToStringShort(), GetStateString());
            }
            return;
        }

        bool fWatchdogActive = znodeSync.IsSynced() && mnodeman.IsWatchdogActive();
        bool fWatchdogExpired = (fWatchdogActive && ((GetTime() - nTimeLastWatchdogVote) > ZNODE_WATCHDOG_MAX_SECONDS));

//        LogPrint("znode", "CZnode::Check -- outpoint=%s, nTimeLastWatchdogVote=%d, GetTime()=%d, fWatchdogExpired=%d\n",
//                vin.prevout.ToStringShort(), nTimeLastWatchdogVote, GetTime(), fWatchdogExpired);

        if (fWatchdogExpired) {
            nActiveState = ZNODE_WATCHDOG_EXPIRED;
            if (nActiveStatePrev != nActiveState) {
                LogPrint("znode", "CZnode::Check -- Znode %s is in %s state now\n", vin.prevout.ToStringShort(), GetStateString());
            }
            return;
        }

        if (!IsPingedWithin(ZNODE_EXPIRATION_SECONDS)) {
            nActiveState = ZNODE_EXPIRED;
            if (nActiveStatePrev != nActiveState) {
                LogPrint("znode", "CZnode::Check -- Znode %s is in %s state now\n", vin.prevout.ToStringShort(), GetStateString());
            }
            return;
        }
    }

    if (lastPing.sigTime - sigTime < ZNODE_MIN_MNP_SECONDS) {
        nActiveState = ZNODE_PRE_ENABLED;
        if (nActiveStatePrev != nActiveState) {
            LogPrint("znode", "CZnode::Check -- Znode %s is in %s state now\n", vin.prevout.ToStringShort(), GetStateString());
        }
        return;
    }

    nActiveState = ZNODE_ENABLED; // OK
    if (nActiveStatePrev != nActiveState) {
        LogPrint("znode", "CZnode::Check -- Znode %s is in %s state now\n", vin.prevout.ToStringShort(), GetStateString());
    }
}

bool CZnode::IsValidNetAddr() {
    return IsValidNetAddr(addr);
}

bool CZnode::IsValidForPayment() {
    if (nActiveState == ZNODE_ENABLED) {
        return true;
    }
//    if(!sporkManager.IsSporkActive(SPORK_14_REQUIRE_SENTINEL_FLAG) &&
//       (nActiveState == ZNODE_WATCHDOG_EXPIRED)) {
//        return true;
//    }

    return false;
}

bool CZnode::IsValidNetAddr(CService addrIn) {
    // TODO: regtest is fine with any addresses for now,
    // should probably be a bit smarter if one day we start to implement tests for this
    return Params().NetworkIDString() == CBaseChainParams::REGTEST ||
           (addrIn.IsIPv4() && IsReachable(addrIn) && addrIn.IsRoutable());
}

znode_info_t CZnode::GetInfo() {
    znode_info_t info;
    info.vin = vin;
    info.addr = addr;
    info.pubKeyCollateralAddress = pubKeyCollateralAddress;
    info.pubKeyZnode = pubKeyZnode;
    info.sigTime = sigTime;
    info.nLastDsq = nLastDsq;
    info.nTimeLastChecked = nTimeLastChecked;
    info.nTimeLastPaid = nTimeLastPaid;
    info.nTimeLastWatchdogVote = nTimeLastWatchdogVote;
    info.nTimeLastPing = lastPing.sigTime;
    info.nActiveState = nActiveState;
    info.nProtocolVersion = nProtocolVersion;
    info.fInfoValid = true;
    return info;
}

std::string CZnode::StateToString(int nStateIn) {
    switch (nStateIn) {
        case ZNODE_PRE_ENABLED:
            return "PRE_ENABLED";
        case ZNODE_ENABLED:
            return "ENABLED";
        case ZNODE_EXPIRED:
            return "EXPIRED";
        case ZNODE_OUTPOINT_SPENT:
            return "OUTPOINT_SPENT";
        case ZNODE_UPDATE_REQUIRED:
            return "UPDATE_REQUIRED";
        case ZNODE_WATCHDOG_EXPIRED:
            return "WATCHDOG_EXPIRED";
        case ZNODE_NEW_START_REQUIRED:
            return "NEW_START_REQUIRED";
        case ZNODE_POSE_BAN:
            return "POSE_BAN";
        default:
            return "UNKNOWN";
    }
}

std::string CZnode::GetStateString() const {
    return StateToString(nActiveState);
}

std::string CZnode::GetStatus() const {
    // TODO: return smth a bit more human readable here
    return GetStateString();
}

<<<<<<< HEAD
std::string CZnode::ToString() const
{
    /**
     * obj.push_back(Pair("IP:port", winner->addr.ToString()));
        obj.push_back(Pair("protocol", (int64_t) winner->nProtocolVersion));
        obj.push_back(Pair("vin", winner->vin.prevout.ToStringShort()));
        obj.push_back(Pair("payee", CBitcoinAddress(winner->pubKeyCollateralAddress.GetID()).ToString()));
        obj.push_back(Pair("lastseen", (winner->lastPing == CZnodePing()) ? winner->sigTime :
                                       winner->lastPing.sigTime));
        obj.push_back(Pair("activeseconds", (winner->lastPing == CZnodePing()) ? 0 :
                                            (winner->lastPing.sigTime - winner->sigTime)));
     */

    std::string str;
    str += "{\nIP:port: ";
    str += addr.ToString();
    str += "\nprotocol: ";
    str += std::to_string(nProtocolVersion);
    str += "\nvin: ";
    str += vin.prevout.ToStringShort();
    str += "\npayee: ";
    str += CBitcoinAddress(pubKeyCollateralAddress.GetID()).ToString();
    str += "\nlastseen: ";
    str += std::to_string(lastPing == CZnodePing() ? sigTime : lastPing.sigTime);
    str += "\nactiveseconds: ";
    str += std::to_string(lastPing == CZnodePing() ? lastPing.sigTime : sigTime);
    str += "\nnBlockLastPaid: ";
    str += std::to_string(nBlockLastPaid);
    str += "\n}";
    return str;
}

int CZnode::GetCollateralAge()
{
=======
std::string CZnode::ToString() const {
    std::string str;
    str += "znode{";
    str += addr.ToString();
    str += " ";
    str += std::to_string(nProtocolVersion);
    str += " ";
    str += vin.prevout.ToStringShort();
    str += " ";
    str += CBitcoinAddress(pubKeyCollateralAddress.GetID()).ToString();
    str += " ";
    str += std::to_string(lastPing == CZnodePing() ? sigTime : lastPing.sigTime);
    str += " ";
    str += std::to_string(lastPing == CZnodePing() ? 0 : lastPing.sigTime - sigTime);
    str += " ";
    str += std::to_string(nBlockLastPaid);
    str += "}\n";
    return str;
}

int CZnode::GetCollateralAge() {
>>>>>>> af591806
    int nHeight;
    {
        TRY_LOCK(cs_main, lockMain);
        if (!lockMain || !chainActive.Tip()) return -1;
        nHeight = chainActive.Height();
    }

    if (nCacheCollateralBlock == 0) {
        int nInputAge = GetInputAge(vin);
        if (nInputAge > 0) {
            nCacheCollateralBlock = nHeight - nInputAge;
        } else {
            return nInputAge;
        }
    }

    return nHeight - nCacheCollateralBlock;
}

<<<<<<< HEAD
void CZnode::UpdateLastPaid(const CBlockIndex *pindex, int nMaxBlocksToScanBack)
{
    if(!pindex) {
        LogPrintf("CZnode::UpdateLastPaid is NULL\n");
=======
void CZnode::UpdateLastPaid(const CBlockIndex *pindex, int nMaxBlocksToScanBack) {
    if (!pindex) {
        LogPrintf("CZnode::UpdateLastPaid pindex is NULL\n");
>>>>>>> af591806
        return;
    }

    const CBlockIndex *BlockReading = pindex;

    CScript mnpayee = GetScriptForDestination(pubKeyCollateralAddress.GetID());
    LogPrint("znode", "CZnode::UpdateLastPaidBlock -- searching for block with payment to %s\n", vin.prevout.ToStringShort());

    LOCK(cs_mapZnodeBlocks);

    for (int i = 0; BlockReading && BlockReading->nHeight > nBlockLastPaid && i < nMaxBlocksToScanBack; i++) {
//        LogPrintf("mnpayments.mapZnodeBlocks.count(BlockReading->nHeight)=%s\n", mnpayments.mapZnodeBlocks.count(BlockReading->nHeight));
//        LogPrintf("mnpayments.mapZnodeBlocks[BlockReading->nHeight].HasPayeeWithVotes(mnpayee, 2)=%s\n", mnpayments.mapZnodeBlocks[BlockReading->nHeight].HasPayeeWithVotes(mnpayee, 2));
<<<<<<< HEAD
        if(mnpayments.mapZnodeBlocks.count(BlockReading->nHeight) &&
            mnpayments.mapZnodeBlocks[BlockReading->nHeight].HasPayeeWithVotes(mnpayee, 2))
        {
            LogPrintf("i=%s, BlockReading->nHeight=%s\n", i, BlockReading->nHeight);
            CBlock block;
            if(!ReadBlockFromDisk(block, BlockReading, Params().GetConsensus())) // shouldn't really happen
=======
        if (mnpayments.mapZnodeBlocks.count(BlockReading->nHeight) &&
            mnpayments.mapZnodeBlocks[BlockReading->nHeight].HasPayeeWithVotes(mnpayee, 2)) {
            LogPrintf("i=%s, BlockReading->nHeight=%s\n", i, BlockReading->nHeight);
            CBlock block;
            if (!ReadBlockFromDisk(block, BlockReading, Params().GetConsensus())) // shouldn't really happen
>>>>>>> af591806
            {
                LogPrintf("ReadBlockFromDisk failed\n");
                continue;
            }

            CAmount nZnodePayment = GetZnodePayment(BlockReading->nHeight, block.vtx[0].GetValueOut());

            BOOST_FOREACH(CTxOut
            txout, block.vtx[0].vout)
            if (mnpayee == txout.scriptPubKey && nZnodePayment == txout.nValue) {
                nBlockLastPaid = BlockReading->nHeight;
                nTimeLastPaid = BlockReading->nTime;
                LogPrint("znode", "CZnode::UpdateLastPaidBlock -- searching for block with payment to %s -- found new %d\n", vin.prevout.ToStringShort(), nBlockLastPaid);
                return;
            }
        }

        if (BlockReading->pprev == NULL) {
            assert(BlockReading);
            break;
        }
        BlockReading = BlockReading->pprev;
    }

    // Last payment for this znode wasn't found in latest mnpayments blocks
    // or it was found in mnpayments blocks but wasn't found in the blockchain.
    // LogPrint("znode", "CZnode::UpdateLastPaidBlock -- searching for block with payment to %s -- keeping old %d\n", vin.prevout.ToStringShort(), nBlockLastPaid);
}

bool CZnodeBroadcast::Create(std::string strService, std::string strKeyZnode, std::string strTxHash, std::string strOutputIndex, std::string &strErrorRet, CZnodeBroadcast &mnbRet, bool fOffline) {
    LogPrintf("CZnodeBroadcast::Create\n");
    CTxIn txin;
    CPubKey pubKeyCollateralAddressNew;
    CKey keyCollateralAddressNew;
    CPubKey pubKeyZnodeNew;
    CKey keyZnodeNew;
    //need correct blocks to send ping
    if (!fOffline && !znodeSync.IsBlockchainSynced()) {
        strErrorRet = "Sync in progress. Must wait until sync is complete to start Znode";
        LogPrintf("CZnodeBroadcast::Create -- %s\n", strErrorRet);
        return false;
    }

    //TODO
    if (!darkSendSigner.GetKeysFromSecret(strKeyZnode, keyZnodeNew, pubKeyZnodeNew)) {
        strErrorRet = strprintf("Invalid znode key %s", strKeyZnode);
        LogPrintf("CZnodeBroadcast::Create -- %s\n", strErrorRet);
        return false;
    }

    if (!pwalletMain->GetZnodeVinAndKeys(txin, pubKeyCollateralAddressNew, keyCollateralAddressNew, strTxHash, strOutputIndex)) {
        strErrorRet = strprintf("Could not allocate txin %s:%s for znode %s", strTxHash, strOutputIndex, strService);
        LogPrintf("CZnodeBroadcast::Create -- %s\n", strErrorRet);
        return false;
    }

    CService service = CService(strService);
    int mainnetDefaultPort = Params(CBaseChainParams::MAIN).GetDefaultPort();
    if (Params().NetworkIDString() == CBaseChainParams::MAIN) {
        if (service.GetPort() != mainnetDefaultPort) {
            strErrorRet = strprintf("Invalid port %u for znode %s, only %d is supported on mainnet.", service.GetPort(), strService, mainnetDefaultPort);
            LogPrintf("CZnodeBroadcast::Create -- %s\n", strErrorRet);
            return false;
        }
    } else if (service.GetPort() == mainnetDefaultPort) {
        strErrorRet = strprintf("Invalid port %u for znode %s, %d is the only supported on mainnet.", service.GetPort(), strService, mainnetDefaultPort);
        LogPrintf("CZnodeBroadcast::Create -- %s\n", strErrorRet);
        return false;
    }

    return Create(txin, CService(strService), keyCollateralAddressNew, pubKeyCollateralAddressNew, keyZnodeNew, pubKeyZnodeNew, strErrorRet, mnbRet);
}

bool CZnodeBroadcast::Create(CTxIn txin, CService service, CKey keyCollateralAddressNew, CPubKey pubKeyCollateralAddressNew, CKey keyZnodeNew, CPubKey pubKeyZnodeNew, std::string &strErrorRet, CZnodeBroadcast &mnbRet) {
    // wait for reindex and/or import to finish
    if (fImporting || fReindex) return false;

    LogPrint("znode", "CZnodeBroadcast::Create -- pubKeyCollateralAddressNew = %s, pubKeyZnodeNew.GetID() = %s\n",
             CBitcoinAddress(pubKeyCollateralAddressNew.GetID()).ToString(),
             pubKeyZnodeNew.GetID().ToString());


    CZnodePing mnp(txin);
    if (!mnp.Sign(keyZnodeNew, pubKeyZnodeNew)) {
        strErrorRet = strprintf("Failed to sign ping, znode=%s", txin.prevout.ToStringShort());
        LogPrintf("CZnodeBroadcast::Create -- %s\n", strErrorRet);
        mnbRet = CZnodeBroadcast();
        return false;
    }

    mnbRet = CZnodeBroadcast(service, txin, pubKeyCollateralAddressNew, pubKeyZnodeNew, PROTOCOL_VERSION);

    if (!mnbRet.IsValidNetAddr()) {
        strErrorRet = strprintf("Invalid IP address, znode=%s", txin.prevout.ToStringShort());
        LogPrintf("CZnodeBroadcast::Create -- %s\n", strErrorRet);
        mnbRet = CZnodeBroadcast();
        return false;
    }

    mnbRet.lastPing = mnp;
    if (!mnbRet.Sign(keyCollateralAddressNew)) {
        strErrorRet = strprintf("Failed to sign broadcast, znode=%s", txin.prevout.ToStringShort());
        LogPrintf("CZnodeBroadcast::Create -- %s\n", strErrorRet);
        mnbRet = CZnodeBroadcast();
        return false;
    }

    return true;
}

bool CZnodeBroadcast::SimpleCheck(int &nDos) {
    nDos = 0;

    // make sure addr is valid
    if (!IsValidNetAddr()) {
        LogPrintf("CZnodeBroadcast::SimpleCheck -- Invalid addr, rejected: znode=%s  addr=%s\n",
                  vin.prevout.ToStringShort(), addr.ToString());
        return false;
    }

    // make sure signature isn't in the future (past is OK)
    if (sigTime > GetAdjustedTime() + 60 * 60) {
        LogPrintf("CZnodeBroadcast::SimpleCheck -- Signature rejected, too far into the future: znode=%s\n", vin.prevout.ToStringShort());
        nDos = 1;
        return false;
    }

    // empty ping or incorrect sigTime/unknown blockhash
    if (lastPing == CZnodePing() || !lastPing.SimpleCheck(nDos)) {
        // one of us is probably forked or smth, just mark it as expired and check the rest of the rules
        nActiveState = ZNODE_EXPIRED;
    }

    if (nProtocolVersion < mnpayments.GetMinZnodePaymentsProto()) {
        LogPrintf("CZnodeBroadcast::SimpleCheck -- ignoring outdated Znode: znode=%s  nProtocolVersion=%d\n", vin.prevout.ToStringShort(), nProtocolVersion);
        return false;
    }

    CScript pubkeyScript;
    pubkeyScript = GetScriptForDestination(pubKeyCollateralAddress.GetID());

    if (pubkeyScript.size() != 25) {
        LogPrintf("CZnodeBroadcast::SimpleCheck -- pubKeyCollateralAddress has the wrong size\n");
        nDos = 100;
        return false;
    }

    CScript pubkeyScript2;
    pubkeyScript2 = GetScriptForDestination(pubKeyZnode.GetID());

    if (pubkeyScript2.size() != 25) {
        LogPrintf("CZnodeBroadcast::SimpleCheck -- pubKeyZnode has the wrong size\n");
        nDos = 100;
        return false;
    }

    if (!vin.scriptSig.empty()) {
        LogPrintf("CZnodeBroadcast::SimpleCheck -- Ignore Not Empty ScriptSig %s\n", vin.ToString());
        nDos = 100;
        return false;
    }

    int mainnetDefaultPort = Params(CBaseChainParams::MAIN).GetDefaultPort();
    if (Params().NetworkIDString() == CBaseChainParams::MAIN) {
        if (addr.GetPort() != mainnetDefaultPort) return false;
    } else if (addr.GetPort() == mainnetDefaultPort) return false;

    return true;
}

bool CZnodeBroadcast::Update(CZnode *pmn, int &nDos) {
    nDos = 0;

    if (pmn->sigTime == sigTime && !fRecovery) {
        // mapSeenZnodeBroadcast in CZnodeMan::CheckMnbAndUpdateZnodeList should filter legit duplicates
        // but this still can happen if we just started, which is ok, just do nothing here.
        return false;
    }

    // this broadcast is older than the one that we already have - it's bad and should never happen
    // unless someone is doing something fishy
    if (pmn->sigTime > sigTime) {
        LogPrintf("CZnodeBroadcast::Update -- Bad sigTime %d (existing broadcast is at %d) for Znode %s %s\n",
                  sigTime, pmn->sigTime, vin.prevout.ToStringShort(), addr.ToString());
        return false;
    }

    pmn->Check();

    // znode is banned by PoSe
    if (pmn->IsPoSeBanned()) {
        LogPrintf("CZnodeBroadcast::Update -- Banned by PoSe, znode=%s\n", vin.prevout.ToStringShort());
        return false;
    }

    // IsVnAssociatedWithPubkey is validated once in CheckOutpoint, after that they just need to match
    if (pmn->pubKeyCollateralAddress != pubKeyCollateralAddress) {
        LogPrintf("CZnodeBroadcast::Update -- Got mismatched pubKeyCollateralAddress and vin\n");
        nDos = 33;
        return false;
    }

    if (!CheckSignature(nDos)) {
        LogPrintf("CZnodeBroadcast::Update -- CheckSignature() failed, znode=%s\n", vin.prevout.ToStringShort());
        return false;
    }

    // if ther was no znode broadcast recently or if it matches our Znode privkey...
    if (!pmn->IsBroadcastedWithin(ZNODE_MIN_MNB_SECONDS) || (fZNode && pubKeyZnode == activeZnode.pubKeyZnode)) {
        // take the newest entry
        LogPrintf("CZnodeBroadcast::Update -- Got UPDATED Znode entry: addr=%s\n", addr.ToString());
        if (pmn->UpdateFromNewBroadcast((*this))) {
            pmn->Check();
            RelayZNode();
        }
        znodeSync.AddedZnodeList();
    }

    return true;
}

bool CZnodeBroadcast::CheckOutpoint(int &nDos) {
    // we are a znode with the same vin (i.e. already activated) and this mnb is ours (matches our Znode privkey)
    // so nothing to do here for us
    if (fZNode && vin.prevout == activeZnode.vin.prevout && pubKeyZnode == activeZnode.pubKeyZnode) {
        return false;
    }

    if (!CheckSignature(nDos)) {
        LogPrintf("CZnodeBroadcast::CheckOutpoint -- CheckSignature() failed, znode=%s\n", vin.prevout.ToStringShort());
        return false;
    }

    {
        TRY_LOCK(cs_main, lockMain);
        if (!lockMain) {
            // not mnb fault, let it to be checked again later
            LogPrint("znode", "CZnodeBroadcast::CheckOutpoint -- Failed to aquire lock, addr=%s", addr.ToString());
            mnodeman.mapSeenZnodeBroadcast.erase(GetHash());
            return false;
        }

        CCoins coins;
        if (!pcoinsTip->GetCoins(vin.prevout.hash, coins) ||
            (unsigned int) vin.prevout.n >= coins.vout.size() ||
            coins.vout[vin.prevout.n].IsNull()) {
            LogPrint("znode", "CZnodeBroadcast::CheckOutpoint -- Failed to find Znode UTXO, znode=%s\n", vin.prevout.ToStringShort());
            return false;
        }
        if (coins.vout[vin.prevout.n].nValue != ZNODE_COIN_REQUIRED * COIN) {
            LogPrint("znode", "CZnodeBroadcast::CheckOutpoint -- Znode UTXO should have 1000 DASH, znode=%s\n", vin.prevout.ToStringShort());
            return false;
        }
        if (chainActive.Height() - coins.nHeight + 1 < Params().GetConsensus().nZnodeMinimumConfirmations) {
            LogPrintf("CZnodeBroadcast::CheckOutpoint -- Znode UTXO must have at least %d confirmations, znode=%s\n",
                      Params().GetConsensus().nZnodeMinimumConfirmations, vin.prevout.ToStringShort());
            // maybe we miss few blocks, let this mnb to be checked again later
            mnodeman.mapSeenZnodeBroadcast.erase(GetHash());
            return false;
        }
    }

    LogPrint("znode", "CZnodeBroadcast::CheckOutpoint -- Znode UTXO verified\n");

    // make sure the vout that was signed is related to the transaction that spawned the Znode
    //  - this is expensive, so it's only done once per Znode
    if (!darkSendSigner.IsVinAssociatedWithPubkey(vin, pubKeyCollateralAddress)) {
        LogPrintf("CZnodeMan::CheckOutpoint -- Got mismatched pubKeyCollateralAddress and vin\n");
        nDos = 33;
        return false;
    }

    // verify that sig time is legit in past
    // should be at least not earlier than block when 1000 DASH tx got nZnodeMinimumConfirmations
    uint256 hashBlock = uint256();
    CTransaction tx2;
    GetTransaction(vin.prevout.hash, tx2, Params().GetConsensus(), hashBlock, true);
    {
        LOCK(cs_main);
        BlockMap::iterator mi = mapBlockIndex.find(hashBlock);
        if (mi != mapBlockIndex.end() && (*mi).second) {
            CBlockIndex *pMNIndex = (*mi).second; // block for 1000 DASH tx -> 1 confirmation
            CBlockIndex *pConfIndex = chainActive[pMNIndex->nHeight + Params().GetConsensus().nZnodeMinimumConfirmations - 1]; // block where tx got nZnodeMinimumConfirmations
            if (pConfIndex->GetBlockTime() > sigTime) {
                LogPrintf("CZnodeBroadcast::CheckOutpoint -- Bad sigTime %d (%d conf block is at %d) for Znode %s %s\n",
                          sigTime, Params().GetConsensus().nZnodeMinimumConfirmations, pConfIndex->GetBlockTime(), vin.prevout.ToStringShort(), addr.ToString());
                return false;
            }
        }
    }

    return true;
}

bool CZnodeBroadcast::Sign(CKey &keyCollateralAddress) {
    std::string strError;
    std::string strMessage;

    sigTime = GetAdjustedTime();

    strMessage = addr.ToString() + boost::lexical_cast<std::string>(sigTime) +
                 pubKeyCollateralAddress.GetID().ToString() + pubKeyZnode.GetID().ToString() +
                 boost::lexical_cast<std::string>(nProtocolVersion);

    if (!darkSendSigner.SignMessage(strMessage, vchSig, keyCollateralAddress)) {
        LogPrintf("CZnodeBroadcast::Sign -- SignMessage() failed\n");
        return false;
    }

    if (!darkSendSigner.VerifyMessage(pubKeyCollateralAddress, vchSig, strMessage, strError)) {
        LogPrintf("CZnodeBroadcast::Sign -- VerifyMessage() failed, error: %s\n", strError);
        return false;
    }

    return true;
}

bool CZnodeBroadcast::CheckSignature(int &nDos) {
    std::string strMessage;
    std::string strError = "";
    nDos = 0;

    strMessage = addr.ToString() + boost::lexical_cast<std::string>(sigTime) +
                 pubKeyCollateralAddress.GetID().ToString() + pubKeyZnode.GetID().ToString() +
                 boost::lexical_cast<std::string>(nProtocolVersion);

    LogPrint("znode", "CZnodeBroadcast::CheckSignature -- strMessage: %s  pubKeyCollateralAddress address: %s  sig: %s\n", strMessage, CBitcoinAddress(pubKeyCollateralAddress.GetID()).ToString(), EncodeBase64(&vchSig[0], vchSig.size()));

    if (!darkSendSigner.VerifyMessage(pubKeyCollateralAddress, vchSig, strMessage, strError)) {
        LogPrintf("CZnodeBroadcast::CheckSignature -- Got bad Znode announce signature, error: %s\n", strError);
        nDos = 100;
        return false;
    }

    return true;
}

void CZnodeBroadcast::RelayZNode() {
    LogPrintf("CZnodeBroadcast::RelayZNode\n");
    CInv inv(MSG_ZNODE_ANNOUNCE, GetHash());
    RelayInv(inv);
}

CZnodePing::CZnodePing(CTxIn &vinNew) {
    LOCK(cs_main);
    if (!chainActive.Tip() || chainActive.Height() < 12) return;

    vin = vinNew;
    blockHash = chainActive[chainActive.Height() - 12]->GetBlockHash();
    sigTime = GetAdjustedTime();
    vchSig = std::vector < unsigned
    char > ();
}

bool CZnodePing::Sign(CKey &keyZnode, CPubKey &pubKeyZnode) {
    std::string strError;
    std::string strZNodeSignMessage;

    sigTime = GetAdjustedTime();
    std::string strMessage = vin.ToString() + blockHash.ToString() + boost::lexical_cast<std::string>(sigTime);

    if (!darkSendSigner.SignMessage(strMessage, vchSig, keyZnode)) {
        LogPrintf("CZnodePing::Sign -- SignMessage() failed\n");
        return false;
    }

    if (!darkSendSigner.VerifyMessage(pubKeyZnode, vchSig, strMessage, strError)) {
        LogPrintf("CZnodePing::Sign -- VerifyMessage() failed, error: %s\n", strError);
        return false;
    }

    return true;
}

bool CZnodePing::CheckSignature(CPubKey &pubKeyZnode, int &nDos) {
    std::string strMessage = vin.ToString() + blockHash.ToString() + boost::lexical_cast<std::string>(sigTime);
    std::string strError = "";
    nDos = 0;

    if (!darkSendSigner.VerifyMessage(pubKeyZnode, vchSig, strMessage, strError)) {
        LogPrintf("CZnodePing::CheckSignature -- Got bad Znode ping signature, znode=%s, error: %s\n", vin.prevout.ToStringShort(), strError);
        nDos = 33;
        return false;
    }
    return true;
}

bool CZnodePing::SimpleCheck(int &nDos) {
    // don't ban by default
    nDos = 0;

    if (sigTime > GetAdjustedTime() + 60 * 60) {
        LogPrintf("CZnodePing::SimpleCheck -- Signature rejected, too far into the future, znode=%s\n", vin.prevout.ToStringShort());
        nDos = 1;
        return false;
    }

    {
//        LOCK(cs_main);
        AssertLockHeld(cs_main);
        BlockMap::iterator mi = mapBlockIndex.find(blockHash);
        if (mi == mapBlockIndex.end()) {
            LogPrint("znode", "CZnodePing::SimpleCheck -- Znode ping is invalid, unknown block hash: znode=%s blockHash=%s\n", vin.prevout.ToStringShort(), blockHash.ToString());
            // maybe we stuck or forked so we shouldn't ban this node, just fail to accept this ping
            // TODO: or should we also request this block?
            return false;
        }
    }
    LogPrint("znode", "CZnodePing::SimpleCheck -- Znode ping verified: znode=%s  blockHash=%s  sigTime=%d\n", vin.prevout.ToStringShort(), blockHash.ToString(), sigTime);
    return true;
}

bool CZnodePing::CheckAndUpdate(CZnode *pmn, bool fFromNewBroadcast, int &nDos) {
    // don't ban by default
    nDos = 0;

    if (!SimpleCheck(nDos)) {
        return false;
    }

    if (pmn == NULL) {
        LogPrint("znode", "CZnodePing::CheckAndUpdate -- Couldn't find Znode entry, znode=%s\n", vin.prevout.ToStringShort());
        return false;
    }

    if (!fFromNewBroadcast) {
        if (pmn->IsUpdateRequired()) {
            LogPrint("znode", "CZnodePing::CheckAndUpdate -- znode protocol is outdated, znode=%s\n", vin.prevout.ToStringShort());
            return false;
        }

        if (pmn->IsNewStartRequired()) {
            LogPrint("znode", "CZnodePing::CheckAndUpdate -- znode is completely expired, new start is required, znode=%s\n", vin.prevout.ToStringShort());
            return false;
        }
    }

    {
        LOCK(cs_main);
        BlockMap::iterator mi = mapBlockIndex.find(blockHash);
        if ((*mi).second && (*mi).second->nHeight < chainActive.Height() - 24) {
            LogPrintf("CZnodePing::CheckAndUpdate -- Znode ping is invalid, block hash is too old: znode=%s  blockHash=%s\n", vin.prevout.ToStringShort(), blockHash.ToString());
            // nDos = 1;
            return false;
        }
    }

    LogPrint("znode", "CZnodePing::CheckAndUpdate -- New ping: znode=%s  blockHash=%s  sigTime=%d\n", vin.prevout.ToStringShort(), blockHash.ToString(), sigTime);

    // LogPrintf("mnping - Found corresponding mn for vin: %s\n", vin.prevout.ToStringShort());
    // update only if there is no known ping for this znode or
    // last ping was more then ZNODE_MIN_MNP_SECONDS-60 ago comparing to this one
    if (pmn->IsPingedWithin(ZNODE_MIN_MNP_SECONDS - 60, sigTime)) {
        LogPrint("znode", "CZnodePing::CheckAndUpdate -- Znode ping arrived too early, znode=%s\n", vin.prevout.ToStringShort());
        //nDos = 1; //disable, this is happening frequently and causing banned peers
        return false;
    }

    if (!CheckSignature(pmn->pubKeyZnode, nDos)) return false;

    // so, ping seems to be ok

    // if we are still syncing and there was no known ping for this mn for quite a while
    // (NOTE: assuming that ZNODE_EXPIRATION_SECONDS/2 should be enough to finish mn list sync)
    if (!znodeSync.IsZnodeListSynced() && !pmn->IsPingedWithin(ZNODE_EXPIRATION_SECONDS / 2)) {
        // let's bump sync timeout
        LogPrint("znode", "CZnodePing::CheckAndUpdate -- bumping sync timeout, znode=%s\n", vin.prevout.ToStringShort());
        znodeSync.AddedZnodeList();
    }

    // let's store this ping as the last one
    LogPrint("znode", "CZnodePing::CheckAndUpdate -- Znode ping accepted, znode=%s\n", vin.prevout.ToStringShort());
    pmn->lastPing = *this;

    // and update mnodeman.mapSeenZnodeBroadcast.lastPing which is probably outdated
    CZnodeBroadcast mnb(*pmn);
    uint256 hash = mnb.GetHash();
    if (mnodeman.mapSeenZnodeBroadcast.count(hash)) {
        mnodeman.mapSeenZnodeBroadcast[hash].second.lastPing = *this;
    }

    pmn->Check(true); // force update, ignoring cache
    if (!pmn->IsEnabled()) return false;

    LogPrint("znode", "CZnodePing::CheckAndUpdate -- Znode ping acceepted and relayed, znode=%s\n", vin.prevout.ToStringShort());
    Relay();

    return true;
}

void CZnodePing::Relay() {
    CInv inv(MSG_ZNODE_PING, GetHash());
    RelayInv(inv);
}

//void CZnode::AddGovernanceVote(uint256 nGovernanceObjectHash)
//{
//    if(mapGovernanceObjectsVotedOn.count(nGovernanceObjectHash)) {
//        mapGovernanceObjectsVotedOn[nGovernanceObjectHash]++;
//    } else {
//        mapGovernanceObjectsVotedOn.insert(std::make_pair(nGovernanceObjectHash, 1));
//    }
//}

//void CZnode::RemoveGovernanceObject(uint256 nGovernanceObjectHash)
//{
//    std::map<uint256, int>::iterator it = mapGovernanceObjectsVotedOn.find(nGovernanceObjectHash);
//    if(it == mapGovernanceObjectsVotedOn.end()) {
//        return;
//    }
//    mapGovernanceObjectsVotedOn.erase(it);
//}

void CZnode::UpdateWatchdogVoteTime() {
    LOCK(cs);
    nTimeLastWatchdogVote = GetTime();
}

/**
*   FLAG GOVERNANCE ITEMS AS DIRTY
*
*   - When znode come and go on the network, we must flag the items they voted on to recalc it's cached flags
*
*/
//void CZnode::FlagGovernanceItemsAsDirty()
//{
//    std::vector<uint256> vecDirty;
//    {
//        std::map<uint256, int>::iterator it = mapGovernanceObjectsVotedOn.begin();
//        while(it != mapGovernanceObjectsVotedOn.end()) {
//            vecDirty.push_back(it->first);
//            ++it;
//        }
//    }
//    for(size_t i = 0; i < vecDirty.size(); ++i) {
//        mnodeman.AddDirtyGovernanceObjectHash(vecDirty[i]);
//    }
//}<|MERGE_RESOLUTION|>--- conflicted
+++ resolved
@@ -349,42 +349,6 @@
     return GetStateString();
 }
 
-<<<<<<< HEAD
-std::string CZnode::ToString() const
-{
-    /**
-     * obj.push_back(Pair("IP:port", winner->addr.ToString()));
-        obj.push_back(Pair("protocol", (int64_t) winner->nProtocolVersion));
-        obj.push_back(Pair("vin", winner->vin.prevout.ToStringShort()));
-        obj.push_back(Pair("payee", CBitcoinAddress(winner->pubKeyCollateralAddress.GetID()).ToString()));
-        obj.push_back(Pair("lastseen", (winner->lastPing == CZnodePing()) ? winner->sigTime :
-                                       winner->lastPing.sigTime));
-        obj.push_back(Pair("activeseconds", (winner->lastPing == CZnodePing()) ? 0 :
-                                            (winner->lastPing.sigTime - winner->sigTime)));
-     */
-
-    std::string str;
-    str += "{\nIP:port: ";
-    str += addr.ToString();
-    str += "\nprotocol: ";
-    str += std::to_string(nProtocolVersion);
-    str += "\nvin: ";
-    str += vin.prevout.ToStringShort();
-    str += "\npayee: ";
-    str += CBitcoinAddress(pubKeyCollateralAddress.GetID()).ToString();
-    str += "\nlastseen: ";
-    str += std::to_string(lastPing == CZnodePing() ? sigTime : lastPing.sigTime);
-    str += "\nactiveseconds: ";
-    str += std::to_string(lastPing == CZnodePing() ? lastPing.sigTime : sigTime);
-    str += "\nnBlockLastPaid: ";
-    str += std::to_string(nBlockLastPaid);
-    str += "\n}";
-    return str;
-}
-
-int CZnode::GetCollateralAge()
-{
-=======
 std::string CZnode::ToString() const {
     std::string str;
     str += "znode{";
@@ -406,7 +370,6 @@
 }
 
 int CZnode::GetCollateralAge() {
->>>>>>> af591806
     int nHeight;
     {
         TRY_LOCK(cs_main, lockMain);
@@ -426,16 +389,9 @@
     return nHeight - nCacheCollateralBlock;
 }
 
-<<<<<<< HEAD
-void CZnode::UpdateLastPaid(const CBlockIndex *pindex, int nMaxBlocksToScanBack)
-{
-    if(!pindex) {
-        LogPrintf("CZnode::UpdateLastPaid is NULL\n");
-=======
 void CZnode::UpdateLastPaid(const CBlockIndex *pindex, int nMaxBlocksToScanBack) {
     if (!pindex) {
         LogPrintf("CZnode::UpdateLastPaid pindex is NULL\n");
->>>>>>> af591806
         return;
     }
 
@@ -449,20 +405,11 @@
     for (int i = 0; BlockReading && BlockReading->nHeight > nBlockLastPaid && i < nMaxBlocksToScanBack; i++) {
 //        LogPrintf("mnpayments.mapZnodeBlocks.count(BlockReading->nHeight)=%s\n", mnpayments.mapZnodeBlocks.count(BlockReading->nHeight));
 //        LogPrintf("mnpayments.mapZnodeBlocks[BlockReading->nHeight].HasPayeeWithVotes(mnpayee, 2)=%s\n", mnpayments.mapZnodeBlocks[BlockReading->nHeight].HasPayeeWithVotes(mnpayee, 2));
-<<<<<<< HEAD
-        if(mnpayments.mapZnodeBlocks.count(BlockReading->nHeight) &&
-            mnpayments.mapZnodeBlocks[BlockReading->nHeight].HasPayeeWithVotes(mnpayee, 2))
-        {
-            LogPrintf("i=%s, BlockReading->nHeight=%s\n", i, BlockReading->nHeight);
-            CBlock block;
-            if(!ReadBlockFromDisk(block, BlockReading, Params().GetConsensus())) // shouldn't really happen
-=======
         if (mnpayments.mapZnodeBlocks.count(BlockReading->nHeight) &&
             mnpayments.mapZnodeBlocks[BlockReading->nHeight].HasPayeeWithVotes(mnpayee, 2)) {
             LogPrintf("i=%s, BlockReading->nHeight=%s\n", i, BlockReading->nHeight);
             CBlock block;
             if (!ReadBlockFromDisk(block, BlockReading, Params().GetConsensus())) // shouldn't really happen
->>>>>>> af591806
             {
                 LogPrintf("ReadBlockFromDisk failed\n");
                 continue;
