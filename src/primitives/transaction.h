--- conflicted
+++ resolved
@@ -456,12 +456,7 @@
 
     bool IsZerocoinSpend() const;
 
-<<<<<<< HEAD
-    bool IsZerocoinMint(CTxOut& txout=_txout) const;
-=======
     bool IsZerocoinMint() const;
-
->>>>>>> 3ba32958
 
     friend bool operator==(const CTransaction& a, const CTransaction& b)
     {
