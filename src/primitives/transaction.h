--- conflicted
+++ resolved
@@ -287,15 +287,11 @@
 inline void UnserializeTransaction(TxType& tx, Stream& s) {
     const bool fAllowWitness = !(s.GetVersion() & SERIALIZE_TRANSACTION_NO_WITNESS);
 
-<<<<<<< HEAD
-    s >> tx.nVersion;
-=======
     int32_t n32bitVersion;
     s >> n32bitVersion;
     tx.nVersion = (int16_t) (n32bitVersion & 0xffff);
     tx.nType = (int16_t) ((n32bitVersion >> 16) & 0xffff);
 
->>>>>>> dd549592
     unsigned char flags = 0;
     tx.vin.clear();
     tx.vout.clear();
@@ -324,25 +320,18 @@
         throw std::ios_base::failure("Unknown transaction optional data");
     }
     s >> tx.nLockTime;
-<<<<<<< HEAD
-=======
 
     if (tx.nVersion == 3 && tx.nType != TRANSACTION_NORMAL) {
         s >> tx.vExtraPayload;
     }
->>>>>>> dd549592
 }
 
 template<typename Stream, typename TxType>
 inline void SerializeTransaction(const TxType& tx, Stream& s) {
     const bool fAllowWitness = !(s.GetVersion() & SERIALIZE_TRANSACTION_NO_WITNESS);
 
-<<<<<<< HEAD
-    s << tx.nVersion;
-=======
     int32_t n32bitVersion = tx.nVersion | (tx.nType << 16);
     s << n32bitVersion;
->>>>>>> dd549592
     unsigned char flags = 0;
     // Consistency check
     if (fAllowWitness) {
@@ -365,11 +354,8 @@
         }
     }
     s << tx.nLockTime;
-<<<<<<< HEAD
-=======
     if (tx.nVersion == 3 && tx.nType != TRANSACTION_NORMAL)
         s << tx.vExtraPayload;
->>>>>>> dd549592
 }
 
 /** The basic transaction that is broadcasted on the network and contained in
@@ -394,10 +380,7 @@
     // and bypass the constness. This is safe, as they update the entire
     // structure, including the hash.
     const int32_t nVersion;
-<<<<<<< HEAD
-=======
     const int16_t nType;
->>>>>>> dd549592
     const std::vector<CTxIn> vin;
     const std::vector<CTxOut> vout;
     const uint32_t nLockTime;
@@ -407,13 +390,6 @@
     /** Memory only. */
     const uint256 hash;
 
-<<<<<<< HEAD
-private:
-    /** Memory only. */
-    const uint256 hash;
-
-=======
->>>>>>> dd549592
     uint256 ComputeHash() const;
 
 public:
@@ -484,17 +460,7 @@
 
     bool IsCoinBase() const
     {
-<<<<<<< HEAD
-        return (vin.size() == 1
-            && vin[0].prevout.IsNull()
-            && (vin[0].scriptSig.size() == 0
-                || (vin[0].scriptSig[0] != OP_ZEROCOINSPEND
-                && vin[0].scriptSig[0] != OP_ZEROCOINTOSIGMAREMINT
-                && vin[0].scriptSig[0] != OP_LELANTUSJOINSPLIT)
-            ));
-=======
         return (vin.size() == 1 && vin[0].prevout.IsNull() && (vin[0].scriptSig.size() == 0 || (vin[0].scriptSig[0] != OP_ZEROCOINSPEND && vin[0].scriptSig[0] != OP_ZEROCOINTOSIGMAREMINT)));
->>>>>>> dd549592
     }
 
     friend bool operator==(const CTransaction& a, const CTransaction& b)
@@ -564,11 +530,7 @@
     {
         return !(a == b);
     }
-<<<<<<< HEAD
-
-=======
-    
->>>>>>> dd549592
+
     bool HasWitness() const
     {
         for (size_t i = 0; i < vin.size(); i++) {
