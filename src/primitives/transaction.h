// Copyright (c) 2009-2010 Satoshi Nakamoto
// Copyright (c) 2009-2015 The Bitcoin Core developers
// Distributed under the MIT software license, see the accompanying
// file COPYING or http://www.opensource.org/licenses/mit-license.php.

#ifndef BITCOIN_PRIMITIVES_TRANSACTION_H
#define BITCOIN_PRIMITIVES_TRANSACTION_H

#include "amount.h"
#include "script/script.h"
#include "serialize.h"
#include "uint256.h"

#include <exception>

static const int SERIALIZE_TRANSACTION_NO_WITNESS = 0x40000000;

static const int WITNESS_SCALE_FACTOR = 4;

class CBadTxIn : public std::exception
{
};

class CBadSequence : public CBadTxIn
{
};

/** An outpoint - a combination of a transaction hash and an index n into its vout */
class COutPoint
{
public:
    uint256 hash;
    uint32_t n;

    COutPoint() { SetNull(); }
    COutPoint(uint256 hashIn, uint32_t nIn) { hash = hashIn; n = nIn; }

    ADD_SERIALIZE_METHODS;

    template <typename Stream, typename Operation>
    inline void SerializationOp(Stream& s, Operation ser_action, int nType, int nVersion) {
        READWRITE(hash);
        READWRITE(n);
    }

    void SetNull() { hash.SetNull(); n = (uint32_t) -1; }
    bool IsNull() const { return (hash.IsNull() && n == (uint32_t) -1); }

    bool IsSigmaMintGroup() const { return hash.IsNull() && n >= 1; }

    friend bool operator<(const COutPoint& a, const COutPoint& b)
    {
        int cmp = a.hash.Compare(b.hash);
        return cmp < 0 || (cmp == 0 && a.n < b.n);
    }

    friend bool operator==(const COutPoint& a, const COutPoint& b)
    {
        return (a.hash == b.hash && a.n == b.n);
    }

    friend bool operator!=(const COutPoint& a, const COutPoint& b)
    {
        return !(a == b);
    }

    std::string ToString() const;
    std::string ToStringShort() const;
};

/** An input of a transaction.  It contains the location of the previous
 * transaction's output that it claims and a signature that matches the
 * output's public key.
 */
class CTxIn
{
public:
    COutPoint prevout;
    CScript scriptSig;
    uint32_t nSequence;
    CScript prevPubKey;

    /* Setting nSequence to this value for every input in a transaction
     * disables nLockTime. */
    static const uint32_t SEQUENCE_FINAL = 0xffffffff;

    /* Below flags apply in the context of BIP 68*/
    /* If this flag set, CTxIn::nSequence is NOT interpreted as a
     * relative lock-time. */
    static const uint32_t SEQUENCE_LOCKTIME_DISABLE_FLAG = (1 << 31);

    /* If CTxIn::nSequence encodes a relative lock-time and this flag
     * is set, the relative lock-time has units of 512 seconds,
     * otherwise it specifies blocks with a granularity of 1. */
    static const uint32_t SEQUENCE_LOCKTIME_TYPE_FLAG = (1 << 22);

    /* If CTxIn::nSequence encodes a relative lock-time, this mask is
     * applied to extract that lock-time from the sequence field. */
    static const uint32_t SEQUENCE_LOCKTIME_MASK = 0x0000ffff;

    /* In order to use the same number of bits to encode roughly the
     * same wall-clock duration, and because blocks are naturally
     * limited to occur every 600s on average, the minimum granularity
     * for time-based relative lock-time is fixed at 512 seconds.
     * Converting from CTxIn::nSequence to seconds is performed by
     * multiplying by 512 = 2^9, or equivalently shifting up by
     * 9 bits. */
    static const int SEQUENCE_LOCKTIME_GRANULARITY = 9;

    CTxIn()
    {
        nSequence = SEQUENCE_FINAL;
    }

    explicit CTxIn(COutPoint prevoutIn, CScript scriptSigIn=CScript(), uint32_t nSequenceIn=SEQUENCE_FINAL);
    CTxIn(uint256 hashPrevTx, uint32_t nOut, CScript scriptSigIn=CScript(), uint32_t nSequenceIn=SEQUENCE_FINAL);

    ADD_SERIALIZE_METHODS;

    template <typename Stream, typename Operation>
    inline void SerializationOp(Stream& s, Operation ser_action, int nType, int nVersion) {
        READWRITE(prevout);
        READWRITE(*(CScriptBase*)(&scriptSig));
        READWRITE(nSequence);
    }

    friend bool operator==(const CTxIn& a, const CTxIn& b)
    {
        return (a.prevout   == b.prevout &&
                a.scriptSig == b.scriptSig &&
                a.nSequence == b.nSequence);
    }

    friend bool operator!=(const CTxIn& a, const CTxIn& b)
    {
        return !(a == b);
    }

    friend bool operator<(const CTxIn& a, const CTxIn& b)
    {
        return a.prevout<b.prevout;
    }

    std::string ToString() const;
    bool IsZerocoinSpend() const;
    bool IsZerocoinSpendV3() const;
};

/** An output of a transaction.  It contains the public key that the next input
 * must be able to sign with to claim it.
 */
class CTxOut
{
public:
    CAmount nValue;
    CScript scriptPubKey;
    int nRounds;

    CTxOut()
    {
        SetNull();
    }

    CTxOut(const CAmount& nValueIn, CScript scriptPubKeyIn);

    ADD_SERIALIZE_METHODS;

    template <typename Stream, typename Operation>
    inline void SerializationOp(Stream& s, Operation ser_action, int nType, int nVersion) {
        READWRITE(nValue);
        READWRITE(*(CScriptBase*)(&scriptPubKey));
        if (ser_action.ForRead())
            nRounds = -10;
    }

    void SetNull()
    {
        nValue = -1;
        scriptPubKey.clear();
        nRounds = -10; // an initial value, should be no way to get this by calculations
    }

    bool IsNull() const
    {
        return (nValue == -1);
    }

    uint256 GetHash() const;

    CAmount GetDustThreshold(const CFeeRate &minRelayTxFee) const
    {
        // "Dust" is defined in terms of CTransaction::minRelayTxFee,
        // which has units satoshis-per-kilobyte.
        // If you'd pay more than 1/3 in fees
        // to spend something, then we consider it dust.
        // A typical spendable non-segwit txout is 34 bytes big, and will
        // need a CTxIn of at least 148 bytes to spend:
        // so dust is a spendable txout less than
        // 546*minRelayTxFee/1000 (in satoshis).
        // A typical spendable segwit txout is 31 bytes big, and will
        // need a CTxIn of at least 67 bytes to spend:
        // so dust is a spendable txout less than
        // 294*minRelayTxFee/1000 (in satoshis).
        if (scriptPubKey.IsUnspendable())
            return 0;

        size_t nSize = GetSerializeSize(SER_DISK, 0);
        int witnessversion = 0;
        std::vector<unsigned char> witnessprogram;

        if (scriptPubKey.IsWitnessProgram(witnessversion, witnessprogram)) {
            // sum the sizes of the parts of a transaction input
            // with 75% segwit discount applied to the script size.
            nSize += (32 + 4 + 1 + (107 / WITNESS_SCALE_FACTOR) + 4);
        } else {
            nSize += (32 + 4 + 1 + 107 + 4); // the 148 mentioned above
        }

        return 3 * minRelayTxFee.GetFee(nSize);
    }

    bool IsDust() const
    {
        return false;
    }

    bool IsDust(const CFeeRate &minRelayTxFee) const
    {
//        return (nValue < GetDustThreshold(minRelayTxFee));
        //zcoin: disable dust
        return false;
    }

    friend bool operator==(const CTxOut& a, const CTxOut& b)
    {
        return (a.nValue       == b.nValue &&
                a.scriptPubKey == b.scriptPubKey);// &&
                //a.nRounds      == b.nRounds);
    }

    friend bool operator!=(const CTxOut& a, const CTxOut& b)
    {
        return !(a == b);
    }

    friend bool operator<(const CTxOut& a, const CTxOut& b)
    {
        return a.nValue < b.nValue || (a.nValue == b.nValue && a.scriptPubKey < b.scriptPubKey);
    }

    std::string ToString() const;
};
static CTxOut _txout;

class CTxInWitness
{
public:
    CScriptWitness scriptWitness;

    ADD_SERIALIZE_METHODS;

    template <typename Stream, typename Operation>
    inline void SerializationOp(Stream& s, Operation ser_action, int nType, int nVersion)
    {
        READWRITE(scriptWitness.stack);
    }

    bool IsNull() const { return scriptWitness.IsNull(); }

    CTxInWitness() { }
};

class CTxWitness
{
public:
    /** In case vtxinwit is missing, all entries are treated as if they were empty CTxInWitnesses */
    std::vector<CTxInWitness> vtxinwit;

    ADD_SERIALIZE_METHODS;

    bool IsEmpty() const { return vtxinwit.empty(); }

    bool IsNull() const
    {
        for (size_t n = 0; n < vtxinwit.size(); n++) {
            if (!vtxinwit[n].IsNull()) {
                return false;
            }
        }
        return true;
    }

    void SetNull()
    {
        vtxinwit.clear();
    }

    template <typename Stream, typename Operation>
    inline void SerializationOp(Stream& s, Operation ser_action, int nType, int nVersion)
    {
        for (size_t n = 0; n < vtxinwit.size(); n++) {
            READWRITE(vtxinwit[n]);
        }
        if (IsNull()) {
            /* It's illegal to encode a witness when all vtxinwit entries are empty. */
            throw std::ios_base::failure("Superfluous witness record");
        }
    }
};

struct CMutableTransaction;

/**
 * Basic transaction serialization format:
 * - int32_t nVersion
 * - std::vector<CTxIn> vin
 * - std::vector<CTxOut> vout
 * - uint32_t nLockTime
 *
 * Extended transaction serialization format:
 * - int32_t nVersion
 * - unsigned char dummy = 0x00
 * - unsigned char flags (!= 0)
 * - std::vector<CTxIn> vin
 * - std::vector<CTxOut> vout
 * - if (flags & 1):
 *   - CTxWitness wit;
 * - uint32_t nLockTime
 */
template<typename Stream, typename Operation, typename TxType>
inline void SerializeTransaction(TxType& tx, Stream& s, Operation ser_action, int nType, int nVersion) {
    READWRITE(*const_cast<int32_t*>(&tx.nVersion));
    unsigned char flags = 0;
    if (ser_action.ForRead()) {
        const_cast<std::vector<CTxIn>*>(&tx.vin)->clear();
        const_cast<std::vector<CTxOut>*>(&tx.vout)->clear();
        const_cast<CTxWitness*>(&tx.wit)->SetNull();
        /* Try to read the vin. In case the dummy is there, this will be read as an empty vector. */
        READWRITE(*const_cast<std::vector<CTxIn>*>(&tx.vin));
        if (tx.vin.size() == 0 && !(nVersion & SERIALIZE_TRANSACTION_NO_WITNESS)) {
            /* We read a dummy or an empty vin. */
            READWRITE(flags);
            if (flags != 0) {
                READWRITE(*const_cast<std::vector<CTxIn>*>(&tx.vin));
                READWRITE(*const_cast<std::vector<CTxOut>*>(&tx.vout));
            }
        } else {
            /* We read a non-empty vin. Assume a normal vout follows. */
            READWRITE(*const_cast<std::vector<CTxOut>*>(&tx.vout));
        }
        if ((flags & 1) && !(nVersion & SERIALIZE_TRANSACTION_NO_WITNESS)) {
            /* The witness flag is present, and we support witnesses. */
            flags ^= 1;
            const_cast<CTxWitness*>(&tx.wit)->vtxinwit.resize(tx.vin.size());
            READWRITE(tx.wit);
        }
        if (flags) {
            /* Unknown flag in the serialization */
            throw std::ios_base::failure("Unknown transaction optional data");
        }
    } else {
        // Consistency check
        assert(tx.wit.vtxinwit.size() <= tx.vin.size());
        if (!(nVersion & SERIALIZE_TRANSACTION_NO_WITNESS)) {
            /* Check whether witnesses need to be serialized. */
            if (!tx.wit.IsNull()) {
                flags |= 1;
            }
        }
        if (flags) {
            /* Use extended format in case witnesses are to be serialized. */
            std::vector<CTxIn> vinDummy;
            READWRITE(vinDummy);
            READWRITE(flags);
        }
        READWRITE(*const_cast<std::vector<CTxIn>*>(&tx.vin));
        READWRITE(*const_cast<std::vector<CTxOut>*>(&tx.vout));
        if (flags & 1) {
            const_cast<CTxWitness*>(&tx.wit)->vtxinwit.resize(tx.vin.size());
            READWRITE(tx.wit);
        }
    }
    READWRITE(*const_cast<uint32_t*>(&tx.nLockTime));
}

enum GetMinFee_mode
{
    GMF_BLOCK,
    GMF_RELAY,
    GMF_SEND,
};

/** The basic transaction that is broadcasted on the network and contained in
 * blocks.  A transaction can contain multiple inputs and outputs.
 */
class CTransaction
{
private:
    /** Memory only. */
    const uint256 hash;

public:
    // Default transaction version.
    static const int32_t CURRENT_VERSION = 1;

    // Changing the default transaction version requires a two step process: first
    // adapting relay policy by bumping MAX_STANDARD_VERSION, and then later date
    // bumping the default CURRENT_VERSION at which point both CURRENT_VERSION and
    // MAX_STANDARD_VERSION will be equal.
    static const int32_t MAX_STANDARD_VERSION=2;

    // The local variables are made const to prevent unintended modification
    // without updating the cached hash value. However, CTransaction is not
    // actually immutable; deserialization and assignment are implemented,
    // and bypass the constness. This is safe, as they update the entire
    // structure, including the hash.
    const int32_t nVersion;
    static int64_t nMinTxFee;
    static int64_t nMinRelayTxFee;
    std::vector<CTxIn> vin;
    std::vector<CTxOut> vout;
    CTxWitness wit; // Not const: can change without invalidating the txid cache
    const uint32_t nLockTime;

    /** Construct a CTransaction that qualifies as IsNull() */
    CTransaction();

    /** Convert a CMutableTransaction into a CTransaction. */
    CTransaction(const CMutableTransaction &tx);

    CTransaction& operator=(const CTransaction& tx);

    ADD_SERIALIZE_METHODS;

    template <typename Stream, typename Operation>
    inline void SerializationOp(Stream& s, Operation ser_action, int nType, int nVersion) {
        SerializeTransaction(*this, s, ser_action, nType, nVersion);
        if (ser_action.ForRead()) {
            UpdateHash();
        }
    }

    bool IsNull() const {
        return vin.empty() && vout.empty();
    }

    const uint256& GetHash() const {
        return hash;
    }
    int64_t GetMinFee(unsigned int nBlockSize, bool fAllowFree = true, enum GetMinFee_mode mode = GMF_BLOCK) const ;

    // Compute a hash that includes both transaction and witness data
    uint256 GetWitnessHash() const;

    // Compute a hash without changing later in 0.8
    uint256 GetNormalizedHash() const;

    // Return sum of txouts.
    CAmount GetValueOut() const;
    // GetValueIn() is a method on CCoinsViewCache, because
    // inputs must be known to compute value in.

    // Compute priority, given priority of inputs and (optionally) tx size
    double ComputePriority(double dPriorityInputs, unsigned int nTxSize=0) const;

    // Compute modified tx size for priority calculation (optionally given tx size)
    unsigned int CalculateModifiedSize(unsigned int nTxSize=0) const;

    bool IsCoinBase() const;

    // Returns true, if this is any zerocoin transaction.
    bool IsZerocoinTransaction() const;

    // Returns true, if this is a V3 zerocoin mint or spend, made with sigma algorithm.
    bool IsZerocoinV3SigmaTransaction() const;

    bool IsZerocoinSpend() const;
    bool IsZerocoinMint() const;

<<<<<<< HEAD
=======
    bool IsZerocoinSpendV3() const;
    bool IsZerocoinMintV3() const;


>>>>>>> 76da498f
    friend bool operator==(const CTransaction& a, const CTransaction& b)
    {
        return a.hash == b.hash;
    }

    friend bool operator!=(const CTransaction& a, const CTransaction& b)
    {
        return a.hash != b.hash;
    }

    std::string ToString() const;

    void UpdateHash() const;
};

/** A mutable version of CTransaction. */
struct CMutableTransaction
{
    int32_t nVersion;
    std::vector<CTxIn> vin;
    std::vector<CTxOut> vout;
    CTxWitness wit;
    uint32_t nLockTime;

    CMutableTransaction();
    CMutableTransaction(const CTransaction& tx);

    ADD_SERIALIZE_METHODS;

    template <typename Stream, typename Operation>
    inline void SerializationOp(Stream& s, Operation ser_action, int nType, int nVersion) {
        SerializeTransaction(*this, s, ser_action, nType, nVersion);
    }

    /** Compute the hash of this CMutableTransaction. This is computed on the
     * fly, as opposed to GetHash() in CTransaction, which uses a cached result.
     */
    uint256 GetHash() const;

    std::string ToString() const;
    friend bool operator==(const CMutableTransaction& a, const CMutableTransaction& b)
    {
        return a.GetHash() == b.GetHash();
    }

    friend bool operator!=(const CMutableTransaction& a, const CMutableTransaction& b)
    {
        return !(a == b);
    }
};

/** Compute the weight of a transaction, as defined by BIP 141 */
int64_t GetTransactionWeight(const CTransaction &tx);

#endif // BITCOIN_PRIMITIVES_TRANSACTION_H<|MERGE_RESOLUTION|>--- conflicted
+++ resolved
@@ -477,13 +477,9 @@
     bool IsZerocoinSpend() const;
     bool IsZerocoinMint() const;
 
-<<<<<<< HEAD
-=======
     bool IsZerocoinSpendV3() const;
     bool IsZerocoinMintV3() const;
 
-
->>>>>>> 76da498f
     friend bool operator==(const CTransaction& a, const CTransaction& b)
     {
         return a.hash == b.hash;
