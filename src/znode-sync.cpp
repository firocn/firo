--- conflicted
+++ resolved
@@ -126,13 +126,8 @@
             if (nNodesAtSameHeight >= ZNODE_SYNC_ENOUGH_PEERS) {
                 LogPrintf("CZnodeSync::IsBlockchainSynced -- found enough peers on the same height as we are, done\n");
                 fBlockchainSynced = true;
-<<<<<<< HEAD
-                ReleaseNodeVector(vNodesCopy);
+                g_connman->ReleaseNodeVector(vNodesCopy);
                 return fBlockchainSynced;
-=======
-                g_connman->ReleaseNodeVector(vNodesCopy);
-                return true;
->>>>>>> 5769b585
             }
         }
     }
