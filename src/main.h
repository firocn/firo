--- conflicted
+++ resolved
@@ -396,14 +396,8 @@
 void UpdateCoins(const CTransaction& tx, CCoinsViewCache& inputs, int nHeight);
 
 /** Context-independent validity checks */
-<<<<<<< HEAD
-//BTZC: ADD params for zcoin works
-bool CheckTransaction(const CTransaction& tx, CValidationState& state, uint256 hashTx, bool isVerifyDB, int nHeight = INT_MAX, bool isCheckWallet = false, bool fStatefulZerocoinCheck = true, CZerocoinTxInfo *zerocoinTxInfo = NULL);
-
-=======
 //BTZC: ADD params for Zcoin works
 bool CheckTransaction(const CTransaction& tx, CValidationState& state, uint256 hashTx, bool isVerifyDB, int nHeight = INT_MAX, bool isCheckWallet = false, bool fStatefulZerocoinCheck = true, CZerocoinTxInfo *zerocoinTxInfo = NULL, sigma::CSigmaTxInfo *sigmaTxInfo = NULL);
->>>>>>> 687bc8dd
 /**
  * Check if transaction is final and can be included in a block with the
  * specified height and time. Consensus critical.
