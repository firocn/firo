// Copyright (c) 2009-2010 Satoshi Nakamoto
// Copyright (c) 2009-2016 The Bitcoin Core developers
// Distributed under the MIT software license, see the accompanying
// file COPYING or http://www.opensource.org/licenses/mit-license.php.

#ifndef BITCOIN_NET_H
#define BITCOIN_NET_H

#include "addrdb.h"
#include "addrman.h"
#include "amount.h"
#include "bloom.h"
#include "compat.h"
#include "hash.h"
#include "limitedmap.h"
#include "netaddress.h"
#include "protocol.h"
#include "random.h"
#include "streams.h"
#include "sync.h"
#include "uint256.h"
#include "threadinterrupt.h"
<<<<<<< HEAD
#include "util.h"
=======
>>>>>>> a7b486d6

#include <atomic>
#include <deque>
#include <stdint.h>
#include <thread>
#include <memory>
#include <condition_variable>

#ifndef WIN32
#include <arpa/inet.h>
#endif

#include <boost/filesystem/path.hpp>
#include <boost/foreach.hpp>
#include <boost/signals2/signal.hpp>

class CAddrMan;
class CScheduler;
class CNode;
class CTxMemPool;

namespace boost {
    class thread_group;
} // namespace boost

/** Time between pings automatically sent out for latency probing and keepalive (in seconds). */
static const int PING_INTERVAL = 2 * 60;
/** Time after which to disconnect, after waiting for a ping response (or inactivity). */
static const int TIMEOUT_INTERVAL = 20 * 60;
/** Run the feeler connection loop once every 2 minutes or 120 seconds. **/
static const int FEELER_INTERVAL = 120;
/** The maximum number of entries in an 'inv' protocol message */
static const unsigned int MAX_INV_SZ = 50000;
/** The maximum number of new addresses to accumulate before announcing. */
static const unsigned int MAX_ADDR_TO_SEND = 1000;
/** Maximum length of incoming protocol messages (no message over 4 MB is currently acceptable). */
static const unsigned int MAX_PROTOCOL_MESSAGE_LENGTH = 4 * 1000 * 1000;
/** Maximum length of strSubVer in `version` message */
static const unsigned int MAX_SUBVERSION_LENGTH = 256;
/** Maximum number of automatic outgoing nodes */
static const int MAX_OUTBOUND_CONNECTIONS = 8;
/** Maximum number of addnode outgoing nodes */
static const int MAX_ADDNODE_CONNECTIONS = 8;
/** -listen default */
static const bool DEFAULT_LISTEN = true;
/** -upnp default */
#ifdef USE_UPNP
static const bool DEFAULT_UPNP = USE_UPNP;
#else
static const bool DEFAULT_UPNP = false;
#endif
/** The maximum number of entries in mapAskFor */
static const size_t MAPASKFOR_MAX_SZ = MAX_INV_SZ;
/** The maximum number of entries in setAskFor (larger due to getdata latency)*/
static const size_t SETASKFOR_MAX_SZ = 2 * MAX_INV_SZ;
/** The maximum number of peer connections to maintain. */
static const unsigned int DEFAULT_MAX_PEER_CONNECTIONS = 125;
/** The default for -maxuploadtarget. 0 = Unlimited */
static const uint64_t DEFAULT_MAX_UPLOAD_TARGET = 0;
/** The default timeframe for -maxuploadtarget. 1 day. */
static const uint64_t MAX_UPLOAD_TIMEFRAME = 60 * 60 * 24;
/** Default for blocks only*/
static const bool DEFAULT_BLOCKSONLY = false;

static const bool DEFAULT_FORCEDNSSEED = false;
static const size_t DEFAULT_MAXRECEIVEBUFFER = 5 * 1000;
static const size_t DEFAULT_MAXSENDBUFFER    = 1 * 1000;

static const ServiceFlags REQUIRED_SERVICES = NODE_NETWORK;

// NOTE: When adjusting this, update rpcnet:setban's help ("24h")
static const unsigned int DEFAULT_MISBEHAVING_BANTIME = 60 * 60 * 24;  // Default 24-hour ban
<<<<<<< HEAD
unsigned int ReceiveFloodSize();
unsigned int SendBufferSize();
=======

typedef int64_t NodeId;
>>>>>>> a7b486d6

struct AddedNodeInfo
{
    std::string strAddedNode;
    CService resolvedAddress;
    bool fConnected;
    bool fInbound;
};

class CTransaction;
class CNodeStats;
class CClientUIInterface;

struct CSerializedNetMsg
{
    CSerializedNetMsg() = default;
    CSerializedNetMsg(CSerializedNetMsg&&) = default;
    CSerializedNetMsg& operator=(CSerializedNetMsg&&) = default;
    // No copying, only moves.
    CSerializedNetMsg(const CSerializedNetMsg& msg) = delete;
    CSerializedNetMsg& operator=(const CSerializedNetMsg&) = delete;

    std::vector<unsigned char> data;
    std::string command;
};


class CConnman
{
public:

    enum NumConnections {
        CONNECTIONS_NONE = 0,
        CONNECTIONS_IN = (1U << 0),
        CONNECTIONS_OUT = (1U << 1),
        CONNECTIONS_ALL = (CONNECTIONS_IN | CONNECTIONS_OUT),
    };

    struct Options
    {
        ServiceFlags nLocalServices = NODE_NONE;
        ServiceFlags nRelevantServices = NODE_NONE;
        int nMaxConnections = 0;
        int nMaxOutbound = 0;
        int nMaxAddnode = 0;
        int nMaxFeeler = 0;
        int nBestHeight = 0;
        CClientUIInterface* uiInterface = nullptr;
        unsigned int nSendBufferMaxSize = 0;
        unsigned int nReceiveFloodSize = 0;
        uint64_t nMaxOutboundTimeframe = 0;
        uint64_t nMaxOutboundLimit = 0;
    };
    CConnman(uint64_t seed0, uint64_t seed1);
    ~CConnman();
    bool Start(CScheduler& scheduler, std::string& strNodeError, Options options);
    void Stop();
    void Interrupt();
    bool BindListenPort(const CService &bindAddr, std::string& strError, bool fWhitelisted = false);
    bool GetNetworkActive() const { return fNetworkActive; };
    void SetNetworkActive(bool active);
    bool OpenNetworkConnection(const CAddress& addrConnect, bool fCountFailure, CSemaphoreGrant *grantOutbound = NULL, const char *strDest = NULL, bool fOneShot = false, bool fFeeler = false, bool fAddnode = false);
    bool CheckIncomingNonce(uint64_t nonce);

    bool ForNode(NodeId id, std::function<bool(CNode* pnode)> func);

    void PushMessage(CNode* pnode, CSerializedNetMsg&& msg);

    template<typename Callable>
    void ForEachNode(Callable&& func)
    {
        LOCK(cs_vNodes);
        for (auto&& node : vNodes) {
            if (NodeFullyConnected(node))
                func(node);
        }
    };

    template<typename Callable>
    void ForEachNode(Callable&& func) const
    {
        LOCK(cs_vNodes);
        for (auto&& node : vNodes) {
            if (NodeFullyConnected(node))
                func(node);
        }
    };

    template<typename Callable, typename CallableAfter>
    void ForEachNodeThen(Callable&& pre, CallableAfter&& post)
    {
        LOCK(cs_vNodes);
        for (auto&& node : vNodes) {
            if (NodeFullyConnected(node))
                pre(node);
        }
        post();
    };

    template<typename Callable, typename CallableAfter>
    void ForEachNodeThen(Callable&& pre, CallableAfter&& post) const
    {
        LOCK(cs_vNodes);
        for (auto&& node : vNodes) {
            if (NodeFullyConnected(node))
                pre(node);
        }
        post();
    };

    // Addrman functions
    size_t GetAddressCount() const;
    void SetServices(const CService &addr, ServiceFlags nServices);
    void MarkAddressGood(const CAddress& addr);
    void AddNewAddress(const CAddress& addr, const CAddress& addrFrom, int64_t nTimePenalty = 0);
    void AddNewAddresses(const std::vector<CAddress>& vAddr, const CAddress& addrFrom, int64_t nTimePenalty = 0);
    std::vector<CAddress> GetAddresses();
    void AddressCurrentlyConnected(const CService& addr);

    // Denial-of-service detection/prevention
    // The idea is to detect peers that are behaving
    // badly and disconnect/ban them, but do it in a
    // one-coding-mistake-won't-shatter-the-entire-network
    // way.
    // IMPORTANT:  There should be nothing I can give a
    // node that it will forward on that will make that
    // node's peers drop it. If there is, an attacker
    // can isolate a node and/or try to split the network.
    // Dropping a node for sending stuff that is invalid
    // now but might be valid in a later version is also
    // dangerous, because it can cause a network split
    // between nodes running old code and nodes running
    // new code.
    void Ban(const CNetAddr& netAddr, const BanReason& reason, int64_t bantimeoffset = 0, bool sinceUnixEpoch = false);
    void Ban(const CSubNet& subNet, const BanReason& reason, int64_t bantimeoffset = 0, bool sinceUnixEpoch = false);
    void ClearBanned(); // needed for unit testing
    bool IsBanned(CNetAddr ip);
    bool IsBanned(CSubNet subnet);
    bool Unban(const CNetAddr &ip);
    bool Unban(const CSubNet &ip);
    void GetBanned(banmap_t &banmap);
    void SetBanned(const banmap_t &banmap);

    void AddOneShot(const std::string& strDest);

    bool AddNode(const std::string& node);
    bool RemoveAddedNode(const std::string& node);
    std::vector<AddedNodeInfo> GetAddedNodeInfo();

    size_t GetNodeCount(NumConnections num);
    void GetNodeStats(std::vector<CNodeStats>& vstats);
    bool DisconnectNode(const std::string& node);
    bool DisconnectNode(NodeId id);

    unsigned int GetSendBufferSize() const;

    void AddWhitelistedRange(const CSubNet &subnet);

    ServiceFlags GetLocalServices() const;

    //!set the max outbound target in bytes
    void SetMaxOutboundTarget(uint64_t limit);
    uint64_t GetMaxOutboundTarget();

    //!set the timeframe for the max outbound target
    void SetMaxOutboundTimeframe(uint64_t timeframe);
    uint64_t GetMaxOutboundTimeframe();

    //!check if the outbound target is reached
    // if param historicalBlockServingLimit is set true, the function will
    // response true if the limit for serving historical blocks has been reached
    bool OutboundTargetReached(bool historicalBlockServingLimit);

    //!response the bytes left in the current max outbound cycle
    // in case of no limit, it will always response 0
    uint64_t GetOutboundTargetBytesLeft();

    //!response the time in second left in the current max outbound cycle
    // in case of no limit, it will always response 0
    uint64_t GetMaxOutboundTimeLeftInCycle();

    uint64_t GetTotalBytesRecv();
    uint64_t GetTotalBytesSent();

    void SetBestHeight(int height);
    int GetBestHeight() const;

    /** Get a unique deterministic randomizer. */
    CSipHasher GetDeterministicRandomizer(uint64_t id) const;

    unsigned int GetReceiveFloodSize() const;

    void WakeMessageHandler();
private:
    struct ListenSocket {
        SOCKET socket;
        bool whitelisted;

        ListenSocket(SOCKET socket_, bool whitelisted_) : socket(socket_), whitelisted(whitelisted_) {}
    };

    void ThreadOpenAddedConnections();
    void ProcessOneShot();
    void ThreadOpenConnections();
    void ThreadMessageHandler();
    void AcceptConnection(const ListenSocket& hListenSocket);
    void ThreadSocketHandler();
    void ThreadDNSAddressSeed();

    uint64_t CalculateKeyedNetGroup(const CAddress& ad) const;

<<<<<<< HEAD
void AddOneShot(const std::string& strDest);
void AddressCurrentlyConnected(const CService& addr);
CNode* FindNode(const CNetAddr& ip);
CNode* FindNode(const CSubNet& subNet);
CNode* FindNode(const std::string& addrName);
CNode* FindNode(const CService& ip);
CNode* FindNode(const NodeId id); //TODO: Remove this

CNode* ConnectNode(CAddress addrConnect, const char *pszDest = NULL, bool fCountFailure = false, bool fConnectToZnode = false);

bool OpenNetworkConnection(const CAddress& addrConnect, bool fCountFailure, CSemaphoreGrant *grantOutbound = NULL, const char *strDest = NULL, bool fOneShot = false, bool fFeeler = false);
=======
    CNode* FindNode(const CNetAddr& ip);
    CNode* FindNode(const CSubNet& subNet);
    CNode* FindNode(const std::string& addrName);
    CNode* FindNode(const CService& addr);

    bool AttemptToEvictConnection();
    CNode* ConnectNode(CAddress addrConnect, const char *pszDest, bool fCountFailure);
    bool IsWhitelistedRange(const CNetAddr &addr);

    void DeleteNode(CNode* pnode);

    NodeId GetNewNodeId();

    size_t SocketSendData(CNode *pnode) const;
    //!check is the banlist has unwritten changes
    bool BannedSetIsDirty();
    //!set the "dirty" flag for the banlist
    void SetBannedSetDirty(bool dirty=true);
    //!clean unused entries (if bantime has expired)
    void SweepBanned();
    void DumpAddresses();
    void DumpData();
    void DumpBanlist();

    // Network stats
    void RecordBytesRecv(uint64_t bytes);
    void RecordBytesSent(uint64_t bytes);

    // Whether the node should be passed out in ForEach* callbacks
    static bool NodeFullyConnected(const CNode* pnode);

    // Network usage totals
    CCriticalSection cs_totalBytesRecv;
    CCriticalSection cs_totalBytesSent;
    uint64_t nTotalBytesRecv;
    uint64_t nTotalBytesSent;

    // outbound limit & stats
    uint64_t nMaxOutboundTotalBytesSentInCycle;
    uint64_t nMaxOutboundCycleStartTime;
    uint64_t nMaxOutboundLimit;
    uint64_t nMaxOutboundTimeframe;

    // Whitelisted ranges. Any node connecting from these is automatically
    // whitelisted (as well as those connecting to whitelisted binds).
    std::vector<CSubNet> vWhitelistedRange;
    CCriticalSection cs_vWhitelistedRange;

    unsigned int nSendBufferMaxSize;
    unsigned int nReceiveFloodSize;

    std::vector<ListenSocket> vhListenSocket;
    std::atomic<bool> fNetworkActive;
    banmap_t setBanned;
    CCriticalSection cs_setBanned;
    bool setBannedIsDirty;
    bool fAddressesInitialized;
    CAddrMan addrman;
    std::deque<std::string> vOneShots;
    CCriticalSection cs_vOneShots;
    std::vector<std::string> vAddedNodes;
    CCriticalSection cs_vAddedNodes;
    std::vector<CNode*> vNodes;
    std::list<CNode*> vNodesDisconnected;
    mutable CCriticalSection cs_vNodes;
    std::atomic<NodeId> nLastNodeId;

    /** Services this instance offers */
    ServiceFlags nLocalServices;

    /** Services this instance cares about */
    ServiceFlags nRelevantServices;

    CSemaphore *semOutbound;
    CSemaphore *semAddnode;
    int nMaxConnections;
    int nMaxOutbound;
    int nMaxAddnode;
    int nMaxFeeler;
    std::atomic<int> nBestHeight;
    CClientUIInterface* clientInterface;

    /** SipHasher seeds for deterministic randomness */
    const uint64_t nSeed0, nSeed1;

    /** flag for waking the message processor. */
    bool fMsgProcWake;

    std::condition_variable condMsgProc;
    std::mutex mutexMsgProc;
    std::atomic<bool> flagInterruptMsgProc;

    CThreadInterrupt interruptNet;

    std::thread threadDNSAddressSeed;
    std::thread threadSocketHandler;
    std::thread threadOpenAddedConnections;
    std::thread threadOpenConnections;
    std::thread threadMessageHandler;
};
extern std::unique_ptr<CConnman> g_connman;
void Discover(boost::thread_group& threadGroup);
>>>>>>> a7b486d6
void MapPort(bool fUseUPnP);
unsigned short GetListenPort();
bool BindListenPort(const CService &bindAddr, std::string& strError, bool fWhitelisted = false);

struct CombinerAll
{
    typedef bool result_type;

    template<typename I>
    bool operator()(I first, I last) const
    {
        while (first != last) {
            if (!(*first)) return false;
            ++first;
        }
        return true;
    }
};

// Signals for message handling
struct CNodeSignals
{
    boost::signals2::signal<bool (CNode*, CConnman&, std::atomic<bool>&), CombinerAll> ProcessMessages;
    boost::signals2::signal<bool (CNode*, CConnman&, std::atomic<bool>&), CombinerAll> SendMessages;
    boost::signals2::signal<void (CNode*, CConnman&)> InitializeNode;
    boost::signals2::signal<void (NodeId, bool&)> FinalizeNode;
};


CNodeSignals& GetNodeSignals();


enum
{
    LOCAL_NONE,   // unknown
    LOCAL_IF,     // address a local interface listens on
    LOCAL_BIND,   // address explicit bound to
    LOCAL_UPNP,   // address reported by UPnP
    LOCAL_MANUAL, // address explicitly specified (-externalip=)

    LOCAL_MAX
};

bool IsPeerAddrLocalGood(CNode *pnode);
void AdvertiseLocal(CNode *pnode);
void SetLimited(enum Network net, bool fLimited = true);
bool IsLimited(enum Network net);
bool IsLimited(const CNetAddr& addr);
bool AddLocal(const CService& addr, int nScore = LOCAL_NONE);
bool AddLocal(const CNetAddr& addr, int nScore = LOCAL_NONE);
bool RemoveLocal(const CService& addr);
bool SeenLocal(const CService& addr);
bool IsLocal(const CService& addr);
bool GetLocal(CService &addr, const CNetAddr *paddrPeer = NULL);
bool IsReachable(enum Network net);
bool IsReachable(const CNetAddr &addr);
CAddress GetLocalAddress(const CNetAddr *paddrPeer, ServiceFlags nLocalServices);


extern bool fDiscover;
extern bool fListen;
extern bool fRelayTxes;

extern limitedmap<uint256, int64_t> mapAlreadyAskedFor;

/** Subversion as sent to the P2P network in `version` messages */
extern std::string strSubVersion;

struct LocalServiceInfo {
    int nScore;
    int nPort;
};

extern CCriticalSection cs_mapLocalHost;
extern std::map<CNetAddr, LocalServiceInfo> mapLocalHost;
typedef std::map<std::string, uint64_t> mapMsgCmdSize; //command, total bytes

class CNodeStats
{
public:
    NodeId nodeid;
    ServiceFlags nServices;
    bool fRelayTxes;
    int64_t nLastSend;
    int64_t nLastRecv;
    int64_t nTimeConnected;
    int64_t nTimeOffset;
    std::string addrName;
    int nVersion;
    std::string cleanSubVer;
    bool fInbound;
    bool fAddnode;
    int nStartingHeight;
    uint64_t nSendBytes;
    mapMsgCmdSize mapSendBytesPerMsgCmd;
    uint64_t nRecvBytes;
    mapMsgCmdSize mapRecvBytesPerMsgCmd;
    bool fWhitelisted;
    double dPingTime;
    double dPingWait;
    double dMinPing;
    std::string addrLocal;
    CAddress addr;
};




class CNetMessage {
private:
    mutable CHash256 hasher;
    mutable uint256 data_hash;
public:
    bool in_data;                   // parsing header (false) or data (true)

    CDataStream hdrbuf;             // partially received header
    CMessageHeader hdr;             // complete header
    unsigned int nHdrPos;

    CDataStream vRecv;              // received message data
    unsigned int nDataPos;

    int64_t nTime;                  // time (in microseconds) of message receipt.

    CNetMessage(const CMessageHeader::MessageStartChars& pchMessageStartIn, int nTypeIn, int nVersionIn) : hdrbuf(nTypeIn, nVersionIn), hdr(pchMessageStartIn), vRecv(nTypeIn, nVersionIn) {
        hdrbuf.resize(24);
        in_data = false;
        nHdrPos = 0;
        nDataPos = 0;
        nTime = 0;
    }

    bool complete() const
    {
        if (!in_data)
            return false;
        return (hdr.nMessageSize == nDataPos);
    }

    const uint256& GetMessageHash() const;

    void SetVersion(int nVersionIn)
    {
        hdrbuf.SetVersion(nVersionIn);
        vRecv.SetVersion(nVersionIn);
    }

    int readHeader(const char *pch, unsigned int nBytes);
    int readData(const char *pch, unsigned int nBytes);
};


/** Information about a peer */
class CNode
{
    friend class CConnman;
public:
    // socket
    std::atomic<ServiceFlags> nServices;
    ServiceFlags nServicesExpected;
    SOCKET hSocket;
    size_t nSendSize; // total size of all vSendMsg entries
    size_t nSendOffset; // offset inside the first vSendMsg already sent
    uint64_t nSendBytes;
    std::deque<std::vector<unsigned char>> vSendMsg;
    CCriticalSection cs_vSend;
    CCriticalSection cs_hSocket;
    CCriticalSection cs_vRecv;

    CCriticalSection cs_vProcessMsg;
    std::list<CNetMessage> vProcessMsg;
    size_t nProcessQueueSize;

    CCriticalSection cs_sendProcessing;

    std::deque<CInv> vRecvGetData;
    uint64_t nRecvBytes;
    std::atomic<int> nRecvVersion;

    std::atomic<int64_t> nLastSend;
    std::atomic<int64_t> nLastRecv;
    const int64_t nTimeConnected;
    std::atomic<int64_t> nTimeOffset;
    const CAddress addr;
    std::atomic<int> nVersion;
    // strSubVer is whatever byte array we read from the wire. However, this field is intended
    // to be printed out, displayed to humans in various forms and so on. So we sanitize it and
    // store the sanitized version in cleanSubVer. The original should be used when dealing with
    // the network or wire types and the cleaned string used when displayed or logged.
    std::string strSubVer, cleanSubVer;
    CCriticalSection cs_SubVer; // used for both cleanSubVer and strSubVer
    bool fWhitelisted; // This peer can bypass DoS banning.
    bool fFeeler; // If true this node is being used as a short lived feeler.
    bool fOneShot;
    bool fAddnode;
    bool fClient;
    const bool fInbound;
    std::atomic_bool fSuccessfullyConnected;
    std::atomic_bool fDisconnect;
    // We use fRelayTxes for two purposes -
    // a) it allows us to not relay tx invs before receiving the peer's version message
    // b) the peer may tell us in its version message that we should not relay tx invs
    //    unless it loads a bloom filter.
    bool fRelayTxes; //protected by cs_filter
    bool fSentAddr;
    CSemaphoreGrant grantOutbound;
    CCriticalSection cs_filter;
    CBloomFilter* pfilter;
    std::atomic<int> nRefCount;
<<<<<<< HEAD

    bool fSupportsDandelion = false;
    NodeId id;
    // znode from dash
    bool fZnode;
=======
    const NodeId id;
>>>>>>> a7b486d6

    const uint64_t nKeyedNetGroup;
    std::atomic_bool fPauseRecv;
    std::atomic_bool fPauseSend;
protected:

    mapMsgCmdSize mapSendBytesPerMsgCmd;
    mapMsgCmdSize mapRecvBytesPerMsgCmd;

public:
    uint256 hashContinue;
    std::atomic<int> nStartingHeight;

    // flood relay
    std::vector<CAddress> vAddrToSend;
    CRollingBloomFilter addrKnown;
    bool fGetAddr;
    std::set<uint256> setKnown;
    int64_t nNextAddrSend;
    int64_t nNextLocalAddrSend;

    // inventory based relay
    CRollingBloomFilter filterInventoryKnown;
    std::vector<CInv> vInventoryToSend;
    // Set of Dandelion transactions that should be known to this peer
    std::set<uint256> setDandelionInventoryKnown;
    // Set of transaction ids we still have to announce.
    // They are sorted by the mempool before relay, so the order is not important.
    std::set<uint256> setInventoryTxToSend;
    // List of Dandelion transaction ids to announce.
    std::vector<uint256> vInventoryDandelionTxToSend;
    // List of block ids we still have announce.
    // There is no final sorting before sending, as they are always sent immediately
    // and in the order requested.
    std::vector<uint256> vInventoryBlockToSend;
    CCriticalSection cs_inventory;
    std::set<uint256> setAskFor;
    std::multimap<int64_t, CInv> mapAskFor;
    int64_t nNextInvSend;
    // Used for headers announcements - unfiltered blocks to relay
    // Also protected by cs_inventory
    std::vector<uint256> vBlockHashesToAnnounce;
    // Used for BIP35 mempool sending, also protected by cs_inventory
    bool fSendMempool;

    // Last time a "MEMPOOL" request was serviced.
    std::atomic<int64_t> timeLastMempoolReq;

    // Block and TXN accept times
    std::atomic<int64_t> nLastBlockTime;
    std::atomic<int64_t> nLastTXTime;

    // Ping time measurement:
    // The pong reply we're expecting, or 0 if no pong expected.
    std::atomic<uint64_t> nPingNonceSent;
    // Time (in usec) the last ping was sent, or 0 if no ping was ever sent.
    std::atomic<int64_t> nPingUsecStart;
    // Last measured round-trip time.
    std::atomic<int64_t> nPingUsecTime;
    // Best measured round-trip time.
    std::atomic<int64_t> nMinPingUsecTime;
    // Whether a ping is requested.
    std::atomic<bool> fPingQueued;
    // Minimum fee rate with which to filter inv's to this node
    CAmount minFeeFilter;
    CCriticalSection cs_feeFilter;
    CAmount lastSentFeeFilter;
    int64_t nextSendTimeFeeFilter;

    CNode(NodeId id, ServiceFlags nLocalServicesIn, int nMyStartingHeightIn, SOCKET hSocketIn, const CAddress &addrIn, uint64_t nKeyedNetGroupIn, uint64_t nLocalHostNonceIn, const std::string &addrNameIn = "", bool fInboundIn = false);
    ~CNode();

private:
    CNode(const CNode&);
    void operator=(const CNode&);


    const uint64_t nLocalHostNonce;
    // Services offered to this peer
    const ServiceFlags nLocalServices;
    const int nMyStartingHeight;
    int nSendVersion;
    std::list<CNetMessage> vRecvMsg;  // Used only by SocketHandler thread

    mutable CCriticalSection cs_addrName;
    std::string addrName;

    CService addrLocal;
    mutable CCriticalSection cs_addrLocal;
public:
    // Dandelion fields.
    static std::vector<CNode*> vDandelionInbound;
    static std::vector<CNode*> vDandelionOutbound;
    static std::vector<CNode*> vDandelionDestination;
    static CNode* localDandelionDestination;
		static CThreadInterrupt interruptNet;
    static std::map<CNode*, CNode*> mDandelionRoutes;

    // Dandelion helper functions.
    static CNode* SelectFromDandelionDestinations();
    static void CloseDandelionConnections(const CNode* const pnode);
    static std::string GetDandelionRoutingDataDebugString();
    static void DandelionShuffle();

    NodeId GetId() const {
      return id;
    }

    uint64_t GetLocalNonce() const {
      return nLocalHostNonce;
    }

    int GetMyStartingHeight() const {
      return nMyStartingHeight;
    }

    int GetRefCount()
    {
        int rc = nRefCount;
        assert(rc >= 0);
        return rc;
    }

    bool ReceiveMsgBytes(const char *pch, unsigned int nBytes, bool& complete);

    void SetRecvVersion(int nVersionIn)
    {
        nRecvVersion = nVersionIn;
    }
    int GetRecvVersion()
    {
        return nRecvVersion;
    }
    void SetSendVersion(int nVersionIn);
    int GetSendVersion() const;

    CService GetAddrLocal() const;
    //! May not be called more than once
    void SetAddrLocal(const CService& addrLocalIn);

    CNode* AddRef()
    {
        ++nRefCount;
        return this;
    }

    void Release()
    {
        --nRefCount;
    }



    void AddAddressKnown(const CAddress& _addr)
    {
        addrKnown.insert(_addr.GetKey());
    }

    void PushAddress(const CAddress& _addr, FastRandomContext &insecure_rand)
    {
        // Known checking here is only to save space from duplicates.
        // SendMessages will filter it again for knowns that were added
        // after addresses were pushed.
        if (_addr.IsValid() && !addrKnown.contains(_addr.GetKey())) {
            if (vAddrToSend.size() >= MAX_ADDR_TO_SEND) {
                vAddrToSend[insecure_rand.rand32() % vAddrToSend.size()] = _addr;
            } else {
                vAddrToSend.push_back(_addr);
            }
        }
    }


    void AddInventoryKnown(const CInv& inv)
    {
        {
            LOCK(cs_inventory);
            filterInventoryKnown.insert(inv.hash);
        }
    }

    void PushInventory(const CInv& inv)
    {
        LOCK(cs_inventory);
        if (inv.type == MSG_TX) {
            if (!filterInventoryKnown.contains(inv.hash)) {
                setInventoryTxToSend.insert(inv.hash);
            }
        } else if (inv.type == MSG_DANDELION_TX) {
        	if (setDandelionInventoryKnown.count(inv.hash) == 0) {
        		vInventoryDandelionTxToSend.push_back(inv.hash);
        	}
        } else if (inv.type == MSG_BLOCK) {
            vInventoryBlockToSend.push_back(inv.hash);
        } else {
            vInventoryToSend.push_back(inv);
        }
    }

    void PushBlockHash(const uint256 &hash)
    {
        LOCK(cs_inventory);
        vBlockHashesToAnnounce.push_back(hash);
    }

    void AskFor(const CInv& inv);

    void CloseSocketDisconnect();

    void copyStats(CNodeStats &stats);

    ServiceFlags GetLocalServices() const
    {
        return nLocalServices;
    }

<<<<<<< HEAD
    //!response the time in second left in the current max outbound cycle
    // in case of no limit, it will always response 0
    static uint64_t GetMaxOutboundTimeLeftInCycle();

    // Public Dandelion field.
    static std::map<uint256, int64_t> mDandelionEmbargo;

    // Dandelion methods, they all must be static, as they do not belong to any CNode, they belong
		// to the currently running node.
    static bool isDandelionInbound(const CNode* const pnode);
    static bool isLocalDandelionDestinationSet();
    static bool setLocalDandelionDestination();
    static CNode* getDandelionDestination(CNode* pfrom);
    static bool localDandelionDestinationPushInventory(const CInv& inv);
    static bool insertDandelionEmbargo(const uint256& hash, const int64_t& embargo);
    static bool isTxDandelionEmbargoed(const uint256& hash);
    static bool removeDandelionEmbargo(const uint256& hash);
		static void CheckDandelionEmbargoes();
		static void RelayDandelionTransaction(const CTransaction& tx, CNode* pfrom);

};



class CTransaction;
void RelayTransaction(const CTransaction& tx);
void RelayInv(CInv &inv, const int minProtoVersion = MIN_PEER_PROTO_VERSION);

/** Access to the (IP) address database (peers.dat) */
class CAddrDB
{
private:
    boost::filesystem::path pathAddr;
public:
    CAddrDB();
    bool Write(const CAddrMan& addr);
    bool Read(CAddrMan& addr);
    bool Read(CAddrMan& addr, CDataStream& ssPeers);
};
=======
    std::string GetAddrName() const;
    //! Sets the addrName only if it was not previously set
    void MaybeSetAddrName(const std::string& addrNameIn);
};



>>>>>>> a7b486d6


/** Return a timestamp in the future (in microseconds) for exponentially distributed events. */
int64_t PoissonNextSend(int64_t nNow, int average_interval_seconds);

<<<<<<< HEAD
struct AddedNodeInfo
{
    std::string strAddedNode;
    CService resolvedAddress;
    bool fConnected;
    bool fInbound;
};

std::vector<CNode*> CopyNodeVector();
void ReleaseNodeVector(const std::vector<CNode*>& vecNodes);

std::vector<AddedNodeInfo> GetAddedNodeInfo();

=======
>>>>>>> a7b486d6
#endif // BITCOIN_NET_H<|MERGE_RESOLUTION|>--- conflicted
+++ resolved
@@ -20,10 +20,7 @@
 #include "sync.h"
 #include "uint256.h"
 #include "threadinterrupt.h"
-<<<<<<< HEAD
 #include "util.h"
-=======
->>>>>>> a7b486d6
 
 #include <atomic>
 #include <deque>
@@ -96,13 +93,10 @@
 
 // NOTE: When adjusting this, update rpcnet:setban's help ("24h")
 static const unsigned int DEFAULT_MISBEHAVING_BANTIME = 60 * 60 * 24;  // Default 24-hour ban
-<<<<<<< HEAD
 unsigned int ReceiveFloodSize();
 unsigned int SendBufferSize();
-=======
 
 typedef int64_t NodeId;
->>>>>>> a7b486d6
 
 struct AddedNodeInfo
 {
@@ -165,6 +159,7 @@
     bool GetNetworkActive() const { return fNetworkActive; };
     void SetNetworkActive(bool active);
     bool OpenNetworkConnection(const CAddress& addrConnect, bool fCountFailure, CSemaphoreGrant *grantOutbound = NULL, const char *strDest = NULL, bool fOneShot = false, bool fFeeler = false, bool fAddnode = false);
+    bool OpenMasternodeConnection(const CAddress& addrConnect);    
     bool CheckIncomingNonce(uint64_t nonce);
 
     bool ForNode(NodeId id, std::function<bool(CNode* pnode)> func);
@@ -212,6 +207,13 @@
         }
         post();
     };
+
+    std::vector<CNode*> CopyNodeVector(std::function<bool(const CNode* pnode)> cond);
+    std::vector<CNode*> CopyNodeVector();
+    void ReleaseNodeVector(const std::vector<CNode*>& vecNodes);
+
+    void RelayTransaction(const CTransaction& tx);
+    void RelayInv(CInv &inv, const int minProtoVersion = MIN_PEER_PROTO_VERSION);
 
     // Addrman functions
     size_t GetAddressCount() const;
@@ -311,22 +313,10 @@
     void AcceptConnection(const ListenSocket& hListenSocket);
     void ThreadSocketHandler();
     void ThreadDNSAddressSeed();
+    void ThreadDandelionShuffle();
 
     uint64_t CalculateKeyedNetGroup(const CAddress& ad) const;
 
-<<<<<<< HEAD
-void AddOneShot(const std::string& strDest);
-void AddressCurrentlyConnected(const CService& addr);
-CNode* FindNode(const CNetAddr& ip);
-CNode* FindNode(const CSubNet& subNet);
-CNode* FindNode(const std::string& addrName);
-CNode* FindNode(const CService& ip);
-CNode* FindNode(const NodeId id); //TODO: Remove this
-
-CNode* ConnectNode(CAddress addrConnect, const char *pszDest = NULL, bool fCountFailure = false, bool fConnectToZnode = false);
-
-bool OpenNetworkConnection(const CAddress& addrConnect, bool fCountFailure, CSemaphoreGrant *grantOutbound = NULL, const char *strDest = NULL, bool fOneShot = false, bool fFeeler = false);
-=======
     CNode* FindNode(const CNetAddr& ip);
     CNode* FindNode(const CSubNet& subNet);
     CNode* FindNode(const std::string& addrName);
@@ -389,9 +379,12 @@
     CCriticalSection cs_vOneShots;
     std::vector<std::string> vAddedNodes;
     CCriticalSection cs_vAddedNodes;
+// TODO: remove this hack when dash version is upgraded
+public:
     std::vector<CNode*> vNodes;
     std::list<CNode*> vNodesDisconnected;
     mutable CCriticalSection cs_vNodes;
+private:
     std::atomic<NodeId> nLastNodeId;
 
     /** Services this instance offers */
@@ -426,10 +419,10 @@
     std::thread threadOpenAddedConnections;
     std::thread threadOpenConnections;
     std::thread threadMessageHandler;
+    std::thread threadDandelionShuffle;
 };
 extern std::unique_ptr<CConnman> g_connman;
 void Discover(boost::thread_group& threadGroup);
->>>>>>> a7b486d6
 void MapPort(bool fUseUPnP);
 unsigned short GetListenPort();
 bool BindListenPort(const CService &bindAddr, std::string& strError, bool fWhitelisted = false);
@@ -639,15 +632,11 @@
     CCriticalSection cs_filter;
     CBloomFilter* pfilter;
     std::atomic<int> nRefCount;
-<<<<<<< HEAD
 
     bool fSupportsDandelion = false;
     NodeId id;
     // znode from dash
     bool fZnode;
-=======
-    const NodeId id;
->>>>>>> a7b486d6
 
     const uint64_t nKeyedNetGroup;
     std::atomic_bool fPauseRecv;
@@ -864,7 +853,6 @@
         return nLocalServices;
     }
 
-<<<<<<< HEAD
     //!response the time in second left in the current max outbound cycle
     // in case of no limit, it will always response 0
     static uint64_t GetMaxOutboundTimeLeftInCycle();
@@ -882,29 +870,9 @@
     static bool insertDandelionEmbargo(const uint256& hash, const int64_t& embargo);
     static bool isTxDandelionEmbargoed(const uint256& hash);
     static bool removeDandelionEmbargo(const uint256& hash);
-		static void CheckDandelionEmbargoes();
-		static void RelayDandelionTransaction(const CTransaction& tx, CNode* pfrom);
-
-};
-
-
-
-class CTransaction;
-void RelayTransaction(const CTransaction& tx);
-void RelayInv(CInv &inv, const int minProtoVersion = MIN_PEER_PROTO_VERSION);
-
-/** Access to the (IP) address database (peers.dat) */
-class CAddrDB
-{
-private:
-    boost::filesystem::path pathAddr;
-public:
-    CAddrDB();
-    bool Write(const CAddrMan& addr);
-    bool Read(CAddrMan& addr);
-    bool Read(CAddrMan& addr, CDataStream& ssPeers);
-};
-=======
+    static void CheckDandelionEmbargoes();
+    static void RelayDandelionTransaction(const CTransaction& tx, CNode* pfrom);
+
     std::string GetAddrName() const;
     //! Sets the addrName only if it was not previously set
     void MaybeSetAddrName(const std::string& addrNameIn);
@@ -912,26 +880,9 @@
 
 
 
->>>>>>> a7b486d6
 
 
 /** Return a timestamp in the future (in microseconds) for exponentially distributed events. */
 int64_t PoissonNextSend(int64_t nNow, int average_interval_seconds);
 
-<<<<<<< HEAD
-struct AddedNodeInfo
-{
-    std::string strAddedNode;
-    CService resolvedAddress;
-    bool fConnected;
-    bool fInbound;
-};
-
-std::vector<CNode*> CopyNodeVector();
-void ReleaseNodeVector(const std::vector<CNode*>& vecNodes);
-
-std::vector<AddedNodeInfo> GetAddedNodeInfo();
-
-=======
->>>>>>> a7b486d6
 #endif // BITCOIN_NET_H