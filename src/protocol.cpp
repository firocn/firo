--- conflicted
+++ resolved
@@ -61,9 +61,6 @@
     const char *SYNCSTATUSCOUNT="ssc";
     const char *MNVERIFY="mnv";
     const char *TXLOCKREQUEST="ix";
-<<<<<<< HEAD
-
-=======
     const char *MNGOVERNANCESYNC="govsync";
     const char *MNGOVERNANCEOBJECT="govobj";
     const char *MNGOVERNANCEOBJECTVOTE="govobjvote";
@@ -84,7 +81,6 @@
     const char *CLSIG="clsig";
     const char *ISLOCK="islock";
     const char *MNAUTH="mnauth";
->>>>>>> dd549592
 };
 
 /** All known message types. Keep this in the same order as the list of
@@ -120,10 +116,7 @@
     NetMsgType::DANDELIONTX,
     //znode
     NetMsgType::TXLOCKREQUEST,
-<<<<<<< HEAD
-=======
     NetMsgType::TXLOCKVOTE,
->>>>>>> dd549592
     NetMsgType::ZNODEPAYMENTVOTE,
     NetMsgType::ZNODEPAYMENTBLOCK,
     NetMsgType::ZNODEPAYMENTSYNC,
@@ -131,19 +124,6 @@
     NetMsgType::GETSPORKS,
     NetMsgType::MNANNOUNCE,
     NetMsgType::MNPING,
-<<<<<<< HEAD
-    NetMsgType::DSACCEPT,
-    NetMsgType::DSVIN,
-    NetMsgType::DSFINALTX,
-    NetMsgType::DSSIGNFINALTX,
-    NetMsgType::DSCOMPLETE,
-    NetMsgType::DSSTATUSUPDATE,
-    NetMsgType::DSTX,
-    NetMsgType::DSQUEUE,
-    NetMsgType::DSEG,
-    NetMsgType::SYNCSTATUSCOUNT,
-    NetMsgType::MNVERIFY,
-=======
     NetMsgType::DSEG,
     NetMsgType::GETMNLISTDIFF,
     NetMsgType::MNLISTDIFF,
@@ -164,7 +144,6 @@
     NetMsgType::CLSIG,
     NetMsgType::ISLOCK,
     NetMsgType::MNAUTH,
->>>>>>> dd549592
 };
 const static std::vector<std::string> allNetMessageTypesVec(allNetMessageTypes, allNetMessageTypes+ARRAYLEN(allNetMessageTypes));
 
@@ -280,8 +259,6 @@
     case MSG_ZNODE_PING:            return cmd.append(NetMsgType::MNPING);
     case MSG_DSTX:                  return cmd.append(NetMsgType::DSTX);
     case MSG_ZNODE_VERIFY:          return cmd.append(NetMsgType::MNVERIFY);
-<<<<<<< HEAD
-=======
 
     case MSG_QUORUM_FINAL_COMMITMENT:       return cmd.append(NetMsgType::QFCOMMITMENT);
     case MSG_QUORUM_CONTRIB:                return cmd.append(NetMsgType::QCONTRIB);
@@ -291,7 +268,6 @@
     case MSG_QUORUM_RECOVERED_SIG:          return cmd.append(NetMsgType::QSIGREC);
     case MSG_CLSIG:                         return cmd.append(NetMsgType::CLSIG);
     case MSG_ISLOCK:                        return cmd.append(NetMsgType::ISLOCK);
->>>>>>> dd549592
     default:
         throw std::out_of_range(strprintf("CInv::GetCommand(): type=%d unknown type", type));
     }
