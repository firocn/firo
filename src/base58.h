// Copyright (c) 2009-2010 Satoshi Nakamoto
// Copyright (c) 2009-2015 The Bitcoin Core developers
// Distributed under the MIT software license, see the accompanying
// file COPYING or http://www.opensource.org/licenses/mit-license.php.

/**
 * Why base-58 instead of standard base-64 encoding?
 * - Don't want 0OIl characters that look the same in some fonts and
 *      could be used to create visually identical looking data.
 * - A string with non-alphanumeric characters is not as easily accepted as input.
 * - E-mail usually won't line-break if there's no punctuation to break at.
 * - Double-clicking selects the whole string as one word if it's all alphanumeric.
 */
#ifndef BITCOIN_BASE58_H
#define BITCOIN_BASE58_H

#include "chainparams.h"
#include "key.h"
#include "pubkey.h"
#include "script/script.h"
#include "script/standard.h"
#include "support/allocators/zeroafterfree.h"
#include "addresstype.h"

#include <string>
#include <vector>

/**
 * Encode a byte sequence as a base58-encoded string.
 * pbegin and pend cannot be NULL, unless both are.
 */
std::string EncodeBase58(const unsigned char* pbegin, const unsigned char* pend);

/**
 * Encode a byte vector as a base58-encoded string
 */
std::string EncodeBase58(const std::vector<unsigned char>& vch);

/**
 * Decode a base58-encoded string (psz) into a byte vector (vchRet).
 * return true if decoding is successful.
 * psz cannot be NULL.
 */
bool DecodeBase58(const char* psz, std::vector<unsigned char>& vchRet);

/**
 * Decode a base58-encoded string (str) into a byte vector (vchRet).
 * return true if decoding is successful.
 */
bool DecodeBase58(const std::string& str, std::vector<unsigned char>& vchRet);

/**
 * Encode a byte vector into a base58-encoded string, including checksum
 */
std::string EncodeBase58Check(const std::vector<unsigned char>& vchIn);

/**
 * Decode a base58-encoded string (psz) that includes a checksum into a byte
 * vector (vchRet), return true if decoding is successful
 */
inline bool DecodeBase58Check(const char* psz, std::vector<unsigned char>& vchRet);

/**
 * Decode a base58-encoded string (str) that includes a checksum into a byte
 * vector (vchRet), return true if decoding is successful
 */
inline bool DecodeBase58Check(const std::string& str, std::vector<unsigned char>& vchRet);

/**
 * Base class for all base58-encoded data
 */
class CBase58Data
{
protected:
    //! the version byte(s)
    std::vector<unsigned char> vchVersion;

    //! the actually encoded data
    typedef std::vector<unsigned char, zero_after_free_allocator<unsigned char> > vector_uchar;
    vector_uchar vchData;

    CBase58Data();
    void SetData(const std::vector<unsigned char> &vchVersionIn, const void* pdata, size_t nSize);
    void SetData(const std::vector<unsigned char> &vchVersionIn, const unsigned char *pbegin, const unsigned char *pend);

public:
    bool SetString(const char* psz, unsigned int nVersionBytes = 1);
    bool SetString(const std::string& str);
    std::string ToString() const;
    int CompareTo(const CBase58Data& b58) const;

    bool operator==(const CBase58Data& b58) const { return CompareTo(b58) == 0; }
    bool operator<=(const CBase58Data& b58) const { return CompareTo(b58) <= 0; }
    bool operator>=(const CBase58Data& b58) const { return CompareTo(b58) >= 0; }
    bool operator< (const CBase58Data& b58) const { return CompareTo(b58) <  0; }
    bool operator> (const CBase58Data& b58) const { return CompareTo(b58) >  0; }
};

/** base58-encoded Bitcoin addresses.
 * Public-key-hash-addresses have version 0 (or 111 testnet).
 * The data vector contains RIPEMD160(SHA256(pubkey)), where pubkey is the serialized public key.
 * Script-hash-addresses have version 5 (or 196 testnet).
 * The data vector contains RIPEMD160(SHA256(cscript)), where cscript is the serialized redemption script.
 */
class CBitcoinAddress : public CBase58Data {
public:
    bool Set(const CKeyID &id);
    bool Set(const CScriptID &id);
    bool Set(const CTxDestination &dest);
    bool IsValid() const;
    bool IsValid(const CChainParams &params) const;

    CBitcoinAddress() {}
    CBitcoinAddress(const CTxDestination &dest) { Set(dest); }
    CBitcoinAddress(const std::string& strAddress) { SetString(strAddress); }
    CBitcoinAddress(const char* pszAddress) { SetString(pszAddress); }

    CTxDestination Get() const;
<<<<<<< HEAD
    bool GetIndexKey(uint160& hashBytes, int& type) const;
=======
    bool GetIndexKey(uint160& hashBytes, AddressType & type) const;
>>>>>>> 934b5840
    bool GetKeyID(CKeyID &keyID) const;
    bool IsScript() const;
};

/**
 * A base58-encoded secret key
 */
class CBitcoinSecret : public CBase58Data
{
public:
    void SetKey(const CKey& vchSecret);
    CKey GetKey();
    bool IsValid() const;
    bool SetString(const char* pszSecret);
    bool SetString(const std::string& strSecret);

    CBitcoinSecret(const CKey& vchSecret) { SetKey(vchSecret); }
    CBitcoinSecret() {}
};

template<typename K, int Size, CChainParams::Base58Type Type> class CBitcoinExtKeyBase : public CBase58Data
{
public:
    void SetKey(const K &key) {
        unsigned char vch[Size];
        key.Encode(vch);
        SetData(Params().Base58Prefix(Type), vch, vch+Size);
    }

    K GetKey() {
        K ret;
        if (vchData.size() == Size) {
            //if base58 encouded data not holds a ext key, return a !IsValid() key
            ret.Decode(&vchData[0]);
        }
        return ret;
    }

    CBitcoinExtKeyBase(const K &key) {
        SetKey(key);
    }

    CBitcoinExtKeyBase(const std::string& strBase58c) {
        SetString(strBase58c.c_str(), Params().Base58Prefix(Type).size());
    }

    CBitcoinExtKeyBase() {}
};

typedef CBitcoinExtKeyBase<CExtKey, BIP32_EXTKEY_SIZE, CChainParams::EXT_SECRET_KEY> CBitcoinExtKey;
typedef CBitcoinExtKeyBase<CExtPubKey, BIP32_EXTKEY_SIZE, CChainParams::EXT_PUBLIC_KEY> CBitcoinExtPubKey;

#endif // BITCOIN_BASE58_H<|MERGE_RESOLUTION|>--- conflicted
+++ resolved
@@ -116,11 +116,7 @@
     CBitcoinAddress(const char* pszAddress) { SetString(pszAddress); }
 
     CTxDestination Get() const;
-<<<<<<< HEAD
-    bool GetIndexKey(uint160& hashBytes, int& type) const;
-=======
     bool GetIndexKey(uint160& hashBytes, AddressType & type) const;
->>>>>>> 934b5840
     bool GetKeyID(CKeyID &keyID) const;
     bool IsScript() const;
 };
