// Copyright (c) 2014-2019 The Dash Core developers
// Distributed under the MIT/X11 software license, see the accompanying
// file COPYING or http://www.opensource.org/licenses/mit-license.php.

<<<<<<< HEAD
#include "activeznode.h"
#include "instantx.h"
#include "key.h"
#include "validation.h"
#include "znode-sync.h"
#include "znodeman.h"
#include "darksend.h"
=======
#include "activemasternode.h"
#include "init.h"
#include "instantx.h"
#include "key.h"
#include "validation.h"
#include "masternode-payments.h"
#include "masternode-sync.h"
#include "masternode-utils.h"
#include "messagesigner.h"
>>>>>>> dd549592
#include "net.h"
#include "netmessagemaker.h"
#include "protocol.h"
#include "spork.h"
#include "sync.h"
#include "txmempool.h"
#include "util.h"
#include "consensus/validation.h"
#include "validationinterface.h"
#include "warnings.h"
#ifdef ENABLE_WALLET
#include "wallet/wallet.h"
#endif // ENABLE_WALLET

#include "llmq/quorums_instantsend.h"

#include <boost/algorithm/string/replace.hpp>
#include <boost/thread.hpp>

#ifdef ENABLE_WALLET
extern CWallet* pwalletMain;
#endif // ENABLE_WALLET
extern CTxMemPool mempool;

bool fEnableInstantSend = true;

std::atomic<bool> CInstantSend::isAutoLockBip9Active{false};
const double CInstantSend::AUTO_IX_MEMPOOL_THRESHOLD = 0.1;

CInstantSend instantsend;
const std::string CInstantSend::SERIALIZATION_VERSION_STRING = "CInstantSend-Version-1";

// Transaction Locks
//
// step 1) Some node announces intention to lock transaction inputs via "txlockrequest" message (ix)
// step 2) Top nInstantSendSigsTotal masternodes per each spent outpoint push "txlockvote" message (txlvote)
// step 3) Once there are nInstantSendSigsRequired valid "txlockvote" messages (txlvote) per each spent outpoint
//         for a corresponding "txlockrequest" message (ix), all outpoints from that tx are treated as locked

//
// CInstantSend
//

void CInstantSend::ProcessMessage(CNode* pfrom, const std::string& strCommand, CDataStream& vRecv, CConnman& connman)
{
    if (fLiteMode) return; // disable all Dash specific functionality
    if (!llmq::IsOldInstantSendEnabled()) return;

    // NOTE: NetMsgType::TXLOCKREQUEST is handled via ProcessMessage() in net_processing.cpp

    if (strCommand == NetMsgType::TXLOCKVOTE) { // InstantSend Transaction Lock Consensus Votes
        if(pfrom->nVersion < MIN_INSTANTSEND_PROTO_VERSION) {
            LogPrint("instantsend", "TXLOCKVOTE -- peer=%d using obsolete version %i\n", pfrom->id, pfrom->nVersion);
            connman.PushMessage(pfrom, CNetMsgMaker(pfrom->GetSendVersion()).Make(NetMsgType::REJECT, strCommand, REJECT_OBSOLETE,
                               strprintf("Version must be %d or greater", MIN_INSTANTSEND_PROTO_VERSION)));
            return;
        }

        CTxLockVote vote;
        vRecv >> vote;


        uint256 nVoteHash = vote.GetHash();

        {
            LOCK(cs_main);
            connman.RemoveAskFor(nVoteHash);
        }

        // Ignore any InstantSend messages until blockchain is synced
        if (!masternodeSync.IsBlockchainSynced()) return;

        {
            LOCK(cs_instantsend);
            auto ret = mapTxLockVotes.emplace(nVoteHash, vote);
            if (!ret.second) return;
        }

        ProcessNewTxLockVote(pfrom, vote, connman);

        return;
    }
}

bool CInstantSend::ProcessTxLockRequest(const CTxLockRequest& txLockRequest, CConnman& connman)
{
    LOCK(cs_main);
#ifdef ENABLE_WALLET
    LOCK(pwalletMain ? &pwalletMain->cs_wallet : NULL);
#endif
    LOCK2(mempool.cs, cs_instantsend);

    uint256 txHash = txLockRequest.GetHash();

    // Check to see if we conflict with existing completed lock
    for (const auto& txin : txLockRequest.tx->vin) {
        std::map<COutPoint, uint256>::iterator it = mapLockedOutpoints.find(txin.prevout);
        if (it != mapLockedOutpoints.end() && it->second != txLockRequest.GetHash()) {
            // Conflicting with complete lock, proceed to see if we should cancel them both
            LogPrintf("CInstantSend::ProcessTxLockRequest -- WARNING: Found conflicting completed Transaction Lock, txid=%s, completed lock txid=%s\n",
                    txLockRequest.GetHash().ToString(), it->second.ToString());
        }
    }

    // Check to see if there are votes for conflicting request,
    // if so - do not fail, just warn user
    for (const auto& txin : txLockRequest.tx->vin) {
        std::map<COutPoint, std::set<uint256> >::iterator it = mapVotedOutpoints.find(txin.prevout);
        if (it != mapVotedOutpoints.end()) {
            for (const auto& hash : it->second) {
                if (hash != txLockRequest.GetHash()) {
                    LogPrint("instantsend", "CInstantSend::ProcessTxLockRequest -- Double spend attempt! %s\n", txin.prevout.ToStringShort());
                    // do not fail here, let it go and see which one will get the votes to be locked
                    // NOTIFY ZMQ
                    CTransaction txCurrent = *txLockRequest.tx; // currently processed tx
                    auto itPrevious = mapTxLockCandidates.find(hash);
                    if (itPrevious != mapTxLockCandidates.end() && itPrevious->second.txLockRequest) {
                        CTransaction txPrevious = *itPrevious->second.txLockRequest.tx; // previously locked one
                        GetMainSignals().NotifyInstantSendDoubleSpendAttempt(txCurrent, txPrevious);
                    }
                }
            }
        }
    }

    if (!CreateTxLockCandidate(txLockRequest)) {
        // smth is not right
        LogPrintf("CInstantSend::ProcessTxLockRequest -- CreateTxLockCandidate failed, txid=%s\n", txHash.ToString());
        return false;
    }
    LogPrintf("CInstantSend::ProcessTxLockRequest -- accepted, txid=%s\n", txHash.ToString());

    // Masternodes will sometimes propagate votes before the transaction is known to the client.
    // If this just happened - process orphan votes, lock inputs, resolve conflicting locks,
    // update transaction status forcing external script/zmq notifications.
    ProcessOrphanTxLockVotes();
    std::map<uint256, CTxLockCandidate>::iterator itLockCandidate = mapTxLockCandidates.find(txHash);
    TryToFinalizeLockCandidate(itLockCandidate->second);

    return true;
}

bool CInstantSend::CreateTxLockCandidate(const CTxLockRequest& txLockRequest)
{
    if (!txLockRequest.IsValid()) return false;

    LOCK(cs_instantsend);

    uint256 txHash = txLockRequest.GetHash();

    std::map<uint256, CTxLockCandidate>::iterator itLockCandidate = mapTxLockCandidates.find(txHash);
    if (itLockCandidate == mapTxLockCandidates.end()) {
        LogPrintf("CInstantSend::CreateTxLockCandidate -- new, txid=%s\n", txHash.ToString());

        CTxLockCandidate txLockCandidate(txLockRequest);
        // all inputs should already be checked by txLockRequest.IsValid() above, just use them now
        for (const auto& txin : txLockRequest.tx->vin) {
            txLockCandidate.AddOutPointLock(txin.prevout);
        }
        mapTxLockCandidates.insert(std::make_pair(txHash, txLockCandidate));
    } else if (!itLockCandidate->second.txLockRequest) {
        // i.e. empty Transaction Lock Candidate was created earlier, let's update it with actual data
        itLockCandidate->second.txLockRequest = txLockRequest;
        if (itLockCandidate->second.IsTimedOut()) {
            LogPrintf("CInstantSend::CreateTxLockCandidate -- timed out, txid=%s\n", txHash.ToString());
            return false;
        }
        LogPrintf("CInstantSend::CreateTxLockCandidate -- update empty, txid=%s\n", txHash.ToString());

        // all inputs should already be checked by txLockRequest.IsValid() above, just use them now
        for (const auto& txin : txLockRequest.tx->vin) {
            itLockCandidate->second.AddOutPointLock(txin.prevout);
        }
    } else {
        LogPrint("instantsend", "CInstantSend::CreateTxLockCandidate -- seen, txid=%s\n", txHash.ToString());
    }

    return true;
}

void CInstantSend::CreateEmptyTxLockCandidate(const uint256& txHash)
{
    if (mapTxLockCandidates.find(txHash) != mapTxLockCandidates.end())
        return;
    LogPrintf("CInstantSend::CreateEmptyTxLockCandidate -- new, txid=%s\n", txHash.ToString());
    const CTxLockRequest txLockRequest = CTxLockRequest();
    mapTxLockCandidates.insert(std::make_pair(txHash, CTxLockCandidate(txLockRequest)));
}

void CInstantSend::Vote(const uint256& txHash, CConnman& connman)
{
    AssertLockHeld(cs_main);
#ifdef ENABLE_WALLET
    LOCK(pwalletMain ? &pwalletMain->cs_wallet : NULL);
#endif

    CTxLockRequest dummyRequest;
    CTxLockCandidate txLockCandidate(dummyRequest);
    {
        LOCK(cs_instantsend);
        auto itLockCandidate = mapTxLockCandidates.find(txHash);
        if (itLockCandidate == mapTxLockCandidates.end()) return;
        txLockCandidate = itLockCandidate->second;
        Vote(txLockCandidate, connman);
    }

    // Let's see if our vote changed smth
    LOCK2(mempool.cs, cs_instantsend);
    TryToFinalizeLockCandidate(txLockCandidate);
}

void CInstantSend::Vote(CTxLockCandidate& txLockCandidate, CConnman& connman)
{
    if (!fMasternodeMode) return;
    if (!llmq::IsOldInstantSendEnabled()) return;

    AssertLockHeld(cs_main);
    AssertLockHeld(cs_instantsend);

    uint256 txHash = txLockCandidate.GetHash();
    // We should never vote on a Transaction Lock Request that was not (yet) accepted by the mempool
    if (mapLockRequestAccepted.find(txHash) == mapLockRequestAccepted.end()) return;
    // check if we need to vote on this candidate's outpoints,
    // it's possible that we need to vote for several of them
    for (auto& outpointLockPair : txLockCandidate.mapOutPointLocks) {
        int nPrevoutHeight = GetUTXOHeight(outpointLockPair.first);
        if (nPrevoutHeight == -1) {
            LogPrint("instantsend", "CInstantSend::Vote -- Failed to find UTXO %s\n", outpointLockPair.first.ToStringShort());
            return;
        }

        int nLockInputHeight = nPrevoutHeight + Params().GetConsensus().nInstantSendConfirmationsRequired - 2;

        int nRank;
        uint256 quorumModifierHash;
        if (!CMasternodeUtils::GetMasternodeRank(activeMasternodeInfo.outpoint, nRank, quorumModifierHash, nLockInputHeight)) {
            LogPrint("instantsend", "CInstantSend::Vote -- Can't calculate rank for znode %s\n", activeMasternodeInfo.outpoint.ToStringShort());
            continue;
        }

        int nSignaturesTotal = Params().GetConsensus().nInstantSendSigsTotal;
        if (nRank > nSignaturesTotal) {
            LogPrint("instantsend", "CInstantSend::Vote -- Znode not in the top %d (%d)\n", nSignaturesTotal, nRank);
            continue;
        }

        LogPrint("instantsend", "CInstantSend::Vote -- In the top %d (%d)\n", nSignaturesTotal, nRank);

        std::map<COutPoint, std::set<uint256> >::iterator itVoted = mapVotedOutpoints.find(outpointLockPair.first);

        // Check to see if we already voted for this outpoint,
        // refuse to vote twice or to include the same outpoint in another tx
        bool fAlreadyVoted = false;
        if (itVoted != mapVotedOutpoints.end()) {
            for (const auto& hash : itVoted->second) {
                std::map<uint256, CTxLockCandidate>::iterator it2 = mapTxLockCandidates.find(hash);
                if (it2->second.HasMasternodeVoted(outpointLockPair.first, activeMasternodeInfo.outpoint)) {
                    // we already voted for this outpoint to be included either in the same tx or in a competing one,
                    // skip it anyway
                    fAlreadyVoted = true;
                    LogPrintf("CInstantSend::Vote -- WARNING: We already voted for this outpoint, skipping: txHash=%s, outpoint=%s\n",
                            txHash.ToString(), outpointLockPair.first.ToStringShort());
                    break;
                }
            }
        }
        if (fAlreadyVoted) {
            continue; // skip to the next outpoint
        }

        // we haven't voted for this outpoint yet, let's try to do this now
        // Please note that activeMasternodeInfo.proTxHash is only valid after spork15 activation
        CTxLockVote vote(txHash, outpointLockPair.first, activeMasternodeInfo.outpoint, quorumModifierHash, activeMasternodeInfo.proTxHash);

        if (!vote.Sign()) {
            LogPrintf("CInstantSend::Vote -- Failed to sign consensus vote\n");
            return;
        }
        if (!vote.CheckSignature()) {
            LogPrintf("CInstantSend::Vote -- Signature invalid\n");
            return;
        }

        // vote constructed sucessfully, let's store and relay it
        uint256 nVoteHash = vote.GetHash();
        mapTxLockVotes.insert(std::make_pair(nVoteHash, vote));
        if (outpointLockPair.second.AddVote(vote)) {
            LogPrintf("CInstantSend::Vote -- Vote created successfully, relaying: txHash=%s, outpoint=%s, vote=%s\n",
                    txHash.ToString(), outpointLockPair.first.ToStringShort(), nVoteHash.ToString());

            if (itVoted == mapVotedOutpoints.end()) {
                std::set<uint256> setHashes;
                setHashes.insert(txHash);
                mapVotedOutpoints.insert(std::make_pair(outpointLockPair.first, setHashes));
            } else {
                mapVotedOutpoints[outpointLockPair.first].insert(txHash);
                if (mapVotedOutpoints[outpointLockPair.first].size() > 1) {
                    // it's ok to continue, just warn user
                    LogPrintf("CInstantSend::Vote -- WARNING: Vote conflicts with some existing votes: txHash=%s, outpoint=%s, vote=%s\n",
                            txHash.ToString(), outpointLockPair.first.ToStringShort(), nVoteHash.ToString());
                }
            }

            vote.Relay(connman);
        }
    }
}

bool CInstantSend::ProcessNewTxLockVote(CNode* pfrom, const CTxLockVote& vote, CConnman& connman)
{
    uint256 txHash = vote.GetTxHash();
    uint256 nVoteHash = vote.GetHash();

    if (!vote.IsValid(pfrom, connman)) {
        // could be because of missing MN
        LogPrint("instantsend", "CInstantSend::%s -- Vote is invalid, txid=%s\n", __func__, txHash.ToString());
        return false;
    }

    // relay valid vote asap
    vote.Relay(connman);

    LOCK(cs_main);
#ifdef ENABLE_WALLET
    LOCK(pwalletMain ? &pwalletMain->cs_wallet : NULL);
#endif
    LOCK2(mempool.cs, cs_instantsend);

    // Masternodes will sometimes propagate votes before the transaction is known to the client,
    // will actually process only after the lock request itself has arrived

    std::map<uint256, CTxLockCandidate>::iterator it = mapTxLockCandidates.find(txHash);
    if (it == mapTxLockCandidates.end() || !it->second.txLockRequest) {
        // no or empty tx lock candidate
        if (it == mapTxLockCandidates.end()) {
            // start timeout countdown after the very first vote
            CreateEmptyTxLockCandidate(txHash);
        }
        bool fInserted = mapTxLockVotesOrphan.emplace(nVoteHash, vote).second;
        LogPrint("instantsend", "CInstantSend::%s -- Orphan vote: txid=%s  znode=%s %s\n",
                __func__, txHash.ToString(), vote.GetMasternodeOutpoint().ToStringShort(), fInserted ? "new" : "seen");

        // This tracks those messages and allows only the same rate as of the rest of the network
        // TODO: make sure this works good enough for multi-quorum

        int nMasternodeOrphanExpireTime = GetTime() + 60*10; // keep time data for 10 minutes
        auto itMnOV = mapMasternodeOrphanVotes.find(vote.GetMasternodeOutpoint());
        if (itMnOV == mapMasternodeOrphanVotes.end()) {
            mapMasternodeOrphanVotes.emplace(vote.GetMasternodeOutpoint(), nMasternodeOrphanExpireTime);
        } else {
            if (itMnOV->second > GetTime() && itMnOV->second > GetAverageMasternodeOrphanVoteTime()) {
                LogPrint("instantsend", "CInstantSend::%s -- znode is spamming orphan Transaction Lock Votes: txid=%s  znode=%s\n",
                        __func__, txHash.ToString(), vote.GetMasternodeOutpoint().ToStringShort());
                // Misbehaving(pfrom->id, 1);
                return false;
            }
            // not spamming, refresh
            itMnOV->second = nMasternodeOrphanExpireTime;
        }

        return true;
    }

    // We have a valid (non-empty) tx lock candidate
    CTxLockCandidate& txLockCandidate = it->second;

    if (txLockCandidate.IsTimedOut()) {
        LogPrint("instantsend", "CInstantSend::%s -- too late, Transaction Lock timed out, txid=%s\n", __func__, txHash.ToString());
        return false;
    }

    LogPrint("instantsend", "CInstantSend::%s -- Transaction Lock Vote, txid=%s\n", __func__, txHash.ToString());

    UpdateVotedOutpoints(vote, txLockCandidate);

    if (!txLockCandidate.AddVote(vote)) {
        // this should never happen
        return false;
    }

    int nSignatures = txLockCandidate.CountVotes();
    int nSignaturesMax = txLockCandidate.txLockRequest.GetMaxSignatures();
    LogPrint("instantsend", "CInstantSend::%s -- Transaction Lock signatures count: %d/%d, vote hash=%s\n", __func__,
            nSignatures, nSignaturesMax, nVoteHash.ToString());

    TryToFinalizeLockCandidate(txLockCandidate);

    return true;
}

bool CInstantSend::ProcessOrphanTxLockVote(const CTxLockVote& vote)
{
    // cs_main, cs_wallet and cs_instantsend should be already locked
    AssertLockHeld(cs_main);
#ifdef ENABLE_WALLET
    if (pwalletMain)
        AssertLockHeld(pwalletMain->cs_wallet);
#endif
    AssertLockHeld(cs_instantsend);

    uint256 txHash = vote.GetTxHash();

    // We shouldn't process orphan votes without a valid tx lock candidate
    std::map<uint256, CTxLockCandidate>::iterator it = mapTxLockCandidates.find(txHash);
    if (it == mapTxLockCandidates.end() || !it->second.txLockRequest)
        return false; // this shouldn never happen

    CTxLockCandidate& txLockCandidate = it->second;

    if (txLockCandidate.IsTimedOut()) {
        LogPrint("instantsend", "CInstantSend::%s -- too late, Transaction Lock timed out, txid=%s\n", __func__, txHash.ToString());
        return false;
    }

    LogPrint("instantsend", "CInstantSend::%s -- Transaction Lock Vote, txid=%s\n", __func__, txHash.ToString());

    UpdateVotedOutpoints(vote, txLockCandidate);

    if (!txLockCandidate.AddVote(vote)) {
        // this should never happen
        return false;
    }

    int nSignatures = txLockCandidate.CountVotes();
    int nSignaturesMax = txLockCandidate.txLockRequest.GetMaxSignatures();
    LogPrint("instantsend", "CInstantSend::%s -- Transaction Lock signatures count: %d/%d, vote hash=%s\n",
            __func__, nSignatures, nSignaturesMax, vote.GetHash().ToString());

    return true;
}

void CInstantSend::UpdateVotedOutpoints(const CTxLockVote& vote, CTxLockCandidate& txLockCandidate)
{
    AssertLockHeld(cs_instantsend);

    uint256 txHash = vote.GetTxHash();

    std::map<COutPoint, std::set<uint256> >::iterator it1 = mapVotedOutpoints.find(vote.GetOutpoint());
    if (it1 != mapVotedOutpoints.end()) {
        for (const auto& hash : it1->second) {
            if (hash != txHash) {
                // same outpoint was already voted to be locked by another tx lock request,
                // let's see if it was the same masternode who voted on this outpoint
                // for another tx lock request
                std::map<uint256, CTxLockCandidate>::iterator it2 = mapTxLockCandidates.find(hash);
                if (it2 !=mapTxLockCandidates.end() && it2->second.HasMasternodeVoted(vote.GetOutpoint(), vote.GetMasternodeOutpoint())) {
                    // yes, it was the same masternode
                    LogPrintf("CInstantSend::%s -- znode sent conflicting votes! %s\n", __func__, vote.GetMasternodeOutpoint().ToStringShort());
                    // mark both Lock Candidates as attacked, none of them should complete,
                    // or at least the new (current) one shouldn't even
                    // if the second one was already completed earlier
                    txLockCandidate.MarkOutpointAsAttacked(vote.GetOutpoint());
                    it2->second.MarkOutpointAsAttacked(vote.GetOutpoint());
                    // apply maximum PoSe ban score to this masternode i.e. PoSe-ban it instantly
                    // TODO Call new PoSe system when it's ready
                    //mnodeman.PoSeBan(vote.GetMasternodeOutpoint());
                    // NOTE: This vote must be relayed further to let all other nodes know about such
                    // misbehaviour of this masternode. This way they should also be able to construct
                    // conflicting lock and PoSe-ban this masternode.
                }
            }
        }
        // store all votes, regardless of them being sent by malicious masternode or not
        it1->second.insert(txHash);
    } else {
        mapVotedOutpoints.emplace(vote.GetOutpoint(), std::set<uint256>({txHash}));
    }
}

void CInstantSend::ProcessOrphanTxLockVotes()
{
    AssertLockHeld(cs_main);
    AssertLockHeld(cs_instantsend);

    std::map<uint256, CTxLockVote>::iterator it = mapTxLockVotesOrphan.begin();
    while (it != mapTxLockVotesOrphan.end()) {
        if (ProcessOrphanTxLockVote(it->second)) {
            mapTxLockVotesOrphan.erase(it++);
        } else {
            ++it;
        }
    }
}

void CInstantSend::TryToFinalizeLockCandidate(const CTxLockCandidate& txLockCandidate)
{
    if (!llmq::IsOldInstantSendEnabled()) return;

    AssertLockHeld(cs_main);
    AssertLockHeld(cs_instantsend);

    uint256 txHash = txLockCandidate.txLockRequest.tx->GetHash();
    if (txLockCandidate.IsAllOutPointsReady() && !IsLockedInstantSendTransaction(txHash)) {
        // we have enough votes now
        LogPrint("instantsend", "CInstantSend::TryToFinalizeLockCandidate -- Transaction Lock is ready to complete, txid=%s\n", txHash.ToString());
        if (ResolveConflicts(txLockCandidate)) {
            LockTransactionInputs(txLockCandidate);
            UpdateLockedTransaction(txLockCandidate);
        }
    }
}

void CInstantSend::UpdateLockedTransaction(const CTxLockCandidate& txLockCandidate)
{
    // cs_main, cs_wallet and cs_instantsend should be already locked
    AssertLockHeld(cs_main);
#ifdef ENABLE_WALLET
    if (pwalletMain) {
        AssertLockHeld(pwalletMain->cs_wallet);
    }
#endif
    AssertLockHeld(cs_instantsend);

    uint256 txHash = txLockCandidate.GetHash();

    if (!IsLockedInstantSendTransaction(txHash)) return; // not a locked tx, do not update/notify

#ifdef ENABLE_WALLET
    if (pwalletMain && pwalletMain->UpdatedTransaction(txHash)) {
        // notify an external script once threshold is reached
        std::string strCmd = GetArg("-instantsendnotify", "");
        if (!strCmd.empty()) {
            boost::replace_all(strCmd, "%s", txHash.GetHex());
            boost::thread t(runCommand, strCmd); // thread runs free
        }
    }
#endif

    GetMainSignals().NotifyTransactionLock(*txLockCandidate.txLockRequest.tx);

    LogPrint("instantsend", "CInstantSend::UpdateLockedTransaction -- done, txid=%s\n", txHash.ToString());
}

void CInstantSend::LockTransactionInputs(const CTxLockCandidate& txLockCandidate)
{
    if (!llmq::IsOldInstantSendEnabled()) return;

    LOCK(cs_instantsend);

    uint256 txHash = txLockCandidate.GetHash();

    if (!txLockCandidate.IsAllOutPointsReady()) return;

    for (const auto& pair : txLockCandidate.mapOutPointLocks) {
        mapLockedOutpoints.insert(std::make_pair(pair.first, txHash));
    }
    LogPrint("instantsend", "CInstantSend::LockTransactionInputs -- done, txid=%s\n", txHash.ToString());
}

bool CInstantSend::GetLockedOutPointTxHash(const COutPoint& outpoint, uint256& hashRet)
{
    LOCK(cs_instantsend);
    std::map<COutPoint, uint256>::iterator it = mapLockedOutpoints.find(outpoint);
    if (it == mapLockedOutpoints.end()) return false;
    hashRet = it->second;
    return true;
}

bool CInstantSend::ResolveConflicts(const CTxLockCandidate& txLockCandidate)
{
    AssertLockHeld(cs_main);
    AssertLockHeld(cs_instantsend);

    uint256 txHash = txLockCandidate.GetHash();

    // make sure the lock is ready
    if (!txLockCandidate.IsAllOutPointsReady()) return false;

    AssertLockHeld(mempool.cs); // protect mempool.mapNextTx

    for (const auto& txin : txLockCandidate.txLockRequest.tx->vin) {
        uint256 hashConflicting;
        if (GetLockedOutPointTxHash(txin.prevout, hashConflicting) && txHash != hashConflicting) {
            // completed lock which conflicts with another completed one?
            // this means that majority of MNs in the quorum for this specific tx input are malicious!
            std::map<uint256, CTxLockCandidate>::iterator itLockCandidate = mapTxLockCandidates.find(txHash);
            std::map<uint256, CTxLockCandidate>::iterator itLockCandidateConflicting = mapTxLockCandidates.find(hashConflicting);
            if (itLockCandidate == mapTxLockCandidates.end() || itLockCandidateConflicting == mapTxLockCandidates.end()) {
                // safety check, should never really happen
                LogPrintf("CInstantSend::ResolveConflicts -- ERROR: Found conflicting completed Transaction Lock, but one of txLockCandidate-s is missing, txid=%s, conflicting txid=%s\n",
                        txHash.ToString(), hashConflicting.ToString());
                return false;
            }
            LogPrintf("CInstantSend::ResolveConflicts -- WARNING: Found conflicting completed Transaction Lock, dropping both, txid=%s, conflicting txid=%s\n",
                    txHash.ToString(), hashConflicting.ToString());
            CTxLockRequest txLockRequest = itLockCandidate->second.txLockRequest;
            CTxLockRequest txLockRequestConflicting = itLockCandidateConflicting->second.txLockRequest;
            itLockCandidate->second.SetConfirmedHeight(0); // expired
            itLockCandidateConflicting->second.SetConfirmedHeight(0); // expired
            CheckAndRemove(); // clean up
            // AlreadyHave should still return "true" for both of them
            mapLockRequestRejected.insert(std::make_pair(txHash, txLockRequest));
            mapLockRequestRejected.insert(std::make_pair(hashConflicting, txLockRequestConflicting));

            // TODO: clean up mapLockRequestRejected later somehow
            //       (not a big issue since we already PoSe ban malicious masternodes
            //        and they won't be able to spam)
            // TODO: ban all malicious masternodes permanently, do not accept anything from them, ever

            // TODO: notify zmq+script about this double-spend attempt
            //       and let merchant cancel/hold the order if it's not too late...

            // can't do anything else, fallback to regular txes
            return false;
        } else if (mempool.mapNextTx.count(txin.prevout)) {
            // check if it's in mempool
<<<<<<< HEAD
//            hashConflicting = mempool.mapNextTx[txin.prevout].ptx->GetHash();
            if(txHash == hashConflicting) continue; // matches current, not a conflict, skip to next txin
            // conflicting with tx in mempool
            fMempoolConflict = true;
            if(HasTxLockRequest(hashConflicting)) {
                // There can be only one completed lock, the other lock request should never complete
                LogPrintf("CInstantSend::ResolveConflicts -- WARNING: Found conflicting Transaction Lock Request, replacing by completed Transaction Lock, txid=%s, conflicting txid=%s\n",
                        txHash.ToString(), hashConflicting.ToString());
            } else {
                // If this lock is completed, we don't really care about normal conflicting txes.
                LogPrintf("CInstantSend::ResolveConflicts -- WARNING: Found conflicting transaction, replacing by completed Transaction Lock, txid=%s, conflicting txid=%s\n",
                        txHash.ToString(), hashConflicting.ToString());
            }
        }
    } // FOREACH
    if(fMempoolConflict) {
        // remove every tx conflicting with current Transaction Lock Request
        mempool.removeConflicts(txLockCandidate.txLockRequest);
        // and try to accept it in mempool again
        CValidationState state;
        bool fMissingInputs = false;
        if(!AcceptToMemoryPool(mempool, state, MakeTransactionRef(txLockCandidate.txLockRequest), true, &fMissingInputs)) {
            LogPrintf("CInstantSend::ResolveConflicts -- ERROR: Failed to accept completed Transaction Lock to mempool, txid=%s\n", txHash.ToString());
=======
            hashConflicting = mempool.mapNextTx.find(txin.prevout)->second->GetHash();
            if (txHash == hashConflicting) continue; // matches current, not a conflict, skip to next txin
            // conflicts with tx in mempool
            LogPrintf("CInstantSend::ResolveConflicts -- ERROR: Failed to complete Transaction Lock, conflicts with mempool, txid=%s\n", txHash.ToString());
>>>>>>> dd549592
            return false;
        }
    } // FOREACH
    // No conflicts were found so far, check to see if it was already included in block
    CTransactionRef txTmp;
    uint256 hashBlock;
    if (GetTransaction(txHash, txTmp, Params().GetConsensus(), hashBlock, true) && hashBlock != uint256()) {
        LogPrint("instantsend", "CInstantSend::ResolveConflicts -- Done, %s is included in block %s\n", txHash.ToString(), hashBlock.ToString());
        return true;
    }
    // Not in block yet, make sure all its inputs are still unspent
    for (const auto& txin : txLockCandidate.txLockRequest.tx->vin) {
        Coin coin;
        if (!GetUTXOCoin(txin.prevout, coin)) {
            // Not in UTXO anymore? A conflicting tx was mined while we were waiting for votes.
            LogPrintf("CInstantSend::ResolveConflicts -- ERROR: Failed to find UTXO %s, can't complete Transaction Lock\n", txin.prevout.ToStringShort());
            return false;
        }
    }
    LogPrint("instantsend", "CInstantSend::ResolveConflicts -- Done, txid=%s\n", txHash.ToString());

    return true;
}

int64_t CInstantSend::GetAverageMasternodeOrphanVoteTime()
{
    LOCK(cs_instantsend);
    // NOTE: should never actually call this function when mapMasternodeOrphanVotes is empty
    if (mapMasternodeOrphanVotes.empty()) return 0;

    int64_t total = 0;
    for (const auto& pair : mapMasternodeOrphanVotes) {
        total += pair.second;
    }

    return total / mapMasternodeOrphanVotes.size();
}

void CInstantSend::CheckAndRemove()
{
    if (!masternodeSync.IsBlockchainSynced()) return;

    LOCK(cs_instantsend);

    std::map<uint256, CTxLockCandidate>::iterator itLockCandidate = mapTxLockCandidates.begin();

    // remove expired candidates
    while (itLockCandidate != mapTxLockCandidates.end()) {
        CTxLockCandidate &txLockCandidate = itLockCandidate->second;
        uint256 txHash = txLockCandidate.GetHash();
        if (txLockCandidate.IsExpired(nCachedBlockHeight)) {
            LogPrintf("CInstantSend::CheckAndRemove -- Removing expired Transaction Lock Candidate: txid=%s\n", txHash.ToString());

            for (const auto& pair : txLockCandidate.mapOutPointLocks) {
                mapLockedOutpoints.erase(pair.first);
                mapVotedOutpoints.erase(pair.first);
            }
            mapLockRequestAccepted.erase(txHash);
            mapLockRequestRejected.erase(txHash);
            mapTxLockCandidates.erase(itLockCandidate++);
        } else {
            ++itLockCandidate;
        }
    }

    // remove expired votes
    std::map<uint256, CTxLockVote>::iterator itVote = mapTxLockVotes.begin();
    while (itVote != mapTxLockVotes.end()) {
        if (itVote->second.IsExpired(nCachedBlockHeight)) {
            LogPrint("instantsend", "CInstantSend::CheckAndRemove -- Removing expired vote: txid=%s  znode=%s\n",
                    itVote->second.GetTxHash().ToString(), itVote->second.GetMasternodeOutpoint().ToStringShort());
            mapTxLockVotes.erase(itVote++);
        } else {
            ++itVote;
        }
    }

    // remove timed out orphan votes
    std::map<uint256, CTxLockVote>::iterator itOrphanVote = mapTxLockVotesOrphan.begin();
    while (itOrphanVote != mapTxLockVotesOrphan.end()) {
        if (itOrphanVote->second.IsTimedOut()) {
            LogPrint("instantsend", "CInstantSend::CheckAndRemove -- Removing timed out orphan vote: txid=%s  znode=%s\n",
                    itOrphanVote->second.GetTxHash().ToString(), itOrphanVote->second.GetMasternodeOutpoint().ToStringShort());
            mapTxLockVotes.erase(itOrphanVote->first);
            mapTxLockVotesOrphan.erase(itOrphanVote++);
        } else {
            ++itOrphanVote;
        }
    }

    // remove invalid votes and votes for failed lock attempts
    itVote = mapTxLockVotes.begin();
    while (itVote != mapTxLockVotes.end()) {
        if (itVote->second.IsFailed()) {
            LogPrint("instantsend", "CInstantSend::CheckAndRemove -- Removing vote for failed lock attempt: txid=%s  znode=%s\n",
                    itVote->second.GetTxHash().ToString(), itVote->second.GetMasternodeOutpoint().ToStringShort());
            mapTxLockVotes.erase(itVote++);
        } else {
            ++itVote;
        }
    }

    // remove timed out masternode orphan votes (DOS protection)
    std::map<COutPoint, int64_t>::iterator itMasternodeOrphan = mapMasternodeOrphanVotes.begin();
    while (itMasternodeOrphan != mapMasternodeOrphanVotes.end()) {
        if (itMasternodeOrphan->second < GetTime()) {
            LogPrint("instantsend", "CInstantSend::CheckAndRemove -- Removing timed out orphan znode vote: znode=%s\n",
                    itMasternodeOrphan->first.ToStringShort());
            mapMasternodeOrphanVotes.erase(itMasternodeOrphan++);
        } else {
            ++itMasternodeOrphan;
        }
    }
    LogPrintf("CInstantSend::CheckAndRemove -- %s\n", ToString());
}

bool CInstantSend::AlreadyHave(const uint256& hash)
{
    if (!llmq::IsOldInstantSendEnabled()) {
        return true;
    }

    LOCK(cs_instantsend);
    return mapLockRequestAccepted.count(hash) ||
            mapLockRequestRejected.count(hash) ||
            mapTxLockVotes.count(hash);
}

void CInstantSend::AcceptLockRequest(const CTxLockRequest& txLockRequest)
{
    LOCK(cs_instantsend);
    mapLockRequestAccepted.insert(std::make_pair(txLockRequest.GetHash(), txLockRequest));
}

void CInstantSend::RejectLockRequest(const CTxLockRequest& txLockRequest)
{
    LOCK(cs_instantsend);
    mapLockRequestRejected.insert(std::make_pair(txLockRequest.GetHash(), txLockRequest));
}

bool CInstantSend::HasTxLockRequest(const uint256& txHash)
{
    CTxLockRequest txLockRequestTmp;
    return GetTxLockRequest(txHash, txLockRequestTmp);
}

bool CInstantSend::GetTxLockRequest(const uint256& txHash, CTxLockRequest& txLockRequestRet)
{
    if (!llmq::IsOldInstantSendEnabled()) {
        return false;
    }

    LOCK(cs_instantsend);

    std::map<uint256, CTxLockCandidate>::iterator it = mapTxLockCandidates.find(txHash);
    if (it == mapTxLockCandidates.end() || !it->second.txLockRequest) return false;
    txLockRequestRet = it->second.txLockRequest;

    return true;
}

bool CInstantSend::GetTxLockVote(const uint256& hash, CTxLockVote& txLockVoteRet)
{
    if (!llmq::IsOldInstantSendEnabled()) {
        return false;
    }

    LOCK(cs_instantsend);

    std::map<uint256, CTxLockVote>::iterator it = mapTxLockVotes.find(hash);
    if (it == mapTxLockVotes.end()) return false;
    txLockVoteRet = it->second;

    return true;
}

void CInstantSend::Clear()
{
    LOCK(cs_instantsend);

    mapLockRequestAccepted.clear();
    mapLockRequestRejected.clear();
    mapTxLockVotes.clear();
    mapTxLockVotesOrphan.clear();
    mapTxLockCandidates.clear();
    mapVotedOutpoints.clear();
    mapLockedOutpoints.clear();
    mapMasternodeOrphanVotes.clear();
    nCachedBlockHeight = 0;
}

bool CInstantSend::IsLockedInstantSendTransaction(const uint256& txHash)
{
    if (!fEnableInstantSend || GetfLargeWorkForkFound() || GetfLargeWorkInvalidChainFound() ||
        !sporkManager.IsSporkActive(SPORK_3_INSTANTSEND_BLOCK_FILTERING)) return false;

    LOCK(cs_instantsend);

    // there must be a lock candidate
    std::map<uint256, CTxLockCandidate>::iterator itLockCandidate = mapTxLockCandidates.find(txHash);
    if (itLockCandidate == mapTxLockCandidates.end()) return false;

    // which should have outpoints
    if (itLockCandidate->second.mapOutPointLocks.empty()) return false;

    // and all of these outputs must be included in mapLockedOutpoints with correct hash
    for (const auto& pair : itLockCandidate->second.mapOutPointLocks) {
        uint256 hashLocked;
        if (!GetLockedOutPointTxHash(pair.first, hashLocked) || hashLocked != txHash) return false;
    }

    return true;
}

int CInstantSend::GetTransactionLockSignatures(const uint256& txHash)
{
    if (!fEnableInstantSend) return -1;
    if (GetfLargeWorkForkFound() || GetfLargeWorkInvalidChainFound()) return -2;
    if (!llmq::IsOldInstantSendEnabled()) return -3;

    LOCK(cs_instantsend);

    std::map<uint256, CTxLockCandidate>::iterator itLockCandidate = mapTxLockCandidates.find(txHash);
    if (itLockCandidate != mapTxLockCandidates.end()) {
        return itLockCandidate->second.CountVotes();
    }

    return -1;
}

bool CInstantSend::IsTxLockCandidateTimedOut(const uint256& txHash)
{
    if (!fEnableInstantSend) return false;

    LOCK(cs_instantsend);

    std::map<uint256, CTxLockCandidate>::iterator itLockCandidate = mapTxLockCandidates.find(txHash);
    if (itLockCandidate != mapTxLockCandidates.end()) {
        return !itLockCandidate->second.IsAllOutPointsReady() &&
                itLockCandidate->second.IsTimedOut();
    }

    return false;
}

void CInstantSend::Relay(const uint256& txHash, CConnman& connman)
{
    LOCK(cs_instantsend);

    std::map<uint256, CTxLockCandidate>::const_iterator itLockCandidate = mapTxLockCandidates.find(txHash);
    if (itLockCandidate != mapTxLockCandidates.end()) {
        itLockCandidate->second.Relay(connman);
    }
}

void CInstantSend::UpdatedBlockTip(const CBlockIndex *pindex)
{
    nCachedBlockHeight = pindex->nHeight;
}

void CInstantSend::SyncTransaction(const CTransaction& tx, const CBlockIndex *pindex, int posInBlock)
{
    // Update lock candidates and votes if corresponding tx confirmed
    // or went from confirmed to 0-confirmed or conflicted.

    if (tx.IsCoinBase()) return;

    LOCK2(cs_main, cs_instantsend);

    uint256 txHash = tx.GetHash();

    // When tx is 0-confirmed or conflicted, posInBlock is SYNC_TRANSACTION_NOT_IN_BLOCK and nHeightNew should be set to -1
    int nHeightNew = posInBlock == CMainSignals::SYNC_TRANSACTION_NOT_IN_BLOCK ? -1 : pindex->nHeight;

    LogPrint("instantsend", "CInstantSend::SyncTransaction -- txid=%s nHeightNew=%d\n", txHash.ToString(), nHeightNew);

    // Check lock candidates
    std::map<uint256, CTxLockCandidate>::iterator itLockCandidate = mapTxLockCandidates.find(txHash);
    if (itLockCandidate != mapTxLockCandidates.end()) {
        LogPrint("instantsend", "CInstantSend::SyncTransaction -- txid=%s nHeightNew=%d lock candidate updated\n",
                txHash.ToString(), nHeightNew);
        itLockCandidate->second.SetConfirmedHeight(nHeightNew);
        // Loop through outpoint locks
        for (const auto& pair : itLockCandidate->second.mapOutPointLocks) {
            // Check corresponding lock votes
            for (const auto& vote : pair.second.GetVotes()) {
                uint256 nVoteHash = vote.GetHash();
                LogPrint("instantsend", "CInstantSend::SyncTransaction -- txid=%s nHeightNew=%d vote %s updated\n",
                        txHash.ToString(), nHeightNew, nVoteHash.ToString());
                const auto& it = mapTxLockVotes.find(nVoteHash);
                if (it != mapTxLockVotes.end()) {
                    it->second.SetConfirmedHeight(nHeightNew);
                }
            }
        }
    }

    // check orphan votes
    for (const auto& pair : mapTxLockVotesOrphan) {
        if (pair.second.GetTxHash() == txHash) {
            LogPrint("instantsend", "CInstantSend::SyncTransaction -- txid=%s nHeightNew=%d vote %s updated\n",
                    txHash.ToString(), nHeightNew, pair.first.ToString());
            mapTxLockVotes[pair.first].SetConfirmedHeight(nHeightNew);
        }
    }
}

std::string CInstantSend::ToString() const
{
    LOCK(cs_instantsend);
    return strprintf("Lock Candidates: %llu, Votes %llu", mapTxLockCandidates.size(), mapTxLockVotes.size());
}

void CInstantSend::DoMaintenance()
{
    if (ShutdownRequested()) return;

    CheckAndRemove();
}

bool CInstantSend::CanAutoLock()
{
    if (!isAutoLockBip9Active || !llmq::IsOldInstantSendEnabled()) {
        return false;
    }
    if (!sporkManager.IsSporkActive(SPORK_16_INSTANTSEND_AUTOLOCKS)) {
        return false;
    }
    return (mempool.UsedMemoryShare() < AUTO_IX_MEMPOOL_THRESHOLD);
}

//
// CTxLockRequest
//

bool CTxLockRequest::IsValid() const
{
    if (tx->vout.size() < 1) return false;

    if (tx->vin.size() > WARN_MANY_INPUTS) {
        LogPrint("instantsend", "CTxLockRequest::IsValid -- WARNING: Too many inputs: tx=%s", ToString());
    }

    AssertLockHeld(cs_main);
    if (!CheckFinalTx(*tx)) {
        LogPrint("instantsend", "CTxLockRequest::IsValid -- Transaction is not final: tx=%s", ToString());
        return false;
    }

    CAmount nValueIn = 0;

    int nInstantSendConfirmationsRequired = Params().GetConsensus().nInstantSendConfirmationsRequired;

    for (const auto& txin : tx->vin) {

        Coin coin;

        if (!GetUTXOCoin(txin.prevout, coin)) {
            LogPrint("instantsend", "CTxLockRequest::IsValid -- Failed to find UTXO %s\n", txin.prevout.ToStringShort());
<<<<<<< HEAD
            // Normally above sould be enough, but in case we are reprocessing this because of
            // a lot of legit orphan votes we should also check already spent outpoints.
            if(fRequireUnspent) return false;
            CTransactionRef txOutpointCreated;
            uint256 nHashOutpointConfirmed;
            if(!GetTransaction(txin.prevout.hash, txOutpointCreated, Params().GetConsensus(), nHashOutpointConfirmed, true) || nHashOutpointConfirmed == uint256()) {
                LogPrint("instantsend", "CTxLockRequest::IsValid -- Failed to find outpoint %s\n", txin.prevout.ToStringShort());
                return false;
            }
            if(txin.prevout.n >= txOutpointCreated->vout.size()) {
                LogPrint("instantsend", "CTxLockRequest::IsValid -- Outpoint %s is out of bounds, size() = %lld\n",
                        txin.prevout.ToStringShort(), txOutpointCreated->vout.size());
                return false;
            }
            BlockMap::iterator mi = mapBlockIndex.find(nHashOutpointConfirmed);
            if(mi == mapBlockIndex.end() || !mi->second) {
                // shouldn't happen
                LogPrint("instantsend", "CTxLockRequest::IsValid -- Failed to find block %s for outpoint %s\n",
                        nHashOutpointConfirmed.ToString(), txin.prevout.ToStringShort());
                return false;
            }
            nPrevoutHeight = mi->second->nHeight;
            nValue = txOutpointCreated->vout[txin.prevout.n].nValue;
        } else {
            nPrevoutHeight = coins.nHeight;
            nValue = coins.vout[txin.prevout.n].nValue;
=======
            return false;
>>>>>>> dd549592
        }

        int nTxAge = chainActive.Height() - coin.nHeight + 1;
        // 1 less than the "send IX" gui requires, in case of a block propagating the network at the time
        int nConfirmationsRequired = nInstantSendConfirmationsRequired - 1;

        if (nTxAge < nConfirmationsRequired) {
            LogPrint("instantsend", "CTxLockRequest::IsValid -- outpoint %s too new: nTxAge=%d, nConfirmationsRequired=%d, txid=%s\n",
                    txin.prevout.ToStringShort(), nTxAge, nConfirmationsRequired, GetHash().ToString());
            return false;
        }

        nValueIn += coin.out.nValue;
    }

    if (nValueIn > sporkManager.GetSporkValue(SPORK_5_INSTANTSEND_MAX_VALUE)*COIN) {
        LogPrint("instantsend", "CTxLockRequest::IsValid -- Transaction value too high: nValueIn=%d, tx=%s", nValueIn, ToString());
        return false;
    }

    CAmount nValueOut = tx->GetValueOut();

    if (nValueIn - nValueOut < GetMinFee(false)) {
        LogPrint("instantsend", "CTxLockRequest::IsValid -- did not include enough fees in transaction: fees=%d, tx=%s", nValueOut - nValueIn, ToString());
        return false;
    }

    return true;
}

CAmount CTxLockRequest::GetMinFee(bool fForceMinFee) const
{
    if (!fForceMinFee && CInstantSend::CanAutoLock() && IsSimple()) {
        return CAmount();
    }
    CAmount nMinFee = MIN_FEE;
    return std::max(nMinFee, CAmount(tx->vin.size() * nMinFee));
}

int CTxLockRequest::GetMaxSignatures() const
{
    return tx->vin.size() * Params().GetConsensus().nInstantSendSigsTotal;
}

bool CTxLockRequest::IsSimple() const
{
    return (tx->vin.size() <= MAX_INPUTS_FOR_AUTO_IX);
}

//
// CTxLockVote
//

bool CTxLockVote::IsValid(CNode* pnode, CConnman& connman) const
{
    auto mnList = deterministicMNManager->GetListAtChainTip();

    if (!mnList.HasValidMNByCollateral(outpointMasternode)) {
        LogPrint("instantsend", "CTxLockVote::IsValid -- Unknown znode %s\n", outpointMasternode.ToStringShort());
        return false;
    }

<<<<<<< HEAD
    int nPrevoutHeight = GetUTXOHeight(outpoint);
    if(nPrevoutHeight == -1) {
        LogPrint("instantsend", "CTxLockVote::IsValid -- Failed to find UTXO %s\n", outpoint.ToStringShort());
        // Validating utxo set is not enough, votes can arrive after outpoint was already spent,
        // if lock request was mined. We should process them too to count them later if they are legit.
        CTransactionRef txOutpointCreated;
        uint256 nHashOutpointConfirmed;
        if(!GetTransaction(outpoint.hash, txOutpointCreated, Params().GetConsensus(), nHashOutpointConfirmed, true) || nHashOutpointConfirmed == uint256()) {
            LogPrint("instantsend", "CTxLockVote::IsValid -- Failed to find outpoint %s\n", outpoint.ToStringShort());
            return false;
        }
        LOCK(cs_main);
        BlockMap::iterator mi = mapBlockIndex.find(nHashOutpointConfirmed);
        if(mi == mapBlockIndex.end() || !mi->second) {
            // not on this chain?
            LogPrint("instantsend", "CTxLockVote::IsValid -- Failed to find block %s for outpoint %s\n", nHashOutpointConfirmed.ToString(), outpoint.ToStringShort());
=======
    // Verify that masternodeProTxHash belongs to the same MN referred by the collateral
    // This is a leftover from the legacy non-deterministic MN list where we used the collateral to identify MNs
    // TODO eventually remove the collateral from CTxLockVote
    if (!masternodeProTxHash.IsNull()) {
        auto dmn = mnList.GetValidMN(masternodeProTxHash);
        if (!dmn || dmn->collateralOutpoint != outpointMasternode) {
            LogPrint("instantsend", "CTxLockVote::IsValid -- invalid masternodeProTxHash %s\n", masternodeProTxHash.ToString());
>>>>>>> dd549592
            return false;
        }
    } else {
        LogPrint("instantsend", "CTxLockVote::IsValid -- missing masternodeProTxHash\n");
        return false;
    }

    Coin coin;
    if (!GetUTXOCoin(outpoint, coin)) {
        LogPrint("instantsend", "CTxLockVote::IsValid -- Failed to find UTXO %s\n", outpoint.ToStringShort());
        return false;
    }

    int nLockInputHeight = coin.nHeight + Params().GetConsensus().nInstantSendConfirmationsRequired - 2;

    int nRank;
    uint256 expectedQuorumModifierHash;
    if (!CMasternodeUtils::GetMasternodeRank(outpointMasternode, nRank, expectedQuorumModifierHash, nLockInputHeight)) {
        //can be caused by past versions trying to vote with an invalid protocol
        LogPrint("instantsend", "CTxLockVote::IsValid -- Can't calculate rank for znode %s\n", outpointMasternode.ToStringShort());
        return false;
    }
    if (!quorumModifierHash.IsNull()) {
        if (quorumModifierHash != expectedQuorumModifierHash) {
            LogPrint("instantsend", "CTxLockVote::IsValid -- invalid quorumModifierHash %s, expected %s\n", quorumModifierHash.ToString(), expectedQuorumModifierHash.ToString());
            return false;
        }
    } else {
        LogPrint("instantsend", "CTxLockVote::IsValid -- missing quorumModifierHash\n");
        return false;
    }

    LogPrint("instantsend", "CTxLockVote::IsValid -- Znode %s, rank=%d\n", outpointMasternode.ToStringShort(), nRank);

    int nSignaturesTotal = Params().GetConsensus().nInstantSendSigsTotal;
    if (nRank > nSignaturesTotal) {
        LogPrint("instantsend", "CTxLockVote::IsValid -- Znode %s is not in the top %d (%d), vote hash=%s\n",
                outpointMasternode.ToStringShort(), nSignaturesTotal, nRank, GetHash().ToString());
        return false;
    }

    if (!CheckSignature()) {
        LogPrintf("CTxLockVote::IsValid -- Signature invalid\n");
        return false;
    }

    return true;
}

uint256 CTxLockVote::GetHash() const
{
    return SerializeHash(*this);
}

uint256 CTxLockVote::GetSignatureHash() const
{
    return GetHash();
}

bool CTxLockVote::CheckSignature() const
{
    std::string strError;

    auto dmn = deterministicMNManager->GetListAtChainTip().GetValidMN(masternodeProTxHash);
    if (!dmn) {
        LogPrintf("CTxLockVote::CheckSignature -- Unknown Znode: znode=%s\n", masternodeProTxHash.ToString());
        return false;
    }

    uint256 hash = GetSignatureHash();

    CBLSSignature sig;
    sig.SetBuf(vchMasternodeSignature);
    if (!sig.IsValid() || !sig.VerifyInsecure(dmn->pdmnState->pubKeyOperator.Get(), hash)) {
        LogPrintf("CTxLockVote::CheckSignature -- VerifyInsecure() failed\n");
        return false;
    }
    return true;
}

bool CTxLockVote::Sign()
{

    uint256 hash = GetSignatureHash();

    CBLSSignature sig = activeMasternodeInfo.blsKeyOperator->Sign(hash);
    if (!sig.IsValid()) {
        return false;
    }
    sig.GetBuf(vchMasternodeSignature);
    return true;
}

void CTxLockVote::Relay(CConnman& connman) const
{
    CInv inv(MSG_TXLOCK_VOTE, GetHash());
    CTxLockRequest request;
    if (instantsend.GetTxLockRequest(txHash, request) && request) {
        connman.RelayInvFiltered(inv, *request.tx);
    } else {
        connman.RelayInvFiltered(inv, txHash);
    }
}

bool CTxLockVote::IsExpired(int nHeight) const
{
    // Locks and votes expire nInstantSendKeepLock blocks after the block corresponding tx was included into.
    return (nConfirmedHeight != -1) && (nHeight - nConfirmedHeight > Params().GetConsensus().nInstantSendKeepLock);
}

bool CTxLockVote::IsTimedOut() const
{
    return GetTime() - nTimeCreated > INSTANTSEND_LOCK_TIMEOUT_SECONDS;
}

bool CTxLockVote::IsFailed() const
{
    return (GetTime() - nTimeCreated > INSTANTSEND_FAILED_TIMEOUT_SECONDS) && !instantsend.IsLockedInstantSendTransaction(GetTxHash());
}

//
// COutPointLock
//

bool COutPointLock::AddVote(const CTxLockVote& vote)
{
    return mapMasternodeVotes.emplace(vote.GetMasternodeOutpoint(), vote).second;
}

std::vector<CTxLockVote> COutPointLock::GetVotes() const
{
    std::vector<CTxLockVote> vRet;
    for (const auto& pair : mapMasternodeVotes) {
        vRet.push_back(pair.second);
    }
    return vRet;
}

bool COutPointLock::HasMasternodeVoted(const COutPoint& outpointMasternodeIn) const
{
    return mapMasternodeVotes.count(outpointMasternodeIn);
}

bool COutPointLock::IsReady() const
{
    return !fAttacked && CountVotes() >= Params().GetConsensus().nInstantSendSigsRequired;
}

void COutPointLock::Relay(CConnman& connman) const
{
    for (const auto& pair : mapMasternodeVotes) {
        pair.second.Relay(connman);
    }
}

//
// CTxLockCandidate
//

void CTxLockCandidate::AddOutPointLock(const COutPoint& outpoint)
{
    mapOutPointLocks.insert(std::make_pair(outpoint, COutPointLock(outpoint)));
}

void CTxLockCandidate::MarkOutpointAsAttacked(const COutPoint& outpoint)
{
    std::map<COutPoint, COutPointLock>::iterator it = mapOutPointLocks.find(outpoint);
    if (it != mapOutPointLocks.end())
        it->second.MarkAsAttacked();
}

bool CTxLockCandidate::AddVote(const CTxLockVote& vote)
{
    std::map<COutPoint, COutPointLock>::iterator it = mapOutPointLocks.find(vote.GetOutpoint());
    if (it == mapOutPointLocks.end()) return false;
    return it->second.AddVote(vote);
}

bool CTxLockCandidate::IsAllOutPointsReady() const
{
    if (mapOutPointLocks.empty()) return false;

    for (const auto& pair : mapOutPointLocks) {
        if (!pair.second.IsReady()) return false;
    }
    return true;
}

bool CTxLockCandidate::HasMasternodeVoted(const COutPoint& outpointIn, const COutPoint& outpointMasternodeIn)
{
    std::map<COutPoint, COutPointLock>::iterator it = mapOutPointLocks.find(outpointIn);
    return it !=mapOutPointLocks.end() && it->second.HasMasternodeVoted(outpointMasternodeIn);
}

int CTxLockCandidate::CountVotes() const
{
    // Note: do NOT use vote count to figure out if tx is locked, use IsAllOutPointsReady() instead
    int nCountVotes = 0;
    for (const auto& pair : mapOutPointLocks) {
        nCountVotes += pair.second.CountVotes();
    }
    return nCountVotes;
}

bool CTxLockCandidate::IsExpired(int nHeight) const
{
    // Locks and votes expire nInstantSendKeepLock blocks after the block corresponding tx was included into.
    return (nConfirmedHeight != -1) && (nHeight - nConfirmedHeight > Params().GetConsensus().nInstantSendKeepLock);
}

bool CTxLockCandidate::IsTimedOut() const
{
    return GetTime() - nTimeCreated > INSTANTSEND_LOCK_TIMEOUT_SECONDS;
}

void CTxLockCandidate::Relay(CConnman& connman) const
{
<<<<<<< HEAD
    g_connman->RelayTransaction(txLockRequest);
    std::map<COutPoint, COutPointLock>::const_iterator itOutpointLock = mapOutPointLocks.begin();
    while(itOutpointLock != mapOutPointLocks.end()) {
        itOutpointLock->second.Relay();
        ++itOutpointLock;
=======
    connman.RelayTransaction(*txLockRequest.tx);
    for (const auto& pair : mapOutPointLocks) {
        pair.second.Relay(connman);
>>>>>>> dd549592
    }
}<|MERGE_RESOLUTION|>--- conflicted
+++ resolved
@@ -2,15 +2,6 @@
 // Distributed under the MIT/X11 software license, see the accompanying
 // file COPYING or http://www.opensource.org/licenses/mit-license.php.
 
-<<<<<<< HEAD
-#include "activeznode.h"
-#include "instantx.h"
-#include "key.h"
-#include "validation.h"
-#include "znode-sync.h"
-#include "znodeman.h"
-#include "darksend.h"
-=======
 #include "activemasternode.h"
 #include "init.h"
 #include "instantx.h"
@@ -20,7 +11,6 @@
 #include "masternode-sync.h"
 #include "masternode-utils.h"
 #include "messagesigner.h"
->>>>>>> dd549592
 #include "net.h"
 #include "netmessagemaker.h"
 #include "protocol.h"
@@ -627,36 +617,10 @@
             return false;
         } else if (mempool.mapNextTx.count(txin.prevout)) {
             // check if it's in mempool
-<<<<<<< HEAD
-//            hashConflicting = mempool.mapNextTx[txin.prevout].ptx->GetHash();
-            if(txHash == hashConflicting) continue; // matches current, not a conflict, skip to next txin
-            // conflicting with tx in mempool
-            fMempoolConflict = true;
-            if(HasTxLockRequest(hashConflicting)) {
-                // There can be only one completed lock, the other lock request should never complete
-                LogPrintf("CInstantSend::ResolveConflicts -- WARNING: Found conflicting Transaction Lock Request, replacing by completed Transaction Lock, txid=%s, conflicting txid=%s\n",
-                        txHash.ToString(), hashConflicting.ToString());
-            } else {
-                // If this lock is completed, we don't really care about normal conflicting txes.
-                LogPrintf("CInstantSend::ResolveConflicts -- WARNING: Found conflicting transaction, replacing by completed Transaction Lock, txid=%s, conflicting txid=%s\n",
-                        txHash.ToString(), hashConflicting.ToString());
-            }
-        }
-    } // FOREACH
-    if(fMempoolConflict) {
-        // remove every tx conflicting with current Transaction Lock Request
-        mempool.removeConflicts(txLockCandidate.txLockRequest);
-        // and try to accept it in mempool again
-        CValidationState state;
-        bool fMissingInputs = false;
-        if(!AcceptToMemoryPool(mempool, state, MakeTransactionRef(txLockCandidate.txLockRequest), true, &fMissingInputs)) {
-            LogPrintf("CInstantSend::ResolveConflicts -- ERROR: Failed to accept completed Transaction Lock to mempool, txid=%s\n", txHash.ToString());
-=======
             hashConflicting = mempool.mapNextTx.find(txin.prevout)->second->GetHash();
             if (txHash == hashConflicting) continue; // matches current, not a conflict, skip to next txin
             // conflicts with tx in mempool
             LogPrintf("CInstantSend::ResolveConflicts -- ERROR: Failed to complete Transaction Lock, conflicts with mempool, txid=%s\n", txHash.ToString());
->>>>>>> dd549592
             return false;
         }
     } // FOREACH
@@ -1016,36 +980,7 @@
 
         if (!GetUTXOCoin(txin.prevout, coin)) {
             LogPrint("instantsend", "CTxLockRequest::IsValid -- Failed to find UTXO %s\n", txin.prevout.ToStringShort());
-<<<<<<< HEAD
-            // Normally above sould be enough, but in case we are reprocessing this because of
-            // a lot of legit orphan votes we should also check already spent outpoints.
-            if(fRequireUnspent) return false;
-            CTransactionRef txOutpointCreated;
-            uint256 nHashOutpointConfirmed;
-            if(!GetTransaction(txin.prevout.hash, txOutpointCreated, Params().GetConsensus(), nHashOutpointConfirmed, true) || nHashOutpointConfirmed == uint256()) {
-                LogPrint("instantsend", "CTxLockRequest::IsValid -- Failed to find outpoint %s\n", txin.prevout.ToStringShort());
-                return false;
-            }
-            if(txin.prevout.n >= txOutpointCreated->vout.size()) {
-                LogPrint("instantsend", "CTxLockRequest::IsValid -- Outpoint %s is out of bounds, size() = %lld\n",
-                        txin.prevout.ToStringShort(), txOutpointCreated->vout.size());
-                return false;
-            }
-            BlockMap::iterator mi = mapBlockIndex.find(nHashOutpointConfirmed);
-            if(mi == mapBlockIndex.end() || !mi->second) {
-                // shouldn't happen
-                LogPrint("instantsend", "CTxLockRequest::IsValid -- Failed to find block %s for outpoint %s\n",
-                        nHashOutpointConfirmed.ToString(), txin.prevout.ToStringShort());
-                return false;
-            }
-            nPrevoutHeight = mi->second->nHeight;
-            nValue = txOutpointCreated->vout[txin.prevout.n].nValue;
-        } else {
-            nPrevoutHeight = coins.nHeight;
-            nValue = coins.vout[txin.prevout.n].nValue;
-=======
             return false;
->>>>>>> dd549592
         }
 
         int nTxAge = chainActive.Height() - coin.nHeight + 1;
@@ -1108,24 +1043,6 @@
         return false;
     }
 
-<<<<<<< HEAD
-    int nPrevoutHeight = GetUTXOHeight(outpoint);
-    if(nPrevoutHeight == -1) {
-        LogPrint("instantsend", "CTxLockVote::IsValid -- Failed to find UTXO %s\n", outpoint.ToStringShort());
-        // Validating utxo set is not enough, votes can arrive after outpoint was already spent,
-        // if lock request was mined. We should process them too to count them later if they are legit.
-        CTransactionRef txOutpointCreated;
-        uint256 nHashOutpointConfirmed;
-        if(!GetTransaction(outpoint.hash, txOutpointCreated, Params().GetConsensus(), nHashOutpointConfirmed, true) || nHashOutpointConfirmed == uint256()) {
-            LogPrint("instantsend", "CTxLockVote::IsValid -- Failed to find outpoint %s\n", outpoint.ToStringShort());
-            return false;
-        }
-        LOCK(cs_main);
-        BlockMap::iterator mi = mapBlockIndex.find(nHashOutpointConfirmed);
-        if(mi == mapBlockIndex.end() || !mi->second) {
-            // not on this chain?
-            LogPrint("instantsend", "CTxLockVote::IsValid -- Failed to find block %s for outpoint %s\n", nHashOutpointConfirmed.ToString(), outpoint.ToStringShort());
-=======
     // Verify that masternodeProTxHash belongs to the same MN referred by the collateral
     // This is a leftover from the legacy non-deterministic MN list where we used the collateral to identify MNs
     // TODO eventually remove the collateral from CTxLockVote
@@ -1133,7 +1050,6 @@
         auto dmn = mnList.GetValidMN(masternodeProTxHash);
         if (!dmn || dmn->collateralOutpoint != outpointMasternode) {
             LogPrint("instantsend", "CTxLockVote::IsValid -- invalid masternodeProTxHash %s\n", masternodeProTxHash.ToString());
->>>>>>> dd549592
             return false;
         }
     } else {
@@ -1351,16 +1267,8 @@
 
 void CTxLockCandidate::Relay(CConnman& connman) const
 {
-<<<<<<< HEAD
-    g_connman->RelayTransaction(txLockRequest);
-    std::map<COutPoint, COutPointLock>::const_iterator itOutpointLock = mapOutPointLocks.begin();
-    while(itOutpointLock != mapOutPointLocks.end()) {
-        itOutpointLock->second.Relay();
-        ++itOutpointLock;
-=======
     connman.RelayTransaction(*txLockRequest.tx);
     for (const auto& pair : mapOutPointLocks) {
         pair.second.Relay(connman);
->>>>>>> dd549592
     }
 }