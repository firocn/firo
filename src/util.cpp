--- conflicted
+++ resolved
@@ -15,7 +15,6 @@
 #include "sync.h"
 #include "utilstrencodings.h"
 #include "utiltime.h"
-<<<<<<< HEAD
 #include "univalue.h"
 
 #ifdef ENABLE_CLIENTAPI
@@ -24,9 +23,7 @@
 #include <fstream>
 #endif
 
-=======
 #include "warnings.h"
->>>>>>> 5769b585
 #include <stdarg.h>
 
 #if (defined(__FreeBSD__) || defined(__OpenBSD__) || defined(__DragonFly__))
@@ -127,14 +124,11 @@
 bool fDebug = false;
 bool fPrintToConsole = false;
 bool fPrintToDebugLog = true;
-<<<<<<< HEAD
 bool fDaemon = false;
 bool fServer = false;
 bool fApi = false;
 string strMiscWarning;
-=======
-
->>>>>>> 5769b585
+
 bool fLogTimestamps = DEFAULT_LOGTIMESTAMPS;
 bool fLogTimeMicros = DEFAULT_LOGTIMEMICROS;
 bool fLogIPs = DEFAULT_LOGIPS;
