// Copyright (c) 2009-2010 Satoshi Nakamoto
// Copyright (c) 2009-2016 The Bitcoin Core developers
// Distributed under the MIT software license, see the accompanying
// file COPYING or http://www.opensource.org/licenses/mit-license.php.

#if defined(HAVE_CONFIG_H)
#include "config/bitcoin-config.h"
#endif

#include "util.h"

#include "chainparamsbase.h"
#include "random.h"
#include "serialize.h"
#include "sync.h"
#include "utilstrencodings.h"
#include "utiltime.h"
#include <stdarg.h>

#if (defined(__FreeBSD__) || defined(__OpenBSD__) || defined(__DragonFly__))
#include <pthread.h>
#include <pthread_np.h>
#endif

#ifndef WIN32
// for posix_fallocate
#ifdef __linux__

#ifdef _POSIX_C_SOURCE
#undef _POSIX_C_SOURCE
#endif

#define _POSIX_C_SOURCE 200112L

#endif // __linux__

#include <algorithm>
#include <fcntl.h>
#include <sys/resource.h>
#include <sys/stat.h>

#else

#ifdef _MSC_VER
#pragma warning(disable:4786)
#pragma warning(disable:4804)
#pragma warning(disable:4805)
#pragma warning(disable:4717)
#endif

#ifdef _WIN32_WINNT
#undef _WIN32_WINNT
#endif
#define _WIN32_WINNT 0x0501

#ifdef _WIN32_IE
#undef _WIN32_IE
#endif
#define _WIN32_IE 0x0501

#define WIN32_LEAN_AND_MEAN 1
#ifndef NOMINMAX
#define NOMINMAX
#endif

#include <io.h> /* for _commit */
#include <shlobj.h>
#endif

#ifdef HAVE_SYS_PRCTL_H
#include <sys/prctl.h>
#endif

#ifdef HAVE_MALLOPT_ARENA_MAX
#include <malloc.h>
#endif

#include <boost/algorithm/string/case_conv.hpp> // for to_lower()
#include <boost/algorithm/string/join.hpp>
#include <boost/algorithm/string/predicate.hpp> // for startswith() and endswith()
#include <boost/filesystem.hpp>
#include <boost/filesystem/fstream.hpp>
#include <boost/foreach.hpp>
#include <boost/program_options/detail/config_file.hpp>
#include <boost/program_options/parsers.hpp>
#include <boost/thread.hpp>
#include <openssl/crypto.h>
#include <openssl/rand.h>
#include <openssl/conf.h>

// Work around clang compilation problem in Boost 1.46:
// /usr/include/boost/program_options/detail/config_file.hpp:163:17: error: call to function 'to_internal' that is neither visible in the template definition nor found by argument-dependent lookup
// See also: http://stackoverflow.com/questions/10020179/compilation-fail-in-boost-librairies-program-options
//           http://clang.debian.net/status.php?version=3.0&key=CANNOT_FIND_FUNCTION
namespace boost {

    namespace program_options {
        std::string to_internal(const std::string&);
    }

} // namespace boost

using namespace std;

// znode fZnode
bool fZNode = false;
bool fLiteMode = false;
int nWalletBackups = 10;

const char * const BITCOIN_CONF_FILENAME = "zcoin.conf";
const char * const BITCOIN_PID_FILENAME = "zcoind.pid";

CCriticalSection cs_args;
map<string, string> mapArgs;
static map<string, vector<string> > _mapMultiArgs;
const map<string, vector<string> >& mapMultiArgs = _mapMultiArgs;
bool fDebug = false;
bool fPrintToConsole = false;
bool fPrintToDebugLog = true;

bool fLogTimestamps = DEFAULT_LOGTIMESTAMPS;
bool fLogTimeMicros = DEFAULT_LOGTIMEMICROS;
bool fLogIPs = DEFAULT_LOGIPS;


std::atomic<bool> fReopenDebugLog(false);
CTranslationInterface translationInterface;

/** Flag to indicate, whether the Exodus log file should be reopened. */
std::atomic<bool> fReopenExodusLog(false);

/** Init OpenSSL library multithreading support */
static CCriticalSection** ppmutexOpenSSL;
void locking_callback(int mode, int i, const char* file, int line) NO_THREAD_SAFETY_ANALYSIS
{
    if (mode & CRYPTO_LOCK) {
        ENTER_CRITICAL_SECTION(*ppmutexOpenSSL[i]);
    } else {
        LEAVE_CRITICAL_SECTION(*ppmutexOpenSSL[i]);
    }
}

// Init
class CInit
{
public:
    CInit()
    {
        // Init OpenSSL library multithreading support
        ppmutexOpenSSL = (CCriticalSection**)OPENSSL_malloc(CRYPTO_num_locks() * sizeof(CCriticalSection*));
        for (int i = 0; i < CRYPTO_num_locks(); i++)
            ppmutexOpenSSL[i] = new CCriticalSection();
        CRYPTO_set_locking_callback(locking_callback);

        // OpenSSL can optionally load a config file which lists optional loadable modules and engines.
        // We don't use them so we don't require the config. However some of our libs may call functions
        // which attempt to load the config file, possibly resulting in an exit() or crash if it is missing
        // or corrupt. Explicitly tell OpenSSL not to try to load the file. The result for our libs will be
        // that the config appears to have been loaded and there are no modules/engines available.
        OPENSSL_no_config();

#ifdef WIN32
        // Seed OpenSSL PRNG with current contents of the screen
        RAND_screen();
#endif

        // Seed OpenSSL PRNG with performance counter
        RandAddSeed();
    }
    ~CInit()
    {
        // Securely erase the memory used by the PRNG
        RAND_cleanup();
        // Shutdown OpenSSL library multithreading support
        CRYPTO_set_locking_callback(NULL);
        for (int i = 0; i < CRYPTO_num_locks(); i++)
            delete ppmutexOpenSSL[i];
        OPENSSL_free(ppmutexOpenSSL);
    }
}
instance_of_cinit;

/**
 * LogPrintf() has been broken a couple of times now
 * by well-meaning people adding mutexes in the most straightforward way.
 * It breaks because it may be called by global destructors during shutdown.
 * Since the order of destruction of static/global objects is undefined,
 * defining a mutex as a global object doesn't work (the mutex gets
 * destroyed, and then some later destructor calls OutputDebugStringF,
 * maybe indirectly, and you get a core dump at shutdown trying to lock
 * the mutex).
 */

static boost::once_flag debugPrintInitFlag = BOOST_ONCE_INIT;

/**
 * We use boost::call_once() to make sure mutexDebugLog and
 * vMsgsBeforeOpenLog are initialized in a thread-safe manner.
 *
 * NOTE: fileout, mutexDebugLog and sometimes vMsgsBeforeOpenLog
 * are leaked on exit. This is ugly, but will be cleaned up by
 * the OS/libc. When the shutdown sequence is fully audited and
 * tested, explicit destruction of these objects can be implemented.
 */
static FILE* fileout = NULL;
static boost::mutex* mutexDebugLog = NULL;
static list<string> *vMsgsBeforeOpenLog;

static int FileWriteStr(const std::string &str, FILE *fp)
{
    return fwrite(str.data(), 1, str.size(), fp);
}

static void DebugPrintInit()
{
    assert(mutexDebugLog == NULL);
    mutexDebugLog = new boost::mutex();
    vMsgsBeforeOpenLog = new list<string>;
}

void OpenDebugLog()
{
    boost::call_once(&DebugPrintInit, debugPrintInitFlag);
    boost::mutex::scoped_lock scoped_lock(*mutexDebugLog);

    assert(fileout == NULL);
    assert(vMsgsBeforeOpenLog);
    boost::filesystem::path pathDebug = GetDataDir() / "debug.log";
    fileout = fopen(pathDebug.string().c_str(), "a");
    if (fileout) {
        setbuf(fileout, NULL); // unbuffered
        // dump buffered messages from before we opened the log
        while (!vMsgsBeforeOpenLog->empty()) {
            FileWriteStr(vMsgsBeforeOpenLog->front(), fileout);
            vMsgsBeforeOpenLog->pop_front();
        }
    }

    delete vMsgsBeforeOpenLog;
    vMsgsBeforeOpenLog = NULL;
}

bool LogAcceptCategory(const char* category)
{
    if (category != NULL)
    {
        if (!fDebug)
            return false;

        // Give each thread quick access to -debug settings.
        // This helps prevent issues debugging global destructors,
        // where mapMultiArgs might be deleted before another
        // global destructor calls LogPrint()
        static boost::thread_specific_ptr<set<string> > ptrCategory;
        if (ptrCategory.get() == NULL)
        {
            if (mapMultiArgs.count("-debug")) {
                const vector<string>& categories = mapMultiArgs.at("-debug");
                ptrCategory.reset(new set<string>(categories.begin(), categories.end()));
                // thread_specific_ptr automatically deletes the set when the thread ends.
            } else
                ptrCategory.reset(new set<string>());
        }
        const set<string>& setCategories = *ptrCategory.get();

        // if not debugging everything and not debugging specific category, LogPrint does nothing.
        if (setCategories.count(string("")) == 0 &&
            setCategories.count(string("1")) == 0 &&
            setCategories.count(string(category)) == 0)
            return false;
    }
    return true;
}

/**
 * fStartedNewLine is a state variable held by the calling context that will
 * suppress printing of the timestamp when multiple calls are made that don't
 * end in a newline. Initialize it to true, and hold it, in the calling context.
 */
static std::string LogTimestampStr(const std::string &str, std::atomic_bool *fStartedNewLine)
{
    string strStamped;

    if (!fLogTimestamps)
        return str;

    if (*fStartedNewLine) {
        int64_t nTimeMicros = GetLogTimeMicros();
        strStamped = DateTimeStrFormat("%Y-%m-%d %H:%M:%S", nTimeMicros/1000000);
        if (fLogTimeMicros)
            strStamped += strprintf(".%06d", nTimeMicros%1000000);
        strStamped += ' ' + str;
    } else
        strStamped = str;

    if (!str.empty() && str[str.size()-1] == '\n')
        *fStartedNewLine = true;
    else
        *fStartedNewLine = false;

    return strStamped;
}

int LogPrintStr(const std::string &str)
{
    int ret = 0; // Returns total number of characters written
    static std::atomic_bool fStartedNewLine(true);

    string strTimestamped = LogTimestampStr(str, &fStartedNewLine);

    if (fPrintToConsole)
    {
        // print to console
        ret = fwrite(strTimestamped.data(), 1, strTimestamped.size(), stdout);
        fflush(stdout);
    }
    else if (fPrintToDebugLog)
    {
        boost::call_once(&DebugPrintInit, debugPrintInitFlag);
        boost::mutex::scoped_lock scoped_lock(*mutexDebugLog);

        // buffer if we haven't opened the log yet
        if (fileout == NULL) {
            assert(vMsgsBeforeOpenLog);
            ret = strTimestamped.length();
            vMsgsBeforeOpenLog->push_back(strTimestamped);
        }
        else
        {
            // reopen the log file, if requested
            if (fReopenDebugLog) {
                fReopenDebugLog = false;
                boost::filesystem::path pathDebug = GetDataDir() / "debug.log";
                if (freopen(pathDebug.string().c_str(),"a",fileout) != NULL)
                    setbuf(fileout, NULL); // unbuffered
            }

            ret = FileWriteStr(strTimestamped, fileout);
        }
    }
    return ret;
}

/** Interpret string as boolean, for argument parsing */
static bool InterpretBool(const std::string& strValue)
{
    if (strValue.empty())
        return true;
    return (atoi(strValue) != 0);
}

/** Turn -noX into -X=0 */
static void InterpretNegativeSetting(std::string& strKey, std::string& strValue)
{
    if (strKey.length()>3 && strKey[0]=='-' && strKey[1]=='n' && strKey[2]=='o')
    {
        strKey = "-" + strKey.substr(3);
        strValue = InterpretBool(strValue) ? "0" : "1";
    }
}

void ParseParameters(int argc, const char* const argv[])
{
    LOCK(cs_args);
    mapArgs.clear();
    _mapMultiArgs.clear();

    for (int i = 1; i < argc; i++)
    {
        std::string str(argv[i]);
        std::string strValue;
        size_t is_index = str.find('=');
        if (is_index != std::string::npos)
        {
            strValue = str.substr(is_index+1);
            str = str.substr(0, is_index);
        }
#ifdef WIN32
        boost::to_lower(str);
        if (boost::algorithm::starts_with(str, "/"))
            str = "-" + str.substr(1);
#endif

        if (str[0] != '-')
            break;

        // Interpret --foo as -foo.
        // If both --foo and -foo are set, the last takes effect.
        if (str.length() > 1 && str[1] == '-')
            str = str.substr(1);
        InterpretNegativeSetting(str, strValue);

        mapArgs[str] = strValue;
        _mapMultiArgs[str].push_back(strValue);
    }
}

bool IsArgSet(const std::string& strArg)
{
    LOCK(cs_args);
    return mapArgs.count(strArg);
}

std::string GetArg(const std::string& strArg, const std::string& strDefault)
{
    LOCK(cs_args);
    if (mapArgs.count(strArg))
        return mapArgs[strArg];
    return strDefault;
}

int64_t GetArg(const std::string& strArg, int64_t nDefault)
{
    LOCK(cs_args);
    if (mapArgs.count(strArg))
        return atoi64(mapArgs[strArg]);
    return nDefault;
}

bool GetBoolArg(const std::string& strArg, bool fDefault)
{
    LOCK(cs_args);
    if (mapArgs.count(strArg))
        return InterpretBool(mapArgs[strArg]);
    return fDefault;
}

boost::optional<bool> GetOptBoolArg(const std::string& strArg)
{
    auto const iter = mapArgs.find(strArg);
    if(iter != mapArgs.end()){
        if(iter->second.empty())
            return boost::optional<bool>(true);
        return boost::optional<bool>(InterpretBool(iter->second));
    }
    return boost::optional<bool>();
}

bool SoftSetArg(const std::string& strArg, const std::string& strValue)
{
    LOCK(cs_args);
    if (mapArgs.count(strArg))
        return false;
    mapArgs[strArg] = strValue;
    return true;
}

bool SoftSetBoolArg(const std::string& strArg, bool fValue)
{
    if (fValue)
        return SoftSetArg(strArg, std::string("1"));
    else
        return SoftSetArg(strArg, std::string("0"));
}

void ForceSetArg(const std::string& strArg, const std::string& strValue)
{
    LOCK(cs_args);
    mapArgs[strArg] = strValue;
}



static const int screenWidth = 79;
static const int optIndent = 2;
static const int msgIndent = 7;

std::string HelpMessageGroup(const std::string &message) {
    return std::string(message) + std::string("\n\n");
}

std::string HelpMessageOpt(const std::string &option, const std::string &message) {
    return std::string(optIndent,' ') + std::string(option) +
           std::string("\n") + std::string(msgIndent,' ') +
           FormatParagraph(message, screenWidth - msgIndent, msgIndent) +
           std::string("\n\n");
}

static std::string FormatException(const std::exception* pex, const char* pszThread)
{
#ifdef WIN32
    char pszModule[MAX_PATH] = "";
    GetModuleFileNameA(NULL, pszModule, sizeof(pszModule));
#else
    const char* pszModule = "zcoin";
#endif
    if (pex)
        return strprintf(
            "EXCEPTION: %s       \n%s       \n%s in %s       \n", typeid(*pex).name(), pex->what(), pszModule, pszThread);
    else
        return strprintf(
            "UNKNOWN EXCEPTION       \n%s in %s       \n", pszModule, pszThread);
}

void PrintExceptionContinue(const std::exception* pex, const char* pszThread)
{
    std::string message = FormatException(pex, pszThread);
    LogPrintf("\n\n************************\n%s\n", message);
    fprintf(stderr, "\n\n************************\n%s\n", message.c_str());
}

boost::filesystem::path GetDefaultDataDir()
{
    namespace fs = boost::filesystem;
    // Windows < Vista: C:\Documents and Settings\Username\Application Data\zcoin
    // Windows >= Vista: C:\Users\Username\AppData\Roaming\zcoin
    // Mac: ~/Library/Application Support/zcoin
    // Unix: ~/.zcoin
#ifdef WIN32
    // Windows
    return GetSpecialFolderPath(CSIDL_APPDATA) / "zcoin";
#else
    fs::path pathRet;
    char* pszHome = getenv("HOME");
    if (pszHome == NULL || strlen(pszHome) == 0)
        pathRet = fs::path("/");
    else
        pathRet = fs::path(pszHome);
#ifdef MAC_OSX
    // Mac
    return pathRet / "Library/Application Support/zcoin";
#else
    // Unix
    return pathRet / ".zcoin";
#endif
#endif
}

static boost::filesystem::path pathCached;
static boost::filesystem::path pathCachedNetSpecific;
static CCriticalSection csPathCached;

static boost::filesystem::path backupsDirCached;
static CCriticalSection csBackupsDirCached;

const boost::filesystem::path &GetBackupsDir()
{
    namespace fs = boost::filesystem;

    LOCK(csBackupsDirCached);

    fs::path &backupsDir = backupsDirCached;

    if (!backupsDir.empty())
        return backupsDir;

    if (mapArgs.count("-walletbackupsdir")) {
        backupsDir = fs::absolute(mapArgs["-walletbackupsdir"]);
        // Path must exist
        if (fs::is_directory(backupsDir)) return backupsDir;
        // Fallback to default path if it doesn't
        LogPrintf("%s: Warning: incorrect parameter -walletbackupsdir, path must exist! Using default path.\n", __func__);
        strMiscWarning = _("Warning: incorrect parameter -walletbackupsdir, path must exist! Using default path.");
    }
    // Default path
    backupsDir = GetDataDir() / "backups";

    return backupsDir;
}

const boost::filesystem::path &GetDataDir(bool fNetSpecific)
{
    namespace fs = boost::filesystem;

    LOCK(csPathCached);

    fs::path &path = fNetSpecific ? pathCachedNetSpecific : pathCached;

    // This can be called during exceptions by LogPrintf(), so we cache the
    // value so we don't have to do memory allocations after that.
    if (!path.empty())
        return path;

    if (IsArgSet("-datadir")) {
        path = fs::system_complete(GetArg("-datadir", ""));
        if (!fs::is_directory(path)) {
            path = "";
            return path;
        }
    } else {
        path = GetDefaultDataDir();
    }
    if (fNetSpecific)
        path /= BaseParams().DataDir();

    fs::create_directories(path);

    return path;
}

void ClearDatadirCache()
{
    LOCK(csPathCached);

    pathCached = boost::filesystem::path();
    pathCachedNetSpecific = boost::filesystem::path();
}

boost::filesystem::path GetConfigFile(const std::string& confPath)
{
    boost::filesystem::path pathConfigFile(confPath);
    if (!pathConfigFile.is_complete())
        pathConfigFile = GetDataDir(false) / pathConfigFile;

    return pathConfigFile;
}

<<<<<<< HEAD
boost::filesystem::path GetZnodeConfigFile()
{
    boost::filesystem::path pathConfigFile(GetArg("-znconf", "znode.conf"));
    if (!pathConfigFile.is_complete()) pathConfigFile = GetDataDir() / pathConfigFile;
    LogPrintf("pathConfigFile=%s\n", pathConfigFile);
    return pathConfigFile;
}

void ReadConfigFile(map<string, string>& mapSettingsRet,
                    map<string, vector<string> >& mapMultiSettingsRet)
=======
void ReadConfigFile(const std::string& confPath)
>>>>>>> a7b486d6
{
    boost::filesystem::ifstream streamConfig(GetConfigFile(confPath));
    if (!streamConfig.good())
        return; // No zcoin.conf file is OK

    {
<<<<<<< HEAD
        // Don't overwrite existing settings so command line settings override zcoin.conf
        string strKey = string("-") + it->string_key;
        string strValue = it->value[0];
        InterpretNegativeSetting(strKey, strValue);
        if (mapSettingsRet.count(strKey) == 0)
            mapSettingsRet[strKey] = strValue;
        mapMultiSettingsRet[strKey].push_back(strValue);
=======
        LOCK(cs_args);
        set<string> setOptions;
        setOptions.insert("*");

        for (boost::program_options::detail::config_file_iterator it(streamConfig, setOptions), end; it != end; ++it)
        {
            // Don't overwrite existing settings so command line settings override bitcoin.conf
            string strKey = string("-") + it->string_key;
            string strValue = it->value[0];
            InterpretNegativeSetting(strKey, strValue);
            if (mapArgs.count(strKey) == 0)
                mapArgs[strKey] = strValue;
            _mapMultiArgs[strKey].push_back(strValue);
        }
>>>>>>> a7b486d6
    }
    // If datadir is changed in .conf file:
    ClearDatadirCache();
}

#ifndef WIN32
boost::filesystem::path GetPidFile()
{
    boost::filesystem::path pathPidFile(GetArg("-pid", BITCOIN_PID_FILENAME));
    if (!pathPidFile.is_complete()) pathPidFile = GetDataDir() / pathPidFile;
    return pathPidFile;
}

void CreatePidFile(const boost::filesystem::path &path, pid_t pid)
{
    FILE* file = fopen(path.string().c_str(), "w");
    if (file)
    {
        fprintf(file, "%d\n", pid);
        fclose(file);
    }
}
#endif

bool RenameOver(boost::filesystem::path src, boost::filesystem::path dest)
{
#ifdef WIN32
    return MoveFileExA(src.string().c_str(), dest.string().c_str(),
                       MOVEFILE_REPLACE_EXISTING) != 0;
#else
    int rc = std::rename(src.string().c_str(), dest.string().c_str());
    return (rc == 0);
#endif /* WIN32 */
}

/**
 * Ignores exceptions thrown by Boost's create_directory if the requested directory exists.
 * Specifically handles case where path p exists, but it wasn't possible for the user to
 * write to the parent directory.
 */
bool TryCreateDirectory(const boost::filesystem::path& p)
{
    try
    {
        return boost::filesystem::create_directory(p);
    } catch (const boost::filesystem::filesystem_error&) {
        if (!boost::filesystem::exists(p) || !boost::filesystem::is_directory(p))
            throw;
    }

    // create_directory didn't create the directory, it had to have existed already
    return false;
}

void FileCommit(FILE *file)
{
    fflush(file); // harmless if redundantly called
#ifdef WIN32
    HANDLE hFile = (HANDLE)_get_osfhandle(_fileno(file));
    FlushFileBuffers(hFile);
#else
    #if defined(__linux__) || defined(__NetBSD__)
    fdatasync(fileno(file));
    #elif defined(__APPLE__) && defined(F_FULLFSYNC)
    fcntl(fileno(file), F_FULLFSYNC, 0);
    #else
    fsync(fileno(file));
    #endif
#endif
}

bool TruncateFile(FILE *file, unsigned int length) {
#if defined(WIN32)
    return _chsize(_fileno(file), length) == 0;
#else
    return ftruncate(fileno(file), length) == 0;
#endif
}

/**
 * this function tries to raise the file descriptor limit to the requested number.
 * It returns the actual file descriptor limit (which may be more or less than nMinFD)
 */
int RaiseFileDescriptorLimit(int nMinFD) {
#if defined(WIN32)
    return 2048;
#else
    struct rlimit limitFD;
    if (getrlimit(RLIMIT_NOFILE, &limitFD) != -1) {
        if (limitFD.rlim_cur < (rlim_t)nMinFD) {
            limitFD.rlim_cur = nMinFD;
            if (limitFD.rlim_cur > limitFD.rlim_max)
                limitFD.rlim_cur = limitFD.rlim_max;
            setrlimit(RLIMIT_NOFILE, &limitFD);
            getrlimit(RLIMIT_NOFILE, &limitFD);
        }
        return limitFD.rlim_cur;
    }
    return nMinFD; // getrlimit failed, assume it's fine
#endif
}

/**
 * this function tries to make a particular range of a file allocated (corresponding to disk space)
 * it is advisory, and the range specified in the arguments will never contain live data
 */
void AllocateFileRange(FILE *file, unsigned int offset, unsigned int length) {
#if defined(WIN32)
    // Windows-specific version
    HANDLE hFile = (HANDLE)_get_osfhandle(_fileno(file));
    LARGE_INTEGER nFileSize;
    int64_t nEndPos = (int64_t)offset + length;
    nFileSize.u.LowPart = nEndPos & 0xFFFFFFFF;
    nFileSize.u.HighPart = nEndPos >> 32;
    SetFilePointerEx(hFile, nFileSize, 0, FILE_BEGIN);
    SetEndOfFile(hFile);
#elif defined(MAC_OSX)
    // OSX specific version
    fstore_t fst;
    fst.fst_flags = F_ALLOCATECONTIG;
    fst.fst_posmode = F_PEOFPOSMODE;
    fst.fst_offset = 0;
    fst.fst_length = (off_t)offset + length;
    fst.fst_bytesalloc = 0;
    if (fcntl(fileno(file), F_PREALLOCATE, &fst) == -1) {
        fst.fst_flags = F_ALLOCATEALL;
        fcntl(fileno(file), F_PREALLOCATE, &fst);
    }
    ftruncate(fileno(file), fst.fst_length);
#elif defined(__linux__)
    // Version using posix_fallocate
    off_t nEndPos = (off_t)offset + length;
    posix_fallocate(fileno(file), 0, nEndPos);
#else
    // Fallback version
    // TODO: just write one byte per block
    static const char buf[65536] = {};
    fseek(file, offset, SEEK_SET);
    while (length > 0) {
        unsigned int now = 65536;
        if (length < now)
            now = length;
        fwrite(buf, 1, now, file); // allowed to fail; this function is advisory anyway
        length -= now;
    }
#endif
}

void ShrinkDebugFile()
{
    // Amount of debug.log to save at end when shrinking (must fit in memory)
    constexpr size_t RECENT_DEBUG_HISTORY_SIZE = 10 * 1000000;
    // Scroll debug.log if it's getting too big
    boost::filesystem::path pathLog = GetDataDir() / "debug.log";
    FILE* file = fopen(pathLog.string().c_str(), "r");
    // If debug.log file is more than 10% bigger the RECENT_DEBUG_HISTORY_SIZE
    // trim it down by saving only the last RECENT_DEBUG_HISTORY_SIZE bytes
    if (file && boost::filesystem::file_size(pathLog) > 11 * (RECENT_DEBUG_HISTORY_SIZE / 10))
    {
        // Restart the file with some of the end
        std::vector<char> vch(RECENT_DEBUG_HISTORY_SIZE, 0);
        fseek(file, -((long)vch.size()), SEEK_END);
        int nBytes = fread(vch.data(), 1, vch.size(), file);
        fclose(file);

        file = fopen(pathLog.string().c_str(), "w");
        if (file)
        {
            fwrite(vch.data(), 1, nBytes, file);
            fclose(file);
        }
    }
    else if (file != NULL)
        fclose(file);
}

#ifdef WIN32
boost::filesystem::path GetSpecialFolderPath(int nFolder, bool fCreate)
{
    namespace fs = boost::filesystem;

    char pszPath[MAX_PATH] = "";

    if(SHGetSpecialFolderPathA(NULL, pszPath, nFolder, fCreate))
    {
        return fs::path(pszPath);
    }

    LogPrintf("SHGetSpecialFolderPathA() failed, could not obtain requested path.\n");
    return fs::path("");
}
#endif

void runCommand(const std::string& strCommand)
{
    int nErr = ::system(strCommand.c_str());
    if (nErr)
        LogPrintf("runCommand error: system(%s) returned %d\n", strCommand, nErr);
}

void RenameThread(const char* name)
{
#if defined(PR_SET_NAME)
    // Only the first 15 characters are used (16 - NUL terminator)
    ::prctl(PR_SET_NAME, name, 0, 0, 0);
#elif (defined(__FreeBSD__) || defined(__OpenBSD__) || defined(__DragonFly__))
    pthread_set_name_np(pthread_self(), name);

#elif defined(MAC_OSX)
    pthread_setname_np(name);
#else
    // Prevent warnings for unused parameters...
    (void)name;
#endif
}

void SetupEnvironment()
{
#ifdef HAVE_MALLOPT_ARENA_MAX
    // glibc-specific: On 32-bit systems set the number of arenas to 1.
    // By default, since glibc 2.10, the C library will create up to two heap
    // arenas per core. This is known to cause excessive virtual address space
    // usage in our usage. Work around it by setting the maximum number of
    // arenas to 1.
    if (sizeof(void*) == 4) {
        mallopt(M_ARENA_MAX, 1);
    }
#endif
    // On most POSIX systems (e.g. Linux, but not BSD) the environment's locale
    // may be invalid, in which case the "C" locale is used as fallback.
#if !defined(WIN32) && !defined(MAC_OSX) && !defined(__FreeBSD__) && !defined(__OpenBSD__)
    try {
        std::locale(""); // Raises a runtime error if current locale is invalid
    } catch (const std::runtime_error&) {
        setenv("LC_ALL", "C", 1);
    }
#endif
    // The path locale is lazy initialized and to avoid deinitialization errors
    // in multithreading environments, it is set explicitly by the main thread.
    // A dummy locale is used to extract the internal default locale, used by
    // boost::filesystem::path, which is then used to explicitly imbue the path.
    std::locale loc = boost::filesystem::path::imbue(std::locale::classic());
    boost::filesystem::path::imbue(loc);
}

bool SetupNetworking()
{
#ifdef WIN32
    // Initialize Windows Sockets
    WSADATA wsadata;
    int ret = WSAStartup(MAKEWORD(2,2), &wsadata);
    if (ret != NO_ERROR || LOBYTE(wsadata.wVersion ) != 2 || HIBYTE(wsadata.wVersion) != 2)
        return false;
#endif
    return true;
}

void SetThreadPriority(int nPriority)
{
#ifdef WIN32
    SetThreadPriority(GetCurrentThread(), nPriority);
#else // WIN32
#ifdef PRIO_THREAD
    setpriority(PRIO_THREAD, 0, nPriority);
#else // PRIO_THREAD
    setpriority(PRIO_PROCESS, 0, nPriority);
#endif // PRIO_THREAD
#endif // WIN32
}

int GetNumCores()
{
#if BOOST_VERSION >= 105600
    return boost::thread::physical_concurrency();
#else // Must fall back to hardware_concurrency, which unfortunately counts virtual cores
    return boost::thread::hardware_concurrency();
#endif
}

std::string CopyrightHolders(const std::string& strPrefix)
{
    std::string strCopyrightHolders = strPrefix + strprintf(_(COPYRIGHT_HOLDERS), _(COPYRIGHT_HOLDERS_SUBSTITUTION));

    // Check for untranslated substitution to make sure Bitcoin Core copyright is not removed by accident
    if (strprintf(COPYRIGHT_HOLDERS, COPYRIGHT_HOLDERS_SUBSTITUTION).find("Bitcoin Core") == std::string::npos) {
<<<<<<< HEAD
        strCopyrightHolders
                += '\n' + strPrefix + "The Bitcoin Core developers"
                +  '\n' + strPrefix + "The Dash Core developers";
=======
        strCopyrightHolders += "\n" + strPrefix + "The Bitcoin Core developers";
>>>>>>> a7b486d6
    }
    return strCopyrightHolders;
}<|MERGE_RESOLUTION|>--- conflicted
+++ resolved
@@ -15,6 +15,7 @@
 #include "sync.h"
 #include "utilstrencodings.h"
 #include "utiltime.h"
+#include "warnings.h"
 #include <stdarg.h>
 
 #if (defined(__FreeBSD__) || defined(__OpenBSD__) || defined(__DragonFly__))
@@ -550,7 +551,7 @@
         if (fs::is_directory(backupsDir)) return backupsDir;
         // Fallback to default path if it doesn't
         LogPrintf("%s: Warning: incorrect parameter -walletbackupsdir, path must exist! Using default path.\n", __func__);
-        strMiscWarning = _("Warning: incorrect parameter -walletbackupsdir, path must exist! Using default path.");
+        //SetMiscWarning(_("Warning: incorrect parameter -walletbackupsdir, path must exist! Using default path."));
     }
     // Default path
     backupsDir = GetDataDir() / "backups";
@@ -605,7 +606,6 @@
     return pathConfigFile;
 }
 
-<<<<<<< HEAD
 boost::filesystem::path GetZnodeConfigFile()
 {
     boost::filesystem::path pathConfigFile(GetArg("-znconf", "znode.conf"));
@@ -614,26 +614,13 @@
     return pathConfigFile;
 }
 
-void ReadConfigFile(map<string, string>& mapSettingsRet,
-                    map<string, vector<string> >& mapMultiSettingsRet)
-=======
 void ReadConfigFile(const std::string& confPath)
->>>>>>> a7b486d6
 {
     boost::filesystem::ifstream streamConfig(GetConfigFile(confPath));
     if (!streamConfig.good())
         return; // No zcoin.conf file is OK
 
     {
-<<<<<<< HEAD
-        // Don't overwrite existing settings so command line settings override zcoin.conf
-        string strKey = string("-") + it->string_key;
-        string strValue = it->value[0];
-        InterpretNegativeSetting(strKey, strValue);
-        if (mapSettingsRet.count(strKey) == 0)
-            mapSettingsRet[strKey] = strValue;
-        mapMultiSettingsRet[strKey].push_back(strValue);
-=======
         LOCK(cs_args);
         set<string> setOptions;
         setOptions.insert("*");
@@ -648,7 +635,6 @@
                 mapArgs[strKey] = strValue;
             _mapMultiArgs[strKey].push_back(strValue);
         }
->>>>>>> a7b486d6
     }
     // If datadir is changed in .conf file:
     ClearDatadirCache();
@@ -934,13 +920,9 @@
 
     // Check for untranslated substitution to make sure Bitcoin Core copyright is not removed by accident
     if (strprintf(COPYRIGHT_HOLDERS, COPYRIGHT_HOLDERS_SUBSTITUTION).find("Bitcoin Core") == std::string::npos) {
-<<<<<<< HEAD
         strCopyrightHolders
                 += '\n' + strPrefix + "The Bitcoin Core developers"
                 +  '\n' + strPrefix + "The Dash Core developers";
-=======
-        strCopyrightHolders += "\n" + strPrefix + "The Bitcoin Core developers";
->>>>>>> a7b486d6
     }
     return strCopyrightHolders;
 }