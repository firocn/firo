--- conflicted
+++ resolved
@@ -103,11 +103,8 @@
   test/sigma_mintspend_test.cpp \
   test/sigma_manymintspend_test.cpp \
   test/sigma_mintspend_numinputs.cpp \
-<<<<<<< HEAD
   test/sigma_partialspend_mempool_tests.cpp \
-=======
   test/spend_all_oldmints_test.cpp \
->>>>>>> 0e477aff
   test/sigopcount_tests.cpp \
   test/skiplist_tests.cpp \
   test/streams_tests.cpp \
