// Copyright (c) 2011-2015 The Bitcoin Core developers
// Distributed under the MIT software license, see the accompanying
// file COPYING or http://www.opensource.org/licenses/mit-license.php.

#define BOOST_TEST_MODULE Bitcoin Test Suite

#include "test_bitcoin.h"

#include "util.h"
#include "chainparams.h"
#include "client-api/register.h"
#include "client-api/server.h"
#include "consensus/consensus.h"
#include "consensus/validation.h"
#include "key.h"
#include "main.h"
#include "miner.h"
#include "pubkey.h"
#include "random.h"
#include "txdb.h"
#include "txmempool.h"
#include "ui_interface.h"
#include "rpc/server.h"
#include "rpc/register.h"

#include "test/testutil.h"

#include "wallet/db.h"
#include "wallet/wallet.h"

#include <boost/filesystem.hpp>
#include <boost/test/unit_test.hpp>
#include <boost/thread.hpp>
#include "zerocoin.h"
#include "zerocoin_v3.h"

extern bool fPrintToConsole;
extern void noui_connect();
extern int exodus_shutdown();

BasicTestingSetup::BasicTestingSetup(const std::string& chainName)
{
    SoftSetBoolArg("-dandelion", false);
    ECC_Start();
    SetupEnvironment();
    SoftSetBoolArg("-dandelion", false);
    SetupNetworking();
    SoftSetBoolArg("-dandelion", false);
    fPrintToDebugLog = false; // don't want to write to debug.log file
    fCheckBlockIndex = true;
    SoftSetBoolArg("-dandelion", false);
    SelectParams(chainName);
    SoftSetBoolArg("-dandelion", false);
    noui_connect();
}

BasicTestingSetup::~BasicTestingSetup()
{
        ECC_Stop();
}

TestingSetup::TestingSetup(const std::string& chainName, std::string suf) : BasicTestingSetup(chainName)
{
    const CChainParams& chainparams = Params();
        // Ideally we'd move all the RPC tests to the functional testing framework
        // instead of unit tests, but for now we need these here.
        CZerocoinState::GetZerocoinState()->Reset();
        CZerocoinState::GetZerocoinState()->Reset();
        RegisterAllCoreRPCCommands(tableRPC);
        RegisterAllCoreAPICommands(tableAPI);
        ClearDatadirCache();
        pathTemp = GetTempPath() / strprintf("test_bitcoin_%lu_%i", (unsigned long)GetTime(), (int)(GetRand(100000)));
        boost::filesystem::create_directories(pathTemp);
        mapArgs["-datadir"] = pathTemp.string();
        mempool.setSanityCheck(1.0);
        pblocktree = new CBlockTreeDB(1 << 20, true);
        pcoinsdbview = new CCoinsViewDB(1 << 23, true);
        pcoinsTip = new CCoinsViewCache(pcoinsdbview);
        pwalletMain = new CWallet(string("wallet_test.dat"));
        static bool fFirstRun = true;
        pwalletMain->LoadWallet(fFirstRun);
        InitBlockIndex(chainparams);
        {
            CValidationState state;
            bool ok = ActivateBestChain(state, chainparams);
            BOOST_CHECK(ok);
        }
        nScriptCheckThreads = 3;
        for (int i=0; i < nScriptCheckThreads-1; i++)
            threadGroup.create_thread(&ThreadScriptCheck);
        RegisterNodeSignals(GetNodeSignals());

<<<<<<< HEAD
        StartAPI();
=======
        // Init HD mint

        // Create new keyUser and set as default key
        // generate a new master key
        CPubKey masterPubKey = pwalletMain->GenerateNewHDMasterKey();
        pwalletMain->SetHDMasterKey(masterPubKey);
        CPubKey newDefaultKey;
        if (pwalletMain->GetKeyFromPool(newDefaultKey)) {
            pwalletMain->SetDefaultKey(newDefaultKey);
            pwalletMain->SetAddressBook(pwalletMain->vchDefaultKey.GetID(), "", "receive");
        }

        pwalletMain->SetBestChain(chainActive.GetLocator());

        zwalletMain = new CHDMintWallet(pwalletMain->strWalletFile);
        zwalletMain->GetTracker().Init();
        zwalletMain->LoadMintPoolFromDB();
        zwalletMain->SyncWithChain();
>>>>>>> 777563e5
}

TestingSetup::~TestingSetup()
{
        UnregisterNodeSignals(GetNodeSignals());
        exodus_shutdown();
        threadGroup.interrupt_all();
        threadGroup.join_all();
        UnloadBlockIndex();
        delete pwalletMain;
        pwalletMain = NULL;
        delete pcoinsTip;
        delete pcoinsdbview;
        delete pblocktree;
	try {
		boost::filesystem::remove_all(pathTemp);
	}
	catch(...) {
		try {
			MilliSleep(100);
			boost::filesystem::remove_all(std::wstring(L"\\\\?\\") + pathTemp.wstring());
		}
		catch(...) {

		}
	}
        bitdb.RemoveDb("wallet_test.dat");
        bitdb.Reset();

        InterruptAPI();
        StopAPI();
}

TestChain100Setup::TestChain100Setup() : TestingSetup(CBaseChainParams::REGTEST)
{
    // Generate a 100-block chain:
    coinbaseKey.MakeNewKey(true);
    CScript scriptPubKey = CScript() <<  ToByteVector(coinbaseKey.GetPubKey()) << OP_CHECKSIG;
    for (int i = 0; i < COINBASE_MATURITY; i++)
    {
        std::vector<CMutableTransaction> noTxns;
        CBlock b = CreateAndProcessBlock(noTxns, scriptPubKey);
        coinbaseTxns.push_back(b.vtx[0]);
    }
}

//
// Create a new block with just given transactions, coinbase paying to
// scriptPubKey, and try to add it to the current chain.
//
CBlock
TestChain100Setup::CreateAndProcessBlock(const std::vector<CMutableTransaction>& txns, const CScript& scriptPubKey)
{
    const CChainParams& chainparams = Params();
    CBlockTemplate *pblocktemplate = BlockAssembler(chainparams).CreateNewBlock(scriptPubKey, {});
    CBlock& block = pblocktemplate->block;

    // Replace mempool-selected txns with just coinbase plus passed-in txns:
    block.vtx.resize(1);
    BOOST_FOREACH(const CMutableTransaction& tx, txns)
        block.vtx.push_back(tx);
    // IncrementExtraNonce creates a valid coinbase and merkleRoot
    unsigned int extraNonce = 0;
    IncrementExtraNonce(&block, chainActive.Tip(), extraNonce);

    while (!CheckProofOfWork(block.GetHash(), block.nBits, chainparams.GetConsensus())){

        ++block.nNonce;


}
    CValidationState state;
    ProcessNewBlock(state, chainparams, NULL, &block, true, NULL, false);

    CBlock result = block;
    delete pblocktemplate;
    return result;
}

TestChain100Setup::~TestChain100Setup()
{
}


CTxMemPoolEntry TestMemPoolEntryHelper::FromTx(CMutableTransaction &tx, CTxMemPool *pool) {
    CTransaction txn(tx);
    return FromTx(txn, pool);
}

CTxMemPoolEntry TestMemPoolEntryHelper::FromTx(CTransaction &txn, CTxMemPool *pool) {
    bool hasNoDependencies = pool ? pool->HasNoInputsOf(txn) : hadNoDependencies;
    // Hack to assume either its completely dependent on other mempool txs or not at all
    CAmount inChainValue = hasNoDependencies ? txn.GetValueOut() : 0;

    return CTxMemPoolEntry(txn, nFee, nTime, dPriority, nHeight,
                           hasNoDependencies, inChainValue, spendsCoinbase, sigOpCost, lp);
}
/*
void Shutdown(void* parg)
{
  exit(0);
}

void StartShutdown()
{
  exit(0);
}

bool ShutdownRequested()
{
  return false;
}*/<|MERGE_RESOLUTION|>--- conflicted
+++ resolved
@@ -90,9 +90,7 @@
             threadGroup.create_thread(&ThreadScriptCheck);
         RegisterNodeSignals(GetNodeSignals());
 
-<<<<<<< HEAD
         StartAPI();
-=======
         // Init HD mint
 
         // Create new keyUser and set as default key
@@ -111,7 +109,6 @@
         zwalletMain->GetTracker().Init();
         zwalletMain->LoadMintPoolFromDB();
         zwalletMain->SyncWithChain();
->>>>>>> 777563e5
 }
 
 TestingSetup::~TestingSetup()
