#include "util.h"

#include "clientversion.h"
#include "primitives/transaction.h"
#include "random.h"
#include "sync.h"
#include "utilstrencodings.h"
#include "utilmoneystr.h"
#include "test/test_bitcoin.h"

#include <stdint.h>
#include <vector>
#include <iostream>

#include "chainparams.h"
#include "consensus/consensus.h"
#include "consensus/validation.h"
#include "key.h"
#include "main.h"
#include "miner.h"
#include "pubkey.h"
#include "random.h"
#include "txdb.h"
#include "txmempool.h"
#include "ui_interface.h"
#include "rpc/server.h"
#include "rpc/register.h"
#include "zerocoin.h"

#include "test/testutil.h"

#include "wallet/db.h"
#include "wallet/wallet.h"

#include <boost/filesystem.hpp>
#include <boost/test/unit_test.hpp>
#include <boost/thread.hpp>

extern CCriticalSection cs_main;
using namespace std;

CScript scriptPubKey;

bool no_check( std::runtime_error const& ex ) { return true; }

struct ZerocoinTestingSetup : public TestingSetup {
    ZerocoinTestingSetup() : TestingSetup(CBaseChainParams::REGTEST, "1")
    {
        CPubKey newKey;
        BOOST_CHECK(pwalletMain->GetKeyFromPool(newKey));

        string strAddress = CBitcoinAddress(newKey.GetID()).ToString();
        pwalletMain->SetAddressBook(CBitcoinAddress(strAddress).Get(), "",
                               ( "receive"));

        //Mine 200 blocks so that we have funds for creating mints and we are over these limits:
        //mBlockHeightConstants["ZC_V1_5_STARTING_BLOCK"] = 150;
        //mBlockHeightConstants["ZC_CHECK_BUG_FIXED_AT_BLOCK"] = 140;

        printf("Balance before %ld\n", pwalletMain->GetBalance());
        scriptPubKey = CScript() <<  ToByteVector(newKey/*coinbaseKey.GetPubKey()*/) << OP_CHECKSIG;
        for (int i = 0; i < 200; i++)
        {
            std::vector<CMutableTransaction> noTxns;
            CBlock b = CreateAndProcessBlock(noTxns, scriptPubKey);
            coinbaseTxns.push_back(b.vtx[0]);
            LOCK(cs_main);
            {
                LOCK(pwalletMain->cs_wallet);
                pwalletMain->AddToWalletIfInvolvingMe(b.vtx[0], &b, true);
            }
        }

        printf("Balance after 200 blocks: %ld\n", pwalletMain->GetBalance());
    }

    CBlock CreateBlock(const std::vector<CMutableTransaction>& txns,
                       const CScript& scriptPubKey) {
        const CChainParams& chainparams = Params();
        CBlockTemplate *pblocktemplate = BlockAssembler(chainparams).CreateNewBlock(scriptPubKey);
        CBlock& block = pblocktemplate->block;

        // Replace mempool-selected txns with just coinbase plus passed-in txns:
        if(txns.size() > 0) {
            block.vtx.resize(1);
            BOOST_FOREACH(const CMutableTransaction& tx, txns)
                block.vtx.push_back(tx);
        }
        // IncrementExtraNonce creates a valid coinbase and merkleRoot
        unsigned int extraNonce = 0;
        IncrementExtraNonce(&block, chainActive.Tip(), extraNonce);

        while (!CheckProofOfWork(block.GetHash(), block.nBits, chainparams.GetConsensus())){
            ++block.nNonce;
        }

        //delete pblocktemplate;
        return block;
    }

    bool ProcessBlock(CBlock &block) {
        const CChainParams& chainparams = Params();
        CValidationState state;
        return ProcessNewBlock(state, chainparams, NULL, &block, true, NULL, false);
    }

    // Create a new block with just given transactions, coinbase paying to
    // scriptPubKey, and try to add it to the current chain.
    CBlock CreateAndProcessBlock(const std::vector<CMutableTransaction>& txns,
                                 const CScript& scriptPubKey){

        CBlock block = CreateBlock(txns, scriptPubKey);
        BOOST_CHECK_MESSAGE(ProcessBlock(block), "Processing block failed");
        return block;
    }

    std::vector<CTransaction> coinbaseTxns; // For convenience, coinbase transactions
    CKey coinbaseKey; // private/public key needed to spend coinbase transactions
};

BOOST_FIXTURE_TEST_SUITE(zerocoin_tests, ZerocoinTestingSetup)

BOOST_AUTO_TEST_CASE(zerocoin_mintspend)
{
    string denomination;
    vector<uint256> vtxid;
    std::vector<CMutableTransaction> MinTxns;
    std::vector<std::string> denominations = {"1", "10", "25", "50", "100"};
    for(int i = 0; i < 5; i++)
    {
        denomination = denominations[i];
        printf("Testing denomination %s\n", denomination.c_str());
        string stringError;
        //Make sure that transactions get to mempool
        pwalletMain->SetBroadcastTransactions(true);

        //Verify Mint is successful
        BOOST_CHECK_MESSAGE(pwalletMain->CreateZerocoinMintModel(stringError, denomination.c_str()), stringError + " - Create Mint failed");

        //Verify Mint gets in the mempool
        BOOST_CHECK_MESSAGE(mempool.size() == 1, "Mint was not added to mempool");

        int previousHeight = chainActive.Height();
        CBlock b = CreateAndProcessBlock(MinTxns, scriptPubKey);
        BOOST_CHECK_MESSAGE(previousHeight + 1 == chainActive.Height(), "Block not added to chain");

        previousHeight = chainActive.Height();
        //Add 5 more blocks and verify that Mint can not be spent until 6 blocks verification
        for (int i = 0; i < 5; i++)
        {
            BOOST_CHECK_MESSAGE(!pwalletMain->CreateZerocoinSpendModel(stringError, "", denomination.c_str()), "Spend succeeded although not confirmed by 6 blocks");
            BOOST_CHECK_MESSAGE(stringError == "it has to have at least two mint coins with at least 6 confirmation in order to spend a coin", stringError + " - Incorrect error message");

            std::vector<CMutableTransaction> noTxns;
            CBlock b = CreateAndProcessBlock(noTxns, scriptPubKey);
        }
        BOOST_CHECK_MESSAGE(previousHeight + 5 == chainActive.Height(), "Block not added to chain");

        BOOST_CHECK_MESSAGE(!pwalletMain->CreateZerocoinSpendModel(stringError, "", denomination.c_str()), "Spend succeeded although not at least two mints");
        BOOST_CHECK_MESSAGE(stringError == "it has to have at least two mint coins with at least 6 confirmation in order to spend a coin", stringError + " - Incorrect error message");

        BOOST_CHECK_MESSAGE(pwalletMain->CreateZerocoinMintModel(stringError, denomination.c_str()), stringError + "Create Mint failed");

        BOOST_CHECK_MESSAGE(mempool.size() == 1, "Mint was not added to mempool");

        MinTxns.clear();

        previousHeight = chainActive.Height();
        b = CreateAndProcessBlock(MinTxns, scriptPubKey);
        BOOST_CHECK_MESSAGE(previousHeight + 1 == chainActive.Height(), "Block not added to chain");


        previousHeight = chainActive.Height();
        //Add 5 more blocks and verify that Mint can not be spent until 6 blocks verification
        for (int i = 0; i < 5; i++)
        {
            BOOST_CHECK_MESSAGE(!pwalletMain->CreateZerocoinSpendModel(stringError, "", denomination.c_str()), "Spend succeeded although not confirmed by 6 blocks");
            BOOST_CHECK_MESSAGE(stringError == "it has to have at least two mint coins with at least 6 confirmation in order to spend a coin", stringError + " - Incorrect error message");
            std::vector<CMutableTransaction> noTxns;
            CBlock b = CreateAndProcessBlock(noTxns, scriptPubKey);
        }

        BOOST_CHECK_MESSAGE(previousHeight + 5 == chainActive.Height(), "Block not added to chain");

        //Create two spend transactions using the same mint.
        BOOST_CHECK_MESSAGE(pwalletMain->CreateZerocoinSpendModel(stringError, "", denomination.c_str()), "Spend failed");
        BOOST_CHECK_MESSAGE(pwalletMain->CreateZerocoinSpendModel(stringError, "", denomination.c_str(), true), stringError + " - Spend failed");

        //Try to put two in the same block and it will fail, expect 1
        BOOST_CHECK_MESSAGE(mempool.size() == 1, "Spends was not added to mempool");

        //NOT POSSIBLE - Hacky method of forcing double spends to be added to same block
        // vtxid.clear();
        // mempool.queryHashes(vtxid);
        // MinTxns.clear();
        // MinTxns.push_back(*mempool.get(vtxid.at(0)));
        // MinTxns.push_back(*mempool.get(vtxid.at(1)));
        // b = CreateBlock(MinTxns, scriptPubKey);
        // //Reset zerocoinTxInfo to perform check again as if we received the block from another node
        // b.zerocoinTxInfo = std::make_shared<CZerocoinTxInfo>();
        // previousHeight = chainActive.Height();
        // BOOST_CHECK_MESSAGE(!ProcessBlock(b), "ProcessBlock succeeded and should have failed on double spend");
        // BOOST_CHECK_MESSAGE(previousHeight == chainActive.Height(), "Double spend - Block added to chain even though two same spends in same block");
        // mempool.clear();
        // //Create a new spend transaction from a mint that wallet think is used
        // BOOST_CHECK_MESSAGE(pwalletMain->CreateZerocoinSpendModel(stringError, "", denomination.c_str(), true), "Spend failed");

        //Verify spend got into mempool
        BOOST_CHECK_MESSAGE(mempool.size() == 1, "Spend was not added to mempool");

        vtxid.clear();
        MinTxns.clear();

        b = CreateBlock(MinTxns, scriptPubKey);
        previousHeight = chainActive.Height();
        BOOST_CHECK_MESSAGE(ProcessBlock(b), "ProcessBlock failed although valid spend inside");
        BOOST_CHECK_MESSAGE(previousHeight + 1 == chainActive.Height(), "Block not added to chain");

        BOOST_CHECK_MESSAGE(mempool.size() == 0, "Mempool not cleared");

        BOOST_CHECK_MESSAGE(pwalletMain->CreateZerocoinSpendModel(stringError, "", denomination.c_str()), stringError + " - Spend failed");

        //Verify spend got into mempool
        BOOST_CHECK_MESSAGE(mempool.size() == 1, "Spend was not added to mempool");

        MinTxns.clear();

        b = CreateBlock(MinTxns, scriptPubKey);
        previousHeight = chainActive.Height();
        BOOST_CHECK_MESSAGE(ProcessBlock(b), "ProcessBlock failed although valid spend inside");
        BOOST_CHECK_MESSAGE(previousHeight + 1 == chainActive.Height(), "Block not added to chain");

        BOOST_CHECK_MESSAGE(mempool.size() == 0, "Mempool not cleared");

        //Test double spend with previous spend in last block
        BOOST_CHECK_MESSAGE(pwalletMain->CreateZerocoinSpendModel(stringError, "", denomination.c_str(), true), "Spend created although double");
        //This confirms that double spend is blocked and cannot enter mempool
        BOOST_CHECK_MESSAGE(mempool.size() == 0, "Mempool not empty although mempool should reject double spend");

        //Temporary disable usedCoinSerials check to force double spend in mempool
        CZerocoinState *zerocoinState = CZerocoinState::GetZerocoinState();
        auto tempSerials = zerocoinState->usedCoinSerials;
        zerocoinState->usedCoinSerials.clear();

        BOOST_CHECK_MESSAGE(pwalletMain->CreateZerocoinSpendModel(stringError, "", denomination.c_str(), true), "Spend created although double");
        BOOST_CHECK_MESSAGE(mempool.size() == 1, "Mempool not set");
        zerocoinState->usedCoinSerials = tempSerials;

        MinTxns.clear();
        BOOST_CHECK_EXCEPTION(CreateBlock(MinTxns, scriptPubKey), std::runtime_error, no_check);
        BOOST_CHECK_MESSAGE(mempool.size() == 1, "Mempool not set");
        vtxid.clear();
        mempool.queryHashes(vtxid);
        MinTxns.clear();
        MinTxns.push_back(*mempool.get(vtxid.at(0)));
        tempSerials = zerocoinState->usedCoinSerials;
        zerocoinState->usedCoinSerials.clear();
        CreateBlock(MinTxns, scriptPubKey);
        zerocoinState->usedCoinSerials = tempSerials;

        mempool.clear();
        previousHeight = chainActive.Height();
        BOOST_CHECK_MESSAGE(ProcessBlock(b), "ProcessBlock failed");
        //This test confirms that a block containing a double spend is rejected and not added in the chain
        BOOST_CHECK_MESSAGE(previousHeight == chainActive.Height(), "Double spend - Block added to chain even though same spend in previous block");

        vtxid.clear();
        MinTxns.clear();
        mempool.clear();
    }
}

BOOST_AUTO_TEST_CASE(zerocoin_mintspend_many)
{
    vector<string> denominationsForTx;
    vector<uint256> vtxid;
    std::vector<CMutableTransaction> MinTxns;
<<<<<<< HEAD

    std::vector<string> denominations;
    denominations.push_back("1");
    denominations.push_back("10");
    denominations.push_back("25");
    denominations.push_back("50");
    denominations.push_back("100");

    CZerocoinState *zerocoinState = CZerocoinState::GetZerocoinState();

    for(int i = 0; i < 4; i++)
    {
=======
    string thirdPartyAddress;
    int previousHeight;
    CBlock b;
    CWalletTx wtx;

    std::vector<std::string> denominations = {"1", "10", "25", "50", "100"};

    CZerocoinState *zerocoinState = CZerocoinState::GetZerocoinState();

    pwalletMain->SetBroadcastTransactions(true);

    for(int i = 0; i < 4; i++)
    {
        thirdPartyAddress = "";
>>>>>>> 63a8f8c3
        denominationsForTx.clear();
        denominationsForTx.push_back(denominations[i]);
        denominationsForTx.push_back(denominations[i+1]); 
        printf("Testing denominations %s and %s\n", denominationsForTx[0].c_str(), denominationsForTx[1].c_str());
        string stringError;
        //Make sure that transactions get to mempool
        pwalletMain->SetBroadcastTransactions(true);

        //Verify Mint is successful
        BOOST_CHECK_MESSAGE(pwalletMain->CreateZerocoinMintModel(stringError, denominationsForTx[0].c_str()), stringError + " - Create Mint failed");
        BOOST_CHECK_MESSAGE(pwalletMain->CreateZerocoinMintModel(stringError, denominationsForTx[1].c_str()), stringError + " - Create Mint failed");

        //Verify mints get added in the mempool
        BOOST_CHECK_MESSAGE(mempool.size() == 2, "Mint was not added to mempool");

        int previousHeight = chainActive.Height();
<<<<<<< HEAD
        CBlock b = CreateAndProcessBlock(MinTxns, scriptPubKey);
        BOOST_CHECK_MESSAGE(previousHeight + 1 == chainActive.Height(), "Block not added to chain");

        previousHeight = chainActive.Height();
        CWalletTx wtx;
=======
        b = CreateAndProcessBlock(MinTxns, scriptPubKey);
        BOOST_CHECK_MESSAGE(previousHeight + 1 == chainActive.Height(), "Block not added to chain");

        previousHeight = chainActive.Height();
>>>>>>> 63a8f8c3
        wtx.Init(NULL);
        //Add 5 more blocks and verify that Mint can not be spent until 6 blocks verification
        for (int i = 0; i < 5; i++)
        {
<<<<<<< HEAD
            BOOST_CHECK_MESSAGE(!pwalletMain->CreateZerocoinSpendModel(wtx, stringError, "", denominationsForTx), "Spend succeeded although not confirmed by 6 blocks");
            BOOST_CHECK_MESSAGE(stringError == "it has to have at least two mint coins with at least 6 confirmation in order to spend a coin", stringError + " - Incorrect error message");

            std::vector<CMutableTransaction> noTxns;
            CBlock b = CreateAndProcessBlock(noTxns, scriptPubKey);
=======
            BOOST_CHECK_MESSAGE(!pwalletMain->CreateZerocoinSpendModel(wtx, stringError, thirdPartyAddress, denominationsForTx), "Spend succeeded although not confirmed by 6 blocks");
            BOOST_CHECK_MESSAGE(stringError == "it has to have at least two mint coins with at least 6 confirmation in order to spend a coin", stringError + " - Incorrect error message");

            std::vector<CMutableTransaction> noTxns;
            b = CreateAndProcessBlock(noTxns, scriptPubKey);
>>>>>>> 63a8f8c3
            wtx.Init(NULL);
        }
        BOOST_CHECK_MESSAGE(previousHeight + 5 == chainActive.Height(), "Block not added to chain");

        wtx.Init(NULL);
<<<<<<< HEAD
        BOOST_CHECK_MESSAGE(!pwalletMain->CreateZerocoinSpendModel(wtx, stringError, "", denominationsForTx), "Spend succeeded although not at least two mints");
=======
        BOOST_CHECK_MESSAGE(!pwalletMain->CreateZerocoinSpendModel(wtx, stringError, thirdPartyAddress, denominationsForTx), "Spend succeeded although not at least two mints");
>>>>>>> 63a8f8c3
        BOOST_CHECK_MESSAGE(stringError == "it has to have at least two mint coins with at least 6 confirmation in order to spend a coin", stringError + " - Incorrect error message");

        BOOST_CHECK_MESSAGE(pwalletMain->CreateZerocoinMintModel(stringError, denominationsForTx[0].c_str()), stringError + "Create Mint failed");
        BOOST_CHECK_MESSAGE(pwalletMain->CreateZerocoinMintModel(stringError, denominationsForTx[1].c_str()), stringError + "Create Mint failed");

        BOOST_CHECK_MESSAGE(mempool.size() == 2, "Mint was not added to mempool");

        MinTxns.clear();

        previousHeight = chainActive.Height();
        b = CreateAndProcessBlock(MinTxns, scriptPubKey);
        BOOST_CHECK_MESSAGE(previousHeight + 1 == chainActive.Height(), "Block not added to chain");


        previousHeight = chainActive.Height();
        //Add 5 more blocks and verify that Mint can not be spent until 6 blocks verification
        wtx.Init(NULL);
        for (int i = 0; i < 5; i++)
        {
<<<<<<< HEAD
            BOOST_CHECK_MESSAGE(!pwalletMain->CreateZerocoinSpendModel(wtx, stringError, "", denominationsForTx), "Spend succeeded although not confirmed by 6 blocks");
            BOOST_CHECK_MESSAGE(stringError == "it has to have at least two mint coins with at least 6 confirmation in order to spend a coin", stringError + " - Incorrect error message");
            std::vector<CMutableTransaction> noTxns;
            CBlock b = CreateAndProcessBlock(noTxns, scriptPubKey);
=======
            BOOST_CHECK_MESSAGE(!pwalletMain->CreateZerocoinSpendModel(wtx, stringError, thirdPartyAddress, denominationsForTx), "Spend succeeded although not confirmed by 6 blocks");
            BOOST_CHECK_MESSAGE(stringError == "it has to have at least two mint coins with at least 6 confirmation in order to spend a coin", stringError + " - Incorrect error message");
            std::vector<CMutableTransaction> noTxns;
            b = CreateAndProcessBlock(noTxns, scriptPubKey);
>>>>>>> 63a8f8c3
            wtx.Init(NULL);
        }

        BOOST_CHECK_MESSAGE(previousHeight + 5 == chainActive.Height(), "Block not added to chain");

<<<<<<< HEAD
        //Create two spend trancastions using the same mints - Test no longer possible
        BOOST_CHECK_MESSAGE(pwalletMain->CreateZerocoinSpendModel(wtx, stringError, "", denominationsForTx), "Spend failed");
        BOOST_CHECK_MESSAGE(wtx.vin.size() == 2, "Incorrect inputs size");
        BOOST_CHECK_MESSAGE(wtx.vout.size() == 1, "Incorrect output size");
        wtx.Init(NULL);
        BOOST_CHECK_MESSAGE(pwalletMain->CreateZerocoinSpendModel(wtx, stringError, "", denominationsForTx, true), stringError + " - Spend failed");
=======
        //Create two spend transactions using the same mints
        BOOST_CHECK_MESSAGE(pwalletMain->CreateZerocoinSpendModel(wtx, stringError, thirdPartyAddress, denominationsForTx), "Spend failed");
        BOOST_CHECK_MESSAGE(wtx.vin.size() == 2, "Incorrect inputs size");
        BOOST_CHECK_MESSAGE(wtx.vout.size() == 1, "Incorrect output size");
        wtx.Init(NULL);
        BOOST_CHECK_MESSAGE(pwalletMain->CreateZerocoinSpendModel(wtx, stringError, thirdPartyAddress, denominationsForTx, true), stringError + " - Spend failed");
>>>>>>> 63a8f8c3

        //Try to put two in the same block and it will fail, expect 1
        BOOST_CHECK_MESSAGE(mempool.size() == 1, "Spends was not added to mempool");

        vtxid.clear();
        MinTxns.clear();

        b = CreateBlock(MinTxns, scriptPubKey);
        previousHeight = chainActive.Height();
        BOOST_CHECK_MESSAGE(ProcessBlock(b), "ProcessBlock failed although valid spend inside");
        BOOST_CHECK_MESSAGE(previousHeight + 1 == chainActive.Height(), "Block not added to chain");

        BOOST_CHECK_MESSAGE(mempool.size() == 0, "Mempool not cleared");

<<<<<<< HEAD
        BOOST_CHECK_MESSAGE(pwalletMain->CreateZerocoinSpendModel(wtx, stringError, "", denominationsForTx), stringError + " - Spend failed");
=======
        BOOST_CHECK_MESSAGE(pwalletMain->CreateZerocoinSpendModel(wtx, stringError, thirdPartyAddress, denominationsForTx), stringError + " - Spend failed");
>>>>>>> 63a8f8c3
        BOOST_CHECK_MESSAGE(wtx.vin.size() == 2, "Incorrect inputs size");
        BOOST_CHECK_MESSAGE(wtx.vout.size() == 1, "Incorrect output size");

        //Verify spend got into mempool
        BOOST_CHECK_MESSAGE(mempool.size() == 1, "Spend was not added to mempool");

        MinTxns.clear();

        b = CreateBlock(MinTxns, scriptPubKey);
        previousHeight = chainActive.Height();
        BOOST_CHECK_MESSAGE(ProcessBlock(b), "ProcessBlock failed although valid spend inside");
        BOOST_CHECK_MESSAGE(previousHeight + 1 == chainActive.Height(), "Block not added to chain");

        BOOST_CHECK_MESSAGE(mempool.size() == 0, "Mempool not cleared");
        wtx.Init(NULL);
        //Test double spend with previous spend in last block
<<<<<<< HEAD
        BOOST_CHECK_MESSAGE(pwalletMain->CreateZerocoinSpendModel(wtx, stringError, "", denominationsForTx, true), "Spend created although double");
=======
        BOOST_CHECK_MESSAGE(pwalletMain->CreateZerocoinSpendModel(wtx, stringError, thirdPartyAddress, denominationsForTx, true), "Spend created although double");
>>>>>>> 63a8f8c3
        //This confirms that double spend is blocked and cannot enter mempool
        BOOST_CHECK_MESSAGE(mempool.size() == 0, "Mempool not empty although mempool should reject double spend");

        //Temporary disable usedCoinSerials check to force double spend in mempool
        auto tempSerials = zerocoinState->usedCoinSerials;
        zerocoinState->usedCoinSerials.clear();

        wtx.Init(NULL);
<<<<<<< HEAD
        BOOST_CHECK_MESSAGE(pwalletMain->CreateZerocoinSpendModel(wtx, stringError, "", denominationsForTx, true), "Spend created although double");
=======
        BOOST_CHECK_MESSAGE(pwalletMain->CreateZerocoinSpendModel(wtx, stringError, thirdPartyAddress, denominationsForTx, true), "Spend created although double");
>>>>>>> 63a8f8c3
        BOOST_CHECK_MESSAGE(mempool.size() == 1, "mempool not set after used coin serials removed");
        zerocoinState->usedCoinSerials = tempSerials;

        MinTxns.clear();
        BOOST_CHECK_EXCEPTION(CreateBlock(MinTxns, scriptPubKey), std::runtime_error, no_check);
        BOOST_CHECK_MESSAGE(mempool.size() == 1, "mempool not set after block created");
        vtxid.clear();
        mempool.queryHashes(vtxid);
        MinTxns.clear();
        MinTxns.push_back(*mempool.get(vtxid.at(0)));
        tempSerials = zerocoinState->usedCoinSerials;
        zerocoinState->usedCoinSerials.clear();
        CreateBlock(MinTxns, scriptPubKey);
        zerocoinState->usedCoinSerials = tempSerials;

        mempool.clear();
        previousHeight = chainActive.Height();
        BOOST_CHECK_MESSAGE(ProcessBlock(b), "ProcessBlock failed");
        //This test confirms that a block containing a double spend is rejected and not added in the chain
        BOOST_CHECK_MESSAGE(previousHeight == chainActive.Height(), "Double spend - Block added to chain even though same spend in previous block");

        vtxid.clear();
        MinTxns.clear();
        mempool.clear();
        zerocoinState->mempoolCoinSerials.clear();
<<<<<<< HEAD
    }
}
=======

        // Test: send to third party address.
        // mint two of each denom
        for (int i = 0; i < 2; i++){
            BOOST_CHECK_MESSAGE(pwalletMain->CreateZerocoinMintModel(stringError, denominationsForTx[0].c_str()), stringError + " - Create Mint failed");
            BOOST_CHECK_MESSAGE(pwalletMain->CreateZerocoinMintModel(stringError, denominationsForTx[1].c_str()), stringError + " - Create Mint failed");
        }
        // verify mints got to mempool
        BOOST_CHECK_MESSAGE(mempool.size() == 4, "mints not added to mempool");

        // add block
        previousHeight = chainActive.Height();
        b = CreateAndProcessBlock(MinTxns, scriptPubKey);
        wtx.Init(NULL);
        //Add 5 more blocks
        for (int i = 0; i < 5; i++)
        {
            std::vector<CMutableTransaction> noTxns;
            b = CreateAndProcessBlock(noTxns, scriptPubKey);
            wtx.Init(NULL);
        }
        // printf("%d\n", chainActive.Height());
        BOOST_CHECK_MESSAGE(previousHeight + 6 == chainActive.Height(), "Block not added to chain");
        previousHeight = chainActive.Height();

        // send to third party address.
        thirdPartyAddress = "TXYb6pEWBDcxQvTxbFQ9sEV1c3rWUPGW3v";
        BOOST_CHECK_MESSAGE(pwalletMain->CreateZerocoinSpendModel(wtx, stringError, thirdPartyAddress, denominationsForTx), "Spend failed");
        BOOST_CHECK_MESSAGE(wtx.vin.size() == 2, "Incorrect inputs size");
        BOOST_CHECK_MESSAGE(wtx.vout.size() == 1, "Incorrect output size");

        BOOST_CHECK_MESSAGE(mempool.size() == 1, "third party spend not added to mempool");

        b = CreateAndProcessBlock(MinTxns, scriptPubKey);
        wtx.Init(NULL);

        BOOST_CHECK_MESSAGE(mempool.size() == 0, "third party spend not succeeded");

        vtxid.clear();
        MinTxns.clear();
        mempool.clear();
        zerocoinState->mempoolCoinSerials.clear();
    }

    thirdPartyAddress = "";

    // create transactions using the same denomination
    for(int i = 0; i < 5; i++)
    {
        denominationsForTx.clear();
        denominationsForTx.push_back(denominations[i]);
        denominationsForTx.push_back(denominations[i]); 
        string stringError;
        printf("Testing denominations %s and %s\n", denominationsForTx[0].c_str(), denominationsForTx[1].c_str());
        BOOST_CHECK_MESSAGE(pwalletMain->CreateZerocoinMintModel(stringError, denominations[i]), stringError + " - Create Mint failed");
        BOOST_CHECK_MESSAGE(pwalletMain->CreateZerocoinMintModel(stringError, denominations[i]), stringError + " - Create Mint failed");

        BOOST_CHECK_MESSAGE(mempool.size() == 2, "Same denom mints not added to mempool");

        // add block
        previousHeight = chainActive.Height();
        b = CreateAndProcessBlock(MinTxns, scriptPubKey);
        wtx.Init(NULL);
        //Add 5 more blocks
        for (int i = 0; i < 5; i++)
        {
            std::vector<CMutableTransaction> noTxns;
            b = CreateAndProcessBlock(noTxns, scriptPubKey);
            wtx.Init(NULL);
        }
        // printf("%d\n", chainActive.Height());
        BOOST_CHECK_MESSAGE(previousHeight + 6 == chainActive.Height(), "Block not added to chain");
        previousHeight = chainActive.Height();

        BOOST_CHECK_MESSAGE(pwalletMain->CreateZerocoinSpendModel(wtx, stringError, thirdPartyAddress, denominationsForTx), "Spend failed");
        BOOST_CHECK_MESSAGE(wtx.vin.size() == 2, "Incorrect inputs size");
        BOOST_CHECK_MESSAGE(wtx.vout.size() == 1, "Incorrect output size");

        BOOST_CHECK_MESSAGE(mempool.size() == 1, "Same denom spend not added to mempool");

        b = CreateAndProcessBlock(MinTxns, scriptPubKey);
        wtx.Init(NULL);

        BOOST_CHECK_MESSAGE(mempool.size() == 0, "Same denom spend not succeeded");

        vtxid.clear();
        MinTxns.clear();
        mempool.clear();
        zerocoinState->mempoolCoinSerials.clear();
    }
}

BOOST_AUTO_TEST_CASE(zerocoin_mintspend_usedinput){
        vector<string> denominationsForTx;
    vector<uint256> vtxid;
    std::vector<CMutableTransaction> MinTxns;
    string thirdPartyAddress;
    int previousHeight;
    CBlock b;
    CWalletTx wtx;

    std::vector<std::string> denominations = {"1", "10", "25", "50", "100"};

    CZerocoinState *zerocoinState = CZerocoinState::GetZerocoinState();

    pwalletMain->SetBroadcastTransactions(true);

    // attempt to add a mixed input spend in one block, and use of the inputs into another tx in the next block.
    denominationsForTx.clear();
    denominationsForTx.push_back(denominations[0]);
    denominationsForTx.push_back(denominations[1]); 
    denominationsForTx.push_back(denominations[2]); 
    string stringError;

    for (int i = 0; i < 2; i++){
        BOOST_CHECK_MESSAGE(pwalletMain->CreateZerocoinMintModel(stringError, denominationsForTx[0].c_str()), stringError + " - Create Mint failed");
        BOOST_CHECK_MESSAGE(pwalletMain->CreateZerocoinMintModel(stringError, denominationsForTx[1].c_str()), stringError + " - Create Mint failed");
        BOOST_CHECK_MESSAGE(pwalletMain->CreateZerocoinMintModel(stringError, denominationsForTx[2].c_str()), stringError + " - Create Mint failed");
    }

    BOOST_CHECK_MESSAGE(mempool.size() == 6, "Same denom mints not added to mempool");

    // add block
    previousHeight = chainActive.Height();
    b = CreateAndProcessBlock(MinTxns, scriptPubKey);
    wtx.Init(NULL);
    //Add 5 more blocks
    for (int i = 0; i < 5; i++)
    {
        std::vector<CMutableTransaction> noTxns;
        b = CreateAndProcessBlock(noTxns, scriptPubKey);
        wtx.Init(NULL);
    }
    // printf("%d\n", chainActive.Height());
    BOOST_CHECK_MESSAGE(previousHeight + 6 == chainActive.Height(), "Block not added to chain");
    previousHeight = chainActive.Height();

    BOOST_CHECK_MESSAGE(pwalletMain->CreateZerocoinSpendModel(wtx, stringError, thirdPartyAddress, denominationsForTx), "Spend failed");
    BOOST_CHECK_MESSAGE(wtx.vin.size() == 3, "Incorrect inputs size");
    BOOST_CHECK_MESSAGE(wtx.vout.size() == 1, "Incorrect output size");

    BOOST_CHECK_MESSAGE(pwalletMain->CreateZerocoinSpendModel(wtx, stringError, thirdPartyAddress, denominationsForTx), "Spend failed");
    BOOST_CHECK_MESSAGE(wtx.vin.size() == 3, "Incorrect inputs size");
    BOOST_CHECK_MESSAGE(wtx.vout.size() == 1, "Incorrect output size");

    BOOST_CHECK_MESSAGE(mempool.size() == 2, "Same denom spend not added to mempool");

    b = CreateAndProcessBlock(MinTxns, scriptPubKey);
    wtx.Init(NULL);

    BOOST_CHECK_MESSAGE(mempool.size() == 0, "Same denom spend not succeeded");

    // Now add one of the inputs into another spend and verify it fails..
    denominationsForTx.clear();
    denominationsForTx.push_back(denominations[0]);
    BOOST_CHECK_MESSAGE(!pwalletMain->CreateZerocoinSpendModel(wtx, stringError, thirdPartyAddress, denominationsForTx), "Spend succeeded with used mint");
    BOOST_CHECK_MESSAGE(stringError=="it has to have at least two mint coins with at least 6 confirmation in order to spend a coin", "Incorrect error message: " + stringError);

    // Now mint two more of denomination 1, but don't mine the needed blocks, preventing their usage. verify transaction creation fails
    BOOST_CHECK_MESSAGE(pwalletMain->CreateZerocoinMintModel(stringError, denominationsForTx[0].c_str()), stringError + " - Create Mint failed");
    BOOST_CHECK_MESSAGE(pwalletMain->CreateZerocoinMintModel(stringError, denominationsForTx[0].c_str()), stringError + " - Create Mint failed");

    BOOST_CHECK_MESSAGE(!pwalletMain->CreateZerocoinSpendModel(wtx, stringError, thirdPartyAddress, denominationsForTx), "Spend succeeded with used mint");
    BOOST_CHECK_MESSAGE(stringError=="it has to have at least two mint coins with at least 6 confirmation in order to spend a coin", "Incorrect error message: " + stringError);

    vtxid.clear();
    MinTxns.clear();
    mempool.clear();
    zerocoinState->mempoolCoinSerials.clear();
}
>>>>>>> 63a8f8c3
BOOST_AUTO_TEST_SUITE_END()<|MERGE_RESOLUTION|>--- conflicted
+++ resolved
@@ -275,20 +275,6 @@
     vector<string> denominationsForTx;
     vector<uint256> vtxid;
     std::vector<CMutableTransaction> MinTxns;
-<<<<<<< HEAD
-
-    std::vector<string> denominations;
-    denominations.push_back("1");
-    denominations.push_back("10");
-    denominations.push_back("25");
-    denominations.push_back("50");
-    denominations.push_back("100");
-
-    CZerocoinState *zerocoinState = CZerocoinState::GetZerocoinState();
-
-    for(int i = 0; i < 4; i++)
-    {
-=======
     string thirdPartyAddress;
     int previousHeight;
     CBlock b;
@@ -303,7 +289,6 @@
     for(int i = 0; i < 4; i++)
     {
         thirdPartyAddress = "";
->>>>>>> 63a8f8c3
         denominationsForTx.clear();
         denominationsForTx.push_back(denominations[i]);
         denominationsForTx.push_back(denominations[i+1]); 
@@ -320,45 +305,25 @@
         BOOST_CHECK_MESSAGE(mempool.size() == 2, "Mint was not added to mempool");
 
         int previousHeight = chainActive.Height();
-<<<<<<< HEAD
-        CBlock b = CreateAndProcessBlock(MinTxns, scriptPubKey);
-        BOOST_CHECK_MESSAGE(previousHeight + 1 == chainActive.Height(), "Block not added to chain");
-
-        previousHeight = chainActive.Height();
-        CWalletTx wtx;
-=======
-        b = CreateAndProcessBlock(MinTxns, scriptPubKey);
-        BOOST_CHECK_MESSAGE(previousHeight + 1 == chainActive.Height(), "Block not added to chain");
-
-        previousHeight = chainActive.Height();
->>>>>>> 63a8f8c3
+        b = CreateAndProcessBlock(MinTxns, scriptPubKey);
+        BOOST_CHECK_MESSAGE(previousHeight + 1 == chainActive.Height(), "Block not added to chain");
+
+        previousHeight = chainActive.Height();
         wtx.Init(NULL);
         //Add 5 more blocks and verify that Mint can not be spent until 6 blocks verification
         for (int i = 0; i < 5; i++)
         {
-<<<<<<< HEAD
-            BOOST_CHECK_MESSAGE(!pwalletMain->CreateZerocoinSpendModel(wtx, stringError, "", denominationsForTx), "Spend succeeded although not confirmed by 6 blocks");
-            BOOST_CHECK_MESSAGE(stringError == "it has to have at least two mint coins with at least 6 confirmation in order to spend a coin", stringError + " - Incorrect error message");
-
-            std::vector<CMutableTransaction> noTxns;
-            CBlock b = CreateAndProcessBlock(noTxns, scriptPubKey);
-=======
             BOOST_CHECK_MESSAGE(!pwalletMain->CreateZerocoinSpendModel(wtx, stringError, thirdPartyAddress, denominationsForTx), "Spend succeeded although not confirmed by 6 blocks");
             BOOST_CHECK_MESSAGE(stringError == "it has to have at least two mint coins with at least 6 confirmation in order to spend a coin", stringError + " - Incorrect error message");
 
             std::vector<CMutableTransaction> noTxns;
             b = CreateAndProcessBlock(noTxns, scriptPubKey);
->>>>>>> 63a8f8c3
             wtx.Init(NULL);
         }
         BOOST_CHECK_MESSAGE(previousHeight + 5 == chainActive.Height(), "Block not added to chain");
 
         wtx.Init(NULL);
-<<<<<<< HEAD
-        BOOST_CHECK_MESSAGE(!pwalletMain->CreateZerocoinSpendModel(wtx, stringError, "", denominationsForTx), "Spend succeeded although not at least two mints");
-=======
         BOOST_CHECK_MESSAGE(!pwalletMain->CreateZerocoinSpendModel(wtx, stringError, thirdPartyAddress, denominationsForTx), "Spend succeeded although not at least two mints");
->>>>>>> 63a8f8c3
         BOOST_CHECK_MESSAGE(stringError == "it has to have at least two mint coins with at least 6 confirmation in order to spend a coin", stringError + " - Incorrect error message");
 
         BOOST_CHECK_MESSAGE(pwalletMain->CreateZerocoinMintModel(stringError, denominationsForTx[0].c_str()), stringError + "Create Mint failed");
@@ -378,37 +343,21 @@
         wtx.Init(NULL);
         for (int i = 0; i < 5; i++)
         {
-<<<<<<< HEAD
-            BOOST_CHECK_MESSAGE(!pwalletMain->CreateZerocoinSpendModel(wtx, stringError, "", denominationsForTx), "Spend succeeded although not confirmed by 6 blocks");
-            BOOST_CHECK_MESSAGE(stringError == "it has to have at least two mint coins with at least 6 confirmation in order to spend a coin", stringError + " - Incorrect error message");
-            std::vector<CMutableTransaction> noTxns;
-            CBlock b = CreateAndProcessBlock(noTxns, scriptPubKey);
-=======
             BOOST_CHECK_MESSAGE(!pwalletMain->CreateZerocoinSpendModel(wtx, stringError, thirdPartyAddress, denominationsForTx), "Spend succeeded although not confirmed by 6 blocks");
             BOOST_CHECK_MESSAGE(stringError == "it has to have at least two mint coins with at least 6 confirmation in order to spend a coin", stringError + " - Incorrect error message");
             std::vector<CMutableTransaction> noTxns;
             b = CreateAndProcessBlock(noTxns, scriptPubKey);
->>>>>>> 63a8f8c3
             wtx.Init(NULL);
         }
 
         BOOST_CHECK_MESSAGE(previousHeight + 5 == chainActive.Height(), "Block not added to chain");
 
-<<<<<<< HEAD
-        //Create two spend trancastions using the same mints - Test no longer possible
-        BOOST_CHECK_MESSAGE(pwalletMain->CreateZerocoinSpendModel(wtx, stringError, "", denominationsForTx), "Spend failed");
-        BOOST_CHECK_MESSAGE(wtx.vin.size() == 2, "Incorrect inputs size");
-        BOOST_CHECK_MESSAGE(wtx.vout.size() == 1, "Incorrect output size");
-        wtx.Init(NULL);
-        BOOST_CHECK_MESSAGE(pwalletMain->CreateZerocoinSpendModel(wtx, stringError, "", denominationsForTx, true), stringError + " - Spend failed");
-=======
         //Create two spend transactions using the same mints
         BOOST_CHECK_MESSAGE(pwalletMain->CreateZerocoinSpendModel(wtx, stringError, thirdPartyAddress, denominationsForTx), "Spend failed");
         BOOST_CHECK_MESSAGE(wtx.vin.size() == 2, "Incorrect inputs size");
         BOOST_CHECK_MESSAGE(wtx.vout.size() == 1, "Incorrect output size");
         wtx.Init(NULL);
         BOOST_CHECK_MESSAGE(pwalletMain->CreateZerocoinSpendModel(wtx, stringError, thirdPartyAddress, denominationsForTx, true), stringError + " - Spend failed");
->>>>>>> 63a8f8c3
 
         //Try to put two in the same block and it will fail, expect 1
         BOOST_CHECK_MESSAGE(mempool.size() == 1, "Spends was not added to mempool");
@@ -423,11 +372,7 @@
 
         BOOST_CHECK_MESSAGE(mempool.size() == 0, "Mempool not cleared");
 
-<<<<<<< HEAD
-        BOOST_CHECK_MESSAGE(pwalletMain->CreateZerocoinSpendModel(wtx, stringError, "", denominationsForTx), stringError + " - Spend failed");
-=======
         BOOST_CHECK_MESSAGE(pwalletMain->CreateZerocoinSpendModel(wtx, stringError, thirdPartyAddress, denominationsForTx), stringError + " - Spend failed");
->>>>>>> 63a8f8c3
         BOOST_CHECK_MESSAGE(wtx.vin.size() == 2, "Incorrect inputs size");
         BOOST_CHECK_MESSAGE(wtx.vout.size() == 1, "Incorrect output size");
 
@@ -444,11 +389,7 @@
         BOOST_CHECK_MESSAGE(mempool.size() == 0, "Mempool not cleared");
         wtx.Init(NULL);
         //Test double spend with previous spend in last block
-<<<<<<< HEAD
-        BOOST_CHECK_MESSAGE(pwalletMain->CreateZerocoinSpendModel(wtx, stringError, "", denominationsForTx, true), "Spend created although double");
-=======
         BOOST_CHECK_MESSAGE(pwalletMain->CreateZerocoinSpendModel(wtx, stringError, thirdPartyAddress, denominationsForTx, true), "Spend created although double");
->>>>>>> 63a8f8c3
         //This confirms that double spend is blocked and cannot enter mempool
         BOOST_CHECK_MESSAGE(mempool.size() == 0, "Mempool not empty although mempool should reject double spend");
 
@@ -457,11 +398,7 @@
         zerocoinState->usedCoinSerials.clear();
 
         wtx.Init(NULL);
-<<<<<<< HEAD
-        BOOST_CHECK_MESSAGE(pwalletMain->CreateZerocoinSpendModel(wtx, stringError, "", denominationsForTx, true), "Spend created although double");
-=======
         BOOST_CHECK_MESSAGE(pwalletMain->CreateZerocoinSpendModel(wtx, stringError, thirdPartyAddress, denominationsForTx, true), "Spend created although double");
->>>>>>> 63a8f8c3
         BOOST_CHECK_MESSAGE(mempool.size() == 1, "mempool not set after used coin serials removed");
         zerocoinState->usedCoinSerials = tempSerials;
 
@@ -487,10 +424,6 @@
         MinTxns.clear();
         mempool.clear();
         zerocoinState->mempoolCoinSerials.clear();
-<<<<<<< HEAD
-    }
-}
-=======
 
         // Test: send to third party address.
         // mint two of each denom
@@ -661,5 +594,4 @@
     mempool.clear();
     zerocoinState->mempoolCoinSerials.clear();
 }
->>>>>>> 63a8f8c3
 BOOST_AUTO_TEST_SUITE_END()