--- conflicted
+++ resolved
@@ -42,12 +42,7 @@
 {
     sigma::CSigmaState *sigmaState = sigma::CSigmaState::GetState();
 
-<<<<<<< HEAD
-    //200 blocks already mined, create another 200.
-=======
-    vector<uint256> vtxid;
     //200 blocks already mined, create another 350. See Params::nSigmaPaddingBlock
->>>>>>> 0398e706
 
     CreateAndProcessEmptyBlocks(350, scriptPubKey);
 
