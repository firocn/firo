--- conflicted
+++ resolved
@@ -174,12 +174,9 @@
         tempSerials = sigmaState->containers.usedCoinSerials;
         tempPubcoins = sigmaState->containers.mintedPubCoins;
         sigmaState->containers.usedCoinSerials.clear();
-<<<<<<< HEAD
         sigmaState->containers.mintedPubCoins.clear();
-        CreateBlock(vtxid, scriptPubKey);
-=======
+
         CreateBlock(scriptPubKey);
->>>>>>> 5769b585
 
         // Bring serials back
         sigmaState->containers.usedCoinSerials = tempSerials;
