--- conflicted
+++ resolved
@@ -121,15 +121,8 @@
 std::unique_ptr<CConnman> g_connman;
 std::unique_ptr<PeerLogicValidation> peerLogic;
 
-<<<<<<< HEAD
-=======
-#if ENABLE_ZMQ
-static CZMQNotificationInterface* pzmqNotificationInterface = NULL;
-#endif
-
 static CDSNotificationInterface* pdsNotificationInterface = NULL;
 
->>>>>>> a975e4a2
 #ifdef WIN32
 // Win32 LevelDB doesn't use filedescriptors, and the ones used for
 // accessing block files don't count towards the fd_set size limit
@@ -374,8 +367,6 @@
     }
 #endif
 
-<<<<<<< HEAD
-=======
     if (pdsNotificationInterface) {
         UnregisterValidationInterface(pdsNotificationInterface);
         delete pdsNotificationInterface;
@@ -386,12 +377,12 @@
     }
 
 #ifndef WIN32
->>>>>>> a975e4a2
     try {
         boost::filesystem::remove(GetPidFile());
     } catch (const boost::filesystem::filesystem_error& e) {
         LogPrintf("%s: Unable to remove pidfile: %s\n", __func__, e.what());
     }
+#endif
     UnregisterAllValidationInterfaces();
 #ifdef ENABLE_WALLET
     delete pwalletMain;
@@ -1728,12 +1719,9 @@
     }
 #endif
 
-<<<<<<< HEAD
-=======
     pdsNotificationInterface = new CDSNotificationInterface(connman);
     RegisterValidationInterface(pdsNotificationInterface);
 
->>>>>>> a975e4a2
     uint64_t nMaxOutboundLimit = 0; //unlimited unless -maxuploadtarget is set
     uint64_t nMaxOutboundTimeframe = MAX_UPLOAD_TIMEFRAME;
 
