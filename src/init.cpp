--- conflicted
+++ resolved
@@ -261,13 +261,10 @@
     StopREST();
     StopRPC();
     StopHTTPServer();
-<<<<<<< HEAD
 #ifdef ENABLE_CLIENTAPI
     StopAPI();
 #endif
-=======
     llmq::StopLLMQSystem();
->>>>>>> 0e200d2e
 
 #ifdef ENABLE_WALLET
     if (pwalletMain)
