--- conflicted
+++ resolved
@@ -92,10 +92,6 @@
 #include <event2/util.h>
 #include <event2/event.h>
 #include <event2/thread.h>
-<<<<<<< HEAD
-#include "znodeconfig.h"
-=======
->>>>>>> f956cbf2
 #include "netfulfilledman.h"
 #include "flat-database.h"
 
@@ -1987,40 +1983,6 @@
                                  "Please add txindex=1 to your configuration and start with -reindex");
     }
 
-<<<<<<< HEAD
-    // Legacy znode system
-    if (fMasternodeMode) {
-        LogPrintf("ZNODE:\n");
-
-        if (!GetArg("-znodeaddr", "").empty()) {
-            // Hot Znode (either local or remote) should get its address in
-            // CActiveZnode::ManageState() automatically and no longer relies on Znodeaddr.
-            return InitError(_("znodeaddr option is deprecated. Please use znode.conf to manage your remote znodes."));
-        }
-    }
-
-    LogPrintf("Using Znode config file %s\n", GetZnodeConfigFile().string());
-
-    if (GetBoolArg("-znconflock", true) && pwalletMain && (znodeConfig.getCount() > 0)) {
-        LOCK(pwalletMain->cs_wallet);
-        LogPrintf("Locking Znodes:\n");
-        uint256 mnTxHash;
-        int outputIndex;
-        BOOST_FOREACH(CZnodeConfig::CZnodeEntry mne, znodeConfig.getEntries()) {
-            mnTxHash.SetHex(mne.getTxHash());
-            outputIndex = boost::lexical_cast<unsigned int>(mne.getOutputIndex());
-            COutPoint outpoint = COutPoint(mnTxHash, outputIndex);
-            // don't lock non-spendable outpoint (i.e. it's already spent or it's not from this wallet at all)
-            if (pwalletMain->IsMine(CTxIn(outpoint)) != ISMINE_SPENDABLE) {
-                LogPrintf("  %s %s - IS NOT SPENDABLE, was not locked\n", mne.getTxHash(), mne.getOutputIndex());
-                continue;
-            }
-            pwalletMain->LockCoin(outpoint);
-            LogPrintf("  %s %s - locked successfully\n", mne.getTxHash(), mne.getOutputIndex());
-        }
-    }
-=======
->>>>>>> f956cbf2
 
     // evo znode system
     if(fLiteMode && fMasternodeMode) {
