--- conflicted
+++ resolved
@@ -413,11 +413,8 @@
   pow.cpp \
   rest.cpp \
   rpc/blockchain.cpp \
-<<<<<<< HEAD
   rpc/client.cpp \
-=======
   rpc/masternode.cpp \
->>>>>>> a975e4a2
   rpc/mining.cpp \
   rpc/misc.cpp \
   rpc/net.cpp \
