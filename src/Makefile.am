--- conflicted
+++ resolved
@@ -206,10 +206,6 @@
   zerocoin.h \
   hash_functions.h \
   zerocoin_v3.h \
-<<<<<<< HEAD
-  mtpstate.h \
-=======
->>>>>>> 7e1f1eb7
   zerocoin_params.h \
   sigma/GKEllipticCurve.hpp \
   sigma/GKGroups.hpp \
@@ -217,12 +213,8 @@
   sigma/GKNumbers.hpp \
   sigma/GKSchema.hpp \
   sigma/GKZerocoin.hpp \
-<<<<<<< HEAD
-  sigma/GKDebug.hpp
-=======
   sigma/GKDebug.hpp \
   mtpstate.h
->>>>>>> 7e1f1eb7
 
 obj/build.h: FORCE
 	@$(MKDIR_P) $(builddir)/obj
