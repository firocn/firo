# Copyright (c) 2013-2016 The Bitcoin Core developers
# Distributed under the MIT software license, see the accompanying
# file COPYING or http://www.opensource.org/licenses/mit-license.php.

DIST_SUBDIRS = secp256k1 univalue tor

AM_LDFLAGS = $(PTHREAD_CFLAGS) $(LIBTOOL_LDFLAGS) $(HARDENED_LDFLAGS)
AM_CXXFLAGS = $(HARDENED_CXXFLAGS)
AM_CPPFLAGS = $(HARDENED_CPPFLAGS)
EXTRA_LIBRARIES =

if EMBEDDED_UNIVALUE
LIBUNIVALUE = univalue/libunivalue.la

$(LIBUNIVALUE): $(wildcard univalue/lib/*) $(wildcard univalue/include/*)
	$(AM_V_at)$(MAKE) $(AM_MAKEFLAGS) -C $(@D) $(@F)
else
LIBUNIVALUE = $(UNIVALUE_LIBS)
endif

TOR_LIBS = tor/src/or/libtor.a \
	tor/src/common/libor.a \
	tor/src/common/libor-ctime.a \
	tor/src/common/libor-crypto.a \
	tor/src/common/libor-event.a \
	tor/src/trunnel/libor-trunnel.a \
	tor/src/common/libcurve25519_donna.a \
	tor/src/ext/ed25519/donna/libed25519_donna.a \
	tor/src/ext/ed25519/ref10/libed25519_ref10.a \
	tor/src/ext/keccak-tiny/libkeccak-tiny.a

tor.timestamp: $(wildcard tor/src/or/*.c) $(wildcard tor/src/or/*.h) \
		$(wildcard tor/src/common/*.c) $(wildcard tor/src/common/*.h) \
		$(wildcard tor/src/trunnel/*.c) $(wildcard tor/src/trunnel/*.h) \
		$(wildcard tor/src/ext/*.c) $(wildcard tor/src/ext/*.h)
	@rm -f tor.timestamp.tmp
	@touch tor.timestamp.tmp
	$(AM_V_at)$(MAKE) $(AM_MAKEFLAGS) -C tor
	@mv -f tor.timestamp.tmp tor.timestamp

$(TOR_LIBS): tor.timestamp
	@if test -f $@; then :; else \
		rm -f tor.timestamp; \
		$(MAKE) $(AM_MAKEFLAGS) tor.timestamp; \
	fi

BITCOIN_CONFIG_INCLUDES=-I$(builddir)/config
BITCOIN_INCLUDES=-I$(builddir) -I$(builddir)/obj $(BDB_CPPFLAGS) $(BOOST_CPPFLAGS) $(LEVELDB_CPPFLAGS) $(CRYPTO_CFLAGS) $(SSL_CFLAGS)

BITCOIN_INCLUDES += -I$(srcdir)/secp256k1/include
BITCOIN_INCLUDES += -I$(srcdir)/secp256k1/src
BITCOIN_INCLUDES += $(UNIVALUE_CFLAGS)

LIBBITCOIN_SERVER=libbitcoin_server.a
LIBBITCOIN_COMMON=libbitcoin_common.a
LIBBITCOIN_CONSENSUS=libbitcoin_consensus.a
LIBBITCOIN_CLI=libbitcoin_cli.a
LIBBITCOIN_UTIL=libbitcoin_util.a
LIBBITCOIN_CRYPTO=crypto/libbitcoin_crypto.a
LIBBITCOINQT=qt/libzcoinqt.a
LIBSECP256K1=secp256k1/libsecp256k1.la

LIBZCOIN_SIGMA=libsigma.a

if ENABLE_ZMQ
LIBBITCOIN_ZMQ=libbitcoin_zmq.a
endif
if BUILD_BITCOIN_LIBS
LIBBITCOINCONSENSUS=libbitcoinconsensus.la
endif
if ENABLE_WALLET
LIBBITCOIN_WALLET=libbitcoin_wallet.a
endif

$(LIBSECP256K1): $(wildcard secp256k1/src/*) $(wildcard secp256k1/include/*)
	$(AM_V_at)$(MAKE) $(AM_MAKEFLAGS) -C $(@D) $(@F)



# Make is not made aware of per-object dependencies to avoid limiting building parallelization
# But to build the less dependent modules first, we manually select their order here:
EXTRA_LIBRARIES += \
  $(LIBBITCOIN_CRYPTO) \
  $(LIBBITCOIN_UTIL) \
  $(LIBBITCOIN_COMMON) \
  $(LIBBITCOIN_CONSENSUS) \
  $(LIBBITCOIN_SERVER) \
  $(LIBBITCOIN_CLI) \
  $(LIBBITCOIN_WALLET) \
  $(LIBBITCOIN_ZMQ) \
  $(LIBZCOIN_SIGMA)

lib_LTLIBRARIES = $(LIBBITCOINCONSENSUS)

bin_PROGRAMS =
noinst_PROGRAMS =
TESTS =
BENCHMARKS =

if BUILD_BITCOIND
  bin_PROGRAMS += zcoind
endif

if BUILD_BITCOIN_UTILS
  bin_PROGRAMS += zcoin-cli zcoin-tx
endif

.PHONY: FORCE check-symbols check-security
# bitcoin core #
BITCOIN_CORE_H = \
  activeznode.h \
  addressindex.h \
  spentindex.h \
  addrman.h \
  base58.h \
  bloom.h \
  blockencodings.h \
  chain.h \
  chainparams.h \
  chainparamsbase.h \
  chainparamsseeds.h \
  checkpoints.h \
  checkqueue.h \
  clientversion.h \
  coincontrol.h \
  coins.h \
  compat.h \
  compat/byteswap.h \
  compat/endian.h \
  compat/sanity.h \
  compressor.h \
  consensus/consensus.h \
  core_io.h \
  core_memusage.h \
  httprpc.h \
  httpserver.h \
  indirectmap.h \
  darksend.h \
  darksend-relay.h \
  init.h \
  instantx.h \
  key.h \
  keystore.h \
  dbwrapper.h \
  limitedmap.h \
  threadinterrupt.h \
  main.h \
  znode.h \
  znode-payments.h \
  znode-sync.h \
  znodeman.h \
  znodeconfig.h \
  memusage.h \
  merkleblock.h \
  miner.h \
  net.h \
  netbase.h \
  netfulfilledman.h \
  noui.h \
  policy/fees.h \
  policy/policy.h \
  policy/rbf.h \
  fixed.h \
  pow.h \
  protocol.h \
  random.h \
  reverselock.h \
  rpc/client.h \
  rpc/protocol.h \
  rpc/server.h \
  rpc/register.h \
  scheduler.h \
  script/sigcache.h \
  script/sign.h \
  script/standard.h \
  script/ismine.h \
  streams.h \
  support/allocators/secure.h \
  support/allocators/zeroafterfree.h \
  support/cleanse.h \
  support/pagelocker.h \
  sync.h \
  threadsafety.h \
  timedata.h \
  torcontrol.h \
  txdb.h \
  txmempool.h \
  ui_interface.h \
  undo.h \
  util.h \
  utilmoneystr.h \
  utiltime.h \
  validation.h \
  validationinterface.h \
  versionbits.h \
  wallet/crypter.h \
  wallet/db.h \
  wallet/rpcwallet.h \
  wallet/sigmaspendbuilder.h \
  wallet/txbuilder.h \
  wallet/wallet.h \
  wallet/walletexcept.h \
  wallet/walletdb.h \
  wallet/authhelper.h \
  definition.h \
  zmq/zmqabstractnotifier.h \
  zmq/zmqconfig.h\
  zmq/zmqnotificationinterface.h \
  zmq/zmqpublishnotifier.h \
  zerocoin.h \
  zerocoin_v3.h \
  hash_functions.h \
  zerocoin_params.h \
  addresstype.h \
  mtpstate.h

obj/build.h: FORCE
	@$(MKDIR_P) $(builddir)/obj
	@$(top_srcdir)/share/genbuild.sh $(abs_top_builddir)/src/obj/build.h \
	  $(abs_top_srcdir)
libbitcoin_util_a-clientversion.$(OBJEXT): obj/build.h

# server: shared between zcoind and zcoin-qt
libbitcoin_server_a_CPPFLAGS = $(AM_CPPFLAGS) $(BITCOIN_INCLUDES) $(MINIUPNPC_CPPFLAGS) $(EVENT_CFLAGS) $(EVENT_PTHREADS_CFLAGS)
libbitcoin_server_a_CXXFLAGS = $(AM_CXXFLAGS) $(PIE_FLAGS)
libbitcoin_server_a_SOURCES = \
  addrman.cpp \
  bloom.cpp \
  blockencodings.cpp \
  chain.cpp \
  checkpoints.cpp \
  httprpc.cpp \
  httpserver.cpp \
  init.cpp \
  dbwrapper.cpp \
  threadinterrupt.cpp \
  main.cpp \
  merkleblock.cpp \
  miner.cpp \
  net.cpp \
  netfulfilledman.cpp \
  noui.cpp \
  policy/fees.cpp \
  policy/policy.cpp \
  pow.cpp \
  rest.cpp \
  rpc/blockchain.cpp \
  rpc/mining.cpp \
  rpc/misc.cpp \
  rpc/net.cpp \
  rpc/rawtransaction.cpp \
  rpc/rpcznode.cpp \
  rpc/server.cpp \
  script/sigcache.cpp \
  script/ismine.cpp \
  timedata.cpp \
  torcontrol.cpp \
  txdb.cpp \
  txmempool.cpp \
  ui_interface.cpp \
  validation.cpp \
  validationinterface.cpp \
  versionbits.cpp \
  zerocoin.cpp \
  zerocoin_v3.cpp \
  hash_functions.cpp \
  mtpstate.cpp \
  $(BITCOIN_CORE_H)

if ENABLE_ZMQ
libbitcoin_zmq_a_CPPFLAGS = $(BITCOIN_INCLUDES) $(ZMQ_CFLAGS)
libbitcoin_zmq_a_CXXFLAGS = $(AM_CXXFLAGS) $(PIE_FLAGS)
libbitcoin_zmq_a_SOURCES = \
  zmq/zmqabstractnotifier.cpp \
  zmq/zmqnotificationinterface.cpp \
  zmq/zmqpublishnotifier.cpp
endif


# wallet: shared between zcoind and zcoin-qt, but only linked
# when wallet enabled
libbitcoin_wallet_a_CPPFLAGS = $(AM_CPPFLAGS) $(BITCOIN_INCLUDES)
libbitcoin_wallet_a_CXXFLAGS = $(AM_CXXFLAGS) $(PIE_FLAGS)
libbitcoin_wallet_a_SOURCES = \
  activeznode.cpp \
  darksend.cpp \
  znode.cpp \
  instantx.cpp \
  znode-payments.cpp \
  znode-sync.cpp \
  znodeconfig.cpp \
  znodeman.cpp \
  zerocoin_v3.cpp \
  wallet/crypter.cpp \
  wallet/db.cpp \
  wallet/rpcdump.cpp \
  wallet/rpcwallet.cpp \
  wallet/sigmaspendbuilder.cpp \
  wallet/txbuilder.cpp \
  wallet/walletexcept.cpp \
  wallet/wallet.cpp \
  wallet/walletdb.cpp \
  wallet/authhelper.cpp \
  policy/rbf.cpp \
  $(BITCOIN_CORE_H)

# crypto primitives library
crypto_libbitcoin_crypto_a_CPPFLAGS = $(AM_CPPFLAGS) $(BITCOIN_CONFIG_INCLUDES)
crypto_libbitcoin_crypto_a_CXXFLAGS = $(AM_CXXFLAGS) $(PIE_FLAGS)
crypto_libbitcoin_crypto_a_SOURCES = \
  crypto/aes.cpp \
  crypto/aes.h \
  crypto/common.h \
  crypto/chacha20.h \
  crypto/chacha20.cpp \
  crypto/hmac_sha256.cpp \
  crypto/hmac_sha256.h \
  crypto/hmac_sha512.cpp \
  crypto/hmac_sha512.h \
  crypto/ripemd160.cpp \
  crypto/ripemd160.h \
  crypto/sha1.cpp \
  crypto/sha1.h \
  crypto/sha256.cpp \
  crypto/sha256.h \
  crypto/sha512.cpp \
  crypto/sha512.h

# consensus: shared between all executables that validate any consensus rules.
libbitcoin_consensus_a_CPPFLAGS = $(AM_CPPFLAGS) $(BITCOIN_INCLUDES) $(PIC_FLAGS)
libbitcoin_consensus_a_CXXFLAGS = $(AM_CXXFLAGS) $(PIE_FLAGS) $(PIC_FLAGS)
libbitcoin_consensus_a_SOURCES = \
  amount.h \
  arith_uint256.cpp \
  arith_uint256.h \
  consensus/merkle.cpp \
  consensus/merkle.h \
  consensus/params.h \
  consensus/validation.h \
  hash.cpp \
  flat-database.h \
  hash.h \
  prevector.h \
  crypto/scrypt.h \
  primitives/block.h \
  primitives/precomputed_hash.h \
  primitives/transaction.cpp \
  primitives/transaction.h \
  pubkey.cpp \
  pubkey.h \
  script/bitcoinconsensus.cpp \
  script/interpreter.cpp \
  script/interpreter.h \
  script/script.cpp \
  script/script.h \
  script/script_error.cpp \
  script/script_error.h \
  serialize.h \
  spork.h \
  tinyformat.h \
  uint256.cpp \
  uint256.h \
  utilstrencodings.cpp \
  utilstrencodings.h \
  version.h \
  auxpow.h \
  crypto/Lyra2Z/Lyra2.h \
  crypto/Lyra2Z/Lyra2.c \
  crypto/Lyra2Z/Lyra2Z.h \
  crypto/Lyra2Z/Lyra2Z.c \
  crypto/Lyra2Z/blake.c \
  crypto/Lyra2Z/sph_blake.h \
  crypto/Lyra2Z/sph_types.h \
  crypto/Lyra2Z/Sponge.c \
  crypto/Lyra2Z/Sponge.h \
  crypto/MerkleTreeProof/mtp.h \
  crypto/MerkleTreeProof/argon2.h \
  crypto/MerkleTreeProof/thread.h \
  crypto/MerkleTreeProof/merkle-tree.hpp \
  crypto/MerkleTreeProof/core.h \
  crypto/MerkleTreeProof/ref.h \
  crypto/MerkleTreeProof/blake2/blake2.h \
  crypto/MerkleTreeProof/blake2/blamka-round-opt.h \
  crypto/MerkleTreeProof/blake2/blake2-impl.h \
  crypto/MerkleTreeProof/blake2/blamka-round-ref.h \
  crypto/MerkleTreeProof/thread.c \
  crypto/MerkleTreeProof/core.c \
  crypto/MerkleTreeProof/ref.c \
  crypto/MerkleTreeProof/blake2/blake2b.c

# common: shared between zcoind, and zcoin-qt and non-server tools
libbitcoin_common_a_CPPFLAGS = $(AM_CPPFLAGS) $(BITCOIN_INCLUDES)
libbitcoin_common_a_CXXFLAGS = $(AM_CXXFLAGS) $(PIE_FLAGS)
libbitcoin_common_a_SOURCES = \
  amount.cpp \
  base58.cpp \
  chainparams.cpp \
  coins.cpp \
  auxpow.cpp \
  compressor.cpp \
  core_read.cpp \
  core_write.cpp \
  key.cpp \
  keystore.cpp \
  netbase.cpp \
  protocol.cpp \
  scheduler.cpp \
  script/sign.cpp \
  script/standard.cpp \
  spork.cpp \
  $(BITCOIN_CORE_H)

# util: shared between all executables.
# This library *must* be included to make sure that the glibc
# backward-compatibility objects and their sanity checks are linked.
libbitcoin_util_a_CPPFLAGS = $(AM_CPPFLAGS) $(BITCOIN_INCLUDES)
libbitcoin_util_a_CXXFLAGS = $(AM_CXXFLAGS) $(PIE_FLAGS)
libbitcoin_util_a_SOURCES = \
  support/pagelocker.cpp \
  chainparamsbase.cpp \
  clientversion.cpp \
  compat/glibc_sanity.cpp \
  compat/glibcxx_sanity.cpp \
  compat/strnlen.cpp \
  random.cpp \
  rpc/protocol.cpp \
  support/cleanse.cpp \
  sync.cpp \
  util.cpp \
  utilmoneystr.cpp \
  utilstrencodings.cpp \
  utiltime.cpp \
  crypto/scrypt.cpp \
  primitives/block.cpp \
  libzerocoin/bitcoin_bignum/allocators.h \
  libzerocoin/bitcoin_bignum/bignum.h \
  libzerocoin/bitcoin_bignum/compat.h \
  libzerocoin/bitcoin_bignum/netbase.h \
  libzerocoin/Accumulator.h \
  libzerocoin/Accumulator.cpp \
  libzerocoin/AccumulatorProofOfKnowledge.h \
  libzerocoin/AccumulatorProofOfKnowledge.cpp \
  libzerocoin/Coin.h \
  libzerocoin/Coin.cpp \
  libzerocoin/CoinSpend.h \
  libzerocoin/CoinSpend.cpp \
  libzerocoin/Commitment.h \
  libzerocoin/Commitment.cpp \
  libzerocoin/ParallelTasks.h \
  libzerocoin/ParallelTasks.cpp \
  libzerocoin/ParamGeneration.h \
  libzerocoin/ParamGeneration.cpp \
  libzerocoin/Params.h \
  libzerocoin/Params.cpp \
  libzerocoin/SerialNumberSignatureOfKnowledge.h \
  libzerocoin/SerialNumberSignatureOfKnowledge.cpp \
  libzerocoin/AccumulatorProofOfKnowledge.cpp \
  libzerocoin/SpendMetaData.h \
  libzerocoin/SpendMetaData.cpp \
  libzerocoin/Zerocoin.h \
  crypto/MerkleTreeProof/mtp.cpp \
  crypto/MerkleTreeProof/merkle-tree.cpp \
  $(BITCOIN_CORE_H)

libsigma_a_CPPFLAGS = $(AM_CPPFLAGS) $(BITCOIN_INCLUDES)
libsigma_a_CXXFLAGS = $(AM_CXXFLAGS) $(PIE_FLAGS)
libsigma_a_SOURCES = \
  libzerocoin/common/GeneratorVector.h \
<<<<<<< HEAD
  sigma/r1proof.h \
  sigma/r1proofgenerator.h \
  sigma/r1proofverifier.h \
  sigma/sigmaplusproof.h \
  sigma/sigmaplusprover.h \
  sigma/sigmaplusverifier.h \
  sigma/sigmaprimitives.h \
  sigma/coin.h \
  sigma/coin.cpp \
  sigma/coinspend.cpp \
  sigma/coinspend.h \
  sigma/spendmetadatav3.cpp \
  sigma/spendmetadatav3.h \
  sigma/params.h \
  sigma/params.cpp
=======
  libzerocoin/common/GeneratorVector.hpp \
  libzerocoin/sigma/R1Proof.h \
  libzerocoin/sigma/R1ProofGenerator.h \
  libzerocoin/sigma/R1ProofGenerator.hpp \
  libzerocoin/sigma/R1ProofVerifier.h \
  libzerocoin/sigma/R1ProofVerifier.hpp \
  libzerocoin/sigma/SigmaPlusProof.h \
  libzerocoin/sigma/SigmaPlusProver.h \
  libzerocoin/sigma/SigmaPlusProver.hpp \
  libzerocoin/sigma/SigmaPlusVerifier.h \
  libzerocoin/sigma/SigmaPlusVerifier.hpp \
  libzerocoin/sigma/SigmaPrimitives.h \
  libzerocoin/sigma/SigmaPrimitives.hpp \
  libzerocoin/sigma/Coin.h \
  libzerocoin/sigma/Coin.cpp \
  libzerocoin/sigma/CoinSpend.cpp \
  libzerocoin/sigma/CoinSpend.h \
  libzerocoin/sigma/SpendMetaDataV3.cpp \
  libzerocoin/sigma/SpendMetaDataV3.h \
  libzerocoin/sigma/Params.h \
  libzerocoin/sigma/Params.cpp \
  libzerocoin/sigma/OpenSSL_context.h
>>>>>>> 336deacb

if GLIBC_BACK_COMPAT
libbitcoin_util_a_SOURCES += compat/glibc_compat.cpp
endif

# cli: shared between zcoin-cli and zcoin-qt
libbitcoin_cli_a_CPPFLAGS = $(AM_CPPFLAGS) $(BITCOIN_INCLUDES)
libbitcoin_cli_a_CXXFLAGS = $(AM_CXXFLAGS) $(PIE_FLAGS)
libbitcoin_cli_a_SOURCES = \
  rpc/client.cpp \
  $(BITCOIN_CORE_H)

nodist_libbitcoin_util_a_SOURCES = $(srcdir)/obj/build.h
#

# bitcoind binary #
zcoind_SOURCES = bitcoind.cpp
zcoind_CPPFLAGS = $(AM_CPPFLAGS) $(BITCOIN_INCLUDES)
zcoind_CXXFLAGS = $(AM_CXXFLAGS) $(PIE_FLAGS)
zcoind_LDFLAGS = $(RELDFLAGS) $(AM_LDFLAGS) $(LIBTOOL_APP_LDFLAGS)

if TARGET_WINDOWS
zcoind_SOURCES += bitcoind-res.rc
endif

zcoind_LDADD = \
  $(LIBBITCOIN_SERVER) \
  $(LIBBITCOIN_COMMON) \
  $(LIBUNIVALUE) \
  $(LIBBITCOIN_UTIL) \
  $(LIBBITCOIN_WALLET) \
  $(LIBZCOIN_SIGMA) \
  $(LIBBITCOIN_ZMQ) \
  $(LIBBITCOIN_CONSENSUS) \
  $(LIBBITCOIN_CRYPTO) \
  $(LIBLEVELDB) \
  $(LIBMEMENV) \
  $(LIBSECP256K1)



zcoind_LDADD += $(TOR_LIBS) $(BOOST_LIBS) $(BDB_LIBS) $(SSL_LIBS) $(CRYPTO_LIBS) $(MINIUPNPC_LIBS) $(EVENT_PTHREADS_LIBS) $(EVENT_LIBS) $(ZMQ_LIBS) -lz

# bitcoin-cli binary #
zcoin_cli_SOURCES = bitcoin-cli.cpp
zcoin_cli_CPPFLAGS = $(AM_CPPFLAGS) $(BITCOIN_INCLUDES) $(EVENT_CFLAGS)
zcoin_cli_CXXFLAGS = $(AM_CXXFLAGS) $(PIE_FLAGS)
zcoin_cli_LDFLAGS = $(RELDFLAGS) $(AM_LDFLAGS) $(LIBTOOL_APP_LDFLAGS)

if TARGET_WINDOWS
zcoin_cli_SOURCES += bitcoin-cli-res.rc
endif

zcoin_cli_LDADD = \
  $(LIBBITCOIN_CLI) \
  $(LIBUNIVALUE) \
  $(LIBBITCOIN_UTIL) \
  $(LIBBITCOIN_CRYPTO)

zcoin_cli_LDADD += $(BOOST_LIBS) $(SSL_LIBS) $(CRYPTO_LIBS) $(EVENT_LIBS)
#

# bitcoin-tx binary #
zcoin_tx_SOURCES = bitcoin-tx.cpp
zcoin_tx_CPPFLAGS = $(AM_CPPFLAGS) $(BITCOIN_INCLUDES)
zcoin_tx_CXXFLAGS = $(AM_CXXFLAGS) $(PIE_FLAGS)
zcoin_tx_LDFLAGS = $(RELDFLAGS) $(AM_LDFLAGS) $(LIBTOOL_APP_LDFLAGS)

if TARGET_WINDOWS
zcoin_tx_SOURCES += bitcoin-tx-res.rc
endif

zcoin_tx_LDADD = \
  $(LIBUNIVALUE) \
  $(LIBBITCOIN_COMMON) \
  $(LIBBITCOIN_UTIL) \
  $(LIBBITCOIN_CONSENSUS) \
  $(LIBBITCOIN_CRYPTO) \
  $(LIBSECP256K1)

zcoin_tx_LDADD += $(BOOST_LIBS) $(CRYPTO_LIBS)
#

# bitcoinconsensus library #
if BUILD_BITCOIN_LIBS
include_HEADERS = script/bitcoinconsensus.h
libbitcoinconsensus_la_SOURCES = $(crypto_libbitcoin_crypto_a_SOURCES) $(libbitcoin_consensus_a_SOURCES)

if GLIBC_BACK_COMPAT
  libbitcoinconsensus_la_SOURCES += compat/glibc_compat.cpp
endif

libbitcoinconsensus_la_LDFLAGS = $(AM_LDFLAGS) -no-undefined $(RELDFLAGS)
libbitcoinconsensus_la_LIBADD = $(LIBSECP256K1)
libbitcoinconsensus_la_CPPFLAGS = $(AM_CPPFLAGS) -I$(builddir)/obj -I$(srcdir)/secp256k1/include -DBUILD_BITCOIN_INTERNAL
libbitcoinconsensus_la_CXXFLAGS = $(AM_CXXFLAGS) $(PIE_FLAGS)

endif
#

CTAES_DIST =  crypto/ctaes/bench.c
CTAES_DIST += crypto/ctaes/ctaes.c
CTAES_DIST += crypto/ctaes/ctaes.h
CTAES_DIST += crypto/ctaes/README.md
CTAES_DIST += crypto/ctaes/test.c

CLEANFILES = $(EXTRA_LIBRARIES)

CLEANFILES += *.gcda *.gcno
CLEANFILES += compat/*.gcda compat/*.gcno
CLEANFILES += consensus/*.gcda consensus/*.gcno
CLEANFILES += crypto/*.gcda crypto/*.gcno
CLEANFILES += policy/*.gcda policy/*.gcno
CLEANFILES += primitives/*.gcda primitives/*.gcno
CLEANFILES += script/*.gcda script/*.gcno
CLEANFILES += support/*.gcda support/*.gcno
CLEANFILES += univalue/*.gcda univalue/*.gcno
CLEANFILES += wallet/*.gcda wallet/*.gcno
CLEANFILES += wallet/test/*.gcda wallet/test/*.gcno
CLEANFILES += zmq/*.gcda zmq/*.gcno
CLEANFILES += tor.timestamp tor.timestamp.tmp

DISTCLEANFILES = obj/build.h

EXTRA_DIST = $(CTAES_DIST)

clean-local:
	-$(MAKE) -C secp256k1 clean
	-$(MAKE) -C univalue clean
	-$(MAKE) -C tor clean
	-rm -f leveldb/*/*.gcda leveldb/*/*.gcno leveldb/helpers/memenv/*.gcda leveldb/helpers/memenv/*.gcno
	-rm -f config.h
	-rm -rf test/__pycache__

.rc.o:
	@test -f $(WINDRES)
	## FIXME: How to get the appropriate modulename_CPPFLAGS in here?
	$(AM_V_GEN) $(WINDRES) $(DEFS) $(DEFAULT_INCLUDES) $(INCLUDES) $(CPPFLAGS) -DWINDRES_PREPROC -i $< -o $@

.mm.o:
	$(AM_V_CXX) $(OBJCXX) $(DEFS) $(DEFAULT_INCLUDES) $(INCLUDES) $(AM_CPPFLAGS) \
	  $(CPPFLAGS) $(AM_CXXFLAGS) $(QT_INCLUDES) $(AM_CXXFLAGS) $(PIE_FLAGS) $(CXXFLAGS) -c -o $@ $<

check-symbols: $(bin_PROGRAMS)
if GLIBC_BACK_COMPAT
	@echo "Checking glibc back compat..."
	$(AM_V_at) READELF=$(READELF) CPPFILT=$(CPPFILT) $(top_srcdir)/contrib/devtools/symbol-check.py < $(bin_PROGRAMS)
endif

check-security: $(bin_PROGRAMS)
if HARDEN
	@echo "Checking binary security..."
	$(AM_V_at) READELF=$(READELF) OBJDUMP=$(OBJDUMP) $(top_srcdir)/contrib/devtools/security-check.py < $(bin_PROGRAMS)
endif

%.pb.cc %.pb.h: %.proto
	@test -f $(PROTOC)
	$(AM_V_GEN) $(PROTOC) --cpp_out=$(@D) --proto_path=$(<D) $<

if EMBEDDED_LEVELDB
include Makefile.leveldb.include
endif

if ENABLE_QT
include Makefile.qt.include
endif

if ENABLE_TESTS
include Makefile.test.include
endif

# Exodus
include Makefile.exodus.include
#<|MERGE_RESOLUTION|>--- conflicted
+++ resolved
@@ -466,14 +466,19 @@
 libsigma_a_CXXFLAGS = $(AM_CXXFLAGS) $(PIE_FLAGS)
 libsigma_a_SOURCES = \
   libzerocoin/common/GeneratorVector.h \
-<<<<<<< HEAD
+  libzerocoin/common/GeneratorVector.hpp \
   sigma/r1proof.h \
   sigma/r1proofgenerator.h \
+  sigma/r1proofgenerator.hpp \
   sigma/r1proofverifier.h \
+  sigma/r1proofverifier.hpp \
   sigma/sigmaplusproof.h \
   sigma/sigmaplusprover.h \
+  sigma/sigmaplusprover.hpp \
   sigma/sigmaplusverifier.h \
+  sigma/sigmaplusverifier.hpp \
   sigma/sigmaprimitives.h \
+  sigma/sigmaprimitives.hpp \
   sigma/coin.h \
   sigma/coin.cpp \
   sigma/coinspend.cpp \
@@ -481,31 +486,8 @@
   sigma/spendmetadatav3.cpp \
   sigma/spendmetadatav3.h \
   sigma/params.h \
-  sigma/params.cpp
-=======
-  libzerocoin/common/GeneratorVector.hpp \
-  libzerocoin/sigma/R1Proof.h \
-  libzerocoin/sigma/R1ProofGenerator.h \
-  libzerocoin/sigma/R1ProofGenerator.hpp \
-  libzerocoin/sigma/R1ProofVerifier.h \
-  libzerocoin/sigma/R1ProofVerifier.hpp \
-  libzerocoin/sigma/SigmaPlusProof.h \
-  libzerocoin/sigma/SigmaPlusProver.h \
-  libzerocoin/sigma/SigmaPlusProver.hpp \
-  libzerocoin/sigma/SigmaPlusVerifier.h \
-  libzerocoin/sigma/SigmaPlusVerifier.hpp \
-  libzerocoin/sigma/SigmaPrimitives.h \
-  libzerocoin/sigma/SigmaPrimitives.hpp \
-  libzerocoin/sigma/Coin.h \
-  libzerocoin/sigma/Coin.cpp \
-  libzerocoin/sigma/CoinSpend.cpp \
-  libzerocoin/sigma/CoinSpend.h \
-  libzerocoin/sigma/SpendMetaDataV3.cpp \
-  libzerocoin/sigma/SpendMetaDataV3.h \
-  libzerocoin/sigma/Params.h \
-  libzerocoin/sigma/Params.cpp \
-  libzerocoin/sigma/OpenSSL_context.h
->>>>>>> 336deacb
+  sigma/params.cpp \
+  sigma/openssl_context.h
 
 if GLIBC_BACK_COMPAT
 libbitcoin_util_a_SOURCES += compat/glibc_compat.cpp
