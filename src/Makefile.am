# Copyright (c) 2013-2016 The Bitcoin Core developers
# Distributed under the MIT software license, see the accompanying
# file COPYING or http://www.opensource.org/licenses/mit-license.php.

DIST_SUBDIRS = secp256k1 univalue tor

AM_LDFLAGS = $(PTHREAD_CFLAGS) $(LIBTOOL_LDFLAGS) $(HARDENED_LDFLAGS)
AM_CXXFLAGS = $(HARDENED_CXXFLAGS)
AM_CPPFLAGS = $(HARDENED_CPPFLAGS)
EXTRA_LIBRARIES =

if EMBEDDED_UNIVALUE
LIBUNIVALUE = univalue/libunivalue.la

$(LIBUNIVALUE): $(wildcard univalue/lib/*) $(wildcard univalue/include/*)
	$(AM_V_at)$(MAKE) $(AM_MAKEFLAGS) -C $(@D) $(@F)
else
LIBUNIVALUE = $(UNIVALUE_LIBS)
endif

TOR_LIBS = tor/src/or/libtor.a \
	tor/src/common/libor.a \
	tor/src/common/libor-ctime.a \
	tor/src/common/libor-crypto.a \
	tor/src/common/libor-event.a \
	tor/src/trunnel/libor-trunnel.a \
	tor/src/common/libcurve25519_donna.a \
	tor/src/ext/ed25519/donna/libed25519_donna.a \
	tor/src/ext/ed25519/ref10/libed25519_ref10.a \
	tor/src/ext/keccak-tiny/libkeccak-tiny.a

tor.timestamp: $(wildcard tor/src/or/*.c) $(wildcard tor/src/or/*.h) \
		$(wildcard tor/src/common/*.c) $(wildcard tor/src/common/*.h) \
		$(wildcard tor/src/trunnel/*.c) $(wildcard tor/src/trunnel/*.h) \
		$(wildcard tor/src/ext/*.c) $(wildcard tor/src/ext/*.h)
	@rm -f tor.timestamp.tmp
	@touch tor.timestamp.tmp
	$(AM_V_at)$(MAKE) $(AM_MAKEFLAGS) -C tor
	@mv -f tor.timestamp.tmp tor.timestamp

$(TOR_LIBS): tor.timestamp
	@if test -f $@; then :; else \
		rm -f tor.timestamp; \
		$(MAKE) $(AM_MAKEFLAGS) tor.timestamp; \
	fi

BITCOIN_CONFIG_INCLUDES=-I$(builddir)/config
BITCOIN_INCLUDES=-I$(builddir) -I$(builddir)/obj $(BDB_CPPFLAGS) $(BOOST_CPPFLAGS) $(LEVELDB_CPPFLAGS) $(CRYPTO_CFLAGS) $(SSL_CFLAGS)

BITCOIN_INCLUDES += -I$(srcdir)/secp256k1/include
BITCOIN_INCLUDES += -I$(srcdir)/secp256k1/src
BITCOIN_INCLUDES += $(UNIVALUE_CFLAGS)

LIBBITCOIN_SERVER=libbitcoin_server.a
LIBBITCOIN_COMMON=libbitcoin_common.a
LIBBITCOIN_CONSENSUS=libbitcoin_consensus.a
LIBBITCOIN_CLI=libbitcoin_cli.a
LIBBITCOIN_UTIL=libbitcoin_util.a
<<<<<<< HEAD
LIBLELANTUS=liblelantus.a
=======
>>>>>>> a9a14aed
LIBBITCOIN_CRYPTO=crypto/libbitcoin_crypto.a
LIBBITCOINQT=qt/libzcoinqt.a
LIBSECP256K1=secp256k1/libsecp256k1.la

LIBZCOIN_SIGMA=libsigma.a

if ENABLE_ZMQ
LIBBITCOIN_ZMQ=libbitcoin_zmq.a
endif
if BUILD_BITCOIN_LIBS
LIBBITCOINCONSENSUS=libbitcoinconsensus.la
endif
if ENABLE_WALLET
LIBBITCOIN_WALLET=libbitcoin_wallet.a
endif

$(LIBSECP256K1): $(wildcard secp256k1/src/*) $(wildcard secp256k1/include/*)
	$(AM_V_at)$(MAKE) $(AM_MAKEFLAGS) -C $(@D) $(@F)



# Make is not made aware of per-object dependencies to avoid limiting building parallelization
# But to build the less dependent modules first, we manually select their order here:
EXTRA_LIBRARIES += \
  $(LIBBITCOIN_CRYPTO) \
  $(LIBBITCOIN_UTIL) \
<<<<<<< HEAD
  $(LIBLELANTUS) \
=======
>>>>>>> a9a14aed
  $(LIBBITCOIN_COMMON) \
  $(LIBBITCOIN_CONSENSUS) \
  $(LIBBITCOIN_SERVER) \
  $(LIBBITCOIN_CLI) \
  $(LIBBITCOIN_WALLET) \
  $(LIBBITCOIN_ZMQ) \
  $(LIBZCOIN_SIGMA)

lib_LTLIBRARIES = $(LIBBITCOINCONSENSUS)

bin_PROGRAMS =
noinst_PROGRAMS =
TESTS =
BENCHMARKS =

if BUILD_BITCOIND
  bin_PROGRAMS += zcoind
endif

if BUILD_BITCOIN_UTILS
  bin_PROGRAMS += zcoin-cli zcoin-tx
endif

.PHONY: FORCE check-symbols check-security
# bitcoin core #
BITCOIN_CORE_H = \
  activeznode.h \
  addressindex.h \
  spentindex.h \
  addrman.h \
  base58.h \
  bloom.h \
  blockencodings.h \
  chain.h \
  chainparams.h \
  chainparamsbase.h \
  chainparamsseeds.h \
  checkpoints.h \
  checkqueue.h \
  clientversion.h \
  coincontrol.h \
  coins.h \
  compat.h \
  compat/byteswap.h \
  compat/endian.h \
  compat/sanity.h \
  compressor.h \
  consensus/consensus.h \
  core_io.h \
  core_memusage.h \
  httprpc.h \
  httpserver.h \
  indirectmap.h \
  darksend.h \
  darksend-relay.h \
  init.h \
  instantx.h \
  key.h \
  keystore.h \
  dbwrapper.h \
  limitedmap.h \
  threadinterrupt.h \
  main.h \
  znode.h \
  znode-payments.h \
  znode-sync.h \
  znodeman.h \
  znodeconfig.h \
  memusage.h \
  merkleblock.h \
  miner.h \
  net.h \
  netbase.h \
  netfulfilledman.h \
  noui.h \
  policy/fees.h \
  policy/policy.h \
  policy/rbf.h \
  fixed.h \
  pow.h \
  protocol.h \
  random.h \
  reverselock.h \
  rpc/client.h \
  rpc/protocol.h \
  rpc/server.h \
  rpc/register.h \
  scheduler.h \
  script/sigcache.h \
  script/sign.h \
  script/standard.h \
  script/ismine.h \
  streams.h \
  support/allocators/secure.h \
  support/allocators/zeroafterfree.h \
  support/cleanse.h \
  support/pagelocker.h \
  sync.h \
  threadsafety.h \
  timedata.h \
  torcontrol.h \
  txdb.h \
  txmempool.h \
  ui_interface.h \
  undo.h \
  util.h \
  utilmoneystr.h \
  utiltime.h \
  validation.h \
  validationinterface.h \
  versionbits.h \
  wallet/crypter.h \
  wallet/db.h \
  wallet/rpcwallet.h \
  wallet/sigmaspendbuilder.h \
  wallet/txbuilder.h \
  wallet/wallet.h \
  wallet/walletexcept.h \
  wallet/walletdb.h \
  wallet/authhelper.h \
  definition.h \
  zmq/zmqabstractnotifier.h \
  zmq/zmqconfig.h\
  zmq/zmqnotificationinterface.h \
  zmq/zmqpublishnotifier.h \
  zerocoin.h \
  zerocoin_v3.h \
  hash_functions.h \
  zerocoin_params.h \
  addresstype.h \
  mtpstate.h

obj/build.h: FORCE
	@$(MKDIR_P) $(builddir)/obj
	@$(top_srcdir)/share/genbuild.sh $(abs_top_builddir)/src/obj/build.h \
	  $(abs_top_srcdir)
libbitcoin_util_a-clientversion.$(OBJEXT): obj/build.h

# server: shared between zcoind and zcoin-qt
libbitcoin_server_a_CPPFLAGS = $(AM_CPPFLAGS) $(BITCOIN_INCLUDES) $(MINIUPNPC_CPPFLAGS) $(EVENT_CFLAGS) $(EVENT_PTHREADS_CFLAGS)
libbitcoin_server_a_CXXFLAGS = $(AM_CXXFLAGS) $(PIE_FLAGS)
libbitcoin_server_a_SOURCES = \
  addrman.cpp \
  bloom.cpp \
  blockencodings.cpp \
  chain.cpp \
  checkpoints.cpp \
  httprpc.cpp \
  httpserver.cpp \
  init.cpp \
  dbwrapper.cpp \
  threadinterrupt.cpp \
  main.cpp \
  merkleblock.cpp \
  miner.cpp \
  net.cpp \
  netfulfilledman.cpp \
  noui.cpp \
  policy/fees.cpp \
  policy/policy.cpp \
  pow.cpp \
  rest.cpp \
  rpc/blockchain.cpp \
  rpc/mining.cpp \
  rpc/misc.cpp \
  rpc/net.cpp \
  rpc/rawtransaction.cpp \
  rpc/rpcznode.cpp \
  rpc/server.cpp \
  script/sigcache.cpp \
  script/ismine.cpp \
  timedata.cpp \
  torcontrol.cpp \
  txdb.cpp \
  txmempool.cpp \
  ui_interface.cpp \
  validation.cpp \
  validationinterface.cpp \
  versionbits.cpp \
  zerocoin.cpp \
  zerocoin_v3.cpp \
  hash_functions.cpp \
  mtpstate.cpp \
  $(BITCOIN_CORE_H)

if ENABLE_ZMQ
libbitcoin_zmq_a_CPPFLAGS = $(BITCOIN_INCLUDES) $(ZMQ_CFLAGS)
libbitcoin_zmq_a_CXXFLAGS = $(AM_CXXFLAGS) $(PIE_FLAGS)
libbitcoin_zmq_a_SOURCES = \
  zmq/zmqabstractnotifier.cpp \
  zmq/zmqnotificationinterface.cpp \
  zmq/zmqpublishnotifier.cpp
endif


# wallet: shared between zcoind and zcoin-qt, but only linked
# when wallet enabled
libbitcoin_wallet_a_CPPFLAGS = $(AM_CPPFLAGS) $(BITCOIN_INCLUDES)
libbitcoin_wallet_a_CXXFLAGS = $(AM_CXXFLAGS) $(PIE_FLAGS)
libbitcoin_wallet_a_SOURCES = \
  activeznode.cpp \
  darksend.cpp \
  znode.cpp \
  instantx.cpp \
  znode-payments.cpp \
  znode-sync.cpp \
  znodeconfig.cpp \
  znodeman.cpp \
  zerocoin_v3.cpp \
  wallet/crypter.cpp \
  wallet/db.cpp \
  wallet/rpcdump.cpp \
  wallet/rpcwallet.cpp \
  wallet/sigmaspendbuilder.cpp \
  wallet/txbuilder.cpp \
  wallet/walletexcept.cpp \
  wallet/wallet.cpp \
  wallet/walletdb.cpp \
  wallet/authhelper.cpp \
  policy/rbf.cpp \
  $(BITCOIN_CORE_H)

# crypto primitives library
crypto_libbitcoin_crypto_a_CPPFLAGS = $(AM_CPPFLAGS) $(BITCOIN_CONFIG_INCLUDES)
crypto_libbitcoin_crypto_a_CXXFLAGS = $(AM_CXXFLAGS) $(PIE_FLAGS)
crypto_libbitcoin_crypto_a_SOURCES = \
  crypto/aes.cpp \
  crypto/aes.h \
  crypto/common.h \
  crypto/chacha20.h \
  crypto/chacha20.cpp \
  crypto/hmac_sha256.cpp \
  crypto/hmac_sha256.h \
  crypto/hmac_sha512.cpp \
  crypto/hmac_sha512.h \
  crypto/ripemd160.cpp \
  crypto/ripemd160.h \
  crypto/sha1.cpp \
  crypto/sha1.h \
  crypto/sha256.cpp \
  crypto/sha256.h \
  crypto/sha512.cpp \
  crypto/sha512.h

# consensus: shared between all executables that validate any consensus rules.
libbitcoin_consensus_a_CPPFLAGS = $(AM_CPPFLAGS) $(BITCOIN_INCLUDES) $(PIC_FLAGS)
libbitcoin_consensus_a_CXXFLAGS = $(AM_CXXFLAGS) $(PIE_FLAGS) $(PIC_FLAGS)
libbitcoin_consensus_a_SOURCES = \
  amount.h \
  arith_uint256.cpp \
  arith_uint256.h \
  consensus/merkle.cpp \
  consensus/merkle.h \
  consensus/params.h \
  consensus/validation.h \
  hash.cpp \
  flat-database.h \
  hash.h \
  prevector.h \
  crypto/scrypt.h \
  primitives/block.h \
  primitives/precomputed_hash.h \
  primitives/transaction.cpp \
  primitives/transaction.h \
  pubkey.cpp \
  pubkey.h \
  script/bitcoinconsensus.cpp \
  script/interpreter.cpp \
  script/interpreter.h \
  script/script.cpp \
  script/script.h \
  script/script_error.cpp \
  script/script_error.h \
  serialize.h \
  spork.h \
  tinyformat.h \
  uint256.cpp \
  uint256.h \
  utilstrencodings.cpp \
  utilstrencodings.h \
  version.h \
  auxpow.h \
  crypto/Lyra2Z/Lyra2.h \
  crypto/Lyra2Z/Lyra2.c \
  crypto/Lyra2Z/Lyra2Z.h \
  crypto/Lyra2Z/Lyra2Z.c \
  crypto/Lyra2Z/blake.c \
  crypto/Lyra2Z/sph_blake.h \
  crypto/Lyra2Z/sph_types.h \
  crypto/Lyra2Z/Sponge.c \
  crypto/Lyra2Z/Sponge.h \
  crypto/MerkleTreeProof/mtp.h \
  crypto/MerkleTreeProof/argon2.h \
  crypto/MerkleTreeProof/thread.h \
  crypto/MerkleTreeProof/merkle-tree.hpp \
  crypto/MerkleTreeProof/core.h \
  crypto/MerkleTreeProof/ref.h \
  crypto/MerkleTreeProof/blake2/blake2.h \
  crypto/MerkleTreeProof/blake2/blamka-round-opt.h \
  crypto/MerkleTreeProof/blake2/blake2-impl.h \
  crypto/MerkleTreeProof/blake2/blamka-round-ref.h \
  crypto/MerkleTreeProof/thread.c \
  crypto/MerkleTreeProof/core.c \
  crypto/MerkleTreeProof/ref.c \
  crypto/MerkleTreeProof/blake2/blake2b.c

# common: shared between zcoind, and zcoin-qt and non-server tools
libbitcoin_common_a_CPPFLAGS = $(AM_CPPFLAGS) $(BITCOIN_INCLUDES)
libbitcoin_common_a_CXXFLAGS = $(AM_CXXFLAGS) $(PIE_FLAGS)
libbitcoin_common_a_SOURCES = \
  amount.cpp \
  base58.cpp \
  chainparams.cpp \
  coins.cpp \
  auxpow.cpp \
  compressor.cpp \
  core_read.cpp \
  core_write.cpp \
  key.cpp \
  keystore.cpp \
  netbase.cpp \
  protocol.cpp \
  scheduler.cpp \
  script/sign.cpp \
  script/standard.cpp \
  spork.cpp \
  $(BITCOIN_CORE_H)

# util: shared between all executables.
# This library *must* be included to make sure that the glibc
# backward-compatibility objects and their sanity checks are linked.
libbitcoin_util_a_CPPFLAGS = $(AM_CPPFLAGS) $(BITCOIN_INCLUDES)
libbitcoin_util_a_CXXFLAGS = $(AM_CXXFLAGS) $(PIE_FLAGS)
libbitcoin_util_a_SOURCES = \
  support/pagelocker.cpp \
  chainparamsbase.cpp \
  clientversion.cpp \
  compat/glibc_sanity.cpp \
  compat/glibcxx_sanity.cpp \
  compat/strnlen.cpp \
  random.cpp \
  rpc/protocol.cpp \
  support/cleanse.cpp \
  sync.cpp \
  util.cpp \
  utilmoneystr.cpp \
  utilstrencodings.cpp \
  utiltime.cpp \
  crypto/scrypt.cpp \
  primitives/block.cpp \
  libzerocoin/bitcoin_bignum/allocators.h \
  libzerocoin/bitcoin_bignum/bignum.h \
  libzerocoin/bitcoin_bignum/compat.h \
  libzerocoin/bitcoin_bignum/netbase.h \
  libzerocoin/Accumulator.h \
  libzerocoin/Accumulator.cpp \
  libzerocoin/AccumulatorProofOfKnowledge.h \
  libzerocoin/AccumulatorProofOfKnowledge.cpp \
  libzerocoin/Coin.h \
  libzerocoin/Coin.cpp \
  libzerocoin/CoinSpend.h \
  libzerocoin/CoinSpend.cpp \
  libzerocoin/Commitment.h \
  libzerocoin/Commitment.cpp \
  libzerocoin/ParallelTasks.h \
  libzerocoin/ParallelTasks.cpp \
  libzerocoin/ParamGeneration.h \
  libzerocoin/ParamGeneration.cpp \
  libzerocoin/Params.h \
  libzerocoin/Params.cpp \
  libzerocoin/SerialNumberSignatureOfKnowledge.h \
  libzerocoin/SerialNumberSignatureOfKnowledge.cpp \
  libzerocoin/AccumulatorProofOfKnowledge.cpp \
  libzerocoin/SpendMetaData.h \
  libzerocoin/SpendMetaData.cpp \
  libzerocoin/Zerocoin.h \
  crypto/MerkleTreeProof/mtp.cpp \
  crypto/MerkleTreeProof/merkle-tree.cpp \
  $(BITCOIN_CORE_H)

<<<<<<< HEAD
liblelantus_a_CPPFLAGS = $(AM_CPPFLAGS) $(BITCOIN_INCLUDES)
liblelantus_a_CXXFLAGS = $(AM_CXXFLAGS) $(PIE_FLAGS)
liblelantus_a_SOURCES = \
  common/GeneratorVector.h \
  liblelantus/LelantusPrimitives.h \
  liblelantus/LelantusProof \
  liblelantus/LelantusProver.h \
  liblelantus/LelantusProver.cpp \
  liblelantus/LelantusVerifier.h \
  liblelantus/LelantusVerifier.cpp \
  liblelantus/SigmaPlusProof.h \
  liblelantus/SigmaPlusProver.h \
  liblelantus/SigmaPlusVerifier.h \
  liblelantus/ShnorrProof.h \
  liblelantus/ShnorrProver.h \
  liblelantus/ShnorrVerifier.h \
  liblelantus/InnerProductProof.h \
  liblelantus/InnerProductProofVerifier.h \
  liblelantus/InnerProductProofGenerator.h \
  liblelantus/RangeProof.h \
  liblelantus/RangeProver.h \
  liblelantus/RangeVerifier.h \
  liblelantus/Coin.h \
  liblelantus/Coin.cpp \
  liblelantus/Params.h \
  liblelantus/Params.cpp

=======
libsigma_a_CPPFLAGS = $(AM_CPPFLAGS) $(BITCOIN_INCLUDES) -Werror
libsigma_a_CXXFLAGS = $(AM_CXXFLAGS) $(PIE_FLAGS) -Werror
libsigma_a_SOURCES = \
  sigma/r1_proof.h \
  sigma/r1_proof_generator.h \
  sigma/r1_proof_generator.hpp \
  sigma/r1_proof_verifier.h \
  sigma/r1_proof_verifier.hpp \
  sigma/sigmaplus_proof.h \
  sigma/sigmaplus_prover.h \
  sigma/sigmaplus_prover.hpp \
  sigma/sigmaplus_verifier.h \
  sigma/sigmaplus_verifier.hpp \
  sigma/sigma_primitives.h \
  sigma/sigma_primitives.hpp \
  sigma/coin.h \
  sigma/coin.cpp \
  sigma/coinspend.cpp \
  sigma/coinspend.h \
  sigma/spend_metadata.cpp \
  sigma/spend_metadata.h \
  sigma/params.h \
  sigma/params.cpp \
  sigma/openssl_context.h
>>>>>>> a9a14aed

if GLIBC_BACK_COMPAT
libbitcoin_util_a_SOURCES += compat/glibc_compat.cpp
endif

# cli: shared between zcoin-cli and zcoin-qt
libbitcoin_cli_a_CPPFLAGS = $(AM_CPPFLAGS) $(BITCOIN_INCLUDES)
libbitcoin_cli_a_CXXFLAGS = $(AM_CXXFLAGS) $(PIE_FLAGS)
libbitcoin_cli_a_SOURCES = \
  rpc/client.cpp \
  $(BITCOIN_CORE_H)

nodist_libbitcoin_util_a_SOURCES = $(srcdir)/obj/build.h
#

# bitcoind binary #
zcoind_SOURCES = bitcoind.cpp
zcoind_CPPFLAGS = $(AM_CPPFLAGS) $(BITCOIN_INCLUDES)
zcoind_CXXFLAGS = $(AM_CXXFLAGS) $(PIE_FLAGS)
zcoind_LDFLAGS = $(RELDFLAGS) $(AM_LDFLAGS) $(LIBTOOL_APP_LDFLAGS)

if TARGET_WINDOWS
zcoind_SOURCES += bitcoind-res.rc
endif

zcoind_LDADD = \
  $(LIBBITCOIN_SERVER) \
  $(LIBBITCOIN_COMMON) \
  $(LIBUNIVALUE) \
  $(LIBBITCOIN_UTIL) \
  $(LIBBITCOIN_WALLET) \
  $(LIBZCOIN_SIGMA) \
  $(LIBBITCOIN_ZMQ) \
  $(LIBBITCOIN_CONSENSUS) \
  $(LIBBITCOIN_CRYPTO) \
  $(LIBLEVELDB) \
  $(LIBMEMENV) \
  $(LIBSECP256K1)



zcoind_LDADD += $(TOR_LIBS) $(BOOST_LIBS) $(BDB_LIBS) $(SSL_LIBS) $(CRYPTO_LIBS) $(MINIUPNPC_LIBS) $(EVENT_PTHREADS_LIBS) $(EVENT_LIBS) $(ZMQ_LIBS) -lz

# bitcoin-cli binary #
zcoin_cli_SOURCES = bitcoin-cli.cpp
zcoin_cli_CPPFLAGS = $(AM_CPPFLAGS) $(BITCOIN_INCLUDES) $(EVENT_CFLAGS)
zcoin_cli_CXXFLAGS = $(AM_CXXFLAGS) $(PIE_FLAGS)
zcoin_cli_LDFLAGS = $(RELDFLAGS) $(AM_LDFLAGS) $(LIBTOOL_APP_LDFLAGS)

if TARGET_WINDOWS
zcoin_cli_SOURCES += bitcoin-cli-res.rc
endif

zcoin_cli_LDADD = \
  $(LIBBITCOIN_CLI) \
  $(LIBUNIVALUE) \
  $(LIBBITCOIN_UTIL) \
  $(LIBBITCOIN_CRYPTO)

zcoin_cli_LDADD += $(BOOST_LIBS) $(SSL_LIBS) $(CRYPTO_LIBS) $(EVENT_LIBS)
#

# bitcoin-tx binary #
zcoin_tx_SOURCES = bitcoin-tx.cpp
zcoin_tx_CPPFLAGS = $(AM_CPPFLAGS) $(BITCOIN_INCLUDES)
zcoin_tx_CXXFLAGS = $(AM_CXXFLAGS) $(PIE_FLAGS)
zcoin_tx_LDFLAGS = $(RELDFLAGS) $(AM_LDFLAGS) $(LIBTOOL_APP_LDFLAGS)

if TARGET_WINDOWS
zcoin_tx_SOURCES += bitcoin-tx-res.rc
endif

zcoin_tx_LDADD = \
  $(LIBUNIVALUE) \
  $(LIBBITCOIN_COMMON) \
  $(LIBBITCOIN_UTIL) \
  $(LIBBITCOIN_CONSENSUS) \
  $(LIBBITCOIN_CRYPTO) \
  $(LIBSECP256K1)

zcoin_tx_LDADD += $(BOOST_LIBS) $(CRYPTO_LIBS)
#

# bitcoinconsensus library #
if BUILD_BITCOIN_LIBS
include_HEADERS = script/bitcoinconsensus.h
libbitcoinconsensus_la_SOURCES = $(crypto_libbitcoin_crypto_a_SOURCES) $(libbitcoin_consensus_a_SOURCES)

if GLIBC_BACK_COMPAT
  libbitcoinconsensus_la_SOURCES += compat/glibc_compat.cpp
endif

libbitcoinconsensus_la_LDFLAGS = $(AM_LDFLAGS) -no-undefined $(RELDFLAGS)
libbitcoinconsensus_la_LIBADD = $(LIBSECP256K1)
libbitcoinconsensus_la_CPPFLAGS = $(AM_CPPFLAGS) -I$(builddir)/obj -I$(srcdir)/secp256k1/include -DBUILD_BITCOIN_INTERNAL
libbitcoinconsensus_la_CXXFLAGS = $(AM_CXXFLAGS) $(PIE_FLAGS)

endif
#

CTAES_DIST =  crypto/ctaes/bench.c
CTAES_DIST += crypto/ctaes/ctaes.c
CTAES_DIST += crypto/ctaes/ctaes.h
CTAES_DIST += crypto/ctaes/README.md
CTAES_DIST += crypto/ctaes/test.c

CLEANFILES = $(EXTRA_LIBRARIES)

CLEANFILES += *.gcda *.gcno
CLEANFILES += compat/*.gcda compat/*.gcno
CLEANFILES += consensus/*.gcda consensus/*.gcno
CLEANFILES += crypto/*.gcda crypto/*.gcno
CLEANFILES += policy/*.gcda policy/*.gcno
CLEANFILES += primitives/*.gcda primitives/*.gcno
CLEANFILES += script/*.gcda script/*.gcno
CLEANFILES += support/*.gcda support/*.gcno
CLEANFILES += univalue/*.gcda univalue/*.gcno
CLEANFILES += wallet/*.gcda wallet/*.gcno
CLEANFILES += wallet/test/*.gcda wallet/test/*.gcno
CLEANFILES += zmq/*.gcda zmq/*.gcno
CLEANFILES += tor.timestamp tor.timestamp.tmp

DISTCLEANFILES = obj/build.h

EXTRA_DIST = $(CTAES_DIST)

clean-local:
	-$(MAKE) -C secp256k1 clean
	-$(MAKE) -C univalue clean
	-$(MAKE) -C tor clean
	-rm -f leveldb/*/*.gcda leveldb/*/*.gcno leveldb/helpers/memenv/*.gcda leveldb/helpers/memenv/*.gcno
	-rm -f config.h
	-rm -rf test/__pycache__

.rc.o:
	@test -f $(WINDRES)
	## FIXME: How to get the appropriate modulename_CPPFLAGS in here?
	$(AM_V_GEN) $(WINDRES) $(DEFS) $(DEFAULT_INCLUDES) $(INCLUDES) $(CPPFLAGS) -DWINDRES_PREPROC -i $< -o $@

.mm.o:
	$(AM_V_CXX) $(OBJCXX) $(DEFS) $(DEFAULT_INCLUDES) $(INCLUDES) $(AM_CPPFLAGS) \
	  $(CPPFLAGS) $(AM_CXXFLAGS) $(QT_INCLUDES) $(AM_CXXFLAGS) $(PIE_FLAGS) $(CXXFLAGS) -c -o $@ $<

check-symbols: $(bin_PROGRAMS)
if GLIBC_BACK_COMPAT
	@echo "Checking glibc back compat..."
	$(AM_V_at) READELF=$(READELF) CPPFILT=$(CPPFILT) $(top_srcdir)/contrib/devtools/symbol-check.py < $(bin_PROGRAMS)
endif

check-security: $(bin_PROGRAMS)
if HARDEN
	@echo "Checking binary security..."
	$(AM_V_at) READELF=$(READELF) OBJDUMP=$(OBJDUMP) $(top_srcdir)/contrib/devtools/security-check.py < $(bin_PROGRAMS)
endif

%.pb.cc %.pb.h: %.proto
	@test -f $(PROTOC)
	$(AM_V_GEN) $(PROTOC) --cpp_out=$(@D) --proto_path=$(<D) $<

if EMBEDDED_LEVELDB
include Makefile.leveldb.include
endif

if ENABLE_QT
include Makefile.qt.include
endif

if ENABLE_TESTS
include Makefile.test.include
endif

# Exodus
include Makefile.exodus.include
#<|MERGE_RESOLUTION|>--- conflicted
+++ resolved
@@ -56,10 +56,7 @@
 LIBBITCOIN_CONSENSUS=libbitcoin_consensus.a
 LIBBITCOIN_CLI=libbitcoin_cli.a
 LIBBITCOIN_UTIL=libbitcoin_util.a
-<<<<<<< HEAD
 LIBLELANTUS=liblelantus.a
-=======
->>>>>>> a9a14aed
 LIBBITCOIN_CRYPTO=crypto/libbitcoin_crypto.a
 LIBBITCOINQT=qt/libzcoinqt.a
 LIBSECP256K1=secp256k1/libsecp256k1.la
@@ -86,10 +83,7 @@
 EXTRA_LIBRARIES += \
   $(LIBBITCOIN_CRYPTO) \
   $(LIBBITCOIN_UTIL) \
-<<<<<<< HEAD
   $(LIBLELANTUS) \
-=======
->>>>>>> a9a14aed
   $(LIBBITCOIN_COMMON) \
   $(LIBBITCOIN_CONSENSUS) \
   $(LIBBITCOIN_SERVER) \
@@ -470,11 +464,9 @@
   crypto/MerkleTreeProof/merkle-tree.cpp \
   $(BITCOIN_CORE_H)
 
-<<<<<<< HEAD
 liblelantus_a_CPPFLAGS = $(AM_CPPFLAGS) $(BITCOIN_INCLUDES)
 liblelantus_a_CXXFLAGS = $(AM_CXXFLAGS) $(PIE_FLAGS)
 liblelantus_a_SOURCES = \
-  common/GeneratorVector.h \
   liblelantus/LelantusPrimitives.h \
   liblelantus/LelantusProof \
   liblelantus/LelantusProver.h \
@@ -498,7 +490,6 @@
   liblelantus/Params.h \
   liblelantus/Params.cpp
 
-=======
 libsigma_a_CPPFLAGS = $(AM_CPPFLAGS) $(BITCOIN_INCLUDES) -Werror
 libsigma_a_CXXFLAGS = $(AM_CXXFLAGS) $(PIE_FLAGS) -Werror
 libsigma_a_SOURCES = \
@@ -523,7 +514,6 @@
   sigma/params.h \
   sigma/params.cpp \
   sigma/openssl_context.h
->>>>>>> a9a14aed
 
 if GLIBC_BACK_COMPAT
 libbitcoin_util_a_SOURCES += compat/glibc_compat.cpp
