--- conflicted
+++ resolved
@@ -654,15 +654,9 @@
     bool IsZerocoinSpend() const;
 
     // Checks if the script is zerocoin v3 sigma mint/spend or not.
-<<<<<<< HEAD
-    bool IsZerocoinMintV3() const;
-    bool IsZerocoinSpendV3() const;
-
-=======
     bool IsSigmaMint() const;
     bool IsSigmaSpend() const;
- 
->>>>>>> c063310a
+
     // Called by IsStandardTx.
     bool HasCanonicalPushes() const;
 
