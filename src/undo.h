--- conflicted
+++ resolved
@@ -20,23 +20,6 @@
  */
 class TxInUndoSerializer
 {
-<<<<<<< HEAD
-public:
-    CTxOut txout;         // the txout data before being spent
-    bool fCoinBase;       // if the outpoint was the last unspent: whether it belonged to a coinbase
-    unsigned int nHeight; // if the outpoint was the last unspent: its height
-    int nVersion;         // if the outpoint was the last unspent: its version
-
-    CTxInUndo() : txout(), fCoinBase(false), nHeight(0), nVersion(0) {}
-    CTxInUndo(const CTxOut &txoutIn, bool fCoinBaseIn = false, unsigned int nHeightIn = 0, int nVersionIn = 0) : txout(txoutIn), fCoinBase(fCoinBaseIn), nHeight(nHeightIn), nVersion(nVersionIn) { }
-
-    template<typename Stream>
-    void Serialize(Stream &s) const {
-        ::Serialize(s, VARINT(nHeight*2+(fCoinBase ? 1 : 0)));
-        if (nHeight > 0)
-            ::Serialize(s, VARINT(this->nVersion));
-        ::Serialize(s, CTxOutCompressor(REF(txout)));
-=======
     const Coin* txout;
 
 public:
@@ -48,7 +31,6 @@
             ::Serialize(s, (unsigned char)0);
         }
         ::Serialize(s, CTxOutCompressor(REF(txout->out)));
->>>>>>> dd549592
     }
 
     TxInUndoSerializer(const Coin* coin) : txout(coin) {}
@@ -63,13 +45,6 @@
     void Unserialize(Stream &s) {
         unsigned int nCode = 0;
         ::Unserialize(s, VARINT(nCode));
-<<<<<<< HEAD
-        nHeight = nCode / 2;
-        fCoinBase = nCode & 1;
-        if (nHeight > 0)
-            ::Unserialize(s, VARINT(this->nVersion));
-        ::Unserialize(s, REF(CTxOutCompressor(REF(txout))));
-=======
         txout->nHeight = nCode / 2;
         txout->fCoinBase = nCode & 1;
         if (txout->nHeight > 0) {
@@ -80,7 +55,6 @@
             ::Unserialize(s, VARINT(nVersionDummy));
         }
         ::Unserialize(s, REF(CTxOutCompressor(REF(txout->out))));
->>>>>>> dd549592
     }
 
     TxInUndoDeserializer(Coin* coin) : txout(coin) {}
@@ -105,11 +79,6 @@
         }
     }
 
-<<<<<<< HEAD
-    template <typename Stream, typename Operation>
-    inline void SerializationOp(Stream& s, Operation ser_action) {
-        READWRITE(vprevout);
-=======
     template <typename Stream>
     void Unserialize(Stream& s) {
         // TODO: avoid reimplementing vector deserializer
@@ -122,7 +91,6 @@
         for (auto& prevout : vprevout) {
             ::Unserialize(s, REF(TxInUndoDeserializer(&prevout)));
         }
->>>>>>> dd549592
     }
 };
 
