--- conflicted
+++ resolved
@@ -53,11 +53,7 @@
 
   bool isMember() const;
 
-<<<<<<< HEAD
-  bool isOne() const;
-=======
   bool isInfinity() const;
->>>>>>> 95497055
 
   GroupElement& generate(unsigned char* seed);
 
