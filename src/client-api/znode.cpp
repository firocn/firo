// Copyright (c) 2018 Tadhg Riordan Zcoin Developer
// Distributed under the MIT software license, see the accompanying
// file COPYING or http://www.opensource.org/licenses/mit-license.php.

#include "activeznode.h"
#include "validationinterface.h"
#include "znodeman.h"
#include "univalue.h"
#include "znodesync-interface.h"
#include "znode-sync.h"
#include "znodeconfig.h"
#include "client-api/server.h"
#include "client-api/protocol.h"
#include "evo/deterministicmns.h"
#include <client-api/wallet.h>
#include <unordered_map>

using namespace std;

bool GetZnodePayeeAddress(const std::string& txHash, const std::string& n, CBitcoinAddress& address){

    const CWalletTx* wtx = pwalletMain->GetWalletTx(uint256S(txHash));
    if(wtx==NULL)
        return false;

    CTxDestination destination;
    const CTxOut &txout = wtx->tx->vout[stoi(n)];
    if (!ExtractDestination(txout.scriptPubKey, destination))
        return false;

    address.Set(destination);

    return true;
}

UniValue znodekey(Type type, const UniValue& data, const UniValue& auth, bool fHelp){

    UniValue key(UniValue::VOBJ);
    CKey secret;
    secret.MakeNewKey(false);

    key.push_back(Pair("key", CBitcoinSecret(secret).ToString()));

    return key;
}

UniValue znodecontrol(Type type, const UniValue& data, const UniValue& auth, bool fHelp){

    string method;
    try {
        method = find_value(data, "method").get_str();
    }catch (const std::exception& e){
        throw JSONAPIError(API_INVALID_PARAMETER, "Invalid, missing or duplicate parameter");
    }

    UniValue overall(UniValue::VOBJ);
    UniValue detail(UniValue::VOBJ);
    UniValue ret(UniValue::VOBJ);

    int nSuccessful = 0;
    int nFailed = 0;

    if (method == "start-alias") {

        string alias;
        try {
            alias = find_value(data, "alias").get_str();
        }catch (const std::exception& e){
            throw JSONAPIError(API_INVALID_PARAMETER, "Invalid, missing or duplicate parameter");
        }

        bool fFound = false;

        UniValue status(UniValue::VOBJ);
        status.push_back(Pair("alias", alias));

        BOOST_FOREACH(CZnodeConfig::CZnodeEntry mne, znodeConfig.getEntries()) {
            if (mne.getAlias() == alias) {
                fFound = true;
                std::string strError;
                CZnodeBroadcast mnb;

                bool fResult = CZnodeBroadcast::Create(mne.getIp(), mne.getPrivKey(), mne.getTxHash(),
                                                            mne.getOutputIndex(), strError, mnb);
                status.push_back(Pair("success", fResult));
                if (fResult) {
                    nSuccessful++;
                    mnodeman.UpdateZnodeList(mnb);
                    mnb.RelayZNode();
                } else {
                    nFailed++;
                    status.push_back(Pair("info", strError));
                }
                mnodeman.NotifyZnodeUpdates();
                break;
            }
        }

        if (!fFound) {
            nFailed++;
            status.push_back(Pair("success", false));
            status.push_back(Pair("info", "Could not find alias in config. Verify with list-conf."));
        }

        detail.push_back(Pair("status", status));
    }

    else if (method == "start-all" || method == "start-missing") {
        {
            LOCK(pwalletMain->cs_wallet);
            EnsureWalletIsUnlocked(pwalletMain);
        }

        if ((method == "start-missing") && !znodeSync.IsZnodeListSynced()) {
            throw JSONAPIError(API_CLIENT_IN_INITIAL_DOWNLOAD,
                               "You can't use this command until znode list is synced");
        }

        BOOST_FOREACH(CZnodeConfig::CZnodeEntry mne, znodeConfig.getEntries()) {
            std::string strError;

            CTxIn vin = CTxIn(uint256S(mne.getTxHash()), uint32_t(atoi(mne.getOutputIndex().c_str())));
            CZnode *pmn = mnodeman.Find(vin);
            CZnodeBroadcast mnb;

            if (method == "start-missing" && pmn) continue;

            bool fResult = CZnodeBroadcast::Create(mne.getIp(), mne.getPrivKey(), mne.getTxHash(),
                                                        mne.getOutputIndex(), strError, mnb);

            UniValue status(UniValue::VOBJ);
            status.push_back(Pair("alias", mne.getAlias()));
            status.push_back(Pair("success", fResult));

            if (fResult) {
                nSuccessful++;
                mnodeman.UpdateZnodeList(mnb);
                mnb.RelayZNode();
            } else {
                nFailed++;
                status.push_back(Pair("info", strError));
            }

            detail.push_back(Pair("status", status));
        }
        mnodeman.NotifyZnodeUpdates();

    }

    else if(method=="update-status"){

    }
    else {
        throw runtime_error("Method not found.");
    }

    overall.push_back(Pair("successful", nSuccessful));
    overall.push_back(Pair("failed", nFailed));
    overall.push_back(Pair("total", nSuccessful + nFailed));

    ret.push_back(Pair("overall", overall));
    ret.push_back(Pair("detail", detail));

    return ret;
}

UniValue znodelist(Type type, const UniValue& data, const UniValue& auth, bool fHelp){

<<<<<<< HEAD
    switch(type){
        case Initial: {
            UniValue data(UniValue::VOBJ);
            UniValue nodes(UniValue::VOBJ);

            int fIndex = 0;
            BOOST_FOREACH(CZnodeConfig::CZnodeEntry mne, znodeConfig.getEntries()) {
                const std::string& txHash = mne.getTxHash();
                const std::string& outputIndex = mne.getOutputIndex();
                CBitcoinAddress address;
                std::string key = txHash + outputIndex;
                CZnode* mn = mnodeman.Find(txHash, outputIndex);

                UniValue node(UniValue::VOBJ);
                if(mn==NULL){
                    node = mne.ToJSON();
                    node.push_back(Pair("position", fIndex++));
                    if(GetZnodePayeeAddress(txHash, outputIndex, address))
                        node.push_back(Pair("payeeAddress", address.ToString()));
                }else{
                    node = mn->ToJSON();
                }
                nodes.replace(key, node);
            }

            /*
             * If the Znode list is not yet synced, return the wallet Znodes, as described in znode.conf
             * if it is, process all Znodes, and return along with wallet Znodes.
             * (if the wallet Znode has started, it will be replaced in the synced list).
             */
            /*if(!znodeSync.IsSynced()){
                data.push_back(Pair("nodes", nodes));
                data.push_back(Pair("total", mnodeman.CountZnodes()));
                return data;
            }*/

            auto mnList = deterministicMNManager->GetListAtChainTip();
            auto dmnToStatus = [&](const CDeterministicMNCPtr& dmn) {
                if (mnList.IsMNValid(dmn)) {
                    return "ENABLED";
                }
                if (mnList.IsMNPoSeBanned(dmn)) {
                    return "POSE_BANNED";
                }
                return "UNKNOWN";
            };
            auto dmnToLastPaidTime = [&](const CDeterministicMNCPtr& dmn) {
                if (dmn->pdmnState->nLastPaidHeight == 0) {
                    return (int)0;
                }

                LOCK(cs_main);
                const CBlockIndex* pindex = chainActive[dmn->pdmnState->nLastPaidHeight];
                return (int)pindex->nTime;
            };
            LogPrintf("%s: mncount = %d\n", __func__, mnList.GetAllMNsCount());
            mnList.ForEachMN(false, [&](const CDeterministicMNCPtr& dmn) {
                std::string strOutpoint = dmn->collateralOutpoint.ToStringShort();

                std::string txHash = dmn->collateralOutpoint.hash.ToString().substr(0,64);
                std::string outputIndex = to_string(dmn->collateralOutpoint.n);
                std::string key = txHash + outputIndex;

                Coin coin;
                std::string collateralAddressStr = "UNKNOWN";
                if (GetUTXOCoin(dmn->collateralOutpoint, coin)) {
                    CTxDestination collateralDest;
                    if (ExtractDestination(coin.out.scriptPubKey, collateralDest)) {
                        collateralAddressStr = CBitcoinAddress(collateralDest).ToString();
                    }
                }

                CScript payeeScript = dmn->pdmnState->scriptPayout;
                CTxDestination payeeDest;
                std::string payeeStr = "UNKNOWN";
                if (ExtractDestination(payeeScript, payeeDest)) {
                    payeeStr = CBitcoinAddress(payeeDest).ToString();
                }

                {
                    UniValue objMN(UniValue::VOBJ);
                    bool isMine = false;
                    if (pwalletMain) {
                        isMine = pwalletMain->IsMine(CTxIn(dmn->collateralOutpoint));
                    }
                    objMN.push_back(Pair("ismine", isMine));
                    objMN.push_back(Pair("proTxHash", dmn->proTxHash.ToString()));
                    objMN.push_back(Pair("address", dmn->pdmnState->addr.ToString()));
                    objMN.push_back(Pair("payee", payeeStr));
                    objMN.push_back(Pair("status", dmnToStatus(dmn)));
                    objMN.push_back(Pair("lastpaidtime", dmnToLastPaidTime(dmn)));
                    objMN.push_back(Pair("lastpaidblock", dmn->pdmnState->nLastPaidHeight));
                    objMN.push_back(Pair("posescore", dmn->pdmnState->nPoSePenalty));
                    objMN.push_back(Pair("registeredblock", dmn->pdmnState->nRegisteredHeight));
                    objMN.push_back(Pair("owneraddress", CBitcoinAddress(dmn->pdmnState->keyIDOwner).ToString()));
                    objMN.push_back(Pair("votingaddress", CBitcoinAddress(dmn->pdmnState->keyIDVoting).ToString()));
                    objMN.push_back(Pair("collateraladdress", collateralAddressStr));
                    objMN.push_back(Pair("pubkeyoperator", dmn->pdmnState->pubKeyOperator.Get().ToString()));
                    nodes.replace(key, objMN);
                }
            });

            // std::vector <CZnode> vZnodes = mnodeman.GetFullZnodeVector();
            // BOOST_FOREACH(CZnode & mn, vZnodes) {
            //     std::string txHash = mn.vin.prevout.hash.ToString().substr(0,64);
            //     std::string outputIndex = to_string(mn.vin.prevout.n);
            //     std::string key = txHash + outputIndex;

            //     // only process wallet Znodes - they are already in "nodes", so if we find it, replace with update
            //     //if(!find_value(nodes, key).isNull())
            //         nodes.replace(key, mn.ToJSON());
            // }

            data.push_back(Pair("nodes", nodes));
            data.push_back(Pair("total", (uint64_t)mnList.GetAllMNsCount()));
            return data;
            break;
        }
        default: {
            throw JSONAPIError(API_TYPE_NOT_IMPLEMENTED, "Error: type does not exist for method called, or no type passed where method requires it.");
        }
=======
    UniValue ret(UniValue::VOBJ);
    UniValue nodes(UniValue::VOBJ);

    int fIndex = 0;
    BOOST_FOREACH(CZnodeConfig::CZnodeEntry mne, znodeConfig.getEntries()) {
        const std::string& txHash = mne.getTxHash();
        const std::string& outputIndex = mne.getOutputIndex();
        CBitcoinAddress address;
        std::string key = txHash + outputIndex;
        CZnode* mn = mnodeman.Find(txHash, outputIndex);

        UniValue node(UniValue::VOBJ);
        if(mn==NULL){
            node = mne.ToJSON();
            node.push_back(Pair("position", fIndex++));
            if(GetZnodePayeeAddress(txHash, outputIndex, address))
                node.push_back(Pair("payeeAddress", address.ToString()));
        }else{
            node = mn->ToJSON();
        }
        nodes.replace(key, node);
    }

    /*
     * If the Znode list is not yet synced, return the wallet Znodes, as described in znode.conf
     * if it is, process all Znodes, and return along with wallet Znodes.
     * (if the wallet Znode has started, it will be replaced in the synced list).
     */
    if(!znodeSync.IsSynced()){
        ret.push_back(Pair("nodes", nodes));
        ret.push_back(Pair("total", mnodeman.CountZnodes()));
        return ret;
    }

    std::vector <CZnode> vZnodes = mnodeman.GetFullZnodeVector();
    BOOST_FOREACH(CZnode & mn, vZnodes) {
        std::string txHash = mn.vin.prevout.hash.ToString().substr(0,64);
        std::string outputIndex = to_string(mn.vin.prevout.n);
        std::string key = txHash + outputIndex;

        // only process wallet Znodes - they are already in "nodes", so if we find it, replace with update
        if(!find_value(nodes, key).isNull())
            nodes.replace(key, mn.ToJSON());
>>>>>>> 34a6c65e
    }

    ret.push_back(Pair("nodes", nodes));
    ret.push_back(Pair("total", mnodeman.CountZnodes()));

    return ret;

}

UniValue znodeupdate(Type type, const UniValue& data, const UniValue& auth, bool fHelp){
    UniValue ret(UniValue::VOBJ);
    UniValue outpoint(UniValue::VOBJ);
    string key;
    // We already have the return data in the "data" object, here we simply form the key.
    try {
        outpoint = find_value(data, "outpoint").get_obj();
        key = find_value(outpoint, "txid").get_str() +  find_value(outpoint, "index").get_str();
    }catch (const std::exception& e){
        throw JSONAPIError(API_INVALID_PARAMETER, "Invalid, missing or duplicate parameter");
    }
    ret.push_back(Pair(key, data));
    return ret;
}

static const CAPICommand commands[] =
{ //  category              collection         actor (function)          authPort   authPassphrase   warmupOk
  //  --------------------- ------------       ----------------          -------- --------------   --------
    { "znode",              "znodeControl",    &znodecontrol,            true,      true,            false  },
    { "znode",              "znodeKey",        &znodekey,                true,      false,           false  },
    { "znode",              "znodeList",       &znodelist,               true,      false,           false  },
    { "znode",              "znodeUpdate",     &znodeupdate,             true,      false,           false  }
};
void RegisterZnodeAPICommands(CAPITable &tableAPI)
{
    for (unsigned int vcidx = 0; vcidx < ARRAYLEN(commands); vcidx++)
        tableAPI.appendCommand(commands[vcidx].collection, &commands[vcidx]);
}<|MERGE_RESOLUTION|>--- conflicted
+++ resolved
@@ -166,129 +166,6 @@
 
 UniValue znodelist(Type type, const UniValue& data, const UniValue& auth, bool fHelp){
 
-<<<<<<< HEAD
-    switch(type){
-        case Initial: {
-            UniValue data(UniValue::VOBJ);
-            UniValue nodes(UniValue::VOBJ);
-
-            int fIndex = 0;
-            BOOST_FOREACH(CZnodeConfig::CZnodeEntry mne, znodeConfig.getEntries()) {
-                const std::string& txHash = mne.getTxHash();
-                const std::string& outputIndex = mne.getOutputIndex();
-                CBitcoinAddress address;
-                std::string key = txHash + outputIndex;
-                CZnode* mn = mnodeman.Find(txHash, outputIndex);
-
-                UniValue node(UniValue::VOBJ);
-                if(mn==NULL){
-                    node = mne.ToJSON();
-                    node.push_back(Pair("position", fIndex++));
-                    if(GetZnodePayeeAddress(txHash, outputIndex, address))
-                        node.push_back(Pair("payeeAddress", address.ToString()));
-                }else{
-                    node = mn->ToJSON();
-                }
-                nodes.replace(key, node);
-            }
-
-            /*
-             * If the Znode list is not yet synced, return the wallet Znodes, as described in znode.conf
-             * if it is, process all Znodes, and return along with wallet Znodes.
-             * (if the wallet Znode has started, it will be replaced in the synced list).
-             */
-            /*if(!znodeSync.IsSynced()){
-                data.push_back(Pair("nodes", nodes));
-                data.push_back(Pair("total", mnodeman.CountZnodes()));
-                return data;
-            }*/
-
-            auto mnList = deterministicMNManager->GetListAtChainTip();
-            auto dmnToStatus = [&](const CDeterministicMNCPtr& dmn) {
-                if (mnList.IsMNValid(dmn)) {
-                    return "ENABLED";
-                }
-                if (mnList.IsMNPoSeBanned(dmn)) {
-                    return "POSE_BANNED";
-                }
-                return "UNKNOWN";
-            };
-            auto dmnToLastPaidTime = [&](const CDeterministicMNCPtr& dmn) {
-                if (dmn->pdmnState->nLastPaidHeight == 0) {
-                    return (int)0;
-                }
-
-                LOCK(cs_main);
-                const CBlockIndex* pindex = chainActive[dmn->pdmnState->nLastPaidHeight];
-                return (int)pindex->nTime;
-            };
-            LogPrintf("%s: mncount = %d\n", __func__, mnList.GetAllMNsCount());
-            mnList.ForEachMN(false, [&](const CDeterministicMNCPtr& dmn) {
-                std::string strOutpoint = dmn->collateralOutpoint.ToStringShort();
-
-                std::string txHash = dmn->collateralOutpoint.hash.ToString().substr(0,64);
-                std::string outputIndex = to_string(dmn->collateralOutpoint.n);
-                std::string key = txHash + outputIndex;
-
-                Coin coin;
-                std::string collateralAddressStr = "UNKNOWN";
-                if (GetUTXOCoin(dmn->collateralOutpoint, coin)) {
-                    CTxDestination collateralDest;
-                    if (ExtractDestination(coin.out.scriptPubKey, collateralDest)) {
-                        collateralAddressStr = CBitcoinAddress(collateralDest).ToString();
-                    }
-                }
-
-                CScript payeeScript = dmn->pdmnState->scriptPayout;
-                CTxDestination payeeDest;
-                std::string payeeStr = "UNKNOWN";
-                if (ExtractDestination(payeeScript, payeeDest)) {
-                    payeeStr = CBitcoinAddress(payeeDest).ToString();
-                }
-
-                {
-                    UniValue objMN(UniValue::VOBJ);
-                    bool isMine = false;
-                    if (pwalletMain) {
-                        isMine = pwalletMain->IsMine(CTxIn(dmn->collateralOutpoint));
-                    }
-                    objMN.push_back(Pair("ismine", isMine));
-                    objMN.push_back(Pair("proTxHash", dmn->proTxHash.ToString()));
-                    objMN.push_back(Pair("address", dmn->pdmnState->addr.ToString()));
-                    objMN.push_back(Pair("payee", payeeStr));
-                    objMN.push_back(Pair("status", dmnToStatus(dmn)));
-                    objMN.push_back(Pair("lastpaidtime", dmnToLastPaidTime(dmn)));
-                    objMN.push_back(Pair("lastpaidblock", dmn->pdmnState->nLastPaidHeight));
-                    objMN.push_back(Pair("posescore", dmn->pdmnState->nPoSePenalty));
-                    objMN.push_back(Pair("registeredblock", dmn->pdmnState->nRegisteredHeight));
-                    objMN.push_back(Pair("owneraddress", CBitcoinAddress(dmn->pdmnState->keyIDOwner).ToString()));
-                    objMN.push_back(Pair("votingaddress", CBitcoinAddress(dmn->pdmnState->keyIDVoting).ToString()));
-                    objMN.push_back(Pair("collateraladdress", collateralAddressStr));
-                    objMN.push_back(Pair("pubkeyoperator", dmn->pdmnState->pubKeyOperator.Get().ToString()));
-                    nodes.replace(key, objMN);
-                }
-            });
-
-            // std::vector <CZnode> vZnodes = mnodeman.GetFullZnodeVector();
-            // BOOST_FOREACH(CZnode & mn, vZnodes) {
-            //     std::string txHash = mn.vin.prevout.hash.ToString().substr(0,64);
-            //     std::string outputIndex = to_string(mn.vin.prevout.n);
-            //     std::string key = txHash + outputIndex;
-
-            //     // only process wallet Znodes - they are already in "nodes", so if we find it, replace with update
-            //     //if(!find_value(nodes, key).isNull())
-            //         nodes.replace(key, mn.ToJSON());
-            // }
-
-            data.push_back(Pair("nodes", nodes));
-            data.push_back(Pair("total", (uint64_t)mnList.GetAllMNsCount()));
-            return data;
-            break;
-        }
-        default: {
-            throw JSONAPIError(API_TYPE_NOT_IMPLEMENTED, "Error: type does not exist for method called, or no type passed where method requires it.");
-        }
-=======
     UniValue ret(UniValue::VOBJ);
     UniValue nodes(UniValue::VOBJ);
 
@@ -332,7 +209,6 @@
         // only process wallet Znodes - they are already in "nodes", so if we find it, replace with update
         if(!find_value(nodes, key).isNull())
             nodes.replace(key, mn.ToJSON());
->>>>>>> 34a6c65e
     }
 
     ret.push_back(Pair("nodes", nodes));
