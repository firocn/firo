--- conflicted
+++ resolved
@@ -55,11 +55,7 @@
 }
 
 bool CheckSpendZcoinTransaction(const CTransaction &tx,
-<<<<<<< HEAD
-                                vector<libzerocoin::CoinDenomination> targetDenominations,
-=======
                                 const vector<libzerocoin::CoinDenomination>& targetDenominations,
->>>>>>> 63a8f8c3
                                 CValidationState &state,
                                 uint256 hashTx,
                                 bool isVerifyDB,
@@ -186,10 +182,6 @@
 
         bool passVerify = false;
         CBlockIndex *index = coinGroup.lastBlock;
-<<<<<<< HEAD
-=======
-
->>>>>>> 63a8f8c3
         pair<int,int> denominationAndId = make_pair(targetDenominations[vinIndex], pubcoinId);
         
         bool spendHasBlockHash = false;
@@ -197,15 +189,6 @@
         // Zerocoin v1.5/v2 transaction can cointain block hash of the last mint tx seen at the moment of spend. It speeds
         // up verification
         if (spendVersion > ZEROCOIN_TX_VERSION_1 && !newSpend.getAccumulatorBlockHash().IsNull()) {
-<<<<<<< HEAD
-            spendHasBlockHash = true;
-            uint256 accumulatorBlockHash = newSpend.getAccumulatorBlockHash();
-            
-            // find index for block with hash of accumulatorBlockHash or set index to the coinGroup.firstBlock if not found
-            while (index != coinGroup.firstBlock && index->GetBlockHash() != accumulatorBlockHash)
-                index = index->pprev;
-        }
-=======
 			spendHasBlockHash = true;
 			uint256 accumulatorBlockHash = newSpend.getAccumulatorBlockHash();
 
@@ -213,7 +196,6 @@
 			while (index != coinGroup.firstBlock && index->GetBlockHash() != accumulatorBlockHash)
 				index = index->pprev;
 		}
->>>>>>> 63a8f8c3
 
         decltype(&CBlockIndex::accumulatorChanges) accChanges = fModulusV2 == fModulusV2InIndex ?
                     &CBlockIndex::accumulatorChanges : &CBlockIndex::alternativeAccumulatorChanges;
@@ -630,10 +612,6 @@
                     pindexNew->spentSerials.insert(serial.first);
                     zerocoinState.AddSpend(serial.first);
                 }
-<<<<<<< HEAD
-=======
-
->>>>>>> 63a8f8c3
             }
         }
 
@@ -1162,8 +1140,4 @@
 
 CZerocoinState *CZerocoinState::GetZerocoinState() {
     return &zerocoinState;
-<<<<<<< HEAD
-}
-=======
-}
->>>>>>> 63a8f8c3
+}