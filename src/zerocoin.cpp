#include "main.h"
#include "zerocoin.h"
#include "timedata.h"
#include "chainparams.h"
#include "util.h"
#include "base58.h"
#include "definition.h"
#include "wallet/wallet.h"
#include "wallet/walletdb.h"
#include "znode-payments.h"
#include "znode-sync.h"

#include <atomic>
#include <sstream>
#include <chrono>

#include <boost/foreach.hpp>

using namespace std;

// Settings
int64_t nTransactionFee = 0;
int64_t nMinimumInputValue = DUST_HARD_LIMIT;

// btzc: add zerocoin init
// zerocoin init
static CBigNum bnTrustedModulus(ZEROCOIN_MODULUS), bnTrustedModulusV2(ZEROCOIN_MODULUS_V2);

// Set up the Zerocoin Params object
uint32_t securityLevel = 80;
libzerocoin::Params *ZCParams = new libzerocoin::Params(bnTrustedModulus, bnTrustedModulus);
libzerocoin::Params *ZCParamsV2 = new libzerocoin::Params(bnTrustedModulusV2, bnTrustedModulus);

static CZerocoinState zerocoinState;

static bool CheckZerocoinSpendSerial(CValidationState &state, const Consensus::Params &params, CZerocoinTxInfo *zerocoinTxInfo, libzerocoin::CoinDenomination denomination, const CBigNum &serial, int nHeight, bool fConnectTip) {
    if (nHeight > params.nCheckBugFixedAtBlock) {
        // check for zerocoin transaction in this block as well
        if (zerocoinTxInfo && !zerocoinTxInfo->fInfoIsComplete && zerocoinTxInfo->spentSerials.count(serial) > 0)
            return state.DoS(0, error("CTransaction::CheckTransaction() : two or more spends with same serial in the same block"));

        // check for used serials in zerocoinState
        if (zerocoinState.IsUsedCoinSerial(serial)) {
            // Proceed with checks ONLY if we're accepting tx into the memory pool or connecting block to the existing blockchain
            if (nHeight == INT_MAX || fConnectTip) {
                if (nHeight < params.nSpendV15StartBlock)
                    LogPrintf("ZCSpend: height=%d, denomination=%d, serial=%s\n", nHeight, (int)denomination, serial.ToString());
                else
                    return state.DoS(0, error("CTransaction::CheckTransaction() : The CoinSpend serial has been used"));
            }
        }
    }

    return true;
}

bool CheckSpendZcoinTransaction(const CTransaction &tx,
                                const Consensus::Params &params,
                                const vector<libzerocoin::CoinDenomination>& targetDenominations,
                                CValidationState &state,
                                uint256 hashTx,
                                bool isVerifyDB,
                                int nHeight,
                                bool isCheckWallet,
                                bool fStatefulZerocoinCheck,
                                CZerocoinTxInfo *zerocoinTxInfo) {

    int txHeight = chainActive.Height();
    bool hasZerocoinSpendInputs = false, hasNonZerocoinInputs = false;
    int vinIndex = -1;
<<<<<<< HEAD
=======

    set<CBigNum> serialsUsedInThisTx;

>>>>>>> 934b5840
    BOOST_FOREACH(const CTxIn &txin, tx.vin){
        vinIndex++;
        if (txin.scriptSig.IsZerocoinSpend()) {
            hasZerocoinSpendInputs = true;
        }
        else {
            hasNonZerocoinInputs = true;
        }

        uint32_t pubcoinId = txin.nSequence;
        if (pubcoinId < 1 || pubcoinId >= INT_MAX) {
             // coin id should be positive integer
            return state.DoS(100,
                false,
                NSEQUENCE_INCORRECT,
                "CTransaction::CheckTransaction() : Error: zerocoin spend nSequence is incorrect");
        }

        bool fModulusV2 = pubcoinId >= ZC_MODULUS_V2_BASE_ID, fModulusV2InIndex = false;
        if (fModulusV2)
            pubcoinId -= ZC_MODULUS_V2_BASE_ID;
        libzerocoin::Params *zcParams = fModulusV2 ? ZCParamsV2 : ZCParams;

        if (txin.scriptSig.size() < 4)
            return state.DoS(100,
                             false,
                             REJECT_MALFORMED,
                             "CheckSpendZcoinTransaction: invalid spend transaction");

        // Deserialize the CoinSpend intro a fresh object
        CDataStream serializedCoinSpend((const char *)&*(txin.scriptSig.begin() + 4),
                                        (const char *)&*txin.scriptSig.end(),
                                        SER_NETWORK, PROTOCOL_VERSION);
        libzerocoin::CoinSpend newSpend(zcParams, serializedCoinSpend);

        int spendVersion = newSpend.getVersion();
        if (spendVersion != ZEROCOIN_TX_VERSION_1 &&
                spendVersion != ZEROCOIN_TX_VERSION_1_5 &&
                spendVersion != ZEROCOIN_TX_VERSION_2) {
            return state.DoS(100,
                false,
                NSEQUENCE_INCORRECT,
                "CTransaction::CheckTransaction() : Error: incorrect spend transaction verion");
        }

        if (IsZerocoinTxV2(targetDenominations[vinIndex], params, pubcoinId)) {
            // After threshold id all spends should be strictly 2.0
            if (spendVersion != ZEROCOIN_TX_VERSION_2)
                return state.DoS(100,
                    false,
                    NSEQUENCE_INCORRECT,
                    "CTransaction::CheckTransaction() : Error: zerocoin spend should be version 2.0");
            fModulusV2InIndex = true;
        }
        else {
            // old spends v2.0s are probably incorrect, force spend to version 1
            if (spendVersion == ZEROCOIN_TX_VERSION_2) {
                spendVersion = ZEROCOIN_TX_VERSION_1;
                newSpend.setVersion(ZEROCOIN_TX_VERSION_1);
            }
        }

<<<<<<< HEAD
        if (fModulusV2InIndex != fModulusV2)
=======
        if (fModulusV2InIndex != fModulusV2 && fStatefulZerocoinCheck)
>>>>>>> 934b5840
            zerocoinState.CalculateAlternativeModulusAccumulatorValues(&chainActive, (int)targetDenominations[vinIndex], pubcoinId);

        uint256 txHashForMetadata;

        if (spendVersion > ZEROCOIN_TX_VERSION_1) {
            // Obtain the hash of the transaction sans the zerocoin part
            CMutableTransaction txTemp = tx;
            BOOST_FOREACH(CTxIn &txTempIn, txTemp.vin) {
                if (txTempIn.scriptSig.IsZerocoinSpend()) {
                    txTempIn.scriptSig.clear();
                    txTempIn.prevout.SetNull();
                }
            }
            txHashForMetadata = txTemp.GetHash();
        }

        LogPrintf("CheckSpendZcoinTransaction: tx version=%d, tx metadata hash=%s, serial=%s\n", newSpend.getVersion(), txHashForMetadata.ToString(), newSpend.getCoinSerialNumber().ToString());

        int txHeight = chainActive.Height();

        if (spendVersion == ZEROCOIN_TX_VERSION_1 && nHeight == INT_MAX) {
            int allowedV1Height = params.nSpendV15StartBlock;
            if (txHeight >= allowedV1Height + ZC_V1_5_GRACEFUL_MEMPOOL_PERIOD) {
                LogPrintf("CheckSpendZcoinTransaction: cannot allow spend v1 into mempool after block %d\n",
                          allowedV1Height + ZC_V1_5_GRACEFUL_MEMPOOL_PERIOD);
                return false;
            }
        }

        // test if given modulus version is allowed at this point
        if (fModulusV2) {
            if ((nHeight == INT_MAX && txHeight < params.nModulusV2StartBlock) || nHeight < params.nModulusV2StartBlock)
                return state.DoS(100, false,
                                 NSEQUENCE_INCORRECT,
                                 "CheckSpendZcoinTransaction: cannon use modulus v2 at this point");
        }
        else {
            if ((nHeight == INT_MAX && txHeight >= params.nModulusV1MempoolStopBlock) ||
                    (nHeight != INT_MAX && nHeight >= params.nModulusV1StopBlock))
                return state.DoS(100, false,
                                 NSEQUENCE_INCORRECT,
                                 "CheckSpendZcoinTransaction: cannon use modulus v1 at this point");
        }

<<<<<<< HEAD
=======
        if (!fStatefulZerocoinCheck)
            continue;

        CBigNum serial = newSpend.getCoinSerialNumber();
        // check if there are spends with the same serial within one block
        // do not check for duplicates in case we've seen exact copy of this tx in this block before
        if (nHeight >= params.nDontAllowDupTxsStartBlock || !(zerocoinTxInfo && zerocoinTxInfo->zcTransactions.count(hashTx) > 0)) {
            if (serialsUsedInThisTx.count(serial) > 0)
                return state.DoS(0, error("CTransaction::CheckTransaction() : two or more spends with same serial in the same block"));
            serialsUsedInThisTx.insert(serial);

            if (!CheckZerocoinSpendSerial(state, params, zerocoinTxInfo, newSpend.getDenomination(), serial, nHeight, false))
                return false;
        }

        if(!isVerifyDB && !isCheckWallet) {
            if (zerocoinTxInfo && !zerocoinTxInfo->fInfoIsComplete) {
                // add spend information to the index
                zerocoinTxInfo->spentSerials[serial] = (int)newSpend.getDenomination();
                zerocoinTxInfo->zcTransactions.insert(hashTx);

                if (newSpend.getVersion() == ZEROCOIN_TX_VERSION_1)
                    zerocoinTxInfo->fHasSpendV1 = true;
            }
        }

>>>>>>> 934b5840
        libzerocoin::SpendMetaData newMetadata(txin.nSequence, txHashForMetadata);

        CZerocoinState::CoinGroupInfo coinGroup;
        if (!zerocoinState.GetCoinGroupInfo(targetDenominations[vinIndex], pubcoinId, coinGroup))
            return state.DoS(100, false, NO_MINT_ZEROCOIN, "CheckSpendZcoinTransaction: Error: no coins were minted with such parameters");

        bool passVerify = false;
        CBlockIndex *index = coinGroup.lastBlock;

        pair<int,int> denominationAndId = make_pair(targetDenominations[vinIndex], pubcoinId);
        
        bool spendHasBlockHash = false;
        
        // Zerocoin v1.5/v2 transaction can cointain block hash of the last mint tx seen at the moment of spend. It speeds
        // up verification
        if (spendVersion > ZEROCOIN_TX_VERSION_1 && !newSpend.getAccumulatorBlockHash().IsNull()) {
			spendHasBlockHash = true;
			uint256 accumulatorBlockHash = newSpend.getAccumulatorBlockHash();

			// find index for block with hash of accumulatorBlockHash or set index to the coinGroup.firstBlock if not found
			while (index != coinGroup.firstBlock && index->GetBlockHash() != accumulatorBlockHash)
				index = index->pprev;
		}

        decltype(&CBlockIndex::accumulatorChanges) accChanges = fModulusV2 == fModulusV2InIndex ?
                    &CBlockIndex::accumulatorChanges : &CBlockIndex::alternativeAccumulatorChanges;

        // Enumerate all the accumulator changes seen in the blockchain starting with the latest block
        // In most cases the latest accumulator value will be used for verification
        do {
            if ((index->*accChanges).count(denominationAndId) > 0) {
                libzerocoin::Accumulator accumulator(zcParams,
                                                     (index->*accChanges)[denominationAndId].first,
                                                     targetDenominations[vinIndex]);
                LogPrintf("CheckSpendZcoinTransaction: accumulator=%s\n", accumulator.getValue().ToString().substr(0,15));
                passVerify = newSpend.Verify(accumulator, newMetadata);
            }

            // if spend has block hash we don't need to look further
            if (index == coinGroup.firstBlock || spendHasBlockHash)
                break;
            else
                index = index->pprev;
        } while (!passVerify);

        // Rare case: accumulator value contains some but NOT ALL coins from one block. In this case we will
        // have to enumerate over coins manually. No optimization is really needed here because it's a rarity
        // This can't happen if spend is of version 1.5 or 2.0
        if (!passVerify && spendVersion == ZEROCOIN_TX_VERSION_1) {
            // Build vector of coins sorted by the time of mint
            index = coinGroup.lastBlock;
            vector<CBigNum> pubCoins = index->mintedPubCoins[denominationAndId];
            if (index != coinGroup.firstBlock) {
                do {
                    index = index->pprev;
                    if (index->mintedPubCoins.count(denominationAndId) > 0)
                        pubCoins.insert(pubCoins.begin(),
                                        index->mintedPubCoins[denominationAndId].cbegin(),
                                        index->mintedPubCoins[denominationAndId].cend());
                } while (index != coinGroup.firstBlock);
            }

            libzerocoin::Accumulator accumulator(zcParams, targetDenominations[vinIndex]);
            BOOST_FOREACH(const CBigNum &pubCoin, pubCoins) {
                accumulator += libzerocoin::PublicCoin(zcParams, pubCoin, (libzerocoin::CoinDenomination)targetDenominations[vinIndex]);
                LogPrintf("CheckSpendZcoinTransaction: accumulator=%s\n", accumulator.getValue().ToString().substr(0,15));
                if ((passVerify = newSpend.Verify(accumulator, newMetadata)) == true)
                    break;
            }

            if (!passVerify) {
                // One more time now in reverse direction. The only reason why it's required is compatibility with
                // previous client versions
                libzerocoin::Accumulator accumulator(zcParams, targetDenominations[vinIndex]);
                BOOST_REVERSE_FOREACH(const CBigNum &pubCoin, pubCoins) {
                    accumulator += libzerocoin::PublicCoin(zcParams, pubCoin, (libzerocoin::CoinDenomination)targetDenominations[vinIndex]);
                    LogPrintf("CheckSpendZcoinTransaction: accumulatorRev=%s\n", accumulator.getValue().ToString().substr(0,15));
                    if ((passVerify = newSpend.Verify(accumulator, newMetadata)) == true)
                        break;
                }
            }
        }

<<<<<<< HEAD

        if (passVerify) {
            CBigNum serial = newSpend.getCoinSerialNumber();
            // do not check for duplicates in case we've seen exact copy of this tx in this block before
            if (!(zerocoinTxInfo && zerocoinTxInfo->zcTransactions.count(hashTx) > 0)) {
                if (!CheckZerocoinSpendSerial(state, params, zerocoinTxInfo, newSpend.getDenomination(), serial, nHeight, false))
                    return false;
            }

            if(!isVerifyDB && !isCheckWallet) {
                if (zerocoinTxInfo && !zerocoinTxInfo->fInfoIsComplete) {
                    // add spend information to the index
                    zerocoinTxInfo->spentSerials[serial] = (int)newSpend.getDenomination();
                    zerocoinTxInfo->zcTransactions.insert(hashTx);

                    if (newSpend.getVersion() == ZEROCOIN_TX_VERSION_1)
                        zerocoinTxInfo->fHasSpendV1 = true;
                }
            }
        }
        else {
=======
        if (!passVerify) {
>>>>>>> 934b5840
            LogPrintf("CheckSpendZCoinTransaction: verification failed at block %d\n", nHeight);
            return false;
        }
    }

    if (hasZerocoinSpendInputs) {
        if (hasNonZerocoinInputs) {
            // mixing zerocoin spend input with non-zerocoin inputs is prohibited
            return state.DoS(100, false,
                            REJECT_MALFORMED,
                            "CheckSpendZcoinTransaction: can't mix zerocoin spend input with regular ones");
        }
        else if (tx.vin.size() > 1) {
            // having tx with several zerocoin spend inputs is possible since nMultipleSpendInputsInOneTxStartBlock
            if ((nHeight == INT_MAX && txHeight < params.nMultipleSpendInputsInOneTxStartBlock) ||
                    (nHeight < params.nMultipleSpendInputsInOneTxStartBlock)) {
                return state.DoS(100, false,
                             REJECT_MALFORMED,
                             "CheckSpendZcoinTransaction: can't have more than one input");
            }
        }
    }

    return true;
}

bool CheckMintZcoinTransaction(const CTxOut &txout,
                               CValidationState &state,
                               uint256 hashTx,
                               CZerocoinTxInfo *zerocoinTxInfo) {

    LogPrintf("CheckMintZcoinTransaction txHash = %s\n", txout.GetHash().ToString());
    LogPrintf("nValue = %d\n", txout.nValue);

    if (txout.scriptPubKey.size() < 6)
        return state.DoS(100,
            false,
            PUBCOIN_NOT_VALIDATE,
            "CTransaction::CheckTransaction() : PubCoin validation failed");

    CBigNum pubCoin(vector<unsigned char>(txout.scriptPubKey.begin()+6, txout.scriptPubKey.end()));

    bool hasCoin = zerocoinState.HasCoin(pubCoin);

    if (!hasCoin && zerocoinTxInfo && !zerocoinTxInfo->fInfoIsComplete) {
        BOOST_FOREACH(const PAIRTYPE(int,CBigNum) &mint, zerocoinTxInfo->mints) {
            if (mint.second == pubCoin) {
                hasCoin = true;
                break;
            }
        }
    }

    if (hasCoin) {
        /*return state.DoS(100,
                         false,
                         PUBCOIN_NOT_VALIDATE,
                         "CheckZerocoinTransaction: duplicate mint");*/
        LogPrintf("CheckMintZerocoinTransaction: double mint, tx=%s\n", txout.GetHash().ToString());
    }

    switch (txout.nValue) {
    default:
        return state.DoS(100,
            false,
            PUBCOIN_NOT_VALIDATE,
            "CheckZerocoinTransaction : PubCoin denomination is invalid");

    case libzerocoin::ZQ_LOVELACE*COIN:
    case libzerocoin::ZQ_GOLDWASSER*COIN:
    case libzerocoin::ZQ_RACKOFF*COIN:
    case libzerocoin::ZQ_PEDERSEN*COIN:
    case libzerocoin::ZQ_WILLIAMSON*COIN:
        libzerocoin::CoinDenomination denomination = (libzerocoin::CoinDenomination)(txout.nValue / COIN);
        libzerocoin::PublicCoin checkPubCoin(ZCParamsV2, pubCoin, denomination);
        if (!checkPubCoin.validate())
            return state.DoS(100,
                false,
                PUBCOIN_NOT_VALIDATE,
                "CheckZerocoinTransaction : PubCoin validation failed");

        if (zerocoinTxInfo != NULL && !zerocoinTxInfo->fInfoIsComplete) {
            // Update public coin list in the info
            zerocoinTxInfo->mints.push_back(make_pair(denomination, pubCoin));
            zerocoinTxInfo->zcTransactions.insert(hashTx);
        }

        break;
    }

    return true;
}

bool CheckZerocoinFoundersInputs(const CTransaction &tx, CValidationState &state, const Consensus::Params &params, int nHeight, bool fMTP) {
    // Check for founders inputs
    if ((nHeight > params.nCheckBugFixedAtBlock) && (nHeight < 305000)) {
        // Reduce everything by a factor of two when MTP is in place
        int reductionFactor = fMTP ? params.nMTPRewardReduction : 1;

        bool found_1 = false;
        bool found_2 = false;
        bool found_3 = false;
        bool found_4 = false;
        bool found_5 = false;
        int total_payment_tx = 0; // no more than 1 output for payment
        CScript FOUNDER_1_SCRIPT;
        CScript FOUNDER_2_SCRIPT;
        CScript FOUNDER_3_SCRIPT;
        CScript FOUNDER_4_SCRIPT;
        CScript FOUNDER_5_SCRIPT;
        if (nHeight < params.nZnodePaymentsStartBlock) {
            if (params.IsMain() && GetAdjustedTime() > nStartRewardTime) {
                FOUNDER_1_SCRIPT = GetScriptForDestination(CBitcoinAddress("aCAgTPgtYcA4EysU4UKC86EQd5cTtHtCcr").Get());
                if (nHeight < 14000) {
                    FOUNDER_2_SCRIPT = GetScriptForDestination(
                            CBitcoinAddress("aLrg41sXbXZc5MyEj7dts8upZKSAtJmRDR").Get());
                } else {
                    FOUNDER_2_SCRIPT = GetScriptForDestination(
                            CBitcoinAddress("aHu897ivzmeFuLNB6956X6gyGeVNHUBRgD").Get());
                }
                FOUNDER_3_SCRIPT = GetScriptForDestination(CBitcoinAddress("aQ18FBVFtnueucZKeVg4srhmzbpAeb1KoN").Get());
                FOUNDER_4_SCRIPT = GetScriptForDestination(CBitcoinAddress("a1HwTdCmQV3NspP2QqCGpehoFpi8NY4Zg3").Get());
                FOUNDER_5_SCRIPT = GetScriptForDestination(CBitcoinAddress("a1kCCGddf5pMXSipLVD9hBG2MGGVNaJ15U").Get());
            } else if (params.IsMain() && GetAdjustedTime() <= nStartRewardTime) {
                return state.DoS(100, false, REJECT_TRANSACTION_TOO_EARLY,
                                 "CTransaction::CheckTransaction() : transaction is too early");
            } else {
                FOUNDER_1_SCRIPT = GetScriptForDestination(CBitcoinAddress("TDk19wPKYq91i18qmY6U9FeTdTxwPeSveo").Get());
                FOUNDER_2_SCRIPT = GetScriptForDestination(CBitcoinAddress("TWZZcDGkNixTAMtRBqzZkkMHbq1G6vUTk5").Get());
                FOUNDER_3_SCRIPT = GetScriptForDestination(CBitcoinAddress("TRZTFdNCKCKbLMQV8cZDkQN9Vwuuq4gDzT").Get());
                FOUNDER_4_SCRIPT = GetScriptForDestination(CBitcoinAddress("TG2ruj59E5b1u9G3F7HQVs6pCcVDBxrQve").Get());
                FOUNDER_5_SCRIPT = GetScriptForDestination(CBitcoinAddress("TCsTzQZKVn4fao8jDmB9zQBk9YQNEZ3XfS").Get());
            }

            BOOST_FOREACH(const CTxOut &output, tx.vout) {
                if (output.scriptPubKey == FOUNDER_1_SCRIPT && output.nValue == (int64_t)(2 * COIN)/reductionFactor) {
                    found_1 = true;
                }
                if (output.scriptPubKey == FOUNDER_2_SCRIPT && output.nValue == (int64_t)(2 * COIN)/reductionFactor) {
                    found_2 = true;
                }
                if (output.scriptPubKey == FOUNDER_3_SCRIPT && output.nValue == (int64_t)(2 * COIN)/reductionFactor) {
                    found_3 = true;
                }
                if (output.scriptPubKey == FOUNDER_4_SCRIPT && output.nValue == (int64_t)(2 * COIN)/reductionFactor) {
                    found_4 = true;
                }
                if (output.scriptPubKey == FOUNDER_5_SCRIPT && output.nValue == (int64_t)(2 * COIN)/reductionFactor) {
                    found_5 = true;
                }
            }
        } else {

            if (params.IsMain() && GetAdjustedTime() > nStartRewardTime) {
                FOUNDER_1_SCRIPT = GetScriptForDestination(CBitcoinAddress("aCAgTPgtYcA4EysU4UKC86EQd5cTtHtCcr").Get());
                if (nHeight < 14000) {
                    FOUNDER_2_SCRIPT = GetScriptForDestination(
                            CBitcoinAddress("aLrg41sXbXZc5MyEj7dts8upZKSAtJmRDR").Get());
                } else {
                    FOUNDER_2_SCRIPT = GetScriptForDestination(
                            CBitcoinAddress("aHu897ivzmeFuLNB6956X6gyGeVNHUBRgD").Get());
                }
                FOUNDER_3_SCRIPT = GetScriptForDestination(CBitcoinAddress("aQ18FBVFtnueucZKeVg4srhmzbpAeb1KoN").Get());
                FOUNDER_4_SCRIPT = GetScriptForDestination(CBitcoinAddress("a1HwTdCmQV3NspP2QqCGpehoFpi8NY4Zg3").Get());
                FOUNDER_5_SCRIPT = GetScriptForDestination(CBitcoinAddress("a1kCCGddf5pMXSipLVD9hBG2MGGVNaJ15U").Get());
            } else if (params.IsMain() && GetAdjustedTime() <= nStartRewardTime) {
                return state.DoS(100, false, REJECT_TRANSACTION_TOO_EARLY,
                                 "CTransaction::CheckTransaction() : transaction is too early");
            } else {
                FOUNDER_1_SCRIPT = GetScriptForDestination(CBitcoinAddress("TDk19wPKYq91i18qmY6U9FeTdTxwPeSveo").Get());
                FOUNDER_2_SCRIPT = GetScriptForDestination(CBitcoinAddress("TWZZcDGkNixTAMtRBqzZkkMHbq1G6vUTk5").Get());
                FOUNDER_3_SCRIPT = GetScriptForDestination(CBitcoinAddress("TRZTFdNCKCKbLMQV8cZDkQN9Vwuuq4gDzT").Get());
                FOUNDER_4_SCRIPT = GetScriptForDestination(CBitcoinAddress("TG2ruj59E5b1u9G3F7HQVs6pCcVDBxrQve").Get());
                FOUNDER_5_SCRIPT = GetScriptForDestination(CBitcoinAddress("TCsTzQZKVn4fao8jDmB9zQBk9YQNEZ3XfS").Get());
            }

            CAmount znodePayment = GetZnodePayment(params, fMTP);
            BOOST_FOREACH(const CTxOut &output, tx.vout) {
                if (output.scriptPubKey == FOUNDER_1_SCRIPT && output.nValue == (int64_t)(1 * COIN)/reductionFactor) {
                    found_1 = true;
                    continue;
                }
                if (output.scriptPubKey == FOUNDER_2_SCRIPT && output.nValue == (int64_t)(1 * COIN)/reductionFactor) {
                    found_2 = true;
                    continue;
                }
                if (output.scriptPubKey == FOUNDER_3_SCRIPT && output.nValue == (int64_t)(1 * COIN)/reductionFactor) {
                    found_3 = true;
                    continue;
                }
                if (output.scriptPubKey == FOUNDER_4_SCRIPT && output.nValue == (int64_t)(3 * COIN)/reductionFactor) {
                    found_4 = true;
                    continue;
                }
                if (output.scriptPubKey == FOUNDER_5_SCRIPT && output.nValue == (int64_t)(1 * COIN)/reductionFactor) {
                    found_5 = true;
                    continue;
                }
                if (znodePayment == output.nValue) {
                    total_payment_tx = total_payment_tx + 1;
                }
            }

            bool validZnodePayment;

            if (nHeight > params.nZnodePaymentsBugFixedAtBlock) {
                if (!znodeSync.IsSynced()) {
                    validZnodePayment = true;
                } else {
                    validZnodePayment = mnpayments.IsTransactionValid(tx, nHeight, fMTP);
                }
            } else {
                validZnodePayment = total_payment_tx <= 1;
            }

            if (!validZnodePayment) {
                return state.DoS(100, false, REJECT_INVALID_ZNODE_PAYMENT,
                                 "CTransaction::CheckTransaction() : invalid znode payment");
            }
        }

        if (!(found_1 && found_2 && found_3 && found_4 && found_5)) {
            return state.DoS(100, false, REJECT_FOUNDER_REWARD_MISSING,
                             "CTransaction::CheckTransaction() : founders reward missing");
        }
    }

    return true;
}

bool CheckZerocoinTransaction(const CTransaction &tx,
                              CValidationState &state,
                              const Consensus::Params &params,
                              uint256 hashTx,
                              bool isVerifyDB,
                              int nHeight,
                              bool isCheckWallet,
                              bool fStatefulZerocoinCheck,
                              CZerocoinTxInfo *zerocoinTxInfo)
{
    // Check Mint Zerocoin Transaction
    BOOST_FOREACH(const CTxOut &txout, tx.vout) {
        if (!txout.scriptPubKey.empty() && txout.scriptPubKey.IsZerocoinMint()) {
            if (!CheckMintZcoinTransaction(txout, state, hashTx, zerocoinTxInfo))
                return false;
        }
    }

    // Check Spend Zerocoin Transaction
    vector<libzerocoin::CoinDenomination> denominations;
    if(tx.IsZerocoinSpend()) {
<<<<<<< HEAD
=======
        if (tx.vout.size() > 1) {
            // TODO: enable such spends after some block number
            return state.DoS(100, error("Zerocoin spend with more than 1 output"));
        }

>>>>>>> 934b5840
        // First check number of inputs does not exceed transaction limit
        if(tx.vin.size() > ZC_SPEND_LIMIT){
            return false;
        }

        // Check for any non spend inputs and fail if so
        int64_t totalValue = 0;
        BOOST_FOREACH(const CTxIn &txin, tx.vin){
            if(!txin.scriptSig.IsZerocoinSpend()) {
                return state.DoS(100, false,
                                REJECT_MALFORMED,
                                "CheckSpendZcoinTransaction: can't mix zerocoin spend input with regular ones");
            }
            // Get the CoinDenomination value of each vin for the CheckSpendZcoinTransaction function
            uint32_t pubcoinId = txin.nSequence;
            if (pubcoinId < 1 || pubcoinId >= INT_MAX) {
                 // coin id should be positive integer
                return false;
            }
            libzerocoin::Params *zcParams = (pubcoinId >= ZC_MODULUS_V2_BASE_ID) ? ZCParamsV2 : ZCParams;

            CDataStream serializedCoinSpend((const char *)&*(txin.scriptSig.begin() + 4),
                                    (const char *)&*txin.scriptSig.end(),
                                    SER_NETWORK, PROTOCOL_VERSION);
            libzerocoin::CoinSpend newSpend(zcParams, serializedCoinSpend);
            denominations.push_back(newSpend.getDenomination());
            totalValue += newSpend.getDenomination();
        }
<<<<<<< HEAD
=======

>>>>>>> 934b5840
        // Check vOut
        // Only one loop, we checked on the format before enter this case
        BOOST_FOREACH(const CTxOut &txout, tx.vout)
        {
<<<<<<< HEAD
            if(!isVerifyDB){
                if (txout.nValue == totalValue * COIN) {
                    if(!CheckSpendZcoinTransaction(tx, params, denominations, state, hashTx, isVerifyDB, nHeight, isCheckWallet, zerocoinTxInfo)){
                        return false;
                    }
                }else{
=======
            if(!isVerifyDB) {
                if (txout.nValue == totalValue * COIN) {
                    if(!CheckSpendZcoinTransaction(tx, params, denominations, state, hashTx, isVerifyDB, nHeight, isCheckWallet, fStatefulZerocoinCheck, zerocoinTxInfo)){
                        return false;
                    }
                }
                else {
>>>>>>> 934b5840
                    return state.DoS(100, error("CheckZerocoinTransaction : invalid spending txout value"));
                }
            }
        }
    }

    return true;
}

void DisconnectTipZC(CBlock & /*block*/, CBlockIndex *pindexDelete) {
    zerocoinState.RemoveBlock(pindexDelete);
}

CBigNum ZerocoinGetSpendSerialNumber(const CTransaction &tx, const CTxIn &txin) {
    if (!tx.IsZerocoinSpend())
        return CBigNum(0);

    try {
        CDataStream serializedCoinSpend((const char *)&*(txin.scriptSig.begin() + 4),
                                    (const char *)&*txin.scriptSig.end(),
                                    SER_NETWORK, PROTOCOL_VERSION);
        libzerocoin::CoinSpend spend(txin.nSequence >= ZC_MODULUS_V2_BASE_ID ? ZCParamsV2 : ZCParams, serializedCoinSpend);
        return spend.getCoinSerialNumber();
    }
    catch (const std::runtime_error &) {
        return CBigNum(0);
    }
}

/**
 * Connect a new ZCblock to chainActive. pblock is either NULL or a pointer to a CBlock
 * corresponding to pindexNew, to bypass loading it again from disk.
 */
bool ConnectBlockZC(CValidationState &state, const CChainParams &chainParams, CBlockIndex *pindexNew, const CBlock *pblock, bool fJustCheck) {

    // Add zerocoin transaction information to index
    if (pblock && pblock->zerocoinTxInfo) {
        if (pblock->zerocoinTxInfo->fHasSpendV1) {
            // Don't allow spend v1s after some point of time
            int allowV1Height = chainParams.GetConsensus().nSpendV15StartBlock;
            if (pindexNew->nHeight >= allowV1Height + ZC_V1_5_GRACEFUL_PERIOD) {
                LogPrintf("ConnectTipZC: spend v1 is not allowed after block %d\n", allowV1Height);
                return false;
            }
        }

<<<<<<< HEAD
	    if (!fJustCheck)
			pindexNew->spentSerials.clear();
=======
	    if (!fJustCheck) {
            // clear the state
			pindexNew->spentSerials.clear();
            pindexNew->mintedPubCoins.clear();
            pindexNew->accumulatorChanges.clear();
            pindexNew->alternativeAccumulatorChanges.clear();
        }
>>>>>>> 934b5840
	    
        if (pindexNew->nHeight > chainParams.GetConsensus().nCheckBugFixedAtBlock) {
            BOOST_FOREACH(const PAIRTYPE(CBigNum,int) &serial, pblock->zerocoinTxInfo->spentSerials) {
                if (!CheckZerocoinSpendSerial(state, chainParams.GetConsensus(), pblock->zerocoinTxInfo.get(), (libzerocoin::CoinDenomination)serial.second, serial.first, pindexNew->nHeight, true))
                    return false;
                
                if (!fJustCheck) {
                    pindexNew->spentSerials.insert(serial.first);
                    zerocoinState.AddSpend(serial.first);
                }

            }
        }

        if (fJustCheck)
            return true;

        // Update minted values and accumulators
        BOOST_FOREACH(const PAIRTYPE(int,CBigNum) &mint, pblock->zerocoinTxInfo->mints) {
            CBigNum oldAccValue(0);
            int denomination = mint.first;
            int mintId = zerocoinState.AddMint(pindexNew, denomination, mint.second, oldAccValue);

            libzerocoin::Params *zcParams = IsZerocoinTxV2((libzerocoin::CoinDenomination)denomination, 
                                                chainParams.GetConsensus(), mintId) ? ZCParamsV2 : ZCParams;

            if (!oldAccValue)
                oldAccValue = zcParams->accumulatorParams.accumulatorBase;

            LogPrintf("ConnectTipZC: mint added denomination=%d, id=%d\n", denomination, mintId);
            pair<int,int> denomAndId = make_pair(denomination, mintId);

            pindexNew->mintedPubCoins[denomAndId].push_back(mint.second);

            CZerocoinState::CoinGroupInfo coinGroupInfo;
            zerocoinState.GetCoinGroupInfo(denomination, mintId, coinGroupInfo);

            libzerocoin::PublicCoin pubCoin(zcParams, mint.second, (libzerocoin::CoinDenomination)denomination);
            libzerocoin::Accumulator accumulator(zcParams,
                                                 oldAccValue,
                                                 (libzerocoin::CoinDenomination)denomination);
            accumulator += pubCoin;

            if (pindexNew->accumulatorChanges.count(denomAndId) > 0) {
                pair<CBigNum,int> &accChange = pindexNew->accumulatorChanges[denomAndId];
                accChange.first = accumulator.getValue();
                accChange.second++;
            }
            else {
                pindexNew->accumulatorChanges[denomAndId] = make_pair(accumulator.getValue(), 1);
            }
            // invalidate alternative accumulator value for this denomination and id
            pindexNew->alternativeAccumulatorChanges.erase(denomAndId);
        }
    }
    else if (!fJustCheck) {
        zerocoinState.AddBlock(pindexNew, chainParams.GetConsensus());
    }

    return true;
}

int ZerocoinGetNHeight(const CBlockHeader &block) {
    CBlockIndex *pindexPrev = NULL;
    int nHeight = 0;
    BlockMap::iterator mi = mapBlockIndex.find(block.hashPrevBlock);
    if (mi != mapBlockIndex.end()) {
        pindexPrev = (*mi).second;
        nHeight = pindexPrev->nHeight + 1;
    }
    return nHeight;
}


bool ZerocoinBuildStateFromIndex(CChain *chain, set<CBlockIndex *> &changes) {
    auto params = Params().GetConsensus();

    zerocoinState.Reset();
    for (CBlockIndex *blockIndex = chain->Genesis(); blockIndex; blockIndex=chain->Next(blockIndex))
        zerocoinState.AddBlock(blockIndex, params);

    changes = zerocoinState.RecalculateAccumulators(chain);

    // DEBUG
    LogPrintf("Latest IDs are %d, %d, %d, %d, %d\n",
              zerocoinState.latestCoinIds[1],
               zerocoinState.latestCoinIds[10],
            zerocoinState.latestCoinIds[25],
            zerocoinState.latestCoinIds[50],
            zerocoinState.latestCoinIds[100]);
    return true;
}

// CZerocoinTxInfo

void CZerocoinTxInfo::Complete() {
    // We need to sort mints lexicographically by serialized value of pubCoin. That's the way old code
    // works, we need to stick to it. Denomination doesn't matter but we will sort by it as well
    sort(mints.begin(), mints.end(),
         [](decltype(mints)::const_reference m1, decltype(mints)::const_reference m2)->bool {
            CDataStream ds1(SER_DISK, CLIENT_VERSION), ds2(SER_DISK, CLIENT_VERSION);
            ds1 << m1.second;
            ds2 << m2.second;
            return (m1.first < m2.first) || ((m1.first == m2.first) && (ds1.str() < ds2.str()));
         });

    // Mark this info as complete
    fInfoIsComplete = true;
}

// CZerocoinState::CBigNumHash

std::size_t CZerocoinState::CBigNumHash::operator ()(const CBigNum &bn) const noexcept {
    // we are operating on almost random big numbers and least significant bytes (save for few last bytes) give us a good hash
    vector<unsigned char> bnData = bn.ToBytes();
    if (bnData.size() < sizeof(size_t)*3)
        // rare case, put ones like that into one hash bin
        return 0;
    else
        return ((size_t*)bnData.data())[1];
}

// CZerocoinState

CZerocoinState::CZerocoinState() {
}

int CZerocoinState::AddMint(CBlockIndex *index, int denomination, const CBigNum &pubCoin, CBigNum &previousAccValue) {
<<<<<<< HEAD
=======

>>>>>>> 934b5840
    int mintId = 1;

    if (latestCoinIds[denomination] < 1)
        latestCoinIds[denomination] = 1;
    else
        mintId = latestCoinIds[denomination];

    // There is a limit of 10 coins per group but mints belonging to the same block must have the same id thus going
    // beyond 10
    CoinGroupInfo &coinGroup = coinGroups[make_pair(denomination, mintId)];
    int coinsPerId = IsZerocoinTxV2((libzerocoin::CoinDenomination)denomination,
                        Params().GetConsensus(), mintId) ? ZC_SPEND_V2_COINSPERID : ZC_SPEND_V1_COINSPERID;
    if (coinGroup.nCoins < coinsPerId || coinGroup.lastBlock == index) {
        if (coinGroup.nCoins++ == 0) {
            // first group of coins for given denomination
            coinGroup.firstBlock = coinGroup.lastBlock = index;
        }
        else {
            previousAccValue = coinGroup.lastBlock->accumulatorChanges[make_pair(denomination,mintId)].first;
            coinGroup.lastBlock = index;
        }
    }
    else {
        latestCoinIds[denomination] = ++mintId;
        CoinGroupInfo &newCoinGroup = coinGroups[make_pair(denomination, mintId)];
        newCoinGroup.firstBlock = newCoinGroup.lastBlock = index;
        newCoinGroup.nCoins = 1;
    }

    CMintedCoinInfo coinInfo;
    coinInfo.denomination = denomination;
    coinInfo.id = mintId;
    coinInfo.nHeight = index->nHeight;
    mintedPubCoins.insert(pair<CBigNum,CMintedCoinInfo>(pubCoin, coinInfo));

    return mintId;
}

void CZerocoinState::AddSpend(const CBigNum &serial) {
    usedCoinSerials.insert(serial);
}

void CZerocoinState::AddBlock(CBlockIndex *index, const Consensus::Params &params) {
    BOOST_FOREACH(const PAIRTYPE(PAIRTYPE(int,int), PAIRTYPE(CBigNum,int)) &accUpdate, index->accumulatorChanges)
    {
        CoinGroupInfo   &coinGroup = coinGroups[accUpdate.first];

        if (coinGroup.firstBlock == NULL)
            coinGroup.firstBlock = index;
        coinGroup.lastBlock = index;
        coinGroup.nCoins += accUpdate.second.second;
    }

    BOOST_FOREACH(const PAIRTYPE(PAIRTYPE(int,int),vector<CBigNum>) &pubCoins, index->mintedPubCoins) {
        latestCoinIds[pubCoins.first.first] = pubCoins.first.second;
        BOOST_FOREACH(const CBigNum &coin, pubCoins.second) {
            CMintedCoinInfo coinInfo;
            coinInfo.denomination = pubCoins.first.first;
            coinInfo.id = pubCoins.first.second;
            coinInfo.nHeight = index->nHeight;
            mintedPubCoins.insert(pair<CBigNum,CMintedCoinInfo>(coin, coinInfo));
        }
    }

    if (index->nHeight > params.nCheckBugFixedAtBlock) {
        BOOST_FOREACH(const CBigNum &serial, index->spentSerials) {
            usedCoinSerials.insert(serial);
        }
    }
}

void CZerocoinState::RemoveBlock(CBlockIndex *index) {
    // roll back accumulator updates
    BOOST_FOREACH(const PAIRTYPE(PAIRTYPE(int,int), PAIRTYPE(CBigNum,int)) &accUpdate, index->accumulatorChanges)
    {
        CoinGroupInfo   &coinGroup = coinGroups[accUpdate.first];
        int  nMintsToForget = accUpdate.second.second;

        assert(coinGroup.nCoins >= nMintsToForget);

        if ((coinGroup.nCoins -= nMintsToForget) == 0) {
            // all the coins of this group have been erased, remove the group altogether
            coinGroups.erase(accUpdate.first);
            // decrease pubcoin id for this denomination
            latestCoinIds[accUpdate.first.first]--;
        }
        else {
            // roll back lastBlock to previous position
            do {
                assert(coinGroup.lastBlock != coinGroup.firstBlock);
                coinGroup.lastBlock = coinGroup.lastBlock->pprev;
            } while (coinGroup.lastBlock->accumulatorChanges.count(accUpdate.first) == 0);
        }
    }

    // roll back mints
    BOOST_FOREACH(const PAIRTYPE(PAIRTYPE(int,int),vector<CBigNum>) &pubCoins, index->mintedPubCoins) {
        BOOST_FOREACH(const CBigNum &coin, pubCoins.second) {
            auto coins = mintedPubCoins.equal_range(coin);
            auto coinIt = find_if(coins.first, coins.second, [=](const decltype(mintedPubCoins)::value_type &v) {
                return v.second.denomination == pubCoins.first.first &&
                        v.second.id == pubCoins.first.second;
            });
            assert(coinIt != coins.second);
            mintedPubCoins.erase(coinIt);
        }
    }

    // roll back spends
    BOOST_FOREACH(const CBigNum &serial, index->spentSerials) {
        usedCoinSerials.erase(serial);
    }
}

bool CZerocoinState::GetCoinGroupInfo(int denomination, int id, CoinGroupInfo &result) {
    pair<int,int>   key = make_pair(denomination, id);
    if (coinGroups.count(key) == 0)
        return false;

    result = coinGroups[key];
    return true;
}

bool CZerocoinState::IsUsedCoinSerial(const CBigNum &coinSerial) {
    return usedCoinSerials.count(coinSerial) != 0;
}

bool CZerocoinState::HasCoin(const CBigNum &pubCoin) {
    return mintedPubCoins.count(pubCoin) != 0;
}

int CZerocoinState::GetAccumulatorValueForSpend(CChain *chain, int maxHeight, int denomination, int id,
                                                CBigNum &accumulator, uint256 &blockHash, bool useModulusV2) {

    pair<int, int> denomAndId = pair<int, int>(denomination, id);

    if (coinGroups.count(denomAndId) == 0)
        return 0;

    CoinGroupInfo coinGroup = coinGroups[denomAndId];
    CBlockIndex *lastBlock = coinGroup.lastBlock;

    assert(lastBlock->accumulatorChanges.count(denomAndId) > 0);
    assert(coinGroup.firstBlock->accumulatorChanges.count(denomAndId) > 0);

    // is native modulus for denomination and id v2?
    bool nativeModulusIsV2 = IsZerocoinTxV2((libzerocoin::CoinDenomination)denomination, Params().GetConsensus(), id);
    // field in the block index structure for accesing accumulator changes
    decltype(&CBlockIndex::accumulatorChanges) accChangeField;
    if (nativeModulusIsV2 != useModulusV2) {
        CalculateAlternativeModulusAccumulatorValues(chain, denomination, id);
        accChangeField = &CBlockIndex::alternativeAccumulatorChanges;
    }
    else {
        accChangeField = &CBlockIndex::accumulatorChanges;
    }

    int numberOfCoins = 0;
    for (;;) {
        map<pair<int,int>, pair<CBigNum,int>> &accumulatorChanges = lastBlock->*accChangeField;
        if (accumulatorChanges.count(denomAndId) > 0) {
            if (lastBlock->nHeight <= maxHeight) {
                if (numberOfCoins == 0) {
                    // latest block satisfying given conditions
                    // remember accumulator value and block hash
                    accumulator = accumulatorChanges[denomAndId].first;
                    blockHash = lastBlock->GetBlockHash();
                }
                numberOfCoins += accumulatorChanges[denomAndId].second;
            }
        }

        if (lastBlock == coinGroup.firstBlock)
            break;
        else
            lastBlock = lastBlock->pprev;
    }

    return numberOfCoins;
}

libzerocoin::AccumulatorWitness CZerocoinState::GetWitnessForSpend(CChain *chain, int maxHeight, int denomination,
                                                                   int id, const CBigNum &pubCoin, bool useModulusV2) {

    libzerocoin::CoinDenomination d = (libzerocoin::CoinDenomination)denomination;
    pair<int, int> denomAndId = pair<int, int>(denomination, id);

    assert(coinGroups.count(denomAndId) > 0);

    CoinGroupInfo coinGroup = coinGroups[denomAndId];

    int coinId;
    int mintHeight = GetMintedCoinHeightAndId(pubCoin, denomination, coinId);

    assert(coinId == id);

    libzerocoin::Params *zcParams = useModulusV2 ? ZCParamsV2 : ZCParams;
    bool nativeModulusIsV2 = IsZerocoinTxV2((libzerocoin::CoinDenomination)denomination, Params().GetConsensus(), id);
    decltype(&CBlockIndex::accumulatorChanges) accChangeField;
    if (nativeModulusIsV2 != useModulusV2) {
        CalculateAlternativeModulusAccumulatorValues(chain, denomination, id);
        accChangeField = &CBlockIndex::alternativeAccumulatorChanges;
    }
    else {
        accChangeField = &CBlockIndex::accumulatorChanges;
    }

    // Find accumulator value preceding mint operation
    CBlockIndex *mintBlock = (*chain)[mintHeight];
    CBlockIndex *block = mintBlock;
    libzerocoin::Accumulator accumulator(zcParams, d);
    if (block != coinGroup.firstBlock) {
        do {
            block = block->pprev;
        } while ((block->*accChangeField).count(denomAndId) == 0);
        accumulator = libzerocoin::Accumulator(zcParams, (block->*accChangeField)[denomAndId].first, d);
    }

    // Now add to the accumulator every coin minted since that moment except pubCoin
    block = coinGroup.lastBlock;
    for (;;) {
        if (block->nHeight <= maxHeight && block->mintedPubCoins.count(denomAndId) > 0) {
            vector<CBigNum> &pubCoins = block->mintedPubCoins[denomAndId];
            for (const CBigNum &coin: pubCoins) {
                if (block != mintBlock || coin != pubCoin)
                    accumulator += libzerocoin::PublicCoin(zcParams, coin, d);
            }
        }
        if (block != mintBlock)
            block = block->pprev;
        else
            break;
    }

    return libzerocoin::AccumulatorWitness(zcParams, accumulator, libzerocoin::PublicCoin(zcParams, pubCoin, d));
}

int CZerocoinState::GetMintedCoinHeightAndId(const CBigNum &pubCoin, int denomination, int &id) {
    auto coins = mintedPubCoins.equal_range(pubCoin);
    auto coinIt = find_if(coins.first, coins.second,
                          [=](const decltype(mintedPubCoins)::value_type &v) { return v.second.denomination == denomination; });

    if (coinIt != coins.second) {
        id = coinIt->second.id;
        return coinIt->second.nHeight;
    }
    else
        return -1;
}

void CZerocoinState::CalculateAlternativeModulusAccumulatorValues(CChain *chain, int denomination, int id) {
    libzerocoin::CoinDenomination d = (libzerocoin::CoinDenomination)denomination;
    pair<int, int> denomAndId = pair<int, int>(denomination, id);
    libzerocoin::Params *altParams = IsZerocoinTxV2(d, Params().GetConsensus(), id) ? ZCParams : ZCParamsV2;
    libzerocoin::Accumulator accumulator(altParams, d);

    if (coinGroups.count(denomAndId) == 0) {
        // Can happen when verification is done prior to syncing with network
        return;
    }

    CoinGroupInfo coinGroup = coinGroups[denomAndId];

    CBlockIndex *block = coinGroup.firstBlock;
    for (;;) {
        if (block->accumulatorChanges.count(denomAndId) > 0) {
            if (block->alternativeAccumulatorChanges.count(denomAndId) > 0)
                // already calculated, update accumulator with cached value
                accumulator = libzerocoin::Accumulator(altParams, block->alternativeAccumulatorChanges[denomAndId].first, d);
            else {
                // re-create accumulator changes with alternative params
                assert(block->mintedPubCoins.count(denomAndId) > 0);
                const vector<CBigNum> &mintedCoins = block->mintedPubCoins[denomAndId];
                BOOST_FOREACH(const CBigNum &c, mintedCoins) {
                    accumulator += libzerocoin::PublicCoin(altParams, c, d);
                }
                block->alternativeAccumulatorChanges[denomAndId] = make_pair(accumulator.getValue(), (int)mintedCoins.size());
            }
        }

        if (block != coinGroup.lastBlock)
            block = (*chain)[block->nHeight+1];
        else
            break;
    }
}

bool CZerocoinState::TestValidity(CChain *chain) {
    BOOST_FOREACH(const PAIRTYPE(PAIRTYPE(int,int), CoinGroupInfo) &coinGroup, coinGroups) {
        fprintf(stderr, "TestValidity[denomination=%d, id=%d]\n", coinGroup.first.first, coinGroup.first.second);

        bool fModulusV2 = IsZerocoinTxV2((libzerocoin::CoinDenomination)coinGroup.first.first, Params().GetConsensus(), coinGroup.first.second);
        libzerocoin::Params *zcParams = fModulusV2 ? ZCParamsV2 : ZCParams;

        libzerocoin::Accumulator acc(&zcParams->accumulatorParams, (libzerocoin::CoinDenomination)coinGroup.first.first);

        CBlockIndex *block = coinGroup.second.firstBlock;
        for (;;) {
            if (block->accumulatorChanges.count(coinGroup.first) > 0) {
                if (block->mintedPubCoins.count(coinGroup.first) == 0) {
                    fprintf(stderr, "  no minted coins\n");
                    return false;
                }

                BOOST_FOREACH(const CBigNum &pubCoin, block->mintedPubCoins[coinGroup.first]) {
                    acc += libzerocoin::PublicCoin(zcParams, pubCoin, (libzerocoin::CoinDenomination)coinGroup.first.first);
                }

                if (acc.getValue() != block->accumulatorChanges[coinGroup.first].first) {
                    fprintf (stderr, "  accumulator value mismatch at height %d\n", block->nHeight);
                    return false;
                }

                if (block->accumulatorChanges[coinGroup.first].second != (int)block->mintedPubCoins[coinGroup.first].size()) {
                    fprintf(stderr, "  number of minted coins mismatch at height %d\n", block->nHeight);
                    return false;
                }
            }

            if (block != coinGroup.second.lastBlock)
                block = (*chain)[block->nHeight+1];
            else
                break;
        }

        fprintf(stderr, "  verified ok\n");
    }

    return true;
}

set<CBlockIndex *> CZerocoinState::RecalculateAccumulators(CChain *chain) {
    set<CBlockIndex *> changes;

    BOOST_FOREACH(const PAIRTYPE(PAIRTYPE(int,int), CoinGroupInfo) &coinGroup, coinGroups) {
        // Skip non-modulusv2 groups
        if (!IsZerocoinTxV2((libzerocoin::CoinDenomination)coinGroup.first.first, Params().GetConsensus(), coinGroup.first.second))
            continue;

        libzerocoin::Accumulator acc(&ZCParamsV2->accumulatorParams, (libzerocoin::CoinDenomination)coinGroup.first.first);

        // Try to calculate accumulator for the first batch of mints. If it doesn't match we need to recalculate the rest of it
        CBlockIndex *block = coinGroup.second.firstBlock;
        for (;;) {
            if (block->accumulatorChanges.count(coinGroup.first) > 0) {
                BOOST_FOREACH(const CBigNum &pubCoin, block->mintedPubCoins[coinGroup.first]) {
                    acc += libzerocoin::PublicCoin(ZCParamsV2, pubCoin, (libzerocoin::CoinDenomination)coinGroup.first.first);
                }

                // First block case is special: do the check
                if (block == coinGroup.second.firstBlock) {
                    if (acc.getValue() != block->accumulatorChanges[coinGroup.first].first)
                        // recalculation is needed
                        LogPrintf("ZerocoinState: accumulator recalculation for denomination=%d, id=%d\n", coinGroup.first.first, coinGroup.first.second);
                    else
                        // everything's ok
                        break;
                }

                block->accumulatorChanges[coinGroup.first] = make_pair(acc.getValue(), (int)block->mintedPubCoins[coinGroup.first].size());
                changes.insert(block);
            }

            if (block != coinGroup.second.lastBlock)
                block = (*chain)[block->nHeight+1];
            else
                break;
        }
    }

    return changes;
}

bool CZerocoinState::AddSpendToMempool(const vector<CBigNum> &coinSerials, uint256 txHash) {
    BOOST_FOREACH(CBigNum coinSerial, coinSerials){
        if (IsUsedCoinSerial(coinSerial) || mempoolCoinSerials.count(coinSerial))
            return false;

        mempoolCoinSerials[coinSerial] = txHash;        
    }

    return true;
}

bool CZerocoinState::AddSpendToMempool(const CBigNum &coinSerial, uint256 txHash) {
    if (IsUsedCoinSerial(coinSerial) || mempoolCoinSerials.count(coinSerial))
        return false;

    mempoolCoinSerials[coinSerial] = txHash;
    return true;
}

void CZerocoinState::RemoveSpendFromMempool(const CBigNum &coinSerial) {
    mempoolCoinSerials.erase(coinSerial);
}

uint256 CZerocoinState::GetMempoolConflictingTxHash(const CBigNum &coinSerial) {
    if (mempoolCoinSerials.count(coinSerial) == 0)
        return uint256();

    return mempoolCoinSerials[coinSerial];
}

bool CZerocoinState::CanAddSpendToMempool(const CBigNum &coinSerial) {
    return !IsUsedCoinSerial(coinSerial) && mempoolCoinSerials.count(coinSerial) == 0;
}

void CZerocoinState::Reset() {
    coinGroups.clear();
    usedCoinSerials.clear();
    mintedPubCoins.clear();
    latestCoinIds.clear();
    mempoolCoinSerials.clear();
}

CZerocoinState *CZerocoinState::GetZerocoinState() {
    return &zerocoinState;
}

<|MERGE_RESOLUTION|>--- conflicted
+++ resolved
@@ -68,12 +68,9 @@
     int txHeight = chainActive.Height();
     bool hasZerocoinSpendInputs = false, hasNonZerocoinInputs = false;
     int vinIndex = -1;
-<<<<<<< HEAD
-=======
 
     set<CBigNum> serialsUsedInThisTx;
 
->>>>>>> 934b5840
     BOOST_FOREACH(const CTxIn &txin, tx.vin){
         vinIndex++;
         if (txin.scriptSig.IsZerocoinSpend()) {
@@ -136,11 +133,7 @@
             }
         }
 
-<<<<<<< HEAD
-        if (fModulusV2InIndex != fModulusV2)
-=======
         if (fModulusV2InIndex != fModulusV2 && fStatefulZerocoinCheck)
->>>>>>> 934b5840
             zerocoinState.CalculateAlternativeModulusAccumulatorValues(&chainActive, (int)targetDenominations[vinIndex], pubcoinId);
 
         uint256 txHashForMetadata;
@@ -185,8 +178,6 @@
                                  "CheckSpendZcoinTransaction: cannon use modulus v1 at this point");
         }
 
-<<<<<<< HEAD
-=======
         if (!fStatefulZerocoinCheck)
             continue;
 
@@ -213,7 +204,6 @@
             }
         }
 
->>>>>>> 934b5840
         libzerocoin::SpendMetaData newMetadata(txin.nSequence, txHashForMetadata);
 
         CZerocoinState::CoinGroupInfo coinGroup;
@@ -297,31 +287,7 @@
             }
         }
 
-<<<<<<< HEAD
-
-        if (passVerify) {
-            CBigNum serial = newSpend.getCoinSerialNumber();
-            // do not check for duplicates in case we've seen exact copy of this tx in this block before
-            if (!(zerocoinTxInfo && zerocoinTxInfo->zcTransactions.count(hashTx) > 0)) {
-                if (!CheckZerocoinSpendSerial(state, params, zerocoinTxInfo, newSpend.getDenomination(), serial, nHeight, false))
-                    return false;
-            }
-
-            if(!isVerifyDB && !isCheckWallet) {
-                if (zerocoinTxInfo && !zerocoinTxInfo->fInfoIsComplete) {
-                    // add spend information to the index
-                    zerocoinTxInfo->spentSerials[serial] = (int)newSpend.getDenomination();
-                    zerocoinTxInfo->zcTransactions.insert(hashTx);
-
-                    if (newSpend.getVersion() == ZEROCOIN_TX_VERSION_1)
-                        zerocoinTxInfo->fHasSpendV1 = true;
-                }
-            }
-        }
-        else {
-=======
         if (!passVerify) {
->>>>>>> 934b5840
             LogPrintf("CheckSpendZCoinTransaction: verification failed at block %d\n", nHeight);
             return false;
         }
@@ -573,14 +539,11 @@
     // Check Spend Zerocoin Transaction
     vector<libzerocoin::CoinDenomination> denominations;
     if(tx.IsZerocoinSpend()) {
-<<<<<<< HEAD
-=======
         if (tx.vout.size() > 1) {
             // TODO: enable such spends after some block number
             return state.DoS(100, error("Zerocoin spend with more than 1 output"));
         }
 
->>>>>>> 934b5840
         // First check number of inputs does not exceed transaction limit
         if(tx.vin.size() > ZC_SPEND_LIMIT){
             return false;
@@ -609,22 +572,11 @@
             denominations.push_back(newSpend.getDenomination());
             totalValue += newSpend.getDenomination();
         }
-<<<<<<< HEAD
-=======
-
->>>>>>> 934b5840
+
         // Check vOut
         // Only one loop, we checked on the format before enter this case
         BOOST_FOREACH(const CTxOut &txout, tx.vout)
         {
-<<<<<<< HEAD
-            if(!isVerifyDB){
-                if (txout.nValue == totalValue * COIN) {
-                    if(!CheckSpendZcoinTransaction(tx, params, denominations, state, hashTx, isVerifyDB, nHeight, isCheckWallet, zerocoinTxInfo)){
-                        return false;
-                    }
-                }else{
-=======
             if(!isVerifyDB) {
                 if (txout.nValue == totalValue * COIN) {
                     if(!CheckSpendZcoinTransaction(tx, params, denominations, state, hashTx, isVerifyDB, nHeight, isCheckWallet, fStatefulZerocoinCheck, zerocoinTxInfo)){
@@ -632,7 +584,6 @@
                     }
                 }
                 else {
->>>>>>> 934b5840
                     return state.DoS(100, error("CheckZerocoinTransaction : invalid spending txout value"));
                 }
             }
@@ -679,10 +630,6 @@
             }
         }
 
-<<<<<<< HEAD
-	    if (!fJustCheck)
-			pindexNew->spentSerials.clear();
-=======
 	    if (!fJustCheck) {
             // clear the state
 			pindexNew->spentSerials.clear();
@@ -690,7 +637,6 @@
             pindexNew->accumulatorChanges.clear();
             pindexNew->alternativeAccumulatorChanges.clear();
         }
->>>>>>> 934b5840
 	    
         if (pindexNew->nHeight > chainParams.GetConsensus().nCheckBugFixedAtBlock) {
             BOOST_FOREACH(const PAIRTYPE(CBigNum,int) &serial, pblock->zerocoinTxInfo->spentSerials) {
@@ -819,10 +765,7 @@
 }
 
 int CZerocoinState::AddMint(CBlockIndex *index, int denomination, const CBigNum &pubCoin, CBigNum &previousAccValue) {
-<<<<<<< HEAD
-=======
-
->>>>>>> 934b5840
+
     int mintId = 1;
 
     if (latestCoinIds[denomination] < 1)
