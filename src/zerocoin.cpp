--- conflicted
+++ resolved
@@ -561,11 +561,7 @@
         {
             if(!isVerifyDB){
                 if (txout.nValue == totalValue * COIN) {
-<<<<<<< HEAD
-                    if(!CheckSpendZcoinTransaction(tx, denominations, state, hashTx, isVerifyDB, nHeight, isCheckWallet, zerocoinTxInfo)){
-=======
                     if(!CheckSpendZcoinTransaction(tx, params, denominations, state, hashTx, isVerifyDB, nHeight, isCheckWallet, zerocoinTxInfo)){
->>>>>>> e48a3860
                         return false;
                     }
                 }else{
@@ -1160,7 +1156,3 @@
 CZerocoinState *CZerocoinState::GetZerocoinState() {
     return &zerocoinState;
 }
-<<<<<<< HEAD
-=======
-
->>>>>>> e48a3860
