--- conflicted
+++ resolved
@@ -161,14 +161,9 @@
     assert(spend);
 
     // check serial in database
-<<<<<<< HEAD
     uint256 spendTx;
     if (sigmaDb->HasSpendSerial(property, denomination, spend.GetSerial(), spendTx)
         || !VerifySigmaSpend(property, denomination, group, groupSize, spend, sigma::Params::get_default())) {
-=======
-    if (sigmaDb->HasSpendSerial(property, denomination, spend->serial) ||
-        !VerifySigmaSpend(property, denomination, group, groupSize, *spend)) {
->>>>>>> ea605710
         PrintToLog("%s(): rejected: spend is invalid\n", __func__);
         return PKT_ERROR_SIGMA - 907;
     }
@@ -190,11 +185,7 @@
     }
 
     assert(update_tally_map(tx.getReceiver(), property, amount, BALANCE));
-<<<<<<< HEAD
-    sigmaDb->RecordSpendSerial(property, denomination, spend.GetSerial(), block, tx.getHash());
-=======
     sigmaDb->RecordSpendSerial(property, denomination, spend->serial, block);
->>>>>>> ea605710
 
     return 0;
 }
