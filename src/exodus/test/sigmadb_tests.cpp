--- conflicted
+++ resolved
@@ -542,50 +542,54 @@
     );
 }
 
-<<<<<<< HEAD
 BOOST_AUTO_TEST_CASE(check_not_exist_serial)
 {
+    auto db = CreateDb();
     exodus::SigmaPrivateKey priv;
     priv.Generate();
     exodus::SigmaProof proof;
     proof.SetSerial(priv.GetSerial());
-    BOOST_CHECK(!db.HasSerial(1, 1, proof));
+    BOOST_CHECK(!db->HasSerial(1, 1, proof));
 }
 
 BOOST_AUTO_TEST_CASE(check_exist_serial)
 {
+    auto db = CreateDb();
     exodus::SigmaPrivateKey priv;
     priv.Generate();
     exodus::SigmaProof proof;
     proof.SetSerial(priv.GetSerial());
-    db.RecordSerial(1, 1, proof, 10);
-    BOOST_CHECK(db.HasSerial(1, 1, proof));
+    db->RecordSerial(1, 1, proof, 10);
+    BOOST_CHECK(db->HasSerial(1, 1, proof));
 }
 
 BOOST_AUTO_TEST_CASE(check_exist_serial_with_different_group_and_denom_should_fail)
 {
+    auto db = CreateDb();
     exodus::SigmaPrivateKey priv;
     priv.Generate();
     exodus::SigmaProof proof;
     proof.SetSerial(priv.GetSerial());
-    db.RecordSerial(1, 1, proof, 10);
-    BOOST_CHECK(!db.HasSerial(1, 2, proof));
-    BOOST_CHECK(!db.HasSerial(2, 1, proof));
+    db->RecordSerial(1, 1, proof, 10);
+    BOOST_CHECK(!db->HasSerial(1, 2, proof));
+    BOOST_CHECK(!db->HasSerial(2, 1, proof));
 }
 
 BOOST_AUTO_TEST_CASE(check_deleted_serial)
 {
+    auto db = CreateDb();
     exodus::SigmaPrivateKey priv;
     priv.Generate();
     exodus::SigmaProof proof;
     proof.SetSerial(priv.GetSerial());
-    db.RecordSerial(1, 1, proof, 10);
-    db.DeleteAll(10);
-    BOOST_CHECK(!db.HasSerial(1, 1, proof));
+    db->RecordSerial(1, 1, proof, 10);
+    db->DeleteAll(10);
+    BOOST_CHECK(!db->HasSerial(1, 1, proof));
 }
 
 BOOST_AUTO_TEST_CASE(check_deleted_two_serials)
 {
+    auto db = CreateDb();
     exodus::SigmaPrivateKey priv, priv2;
     priv.Generate();
     priv2.Generate();
@@ -593,18 +597,19 @@
     proof.SetSerial(priv.GetSerial());
     proof2.SetSerial(priv2.GetSerial());
 
-    db.RecordSerial(1, 1, proof, 10);
-    db.RecordSerial(1, 1, proof2, 10);
-    BOOST_CHECK(db.HasSerial(1, 1, proof));
-    BOOST_CHECK(db.HasSerial(1, 1, proof2));
-
-    db.DeleteAll(10);
-    BOOST_CHECK(!db.HasSerial(1, 1, proof));
-    BOOST_CHECK(!db.HasSerial(1, 1, proof2));
+    db->RecordSerial(1, 1, proof, 10);
+    db->RecordSerial(1, 1, proof2, 10);
+    BOOST_CHECK(db->HasSerial(1, 1, proof));
+    BOOST_CHECK(db->HasSerial(1, 1, proof2));
+
+    db->DeleteAll(10);
+    BOOST_CHECK(!db->HasSerial(1, 1, proof));
+    BOOST_CHECK(!db->HasSerial(1, 1, proof2));
 }
 
 BOOST_AUTO_TEST_CASE(try_to_delete_the_block_after)
 {
+    auto db = CreateDb();
     exodus::SigmaPrivateKey priv, priv2;
     priv.Generate();
     priv2.Generate();
@@ -613,17 +618,18 @@
     proof.SetSerial(priv.GetSerial());
     proof2.SetSerial(priv2.GetSerial());
 
-    db.RecordSerial(1, 1, proof, 10);
-    db.RecordSerial(1, 1, proof2, 11);
-
-    db.DeleteAll(11);
-
-    BOOST_CHECK(db.HasSerial(1, 1, proof));
-    BOOST_CHECK(!db.HasSerial(1, 1, proof2));
+    db->RecordSerial(1, 1, proof, 10);
+    db->RecordSerial(1, 1, proof2, 11);
+
+    db->DeleteAll(11);
+
+    BOOST_CHECK(db->HasSerial(1, 1, proof));
+    BOOST_CHECK(!db->HasSerial(1, 1, proof2));
 }
 
 BOOST_AUTO_TEST_CASE(delete_both_mint_and_spend)
 {
+    auto db = CreateDb();
     exodus::SigmaPrivateKey priv, priv2;
     priv.Generate();
     priv2.Generate();
@@ -636,34 +642,31 @@
     // 10 mints, 1 serial
     auto pubs = GetPubcoins(10);
     for (auto const & p : pubs) {
-        db.RecordMint(1, 1, p, 10);
-    }
-    db.RecordSerial(1, 1, proof, 10);
-    BOOST_CHECK_EQUAL(11, db.GetNextSequence());
-    BOOST_CHECK_EQUAL(10, db.GetMintCount(1, 1, 0));
+        db->RecordMint(1, 1, p, 10);
+    }
+    db->RecordSerial(1, 1, proof, 10);
+    BOOST_CHECK_EQUAL(11, db->GetNextSequence());
+    BOOST_CHECK_EQUAL(10, db->GetMintCount(1, 1, 0));
 
     // block 11
     // 10 mints, 1 serial
     auto pubs2 = GetPubcoins(10);
     for (auto const & p : pubs2) {
-        db.RecordMint(1, 1, p, 11);
-    }
-    db.RecordSerial(1, 1, proof2, 11);
-    BOOST_CHECK_EQUAL(22, db.GetNextSequence());
-    BOOST_CHECK_EQUAL(20, db.GetMintCount(1, 1, 0));
+        db->RecordMint(1, 1, p, 11);
+    }
+    db->RecordSerial(1, 1, proof2, 11);
+    BOOST_CHECK_EQUAL(22, db->GetNextSequence());
+    BOOST_CHECK_EQUAL(20, db->GetMintCount(1, 1, 0));
 
     // delete all in block 11
-    db.DeleteAll(11);
-    BOOST_CHECK_EQUAL(11, db.GetNextSequence());
-    BOOST_CHECK_EQUAL(10, db.GetMintCount(1, 1, 0));
-
-    BOOST_CHECK(db.HasSerial(1, 1, proof));
-    BOOST_CHECK(!db.HasSerial(1, 1, proof2));
+    db->DeleteAll(11);
+    BOOST_CHECK_EQUAL(11, db->GetNextSequence());
+    BOOST_CHECK_EQUAL(10, db->GetMintCount(1, 1, 0));
+
+    BOOST_CHECK(db->HasSerial(1, 1, proof));
+    BOOST_CHECK(!db->HasSerial(1, 1, proof2));
 }
 
 BOOST_AUTO_TEST_SUITE_END()
-=======
-BOOST_AUTO_TEST_SUITE_END()
-
-} // namespace exodus
->>>>>>> 368e32fa
+
+} // namespace exodus