--- conflicted
+++ resolved
@@ -11,12 +11,8 @@
 
 Wallet *wallet;
 
-<<<<<<< HEAD
-Wallet::Wallet(const std::string& walletFile, CMPMintList& sigmaDb)
+Wallet::Wallet(const std::string& walletFile, SigmaDatabase& sigmaDb)
     : walletFile(walletFile), mintWallet(walletFile)
-=======
-Wallet::Wallet(const std::string& walletFile, SigmaDatabase& sigmaDb) : walletFile(walletFile)
->>>>>>> 60ac8d13
 {
     using std::placeholders::_1;
     using std::placeholders::_2;
