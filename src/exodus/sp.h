--- conflicted
+++ resolved
@@ -6,7 +6,7 @@
 #include "property.h"
 #include "sigmaprimitives.h"
 
-#include "../main.h"
+#include "../validation.h"
 #include "../serialize.h"
 
 #include <boost/filesystem.hpp>
@@ -107,13 +107,9 @@
         ADD_SERIALIZE_METHODS;
 
         template <typename Stream, typename Operation>
-<<<<<<< HEAD
         inline void SerializationOp(Stream& s, Operation ser_action) {
-=======
-        inline void SerializationOp(Stream& s, Operation ser_action, int nType, int nVersion) {
             auto sigmaStatus = static_cast<uint8_t>(this->sigmaStatus);
 
->>>>>>> dc33dff8
             READWRITE(issuer);
             READWRITE(prop_type);
             READWRITE(prev_prop_id);
