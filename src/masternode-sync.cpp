// Copyright (c) 2014-2019 The Dash Core developers
// Distributed under the MIT/X11 software license, see the accompanying
// file COPYING or http://www.opensource.org/licenses/mit-license.php.

#include "activemasternode.h"
//#include "governance.h"
#include "init.h"
#include "validation.h"
#include "masternode-payments.h"
#include "masternode-sync.h"
#include "netfulfilledman.h"
#include "netmessagemaker.h"
#include "ui_interface.h"
#include "evo/deterministicmns.h"
#include "evo/mnauth.h"

class CMasternodeSync;
CMasternodeSync masternodeSync;

void CMasternodeSync::Fail()
{
    nTimeLastFailure = GetTime();
    nCurrentAsset = MASTERNODE_SYNC_FAILED;
}

void CMasternodeSync::Reset()
{
    nCurrentAsset = MASTERNODE_SYNC_INITIAL;
    nTriedPeerCount = 0;
    nTimeAssetSyncStarted = GetTime();
    nTimeLastBumped = GetTime();
    nTimeLastFailure = 0;
    fDIP3Enforced = false;
}

void CMasternodeSync::BumpAssetLastTime(const std::string& strFuncName)
{
    if(IsSynced() || IsFailed()) return;
    nTimeLastBumped = GetTime();
    LogPrint("mnsync", "CMasternodeSync::BumpAssetLastTime -- %s\n", strFuncName);
}

std::string CMasternodeSync::GetAssetName()
{
    switch(nCurrentAsset)
    {
        case(MASTERNODE_SYNC_INITIAL):      return "MASTERNODE_SYNC_INITIAL";
        case(MASTERNODE_SYNC_WAITING):      return "MASTERNODE_SYNC_WAITING";
        case(MASTERNODE_SYNC_GOVERNANCE):   return "MASTERNODE_SYNC_GOVERNANCE";
        case(MASTERNODE_SYNC_FAILED):       return "MASTERNODE_SYNC_FAILED";
        case MASTERNODE_SYNC_FINISHED:      return "MASTERNODE_SYNC_FINISHED";
        default:                            return "UNKNOWN";
    }
}

void CMasternodeSync::SwitchToNextAsset(CConnman& connman)
{
    switch(nCurrentAsset)
    {
        case(MASTERNODE_SYNC_FAILED):
            throw std::runtime_error("Can't switch to next asset from failed, should use Reset() first!");
            break;
        case(MASTERNODE_SYNC_INITIAL):
            nCurrentAsset = MASTERNODE_SYNC_WAITING;
            LogPrintf("CMasternodeSync::SwitchToNextAsset -- Starting %s\n", GetAssetName());
            break;
        case(MASTERNODE_SYNC_WAITING):
            LogPrintf("CMasternodeSync::SwitchToNextAsset -- Completed %s in %llds\n", GetAssetName(), GetTime() - nTimeAssetSyncStarted);
            nCurrentAsset = MASTERNODE_SYNC_FINISHED;
            connman.ForEachNode(CConnman::AllNodes, [](CNode* pnode) {
                netfulfilledman.AddFulfilledRequest(pnode->addr, "full-sync");
            });
            LogPrintf("CMasternodeSync::SwitchToNextAsset -- Starting %s\n", GetAssetName());
<<<<<<< HEAD

=======
            if (fDIP3Enforced)
                uiInterface.NotifyAdditionalDataSyncProgressChanged(1);
>>>>>>> 50822bad
            break;
/*        case(MASTERNODE_SYNC_GOVERNANCE):
            LogPrintf("CMasternodeSync::SwitchToNextAsset -- Completed %s in %llds\n", GetAssetName(), GetTime() - nTimeAssetSyncStarted);
            nCurrentAsset = MASTERNODE_SYNC_FINISHED;
            uiInterface.NotifyAdditionalDataSyncProgressChanged(1);

            LogPrintf("CMasternodeSync::SwitchToNextAsset -- Sync has finished\n");

            break;*/
    }
    nTriedPeerCount = 0;
    nTimeAssetSyncStarted = GetTime();
    BumpAssetLastTime("CMasternodeSync::SwitchToNextAsset");
}

std::string CMasternodeSync::GetSyncStatus()
{
    switch (masternodeSync.nCurrentAsset) {
        case MASTERNODE_SYNC_INITIAL:       return _("Synchronizing blockchain...");
        case MASTERNODE_SYNC_WAITING:       return _("Synchronization pending...");
        case MASTERNODE_SYNC_GOVERNANCE:    return _("Synchronizing governance objects...");
        case MASTERNODE_SYNC_FAILED:        return _("Synchronization failed");
        case MASTERNODE_SYNC_FINISHED:      return _("Synchronization finished");
        default:                            return "";
    }
}

void CMasternodeSync::ProcessMessage(CNode* pfrom, const std::string& strCommand, CDataStream& vRecv)
{
    if (strCommand == NetMsgType::SYNCSTATUSCOUNT) { //Sync status count

        //do not care about stats if sync process finished or failed
        if(IsSynced() || IsFailed()) return;

        int nItemID;
        int nCount;
        vRecv >> nItemID >> nCount;

        LogPrintf("SYNCSTATUSCOUNT -- got inventory count: nItemID=%d  nCount=%d  peer=%d\n", nItemID, nCount, pfrom->id);
    }
}

void CMasternodeSync::ProcessTick(CConnman& connman)
{
    static int nTick = 0;
    nTick++;

    // reset the sync process if the last call to this function was more than 60 minutes ago (client was in sleep mode)
    static int64_t nTimeLastProcess = GetTime();
    if(GetTime() - nTimeLastProcess > 60*60) {
        LogPrintf("CMasternodeSync::ProcessTick -- WARNING: no actions for too long, restarting sync...\n");
        Reset();
        SwitchToNextAsset(connman);
        nTimeLastProcess = GetTime();
        return;
    }

    if(GetTime() - nTimeLastProcess < MASTERNODE_SYNC_TICK_SECONDS) {
        // too early, nothing to do here
        return;
    }

    nTimeLastProcess = GetTime();

    // reset sync status in case of any other sync failure
    if(IsFailed()) {
        if(nTimeLastFailure + (1*60) < GetTime()) { // 1 minute cooldown after failed sync
            LogPrintf("CMasternodeSync::ProcessTick -- WARNING: failed to sync, trying again...\n");
            Reset();
            SwitchToNextAsset(connman);
        }
        return;
    }

    // gradually request the rest of the votes after sync finished
    if(IsSynced()) {
        /*
        std::vector<CNode*> vNodesCopy = connman.CopyNodeVector(CConnman::FullyConnectedOnly);
        governance.RequestGovernanceObjectVotes(vNodesCopy, connman);
        connman.ReleaseNodeVector(vNodesCopy);
        */
        return;
    }

    // Calculate "progress" for LOG reporting / GUI notification
    double nSyncProgress = double(nTriedPeerCount + (nCurrentAsset - 1) * 8) / (8*4);
    LogPrintf("CMasternodeSync::ProcessTick -- nTick %d nCurrentAsset %d nTriedPeerCount %d nSyncProgress %f\n", nTick, nCurrentAsset, nTriedPeerCount, nSyncProgress);
    if (fDIP3Enforced)
        uiInterface.NotifyAdditionalDataSyncProgressChanged(nSyncProgress);

    std::vector<CNode*> vNodesCopy = connman.CopyNodeVector(CConnman::FullyConnectedOnly);

    for (auto& pnode : vNodesCopy)
    {
        CNetMsgMaker msgMaker(pnode->GetSendVersion());

        // Don't try to sync any data from outbound "masternode" connections -
        // they are temporary and should be considered unreliable for a sync process.
        // Inbound connection this early is most likely a "masternode" connection
        // initiated from another node, so skip it too.
        if(pnode->fZnode || (fMasternodeMode && pnode->fInbound)) continue;

        // QUICK MODE (REGTEST ONLY!)
        if(Params().NetworkIDString() == CBaseChainParams::REGTEST)
        {
            if (nCurrentAsset == MASTERNODE_SYNC_WAITING) {
                //connman.PushMessage(pnode, msgMaker.Make(NetMsgType::GETSPORKS)); //get current network sporks
                SwitchToNextAsset(connman);
            } /*else if (nCurrentAsset == MASTERNODE_SYNC_GOVERNANCE) {
                SendGovernanceSyncRequest(pnode, connman);
                SwitchToNextAsset(connman);
            }*/
            connman.ReleaseNodeVector(vNodesCopy);
            return;
        }

        // NORMAL NETWORK MODE - TESTNET/MAINNET
        {
            if(netfulfilledman.HasFulfilledRequest(pnode->addr, "full-sync")) {
                // We already fully synced from this node recently,
                // disconnect to free this connection slot for another peer.
                pnode->fDisconnect = true;
                LogPrintf("CMasternodeSync::ProcessTick -- disconnecting from recently synced peer=%d\n", pnode->id);
                continue;
            }

            // SPORK : ALWAYS ASK FOR SPORKS AS WE SYNC

            /*
            if(!netfulfilledman.HasFulfilledRequest(pnode->addr, "spork-sync")) {
                // always get sporks first, only request once from each peer
                netfulfilledman.AddFulfilledRequest(pnode->addr, "spork-sync");
                // get current network sporks
                connman.PushMessage(pnode, msgMaker.Make(NetMsgType::GETSPORKS));
                LogPrintf("CMasternodeSync::ProcessTick -- nTick %d nCurrentAsset %d -- requesting sporks from peer=%d\n", nTick, nCurrentAsset, pnode->id);
            }
            */

            // INITIAL TIMEOUT

            if(nCurrentAsset == MASTERNODE_SYNC_WAITING) {
                if(GetTime() - nTimeLastBumped > MASTERNODE_SYNC_TIMEOUT_SECONDS) {
                    // At this point we know that:
                    // a) there are peers (because we are looping on at least one of them);
                    // b) we waited for at least MASTERNODE_SYNC_TIMEOUT_SECONDS since we reached
                    //    the headers tip the last time (i.e. since we switched from
                    //     MASTERNODE_SYNC_INITIAL to MASTERNODE_SYNC_WAITING and bumped time);
                    // c) there were no blocks (UpdatedBlockTip, NotifyHeaderTip) or headers (AcceptedBlockHeader)
                    //    for at least MASTERNODE_SYNC_TIMEOUT_SECONDS.
                    // We must be at the tip already, let's move to the next asset.
                    SwitchToNextAsset(connman);
                }
            }

            // GOVOBJ : SYNC GOVERNANCE ITEMS FROM OUR PEERS

            /*
            if(nCurrentAsset == MASTERNODE_SYNC_GOVERNANCE) {
                LogPrint("gobject", "CMasternodeSync::ProcessTick -- nTick %d nCurrentAsset %d nTimeLastBumped %lld GetTime() %lld diff %lld\n", nTick, nCurrentAsset, nTimeLastBumped, GetTime(), GetTime() - nTimeLastBumped);

                // check for timeout first
                if(GetTime() - nTimeLastBumped > MASTERNODE_SYNC_TIMEOUT_SECONDS) {
                    LogPrintf("CMasternodeSync::ProcessTick -- nTick %d nCurrentAsset %d -- timeout\n", nTick, nCurrentAsset);
                    if(nTriedPeerCount == 0) {
                        LogPrintf("CMasternodeSync::ProcessTick -- WARNING: failed to sync %s\n", GetAssetName());
                        // it's kind of ok to skip this for now, hopefully we'll catch up later?
                    }
                    SwitchToNextAsset(connman);
                    connman.ReleaseNodeVector(vNodesCopy);
                    return;
                }

                // only request obj sync once from each peer, then request votes on per-obj basis
                if(netfulfilledman.HasFulfilledRequest(pnode->addr, "governance-sync")) {
                    int nObjsLeftToAsk = governance.RequestGovernanceObjectVotes(pnode, connman);
                    static int64_t nTimeNoObjectsLeft = 0;
                    // check for data
                    if(nObjsLeftToAsk == 0) {
                        static int nLastTick = 0;
                        static int nLastVotes = 0;
                        if(nTimeNoObjectsLeft == 0) {
                            // asked all objects for votes for the first time
                            nTimeNoObjectsLeft = GetTime();
                        }
                        // make sure the condition below is checked only once per tick
                        if(nLastTick == nTick) continue;
                        if(GetTime() - nTimeNoObjectsLeft > MASTERNODE_SYNC_TIMEOUT_SECONDS &&
                            governance.GetVoteCount() - nLastVotes < std::max(int(0.0001 * nLastVotes), MASTERNODE_SYNC_TICK_SECONDS)
                        ) {
                            // We already asked for all objects, waited for MASTERNODE_SYNC_TIMEOUT_SECONDS
                            // after that and less then 0.01% or MASTERNODE_SYNC_TICK_SECONDS
                            // (i.e. 1 per second) votes were recieved during the last tick.
                            // We can be pretty sure that we are done syncing.
                            LogPrintf("CMasternodeSync::ProcessTick -- nTick %d nCurrentAsset %d -- asked for all objects, nothing to do\n", nTick, nCurrentAsset);
                            // reset nTimeNoObjectsLeft to be able to use the same condition on resync
                            nTimeNoObjectsLeft = 0;
                            SwitchToNextAsset(connman);
                            connman.ReleaseNodeVector(vNodesCopy);
                            return;
                        }
                        nLastTick = nTick;
                        nLastVotes = governance.GetVoteCount();
                    }
                    continue;
                }
                netfulfilledman.AddFulfilledRequest(pnode->addr, "governance-sync");

                if (pnode->nVersion < MIN_GOVERNANCE_PEER_PROTO_VERSION) continue;
                nTriedPeerCount++;

                SendGovernanceSyncRequest(pnode, connman);

                connman.ReleaseNodeVector(vNodesCopy);
                return; //this will cause each peer to get one request each six seconds for the various assets we need
            }
            */
        }
    }
    // looped through all nodes, release them
    connman.ReleaseNodeVector(vNodesCopy);
}

void CMasternodeSync::SendGovernanceSyncRequest(CNode* pnode, CConnman& connman)
{
/*    CNetMsgMaker msgMaker(pnode->GetSendVersion());

    if(pnode->nVersion >= GOVERNANCE_FILTER_PROTO_VERSION) {
        CBloomFilter filter;
        filter.clear();

        connman.PushMessage(pnode, msgMaker.Make(NetMsgType::MNGOVERNANCESYNC, uint256(), filter));
    }
    else {
        connman.PushMessage(pnode, msgMaker.Make(NetMsgType::MNGOVERNANCESYNC, uint256()));
    }
*/
}

void CMasternodeSync::AcceptedBlockHeader(const CBlockIndex *pindexNew)
{
    LogPrint("mnsync", "CMasternodeSync::AcceptedBlockHeader -- pindexNew->nHeight: %d\n", pindexNew->nHeight);

    if (!IsBlockchainSynced()) {
        // Postpone timeout each time new block header arrives while we are still syncing blockchain
        BumpAssetLastTime("CMasternodeSync::AcceptedBlockHeader");
    }
}

void CMasternodeSync::NotifyHeaderTip(const CBlockIndex *pindexNew, bool fInitialDownload, CConnman& connman)
{
    LogPrint("mnsync", "CMasternodeSync::NotifyHeaderTip -- pindexNew->nHeight: %d fInitialDownload=%d\n", pindexNew->nHeight, fInitialDownload);

    if (IsFailed() || IsSynced() || !pindexBestHeader)
        return;

    if (!IsBlockchainSynced()) {
        // Postpone timeout each time new block arrives while we are still syncing blockchain
        BumpAssetLastTime("CMasternodeSync::NotifyHeaderTip");
    }
}

void CMasternodeSync::UpdatedBlockTip(const CBlockIndex *pindexNew, bool fInitialDownload, CConnman& connman)
{
    LogPrint("mnsync", "CMasternodeSync::UpdatedBlockTip -- pindexNew->nHeight: %d fInitialDownload=%d\n", pindexNew->nHeight, fInitialDownload);

    if (pindexNew->nHeight >= Params().GetConsensus().DIP0003EnforcementHeight)
        fDIP3Enforced = true;

    if (IsFailed() || IsSynced() || !pindexBestHeader)
        return;

    if (!IsBlockchainSynced()) {
        // Postpone timeout each time new block arrives while we are still syncing blockchain
        BumpAssetLastTime("CMasternodeSync::UpdatedBlockTip");
    }

    if (fInitialDownload) {
        // switched too early
        if (IsBlockchainSynced()) {
            Reset();
        }

        // no need to check any further while still in IBD mode
        return;
    }

    // Note: since we sync headers first, it should be ok to use this
    static bool fReachedBestHeader = false;
    bool fReachedBestHeaderNew = pindexNew->GetBlockHash() == pindexBestHeader->GetBlockHash();

    if (fReachedBestHeader && !fReachedBestHeaderNew) {
        // Switching from true to false means that we previousely stuck syncing headers for some reason,
        // probably initial timeout was not enough,
        // because there is no way we can update tip not having best header
        Reset();
        fReachedBestHeader = false;
        return;
    }

    fReachedBestHeader = fReachedBestHeaderNew;

    LogPrint("mnsync", "CMasternodeSync::UpdatedBlockTip -- pindexNew->nHeight: %d pindexBestHeader->nHeight: %d fInitialDownload=%d fReachedBestHeader=%d\n",
                pindexNew->nHeight, pindexBestHeader->nHeight, fInitialDownload, fReachedBestHeader);

    if (!IsBlockchainSynced() && fReachedBestHeader) {
        if (fLiteMode) {
            // nothing to do in lite mode, just finish the process immediately
            nCurrentAsset = MASTERNODE_SYNC_FINISHED;
            return;
        }
        // Reached best header while being in initial mode.
        // We must be at the tip already, let's move to the next asset.
        SwitchToNextAsset(connman);

        // Process all pending MNAUTH messages we were unable to process before
        LOCK(cs_main);
        g_connman->ForEachNode([](CNode *pnode) {
            uint256 verifiedProRegTxHash;
            CMNAuth *pendingMNVerification;
            {
                LOCK(pnode->cs_mnauth);
                verifiedProRegTxHash = pnode->verifiedProRegTxHash;
                pendingMNVerification = pnode->pendingMNVerification;
                pnode->pendingMNVerification = nullptr;
            }

            if (verifiedProRegTxHash.IsNull() && pendingMNVerification) {
                LogPrint("mnsync", "CMasternodeSync::UpdatedBlockTip -- reverifying znode connection to node id=%d\n", pnode->id);
                CMNAuth::ProcessMNAUTH(pnode, *pendingMNVerification, *g_connman);
            }

            delete pendingMNVerification;
        });
    }
}

void CMasternodeSync::DoMaintenance(CConnman &connman)
{
    if (ShutdownRequested()) return;

    ProcessTick(connman);
}<|MERGE_RESOLUTION|>--- conflicted
+++ resolved
@@ -71,12 +71,8 @@
                 netfulfilledman.AddFulfilledRequest(pnode->addr, "full-sync");
             });
             LogPrintf("CMasternodeSync::SwitchToNextAsset -- Starting %s\n", GetAssetName());
-<<<<<<< HEAD
-
-=======
             if (fDIP3Enforced)
                 uiInterface.NotifyAdditionalDataSyncProgressChanged(1);
->>>>>>> 50822bad
             break;
 /*        case(MASTERNODE_SYNC_GOVERNANCE):
             LogPrintf("CMasternodeSync::SwitchToNextAsset -- Completed %s in %llds\n", GetAssetName(), GetTime() - nTimeAssetSyncStarted);
