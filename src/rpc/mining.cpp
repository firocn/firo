// Copyright (c) 2010 Satoshi Nakamoto
// Copyright (c) 2009-2016 The Bitcoin Core developers
// Distributed under the MIT software license, see the accompanying
// file COPYING or http://www.opensource.org/licenses/mit-license.php.

#include "base58.h"
#include "amount.h"
#include "chain.h"
#include "chainparams.h"
#include "consensus/consensus.h"
#include "consensus/params.h"
#include "consensus/validation.h"
#include "core_io.h"
#include "init.h"
#include "validation.h"
#include "miner.h"
#include "net.h"
#include "pow.h"
#include "rpc/server.h"
#include "txmempool.h"
#include "util.h"
#ifdef ENABLE_WALLET
#include "znode-sync.h"
#endif
#include "utilstrencodings.h"
#include "validationinterface.h"

#include <memory>
#include <stdint.h>

#include <boost/assign/list_of.hpp>
#include <boost/shared_ptr.hpp>

#include <univalue.h>

using namespace std;

extern CTxMemPool stempool;

/**
 * Return average network hashes per second based on the last 'lookup' blocks,
 * or from the last difficulty change if 'lookup' is nonpositive.
 * If 'height' is nonnegative, compute the estimate at the time when a given block was found.
 */
UniValue GetNetworkHashPS(int lookup, int height) {
    CBlockIndex *pb = chainActive.Tip();

    if (height >= 0 && height < chainActive.Height())
        pb = chainActive[height];

    if (pb == NULL || !pb->nHeight)
        return 0;

    // If lookup is -1, then use blocks since last difficulty change.
    if (lookup <= 0)
        lookup = pb->nHeight % Params().GetConsensus().DifficultyAdjustmentInterval() + 1;

    // If lookup is larger than chain, then set it to chain length.
    if (lookup > pb->nHeight)
        lookup = pb->nHeight;

    CBlockIndex *pb0 = pb;
    int64_t minTime = pb0->GetBlockTime();
    int64_t maxTime = minTime;
    for (int i = 0; i < lookup; i++) {
        pb0 = pb0->pprev;
        int64_t time = pb0->GetBlockTime();
        minTime = std::min(time, minTime);
        maxTime = std::max(time, maxTime);
    }

    // In case there's a situation where minTime == maxTime, we don't want a divide by zero exception.
    if (minTime == maxTime)
        return 0;

    arith_uint256 workDiff = pb->nChainWork - pb0->nChainWork;
    int64_t timeDiff = maxTime - minTime;

    return workDiff.getdouble() / timeDiff;
}

UniValue getnetworkhashps(const JSONRPCRequest& request)
{
    if (request.fHelp || request.params.size() > 2)
        throw runtime_error(
            "getnetworkhashps ( nblocks height )\n"
            "\nReturns the estimated network hashes per second based on the last n blocks.\n"
            "Pass in [blocks] to override # of blocks, -1 specifies since last difficulty change.\n"
            "Pass in [height] to estimate the network speed at the time when a certain block was found.\n"
            "\nArguments:\n"
            "1. nblocks     (numeric, optional, default=120) The number of blocks, or -1 for blocks since last difficulty change.\n"
            "2. height      (numeric, optional, default=-1) To estimate at the time of the given height.\n"
            "\nResult:\n"
            "x             (numeric) Hashes per second estimated\n"
            "\nExamples:\n"
            + HelpExampleCli("getnetworkhashps", "")
            + HelpExampleRpc("getnetworkhashps", "")
       );

    LOCK(cs_main);
    return GetNetworkHashPS(request.params.size() > 0 ? request.params[0].get_int() : 120, request.params.size() > 1 ? request.params[1].get_int() : -1);
}

UniValue generateBlocks(boost::shared_ptr<CReserveScript> coinbaseScript, int nGenerate, uint64_t nMaxTries, bool keepScript)
{
    static const int nInnerLoopCount = 0x10000;
    int nHeightStart = 0;
    int nHeightEnd = 0;
    int nHeight = 0;

    {   // Don't keep cs_main locked
        LOCK(cs_main);
        nHeightStart = chainActive.Height();
        nHeight = nHeightStart;
        nHeightEnd = nHeightStart+nGenerate;
    }
    unsigned int nExtraNonce = 0;
    UniValue blockHashes(UniValue::VARR);
    while (nHeight < nHeightEnd)
    {
        vector<uint256> tx_ids;
        std::unique_ptr<CBlockTemplate> pblocktemplate(BlockAssembler(Params()).CreateNewBlock(coinbaseScript->reserveScript, tx_ids));
        if (!pblocktemplate.get())
            throw JSONRPCError(RPC_INTERNAL_ERROR, "Couldn't create new block");
        CBlock *pblock = &pblocktemplate->block;
        {
            LOCK(cs_main);
            IncrementExtraNonce(pblock, chainActive.Tip(), nExtraNonce);
        }
        while (nMaxTries > 0 && pblock->nNonce < nInnerLoopCount && !CheckProofOfWork(pblock->GetHash(), pblock->nBits, Params().GetConsensus())) {
            ++pblock->nNonce;
            --nMaxTries;
        }
        if (nMaxTries == 0) {
            break;
        }
        if (pblock->nNonce == nInnerLoopCount) {
            continue;
        }
<<<<<<< HEAD
        CValidationState state;
        if (!ProcessNewBlock(state, Params(), NULL, pblock, true, NULL, false))
=======
        std::shared_ptr<const CBlock> shared_pblock = std::make_shared<const CBlock>(*pblock);
        if (!ProcessNewBlock(Params(), shared_pblock, true, NULL))
>>>>>>> a7b486d6
            throw JSONRPCError(RPC_INTERNAL_ERROR, "ProcessNewBlock, block not accepted");
        ++nHeight;
        blockHashes.push_back(pblock->GetHash().GetHex());

        //mark script as important because it was used at least for one coinbase output if the script came from the wallet
        if (keepScript)
        {
            coinbaseScript->KeepScript();
        }
    }
    return blockHashes;
}

<<<<<<< HEAD
UniValue getgenerate(const UniValue& params, bool fHelp)
{
    if (fHelp || params.size() != 0)
        throw runtime_error(
            "getgenerate\n"
            "\nReturn if the server is set to generate coins or not. The default is false.\n"
            "It is set with the command line argument -gen (or " + std::string(BITCOIN_CONF_FILENAME) + " setting gen)\n"
            "It can also be set with the setgenerate call.\n"
            "\nResult\n"
            "true|false      (boolean) If the server is set to generate coins or not\n"
            "\nExamples:\n"
            + HelpExampleCli("getgenerate", "")
            + HelpExampleRpc("getgenerate", "")
        );

    LOCK(cs_main);
    return GetBoolArg("-gen", DEFAULT_GENERATE);
}

UniValue generate(const UniValue& params, bool fHelp)
=======
UniValue generate(const JSONRPCRequest& request)
>>>>>>> a7b486d6
{
    if (request.fHelp || request.params.size() < 1 || request.params.size() > 2)
        throw runtime_error(
            "generate nblocks ( maxtries )\n"
            "\nMine up to nblocks blocks immediately (before the RPC call returns)\n"
            "\nArguments:\n"
            "1. nblocks      (numeric, required) How many blocks are generated immediately.\n"
            "2. maxtries     (numeric, optional) How many iterations to try (default = 1000000).\n"
            "\nResult:\n"
            "[ blockhashes ]     (array) hashes of blocks generated\n"
            "\nExamples:\n"
            "\nGenerate 11 blocks\n"
            + HelpExampleCli("generate", "11")
        );

    int nGenerate = request.params[0].get_int();
    uint64_t nMaxTries = 1000000;
    if (request.params.size() > 1) {
        nMaxTries = request.params[1].get_int();
    }

    boost::shared_ptr<CReserveScript> coinbaseScript;
    GetMainSignals().ScriptForMining(coinbaseScript);

    // If the keypool is exhausted, no script is returned at all.  Catch this.
    if (!coinbaseScript)
        throw JSONRPCError(RPC_WALLET_KEYPOOL_RAN_OUT, "Error: Keypool ran out, please call keypoolrefill first");

    //throw an error if no script was provided
    if (coinbaseScript->reserveScript.empty())
        throw JSONRPCError(RPC_INTERNAL_ERROR, "No coinbase script available (mining requires a wallet)");

    return generateBlocks(coinbaseScript, nGenerate, nMaxTries, true);
}

UniValue generatetoaddress(const JSONRPCRequest& request)
{
    if (request.fHelp || request.params.size() < 2 || request.params.size() > 3)
        throw runtime_error(
            "generatetoaddress nblocks address (maxtries)\n"
            "\nMine blocks immediately to a specified address (before the RPC call returns)\n"
            "\nArguments:\n"
<<<<<<< HEAD
            "1. numblocks    (numeric, required) How many blocks are generated immediately.\n"
            "2. address    (string, required) The address to send the newly generated zcoin to.\n"
=======
            "1. nblocks      (numeric, required) How many blocks are generated immediately.\n"
            "2. address      (string, required) The address to send the newly generated bitcoin to.\n"
>>>>>>> a7b486d6
            "3. maxtries     (numeric, optional) How many iterations to try (default = 1000000).\n"
            "\nResult:\n"
            "[ blockhashes ]     (array) hashes of blocks generated\n"
            "\nExamples:\n"
            "\nGenerate 11 blocks to myaddress\n"
            + HelpExampleCli("generatetoaddress", "11 \"myaddress\"")
        );

    int nGenerate = request.params[0].get_int();
    uint64_t nMaxTries = 1000000;
    if (request.params.size() > 2) {
        nMaxTries = request.params[2].get_int();
    }

    CBitcoinAddress address(request.params[1].get_str());
    if (!address.IsValid())
        throw JSONRPCError(RPC_INVALID_ADDRESS_OR_KEY, "Error: Invalid address");

    boost::shared_ptr<CReserveScript> coinbaseScript(new CReserveScript());
    coinbaseScript->reserveScript = GetScriptForDestination(address.Get());

    return generateBlocks(coinbaseScript, nGenerate, nMaxTries, false);
}

<<<<<<< HEAD

UniValue setgenerate(const UniValue& params, bool fHelp)
{
    if (fHelp || params.size() < 1 || params.size() > 2)
        throw runtime_error(
                "setgenerate generate ( genproclimit )\n"
                        "\nSet 'generate' true or false to turn generation on or off.\n"
                        "Generation is limited to 'genproclimit' processors, 1 is unlimited.\n"
                        "See the getgenerate call for the current setting.\n"
                        "\nArguments:\n"
                        "1. generate         (boolean, required) Set to true to turn on generation, off to turn off.\n"
                        "2. genproclimit     (numeric, optional) Set the processor limit for when generation is on. Can be 1 for unlimited.\n"
                        "\nExamples:\n"
                        "\nSet the generation on with a limit of one processor\n"
                + HelpExampleCli("setgenerate", "true 1") +
                "\nCheck the setting\n"
                + HelpExampleCli("getgenerate", "") +
                "\nTurn off generation\n"
                + HelpExampleCli("setgenerate", "false") +
                "\nUsing json rpc\n"
                + HelpExampleRpc("setgenerate", "true, 1")
        );

    if (Params().MineBlocksOnDemand())
        throw JSONRPCError(RPC_METHOD_NOT_FOUND, "Use the generate method instead of setgenerate on this network");
    bool fGenerate = true;

    if (params.size() > 0)
        fGenerate = params[0].get_bool();
    int nGenProcLimit = GetArg("-genproclimit", DEFAULT_GENERATE_THREADS);
    if (params.size() > 1)
    {
        nGenProcLimit = params[1].get_int();
        if (nGenProcLimit == 0)
            fGenerate = false;
    }

    mapArgs["-gen"] = (fGenerate ? "1" : "0");
    mapArgs ["-genproclimit"] = itostr(nGenProcLimit);
    GenerateBitcoins(fGenerate, nGenProcLimit, Params());

    return NullUniValue;
}


UniValue getmininginfo(const UniValue& params, bool fHelp)
=======
UniValue getmininginfo(const JSONRPCRequest& request)
>>>>>>> a7b486d6
{
    if (request.fHelp || request.params.size() != 0)
        throw runtime_error(
            "getmininginfo\n"
            "\nReturns a json object containing mining-related information."
            "\nResult:\n"
            "{\n"
            "  \"blocks\": nnn,             (numeric) The current block\n"
            "  \"currentblocksize\": nnn,   (numeric) The last block size\n"
            "  \"currentblockweight\": nnn, (numeric) The last block weight\n"
            "  \"currentblocktx\": nnn,     (numeric) The last block transaction\n"
            "  \"difficulty\": xxx.xxxxx    (numeric) The current difficulty\n"
            "  \"errors\": \"...\"            (string) Current errors\n"
<<<<<<< HEAD
            "  \"generate\": true|false     (boolean) If the generation is on or off (see getgenerate or setgenerate calls)\n"
            "  \"genproclimit\": n          (numeric) The processor limit for generation. -1 if no generation. (see getgenerate or setgenerate calls)\n"
            "  \"networkhashps\": nnn,      (numeric) The network hashes per second\n"
            "  \"pooledtx\": n              (numeric) The size of the mempool\n"
            "  \"testnet\": true|false      (boolean) If using testnet or not\n"
=======
            "  \"networkhashps\": nnn,      (numeric) The network hashes per second\n"
            "  \"pooledtx\": n              (numeric) The size of the mempool\n"
>>>>>>> a7b486d6
            "  \"chain\": \"xxxx\",           (string) current network name as defined in BIP70 (main, test, regtest)\n"
            "}\n"
            "\nExamples:\n"
            + HelpExampleCli("getmininginfo", "")
            + HelpExampleRpc("getmininginfo", "")
        );


    LOCK(cs_main);

    UniValue obj(UniValue::VOBJ);
    obj.push_back(Pair("blocks",           (int)chainActive.Height()));
    obj.push_back(Pair("currentblocksize", (uint64_t)nLastBlockSize));
    obj.push_back(Pair("currentblockweight", (uint64_t)nLastBlockWeight));
    obj.push_back(Pair("currentblocktx",   (uint64_t)nLastBlockTx));
    obj.push_back(Pair("difficulty",       (double)GetDifficulty()));
    obj.push_back(Pair("errors",           GetWarnings("statusbar")));
<<<<<<< HEAD
    obj.push_back(Pair("genproclimit",     (int)GetArg("-genproclimit", DEFAULT_GENERATE_THREADS)));

    obj.push_back(Pair("networkhashps",    getnetworkhashps(params, false)));
=======
    obj.push_back(Pair("networkhashps",    getnetworkhashps(request)));
>>>>>>> a7b486d6
    obj.push_back(Pair("pooledtx",         (uint64_t)mempool.size()));
    obj.push_back(Pair("chain",            Params().NetworkIDString()));
    obj.push_back(Pair("generate",         getgenerate(params, false)));
    return obj;
}


// NOTE: Unlike wallet RPC (which use BTC values), mining RPCs follow GBT (BIP 22) in using satoshi amounts
UniValue prioritisetransaction(const JSONRPCRequest& request)
{
    if (request.fHelp || request.params.size() != 3)
        throw runtime_error(
            "prioritisetransaction <txid> <priority delta> <fee delta>\n"
            "Accepts the transaction into mined blocks at a higher (or lower) priority\n"
            "\nArguments:\n"
            "1. \"txid\"       (string, required) The transaction id.\n"
            "2. priority_delta (numeric, required) The priority to add or subtract.\n"
            "                  The transaction selection algorithm considers the tx as it would have a higher priority.\n"
            "                  (priority of a transaction is calculated: coinage * value_in_satoshis / txsize) \n"
            "3. fee_delta      (numeric, required) The fee value (in satoshis) to add (or subtract, if negative).\n"
            "                  The fee is not actually paid, only the algorithm for selecting transactions into a block\n"
            "                  considers the transaction as it would have paid a higher (or lower) fee.\n"
            "\nResult:\n"
            "true              (boolean) Returns true\n"
            "\nExamples:\n"
            + HelpExampleCli("prioritisetransaction", "\"txid\" 0.0 10000")
            + HelpExampleRpc("prioritisetransaction", "\"txid\", 0.0, 10000")
        );

    LOCK(cs_main);

    uint256 hash = ParseHashStr(request.params[0].get_str(), "txid");
    CAmount nAmount = request.params[2].get_int64();

<<<<<<< HEAD
    mempool.PrioritiseTransaction(hash, params[0].get_str(), params[1].get_real(), nAmount);

    // Changes to mempool should also be made to Dandelion stempool
    stempool.PrioritiseTransaction(hash, params[0].get_str(), params[1].get_real(), nAmount);

=======
    mempool.PrioritiseTransaction(hash, request.params[0].get_str(), request.params[1].get_real(), nAmount);
>>>>>>> a7b486d6
    return true;
}


// NOTE: Assumes a conclusive result; if result is inconclusive, it must be handled by caller
static UniValue BIP22ValidationResult(const CValidationState& state)
{
    if (state.IsValid())
        return NullUniValue;

    std::string strRejectReason = state.GetRejectReason();
    if (state.IsError())
        throw JSONRPCError(RPC_VERIFY_ERROR, strRejectReason);
    if (state.IsInvalid())
    {
        if (strRejectReason.empty())
            return "rejected";
        return strRejectReason;
    }
    // Should be impossible
    return "valid?";
}

std::string gbt_vb_name(const Consensus::DeploymentPos pos) {
    const struct BIP9DeploymentInfo& vbinfo = VersionBitsDeploymentInfo[pos];
    std::string s = vbinfo.name;
    if (!vbinfo.gbt_force) {
        s.insert(s.begin(), '!');
    }
    return s;
}

UniValue getblocktemplate(const JSONRPCRequest& request)
{
    if (request.fHelp || request.params.size() > 1)
        throw runtime_error(
            "getblocktemplate ( TemplateRequest )\n"
            "\nIf the request parameters include a 'mode' key, that is used to explicitly select between the default 'template' request or a 'proposal'.\n"
            "It returns data needed to construct a block to work on.\n"
            "For full specification, see BIPs 22, 23, 9, and 145:\n"
            "    https://github.com/bitcoin/bips/blob/master/bip-0022.mediawiki\n"
            "    https://github.com/bitcoin/bips/blob/master/bip-0023.mediawiki\n"
            "    https://github.com/bitcoin/bips/blob/master/bip-0009.mediawiki#getblocktemplate_changes\n"
            "    https://github.com/bitcoin/bips/blob/master/bip-0145.mediawiki\n"

            "\nArguments:\n"
<<<<<<< HEAD
            "1. TemplateRequest          (json object, optional) A json object in the following spec\n"
=======
            "1. template_request         (json object, optional) A json object in the following spec\n"
>>>>>>> a7b486d6
            "     {\n"
            "       \"mode\":\"template\"    (string, optional) This must be set to \"template\", \"proposal\" (see BIP 23), or omitted\n"
            "       \"capabilities\":[     (array, optional) A list of strings\n"
            "           \"support\"          (string) client side supported feature, 'longpoll', 'coinbasetxn', 'coinbasevalue', 'proposal', 'serverlist', 'workid'\n"
            "           ,...\n"
            "       ],\n"
            "       \"rules\":[            (array, optional) A list of strings\n"
            "           \"support\"          (string) client side supported softfork deployment\n"
            "           ,...\n"
            "       ]\n"
            "     }\n"
            "\n"

            "\nResult:\n"
            "{\n"
            "  \"version\" : n,                    (numeric) The preferred block version\n"
            "  \"rules\" : [ \"rulename\", ... ],    (array of strings) specific block rules that are to be enforced\n"
            "  \"vbavailable\" : {                 (json object) set of pending, supported versionbit (BIP 9) softfork deployments\n"
            "      \"rulename\" : bitnumber          (numeric) identifies the bit number as indicating acceptance and readiness for the named softfork rule\n"
            "      ,...\n"
            "  },\n"
            "  \"vbrequired\" : n,                 (numeric) bit mask of versionbits the server requires set in submissions\n"
            "  \"previousblockhash\" : \"xxxx\",     (string) The hash of current highest block\n"
            "  \"transactions\" : [                (array) contents of non-coinbase transactions that should be included in the next block\n"
            "      {\n"
            "         \"data\" : \"xxxx\",             (string) transaction data encoded in hexadecimal (byte-for-byte)\n"
            "         \"txid\" : \"xxxx\",             (string) transaction id encoded in little-endian hexadecimal\n"
            "         \"hash\" : \"xxxx\",             (string) hash encoded in little-endian hexadecimal (including witness data)\n"
            "         \"depends\" : [                (array) array of numbers \n"
            "             n                          (numeric) transactions before this one (by 1-based index in 'transactions' list) that must be present in the final block if this one is\n"
            "             ,...\n"
            "         ],\n"
            "         \"fee\": n,                    (numeric) difference in value between transaction inputs and outputs (in Satoshis); for coinbase transactions, this is a negative Number of the total collected block fees (ie, not including the block subsidy); if key is not present, fee is unknown and clients MUST NOT assume there isn't one\n"
            "         \"sigops\" : n,                (numeric) total SigOps cost, as counted for purposes of block limits; if key is not present, sigop cost is unknown and clients MUST NOT assume it is zero\n"
            "         \"weight\" : n,                (numeric) total transaction weight, as counted for purposes of block limits\n"
            "         \"required\" : true|false      (boolean) if provided and true, this transaction must be in the final block\n"
            "      }\n"
            "      ,...\n"
            "  ],\n"
            "  \"coinbaseaux\" : {                 (json object) data that should be included in the coinbase's scriptSig content\n"
            "      \"flags\" : \"xx\"                  (string) key name is to be ignored, and value included in scriptSig\n"
            "  },\n"
            "  \"coinbasevalue\" : n,              (numeric) maximum allowable input to coinbase transaction, including the generation award and transaction fees (in Satoshis)\n"
            "  \"coinbasetxn\" : { ... },          (json object) information for coinbase transaction\n"
            "  \"target\" : \"xxxx\",                (string) The hash target\n"
            "  \"mintime\" : xxx,                  (numeric) The minimum timestamp appropriate for next block time in seconds since epoch (Jan 1 1970 GMT)\n"
            "  \"mutable\" : [                     (array of string) list of ways the block template may be changed \n"
            "     \"value\"                          (string) A way the block template may be changed, e.g. 'time', 'transactions', 'prevblock'\n"
            "     ,...\n"
            "  ],\n"
            "  \"noncerange\" : \"00000000ffffffff\",(string) A range of valid nonces\n"
            "  \"sigoplimit\" : n,                 (numeric) limit of sigops in blocks\n"
            "  \"sizelimit\" : n,                  (numeric) limit of block size\n"
            "  \"weightlimit\" : n,                (numeric) limit of block weight\n"
            "  \"curtime\" : ttt,                  (numeric) current timestamp in seconds since epoch (Jan 1 1970 GMT)\n"
            "  \"bits\" : \"xxxxxxxx\",              (string) compressed target of next block\n"
            "  \"height\" : n                      (numeric) The height of the next block\n"
            "  \"znode\" : {                  (json object) required znode payee that must be included in the next block\n"
            "      \"payee\" : \"xxxx\",             (string) payee address\n"
            "      \"script\" : \"xxxx\",            (string) payee scriptPubKey\n"
            "      \"amount\": n                   (numeric) required amount to pay\n"
            "  },\n"
            "  \"znode_payments_started\" :  true|false, (boolean) true, if znode payments started\n"
//            "  \"znode_payments_enforced\" : true|false, (boolean) true, if znode payments are enforced\n"
            "}\n"

            "\nExamples:\n"
            + HelpExampleCli("getblocktemplate", "")
            + HelpExampleRpc("getblocktemplate", "")
         );

    LOCK(cs_main);

    std::string strMode = "template";
    UniValue lpval = NullUniValue;
    std::set<std::string> setClientRules;
    int64_t nMaxVersionPreVB = -1;
    if (request.params.size() > 0)
    {
        const UniValue& oparam = request.params[0].get_obj();
        const UniValue& modeval = find_value(oparam, "mode");
        if (modeval.isStr())
            strMode = modeval.get_str();
        else if (modeval.isNull())
        {
            /* Do nothing */
        }
        else
            throw JSONRPCError(RPC_INVALID_PARAMETER, "Invalid mode");
        lpval = find_value(oparam, "longpollid");

        if (strMode == "proposal")
        {
            const UniValue& dataval = find_value(oparam, "data");
            if (!dataval.isStr())
                throw JSONRPCError(RPC_TYPE_ERROR, "Missing data String key for proposal");

            CBlock block;
            if (!DecodeHexBlk(block, dataval.get_str()))
                throw JSONRPCError(RPC_DESERIALIZATION_ERROR, "Block decode failed");

            uint256 hash = block.GetHash();
            BlockMap::iterator mi = mapBlockIndex.find(hash);
            if (mi != mapBlockIndex.end()) {
                CBlockIndex *pindex = mi->second;
                if (pindex->IsValid(BLOCK_VALID_SCRIPTS))
                    return "duplicate";
                if (pindex->nStatus & BLOCK_FAILED_MASK)
                    return "duplicate-invalid";
                return "duplicate-inconclusive";
            }

            CBlockIndex* const pindexPrev = chainActive.Tip();
            // TestBlockValidity only supports blocks built on the current Tip
            if (block.hashPrevBlock != pindexPrev->GetBlockHash())
                return "inconclusive-not-best-prevblk";
            CValidationState state;
            TestBlockValidity(state, Params(), block, pindexPrev, false, true);
            return BIP22ValidationResult(state);
        }

        const UniValue& aClientRules = find_value(oparam, "rules");
        if (aClientRules.isArray()) {
            for (unsigned int i = 0; i < aClientRules.size(); ++i) {
                const UniValue& v = aClientRules[i];
                setClientRules.insert(v.get_str());
            }
        } else {
            // NOTE: It is important that this NOT be read if versionbits is supported
            const UniValue& uvMaxVersion = find_value(oparam, "maxversion");
            if (uvMaxVersion.isNum()) {
                nMaxVersionPreVB = uvMaxVersion.get_int64();
            }
        }
    }

    if (strMode != "template")
        throw JSONRPCError(RPC_INVALID_PARAMETER, "Invalid mode");

<<<<<<< HEAD
    if (vNodes.empty())
        throw JSONRPCError(RPC_CLIENT_NOT_CONNECTED, "Zcoin is not connected!");
=======
    if(!g_connman)
        throw JSONRPCError(RPC_CLIENT_P2P_DISABLED, "Error: Peer-to-peer functionality missing or disabled");

    if (g_connman->GetNodeCount(CConnman::CONNECTIONS_ALL) == 0)
        throw JSONRPCError(RPC_CLIENT_NOT_CONNECTED, "Bitcoin is not connected!");

>>>>>>> a7b486d6
    if (IsInitialBlockDownload())
        throw JSONRPCError(RPC_CLIENT_IN_INITIAL_DOWNLOAD, "Zcoin is downloading blocks...");

    if (!znodeSync.IsSynced())
        throw JSONRPCError(RPC_CLIENT_IN_INITIAL_DOWNLOAD, "Zcoin Core is syncing with network...");

    static unsigned int nTransactionsUpdatedLast;
    if (!lpval.isNull())
    {
        // Wait to respond until either the best block changes, OR a minute has passed and there are more transactions
        uint256 hashWatchedChain;
        boost::system_time checktxtime;
        unsigned int nTransactionsUpdatedLastLP;

        if (lpval.isStr())
        {
            // Format: <hashBestChain><nTransactionsUpdatedLast>
            std::string lpstr = lpval.get_str();

            hashWatchedChain.SetHex(lpstr.substr(0, 64));
            nTransactionsUpdatedLastLP = atoi64(lpstr.substr(64));
        }
        else
        {
            // NOTE: Spec does not specify behaviour for non-string longpollid, but this makes testing easier
            hashWatchedChain = chainActive.Tip()->GetBlockHash();
            nTransactionsUpdatedLastLP = nTransactionsUpdatedLast;
        }

        // Release the wallet and main lock while waiting
        LEAVE_CRITICAL_SECTION(cs_main);
        {
            checktxtime = boost::get_system_time() + boost::posix_time::minutes(1);

            boost::unique_lock<boost::mutex> lock(csBestBlock);
            while (chainActive.Tip()->GetBlockHash() == hashWatchedChain && IsRPCRunning())
            {
                if (!cvBlockChange.timed_wait(lock, checktxtime))
                {
                    // Timeout: Check transactions for update
                    if (mempool.GetTransactionsUpdated() != nTransactionsUpdatedLastLP)
                        break;
                    checktxtime += boost::posix_time::seconds(10);
                }
            }
        }
        ENTER_CRITICAL_SECTION(cs_main);

        if (!IsRPCRunning())
            throw JSONRPCError(RPC_CLIENT_NOT_CONNECTED, "Shutting down");
        // TODO: Maybe recheck connections/IBD and (if something wrong) send an expires-immediately template to stop miners?
    }

    const struct BIP9DeploymentInfo& segwit_info = VersionBitsDeploymentInfo[Consensus::DEPLOYMENT_SEGWIT];
    // If the caller is indicating segwit support, then allow CreateNewBlock()
    // to select witness transactions, after segwit activates (otherwise
    // don't).
    bool fSupportsSegwit = setClientRules.find(segwit_info.name) != setClientRules.end();

    // Update block
    static CBlockIndex* pindexPrev;
    static int64_t nStart;
    static std::unique_ptr<CBlockTemplate> pblocktemplate;
    // Cache whether the last invocation was with segwit support, to avoid returning
    // a segwit-block to a non-segwit caller.
    static bool fLastTemplateSupportsSegwit = true;
    if (pindexPrev != chainActive.Tip() ||
        (mempool.GetTransactionsUpdated() != nTransactionsUpdatedLast && GetTime() - nStart > 5) ||
        fLastTemplateSupportsSegwit != fSupportsSegwit)
    {
        // Clear pindexPrev so future calls make a new block, despite any failures from here on
        pindexPrev = nullptr;

        // Store the pindexBest used before CreateNewBlock, to avoid races
        nTransactionsUpdatedLast = mempool.GetTransactionsUpdated();
        CBlockIndex* pindexPrevNew = chainActive.Tip();
        nStart = GetTime();
<<<<<<< HEAD
=======
        fLastTemplateSupportsSegwit = fSupportsSegwit;

>>>>>>> a7b486d6
        // Create new block
        CScript scriptDummy = CScript() << OP_TRUE;
<<<<<<< HEAD
        pblocktemplate = BlockAssembler(Params()).CreateNewBlock(scriptDummy, {});
=======
        pblocktemplate = BlockAssembler(Params()).CreateNewBlock(scriptDummy, fSupportsSegwit);
>>>>>>> a7b486d6
        if (!pblocktemplate)
            throw JSONRPCError(RPC_OUT_OF_MEMORY, "Out of memory");

        // Need to update only after we know CreateNewBlock succeeded
        pindexPrev = pindexPrevNew;
    }
    CBlock* pblock = &pblocktemplate->block; // pointer for convenience
    const Consensus::Params& consensusParams = Params().GetConsensus();

    // Update nTime
    UpdateTime(pblock, consensusParams, pindexPrev);
    pblock->nNonce = 0;

    // NOTE: If at some point we support pre-segwit miners post-segwit-activation, this needs to take segwit support into consideration
<<<<<<< HEAD
//    const bool fPreSegWit = (THRESHOLD_ACTIVE != VersionBitsState(pindexPrev, consensusParams, Consensus::DEPLOYMENT_SEGWIT, versionbitscache));
    const bool fPreSegWit = false;
=======
    const bool fPreSegWit = (THRESHOLD_ACTIVE != VersionBitsState(pindexPrev, consensusParams, Consensus::DEPLOYMENT_SEGWIT, versionbitscache));
>>>>>>> a7b486d6

    UniValue aCaps(UniValue::VARR); aCaps.push_back("proposal");

    UniValue transactions(UniValue::VARR);
    map<uint256, int64_t> setTxIndex;
    int i = 0;
    for (const auto& it : pblock->vtx) {
        const CTransaction& tx = *it;
        uint256 txHash = tx.GetHash();
        setTxIndex[txHash] = i++;

        if (tx.IsCoinBase())
            continue;

        UniValue entry(UniValue::VOBJ);

        entry.push_back(Pair("data", EncodeHexTx(tx)));
        entry.push_back(Pair("txid", txHash.GetHex()));
        entry.push_back(Pair("hash", tx.GetWitnessHash().GetHex()));

        UniValue deps(UniValue::VARR);
        BOOST_FOREACH (const CTxIn &in, tx.vin)
        {
            if (setTxIndex.count(in.prevout.hash))
                deps.push_back(setTxIndex[in.prevout.hash]);
        }
        entry.push_back(Pair("depends", deps));

        int index_in_template = i - 1;
        entry.push_back(Pair("fee", pblocktemplate->vTxFees[index_in_template]));
        int64_t nTxSigOps = pblocktemplate->vTxSigOpsCost[index_in_template];
        if (fPreSegWit) {
            assert(nTxSigOps % WITNESS_SCALE_FACTOR == 0);
            nTxSigOps /= WITNESS_SCALE_FACTOR;
        }
        entry.push_back(Pair("sigops", nTxSigOps));
        entry.push_back(Pair("weight", GetTransactionWeight(tx)));

        transactions.push_back(entry);
    }

    UniValue aux(UniValue::VOBJ);
    aux.push_back(Pair("flags", HexStr(COINBASE_FLAGS.begin(), COINBASE_FLAGS.end())));

    arith_uint256 hashTarget = arith_uint256().SetCompact(pblock->nBits);

    UniValue aMutable(UniValue::VARR);
    aMutable.push_back("time");
    aMutable.push_back("transactions");
    aMutable.push_back("prevblock");

    UniValue result(UniValue::VOBJ);
    result.push_back(Pair("capabilities", aCaps));

    UniValue aRules(UniValue::VARR);
    UniValue vbavailable(UniValue::VOBJ);
<<<<<<< HEAD
    for (int i = 0; i < (int)Consensus::MAX_VERSION_BITS_DEPLOYMENTS; ++i) {
        // MTP deployment has different set of rules
        if (i == Consensus::DEPLOYMENT_MTP)
            continue;

        Consensus::DeploymentPos pos = Consensus::DeploymentPos(i);
=======
    for (int j = 0; j < (int)Consensus::MAX_VERSION_BITS_DEPLOYMENTS; ++j) {
        Consensus::DeploymentPos pos = Consensus::DeploymentPos(j);
>>>>>>> a7b486d6
        ThresholdState state = VersionBitsState(pindexPrev, consensusParams, pos, versionbitscache);
        switch (state) {
            case THRESHOLD_DEFINED:
            case THRESHOLD_FAILED:
                // Not exposed to GBT at all
                break;
            case THRESHOLD_LOCKED_IN:
                // Ensure bit is set in block version
                pblock->nVersion |= VersionBitsMask(consensusParams, pos);
                // FALL THROUGH to get vbavailable set...
            case THRESHOLD_STARTED:
            {
                const struct BIP9DeploymentInfo& vbinfo = VersionBitsDeploymentInfo[pos];
                vbavailable.push_back(Pair(gbt_vb_name(pos), consensusParams.vDeployments[pos].bit));
                if (setClientRules.find(vbinfo.name) == setClientRules.end()) {
                    if (!vbinfo.gbt_force) {
                        // If the client doesn't support this, don't indicate it in the [default] version
                        pblock->nVersion &= ~VersionBitsMask(consensusParams, pos);
                    }
                }
                break;
            }
            case THRESHOLD_ACTIVE:
            {
                // Add to rules only
                const struct BIP9DeploymentInfo& vbinfo = VersionBitsDeploymentInfo[pos];
                aRules.push_back(gbt_vb_name(pos));
                if (setClientRules.find(vbinfo.name) == setClientRules.end()) {
                    // Not supported by the client; make sure it's safe to proceed
                    if (!vbinfo.gbt_force) {
                        // If we do anything other than throw an exception here, be sure version/force isn't sent to old clients
                        throw JSONRPCError(RPC_INVALID_PARAMETER, strprintf("Support for '%s' rule requires explicit client support", vbinfo.name));
                    }
                }
                break;
            }
        }
    }
    result.push_back(Pair("version", pblock->nVersion));
    result.push_back(Pair("rules", aRules));
    result.push_back(Pair("vbavailable", vbavailable));
    result.push_back(Pair("vbrequired", int(0)));

    if (nMaxVersionPreVB >= 2) {
        // If VB is supported by the client, nMaxVersionPreVB is -1, so we won't get here
        // Because BIP 34 changed how the generation transaction is serialized, we can only use version/force back to v2 blocks
        // This is safe to do [otherwise-]unconditionally only because we are throwing an exception above if a non-force deployment gets activated
        // Note that this can probably also be removed entirely after the first BIP9 non-force deployment (ie, probably segwit) gets activated
        aMutable.push_back("version/force");
    }

    result.push_back(Pair("previousblockhash", pblock->hashPrevBlock.GetHex()));
    result.push_back(Pair("transactions", transactions));
    result.push_back(Pair("coinbaseaux", aux));
    result.push_back(Pair("coinbasevalue", (int64_t)pblock->vtx[0]->vout[0].nValue));
    result.push_back(Pair("longpollid", chainActive.Tip()->GetBlockHash().GetHex() + i64tostr(nTransactionsUpdatedLast)));
    result.push_back(Pair("target", hashTarget.GetHex()));
    result.push_back(Pair("mintime", (int64_t)pindexPrev->GetMedianTimePast()+1));
    result.push_back(Pair("mutable", aMutable));
    result.push_back(Pair("noncerange", "00000000ffffffff"));
    int64_t nSigOpLimit = MAX_BLOCK_SIGOPS_COST;
    if (fPreSegWit) {
        assert(nSigOpLimit % WITNESS_SCALE_FACTOR == 0);
        nSigOpLimit /= WITNESS_SCALE_FACTOR;
    }
    result.push_back(Pair("sigoplimit", nSigOpLimit));
<<<<<<< HEAD
    result.push_back(Pair("sizelimit", (int64_t)MAX_BLOCK_SERIALIZED_SIZE));
    result.push_back(Pair("weightlimit", (int64_t)MAX_BLOCK_WEIGHT));
=======
    if (fPreSegWit) {
        result.push_back(Pair("sizelimit", (int64_t)MAX_BLOCK_BASE_SIZE));
    } else {
        result.push_back(Pair("sizelimit", (int64_t)MAX_BLOCK_SERIALIZED_SIZE));
        result.push_back(Pair("weightlimit", (int64_t)MAX_BLOCK_WEIGHT));
    }
>>>>>>> a7b486d6
    result.push_back(Pair("curtime", pblock->GetBlockTime()));
    result.push_back(Pair("bits", strprintf("%08x", pblock->nBits)));
    result.push_back(Pair("height", (int64_t)(pindexPrev->nHeight+1)));

<<<<<<< HEAD
    UniValue znodeObj(UniValue::VOBJ);
    if(pblock->txoutZnode != CTxOut()) {
        CTxDestination address1;
        ExtractDestination(pblock->txoutZnode.scriptPubKey, address1);
        CBitcoinAddress address2(address1);
        znodeObj.push_back(Pair("payee", address2.ToString().c_str()));
        znodeObj.push_back(Pair("script", HexStr(pblock->txoutZnode.scriptPubKey.begin(), pblock->txoutZnode.scriptPubKey.end())));
        znodeObj.push_back(Pair("amount", pblock->txoutZnode.nValue));
    }
    result.push_back(Pair("znode", znodeObj));
    result.push_back(Pair("znode_payments_started", pindexPrev->nHeight + 1 > Params().GetConsensus().nZnodePaymentsStartBlock));

    const struct BIP9DeploymentInfo& segwit_info = VersionBitsDeploymentInfo[Consensus::DEPLOYMENT_SEGWIT];
    if (!pblocktemplate->vchCoinbaseCommitment.empty() && setClientRules.find(segwit_info.name) != setClientRules.end()) {
=======
    if (!pblocktemplate->vchCoinbaseCommitment.empty() && fSupportsSegwit) {
>>>>>>> a7b486d6
        result.push_back(Pair("default_witness_commitment", HexStr(pblocktemplate->vchCoinbaseCommitment.begin(), pblocktemplate->vchCoinbaseCommitment.end())));
    }

    return result;
}

class submitblock_StateCatcher : public CValidationInterface
{
public:
    uint256 hash;
    bool found;
    CValidationState state;

    submitblock_StateCatcher(const uint256 &hashIn) : hash(hashIn), found(false), state() {}

protected:
    virtual void BlockChecked(const CBlock& block, const CValidationState& stateIn) {
        if (block.GetHash() != hash)
            return;
        found = true;
        state = stateIn;
    }
};

UniValue submitblock(const JSONRPCRequest& request)
{
    if (request.fHelp || request.params.size() < 1 || request.params.size() > 2)
        throw runtime_error(
            "submitblock \"hexdata\" ( \"jsonparametersobject\" )\n"
            "\nAttempts to submit new block to network.\n"
            "The 'jsonparametersobject' parameter is currently ignored.\n"
            "See https://en.bitcoin.it/wiki/BIP_0022 for full specification.\n"

            "\nArguments\n"
            "1. \"hexdata\"        (string, required) the hex-encoded block data to submit\n"
            "2. \"parameters\"     (string, optional) object of optional parameters\n"
            "    {\n"
            "      \"workid\" : \"id\"    (string, optional) if the server provided a workid, it MUST be included with submissions\n"
            "    }\n"
            "\nResult:\n"
            "\nExamples:\n"
            + HelpExampleCli("submitblock", "\"mydata\"")
            + HelpExampleRpc("submitblock", "\"mydata\"")
        );

    std::shared_ptr<CBlock> blockptr = std::make_shared<CBlock>();
    CBlock& block = *blockptr;
    if (!DecodeHexBlk(block, request.params[0].get_str()))
        throw JSONRPCError(RPC_DESERIALIZATION_ERROR, "Block decode failed");

    if (block.vtx.empty() || !block.vtx[0]->IsCoinBase()) {
        throw JSONRPCError(RPC_DESERIALIZATION_ERROR, "Block does not start with a coinbase");
    }

    uint256 hash = block.GetHash();
    bool fBlockPresent = false;
    {
        LOCK(cs_main);
        BlockMap::iterator mi = mapBlockIndex.find(hash);
        if (mi != mapBlockIndex.end()) {
            CBlockIndex *pindex = mi->second;
            if (pindex->IsValid(BLOCK_VALID_SCRIPTS))
                return "duplicate";
            if (pindex->nStatus & BLOCK_FAILED_MASK)
                return "duplicate-invalid";
            // Otherwise, we might only have the header - process the block before returning
            fBlockPresent = true;
        }
    }

    {
        LOCK(cs_main);
        BlockMap::iterator mi = mapBlockIndex.find(block.hashPrevBlock);
        if (mi != mapBlockIndex.end()) {
            UpdateUncommittedBlockStructures(block, mi->second, Params().GetConsensus());
        }
    }

    submitblock_StateCatcher sc(block.GetHash());
    RegisterValidationInterface(&sc);
<<<<<<< HEAD
    bool fAccepted = ProcessNewBlock(state, Params(), NULL, &block, true, NULL, false);
=======
    bool fAccepted = ProcessNewBlock(Params(), blockptr, true, NULL);
>>>>>>> a7b486d6
    UnregisterValidationInterface(&sc);
    if (fBlockPresent)
    {
        if (fAccepted && !sc.found)
            return "duplicate-inconclusive";
        return "duplicate";
    }
    if (!sc.found)
        return "inconclusive";
    return BIP22ValidationResult(sc.state);
}

UniValue estimatefee(const JSONRPCRequest& request)
{
    if (request.fHelp || request.params.size() != 1)
        throw runtime_error(
            "estimatefee nblocks\n"
            "\nEstimates the approximate fee per kilobyte needed for a transaction to begin\n"
            "confirmation within nblocks blocks. Uses virtual transaction size of transaction\n"
            "as defined in BIP 141 (witness data is discounted).\n"
            "\nArguments:\n"
            "1. nblocks     (numeric, required)\n"
            "\nResult:\n"
            "n              (numeric) estimated fee-per-kilobyte\n"
            "\n"
            "A negative value is returned if not enough transactions and blocks\n"
            "have been observed to make an estimate.\n"
            "-1 is always returned for nblocks == 1 as it is impossible to calculate\n"
            "a fee that is high enough to get reliably included in the next block.\n"
            "\nExample:\n"
            + HelpExampleCli("estimatefee", "6")
            );

    RPCTypeCheck(request.params, boost::assign::list_of(UniValue::VNUM));

    int nBlocks = request.params[0].get_int();
    if (nBlocks < 1)
        nBlocks = 1;

    CFeeRate feeRate = mempool.estimateFee(nBlocks);
    if (feeRate == CFeeRate(0))
        return -1.0;

    return ValueFromAmount(feeRate.GetFeePerK());
}

UniValue estimatepriority(const JSONRPCRequest& request)
{
    if (request.fHelp || request.params.size() != 1)
        throw runtime_error(
            "estimatepriority nblocks\n"
            "\nDEPRECATED. Estimates the approximate priority a zero-fee transaction needs to begin\n"
            "confirmation within nblocks blocks.\n"
            "\nArguments:\n"
            "1. nblocks     (numeric, required)\n"
            "\nResult:\n"
            "n              (numeric) estimated priority\n"
            "\n"
            "A negative value is returned if not enough transactions and blocks\n"
            "have been observed to make an estimate.\n"
            "\nExample:\n"
            + HelpExampleCli("estimatepriority", "6")
            );

    RPCTypeCheck(request.params, boost::assign::list_of(UniValue::VNUM));

    int nBlocks = request.params[0].get_int();
    if (nBlocks < 1)
        nBlocks = 1;

    return mempool.estimatePriority(nBlocks);
}

UniValue estimatesmartfee(const JSONRPCRequest& request)
{
    if (request.fHelp || request.params.size() != 1)
        throw runtime_error(
            "estimatesmartfee nblocks\n"
            "\nWARNING: This interface is unstable and may disappear or change!\n"
            "\nEstimates the approximate fee per kilobyte needed for a transaction to begin\n"
            "confirmation within nblocks blocks if possible and return the number of blocks\n"
            "for which the estimate is valid. Uses virtual transaction size as defined\n"
            "in BIP 141 (witness data is discounted).\n"
            "\nArguments:\n"
            "1. nblocks     (numeric)\n"
            "\nResult:\n"
            "{\n"
            "  \"feerate\" : x.x,     (numeric) estimate fee-per-kilobyte (in BTC)\n"
            "  \"blocks\" : n         (numeric) block number where estimate was found\n"
            "}\n"
            "\n"
            "A negative value is returned if not enough transactions and blocks\n"
            "have been observed to make an estimate for any number of blocks.\n"
            "However it will not return a value below the mempool reject fee.\n"
            "\nExample:\n"
            + HelpExampleCli("estimatesmartfee", "6")
            );

    RPCTypeCheck(request.params, boost::assign::list_of(UniValue::VNUM));

    int nBlocks = request.params[0].get_int();

    UniValue result(UniValue::VOBJ);
    int answerFound;
    CFeeRate feeRate = mempool.estimateSmartFee(nBlocks, &answerFound);
    result.push_back(Pair("feerate", feeRate == CFeeRate(0) ? -1.0 : ValueFromAmount(feeRate.GetFeePerK())));
    result.push_back(Pair("blocks", answerFound));
    return result;
}

UniValue estimatesmartpriority(const JSONRPCRequest& request)
{
    if (request.fHelp || request.params.size() != 1)
        throw runtime_error(
            "estimatesmartpriority nblocks\n"
            "\nDEPRECATED. WARNING: This interface is unstable and may disappear or change!\n"
            "\nEstimates the approximate priority a zero-fee transaction needs to begin\n"
            "confirmation within nblocks blocks if possible and return the number of blocks\n"
            "for which the estimate is valid.\n"
            "\nArguments:\n"
            "1. nblocks     (numeric, required)\n"
            "\nResult:\n"
            "{\n"
            "  \"priority\" : x.x,    (numeric) estimated priority\n"
            "  \"blocks\" : n         (numeric) block number where estimate was found\n"
            "}\n"
            "\n"
            "A negative value is returned if not enough transactions and blocks\n"
            "have been observed to make an estimate for any number of blocks.\n"
            "However if the mempool reject fee is set it will return 1e9 * MAX_MONEY.\n"
            "\nExample:\n"
            + HelpExampleCli("estimatesmartpriority", "6")
            );

    RPCTypeCheck(request.params, boost::assign::list_of(UniValue::VNUM));

    int nBlocks = request.params[0].get_int();

    UniValue result(UniValue::VOBJ);
    int answerFound;
    double priority = mempool.estimateSmartPriority(nBlocks, &answerFound);
    result.push_back(Pair("priority", priority));
    result.push_back(Pair("blocks", answerFound));
    return result;
}

static const CRPCCommand commands[] =
{ //  category              name                      actor (function)         okSafeMode
  //  --------------------- ------------------------  -----------------------  ----------
<<<<<<< HEAD
    { "mining",             "getnetworkhashps",       &getnetworkhashps,       true  },
    { "mining",             "getmininginfo",          &getmininginfo,          true  },
    { "mining",             "prioritisetransaction",  &prioritisetransaction,  true  },
    { "mining",             "getblocktemplate",       &getblocktemplate,       true  },
    { "mining",             "submitblock",            &submitblock,            true  },

    { "generating",         "getgenerate",            &getgenerate,            true  },
    { "generating",         "setgenerate",            &setgenerate,            true  },
    { "generating",         "generate",               &generate,               true  },
    { "generating",         "generatetoaddress",      &generatetoaddress,      true  },

    { "util",               "estimatefee",            &estimatefee,            true  },
    { "util",               "estimatepriority",       &estimatepriority,       true  },
    { "util",               "estimatesmartfee",       &estimatesmartfee,       true  },
    { "util",               "estimatesmartpriority",  &estimatesmartpriority,  true  },
=======
    { "mining",             "getnetworkhashps",       &getnetworkhashps,       true,  {"nblocks","height"} },
    { "mining",             "getmininginfo",          &getmininginfo,          true,  {} },
    { "mining",             "prioritisetransaction",  &prioritisetransaction,  true,  {"txid","priority_delta","fee_delta"} },
    { "mining",             "getblocktemplate",       &getblocktemplate,       true,  {"template_request"} },
    { "mining",             "submitblock",            &submitblock,            true,  {"hexdata","parameters"} },

    { "generating",         "generate",               &generate,               true,  {"nblocks","maxtries"} },
    { "generating",         "generatetoaddress",      &generatetoaddress,      true,  {"nblocks","address","maxtries"} },

    { "util",               "estimatefee",            &estimatefee,            true,  {"nblocks"} },
    { "util",               "estimatepriority",       &estimatepriority,       true,  {"nblocks"} },
    { "util",               "estimatesmartfee",       &estimatesmartfee,       true,  {"nblocks"} },
    { "util",               "estimatesmartpriority",  &estimatesmartpriority,  true,  {"nblocks"} },
>>>>>>> a7b486d6
};

void RegisterMiningRPCCommands(CRPCTable &t)
{
    for (unsigned int vcidx = 0; vcidx < ARRAYLEN(commands); vcidx++)
        t.appendCommand(commands[vcidx].name, &commands[vcidx]);
}<|MERGE_RESOLUTION|>--- conflicted
+++ resolved
@@ -118,8 +118,7 @@
     UniValue blockHashes(UniValue::VARR);
     while (nHeight < nHeightEnd)
     {
-        vector<uint256> tx_ids;
-        std::unique_ptr<CBlockTemplate> pblocktemplate(BlockAssembler(Params()).CreateNewBlock(coinbaseScript->reserveScript, tx_ids));
+        std::unique_ptr<CBlockTemplate> pblocktemplate(BlockAssembler(Params()).CreateNewBlock(coinbaseScript->reserveScript));
         if (!pblocktemplate.get())
             throw JSONRPCError(RPC_INTERNAL_ERROR, "Couldn't create new block");
         CBlock *pblock = &pblocktemplate->block;
@@ -137,13 +136,8 @@
         if (pblock->nNonce == nInnerLoopCount) {
             continue;
         }
-<<<<<<< HEAD
-        CValidationState state;
-        if (!ProcessNewBlock(state, Params(), NULL, pblock, true, NULL, false))
-=======
         std::shared_ptr<const CBlock> shared_pblock = std::make_shared<const CBlock>(*pblock);
         if (!ProcessNewBlock(Params(), shared_pblock, true, NULL))
->>>>>>> a7b486d6
             throw JSONRPCError(RPC_INTERNAL_ERROR, "ProcessNewBlock, block not accepted");
         ++nHeight;
         blockHashes.push_back(pblock->GetHash().GetHex());
@@ -157,30 +151,7 @@
     return blockHashes;
 }
 
-<<<<<<< HEAD
-UniValue getgenerate(const UniValue& params, bool fHelp)
-{
-    if (fHelp || params.size() != 0)
-        throw runtime_error(
-            "getgenerate\n"
-            "\nReturn if the server is set to generate coins or not. The default is false.\n"
-            "It is set with the command line argument -gen (or " + std::string(BITCOIN_CONF_FILENAME) + " setting gen)\n"
-            "It can also be set with the setgenerate call.\n"
-            "\nResult\n"
-            "true|false      (boolean) If the server is set to generate coins or not\n"
-            "\nExamples:\n"
-            + HelpExampleCli("getgenerate", "")
-            + HelpExampleRpc("getgenerate", "")
-        );
-
-    LOCK(cs_main);
-    return GetBoolArg("-gen", DEFAULT_GENERATE);
-}
-
-UniValue generate(const UniValue& params, bool fHelp)
-=======
 UniValue generate(const JSONRPCRequest& request)
->>>>>>> a7b486d6
 {
     if (request.fHelp || request.params.size() < 1 || request.params.size() > 2)
         throw runtime_error(
@@ -223,13 +194,8 @@
             "generatetoaddress nblocks address (maxtries)\n"
             "\nMine blocks immediately to a specified address (before the RPC call returns)\n"
             "\nArguments:\n"
-<<<<<<< HEAD
-            "1. numblocks    (numeric, required) How many blocks are generated immediately.\n"
-            "2. address    (string, required) The address to send the newly generated zcoin to.\n"
-=======
             "1. nblocks      (numeric, required) How many blocks are generated immediately.\n"
             "2. address      (string, required) The address to send the newly generated bitcoin to.\n"
->>>>>>> a7b486d6
             "3. maxtries     (numeric, optional) How many iterations to try (default = 1000000).\n"
             "\nResult:\n"
             "[ blockhashes ]     (array) hashes of blocks generated\n"
@@ -254,24 +220,20 @@
     return generateBlocks(coinbaseScript, nGenerate, nMaxTries, false);
 }
 
-<<<<<<< HEAD
-
-UniValue setgenerate(const UniValue& params, bool fHelp)
-{
-    if (fHelp || params.size() < 1 || params.size() > 2)
+
+UniValue setgenerate(const JSONRPCRequest& request)
+{
+    if (request.fHelp || request.params.size() < 1 || request.params.size() > 2)
         throw runtime_error(
                 "setgenerate generate ( genproclimit )\n"
                         "\nSet 'generate' true or false to turn generation on or off.\n"
                         "Generation is limited to 'genproclimit' processors, 1 is unlimited.\n"
-                        "See the getgenerate call for the current setting.\n"
                         "\nArguments:\n"
                         "1. generate         (boolean, required) Set to true to turn on generation, off to turn off.\n"
                         "2. genproclimit     (numeric, optional) Set the processor limit for when generation is on. Can be 1 for unlimited.\n"
                         "\nExamples:\n"
                         "\nSet the generation on with a limit of one processor\n"
                 + HelpExampleCli("setgenerate", "true 1") +
-                "\nCheck the setting\n"
-                + HelpExampleCli("getgenerate", "") +
                 "\nTurn off generation\n"
                 + HelpExampleCli("setgenerate", "false") +
                 "\nUsing json rpc\n"
@@ -280,30 +242,23 @@
 
     if (Params().MineBlocksOnDemand())
         throw JSONRPCError(RPC_METHOD_NOT_FOUND, "Use the generate method instead of setgenerate on this network");
-    bool fGenerate = true;
-
-    if (params.size() > 0)
-        fGenerate = params[0].get_bool();
+
+    bool fGenerate = request.params[0].get_bool();
     int nGenProcLimit = GetArg("-genproclimit", DEFAULT_GENERATE_THREADS);
-    if (params.size() > 1)
+    if (request.params.size() > 1)
     {
-        nGenProcLimit = params[1].get_int();
+        nGenProcLimit = request.params[1].get_int();
         if (nGenProcLimit == 0)
             fGenerate = false;
     }
 
-    mapArgs["-gen"] = (fGenerate ? "1" : "0");
-    mapArgs ["-genproclimit"] = itostr(nGenProcLimit);
     GenerateBitcoins(fGenerate, nGenProcLimit, Params());
 
     return NullUniValue;
 }
 
 
-UniValue getmininginfo(const UniValue& params, bool fHelp)
-=======
 UniValue getmininginfo(const JSONRPCRequest& request)
->>>>>>> a7b486d6
 {
     if (request.fHelp || request.params.size() != 0)
         throw runtime_error(
@@ -317,16 +272,10 @@
             "  \"currentblocktx\": nnn,     (numeric) The last block transaction\n"
             "  \"difficulty\": xxx.xxxxx    (numeric) The current difficulty\n"
             "  \"errors\": \"...\"            (string) Current errors\n"
-<<<<<<< HEAD
-            "  \"generate\": true|false     (boolean) If the generation is on or off (see getgenerate or setgenerate calls)\n"
-            "  \"genproclimit\": n          (numeric) The processor limit for generation. -1 if no generation. (see getgenerate or setgenerate calls)\n"
+            "  \"genproclimit\": n          (numeric) The processor limit for generation. -1 if no generation\n"
             "  \"networkhashps\": nnn,      (numeric) The network hashes per second\n"
             "  \"pooledtx\": n              (numeric) The size of the mempool\n"
             "  \"testnet\": true|false      (boolean) If using testnet or not\n"
-=======
-            "  \"networkhashps\": nnn,      (numeric) The network hashes per second\n"
-            "  \"pooledtx\": n              (numeric) The size of the mempool\n"
->>>>>>> a7b486d6
             "  \"chain\": \"xxxx\",           (string) current network name as defined in BIP70 (main, test, regtest)\n"
             "}\n"
             "\nExamples:\n"
@@ -344,16 +293,10 @@
     obj.push_back(Pair("currentblocktx",   (uint64_t)nLastBlockTx));
     obj.push_back(Pair("difficulty",       (double)GetDifficulty()));
     obj.push_back(Pair("errors",           GetWarnings("statusbar")));
-<<<<<<< HEAD
     obj.push_back(Pair("genproclimit",     (int)GetArg("-genproclimit", DEFAULT_GENERATE_THREADS)));
-
-    obj.push_back(Pair("networkhashps",    getnetworkhashps(params, false)));
-=======
     obj.push_back(Pair("networkhashps",    getnetworkhashps(request)));
->>>>>>> a7b486d6
     obj.push_back(Pair("pooledtx",         (uint64_t)mempool.size()));
     obj.push_back(Pair("chain",            Params().NetworkIDString()));
-    obj.push_back(Pair("generate",         getgenerate(params, false)));
     return obj;
 }
 
@@ -385,15 +328,11 @@
     uint256 hash = ParseHashStr(request.params[0].get_str(), "txid");
     CAmount nAmount = request.params[2].get_int64();
 
-<<<<<<< HEAD
-    mempool.PrioritiseTransaction(hash, params[0].get_str(), params[1].get_real(), nAmount);
+    mempool.PrioritiseTransaction(hash, request.params[0].get_str(), request.params[1].get_real(), nAmount);
 
     // Changes to mempool should also be made to Dandelion stempool
-    stempool.PrioritiseTransaction(hash, params[0].get_str(), params[1].get_real(), nAmount);
-
-=======
-    mempool.PrioritiseTransaction(hash, request.params[0].get_str(), request.params[1].get_real(), nAmount);
->>>>>>> a7b486d6
+    stempool.PrioritiseTransaction(hash, request.params[0].get_str(), request.params[1].get_real(), nAmount);
+
     return true;
 }
 
@@ -440,11 +379,7 @@
             "    https://github.com/bitcoin/bips/blob/master/bip-0145.mediawiki\n"
 
             "\nArguments:\n"
-<<<<<<< HEAD
-            "1. TemplateRequest          (json object, optional) A json object in the following spec\n"
-=======
             "1. template_request         (json object, optional) A json object in the following spec\n"
->>>>>>> a7b486d6
             "     {\n"
             "       \"mode\":\"template\"    (string, optional) This must be set to \"template\", \"proposal\" (see BIP 23), or omitted\n"
             "       \"capabilities\":[     (array, optional) A list of strings\n"
@@ -584,17 +519,12 @@
     if (strMode != "template")
         throw JSONRPCError(RPC_INVALID_PARAMETER, "Invalid mode");
 
-<<<<<<< HEAD
-    if (vNodes.empty())
-        throw JSONRPCError(RPC_CLIENT_NOT_CONNECTED, "Zcoin is not connected!");
-=======
     if(!g_connman)
         throw JSONRPCError(RPC_CLIENT_P2P_DISABLED, "Error: Peer-to-peer functionality missing or disabled");
 
     if (g_connman->GetNodeCount(CConnman::CONNECTIONS_ALL) == 0)
-        throw JSONRPCError(RPC_CLIENT_NOT_CONNECTED, "Bitcoin is not connected!");
-
->>>>>>> a7b486d6
+        throw JSONRPCError(RPC_CLIENT_NOT_CONNECTED, "Zcoin is not connected!");
+
     if (IsInitialBlockDownload())
         throw JSONRPCError(RPC_CLIENT_IN_INITIAL_DOWNLOAD, "Zcoin is downloading blocks...");
 
@@ -672,18 +602,11 @@
         nTransactionsUpdatedLast = mempool.GetTransactionsUpdated();
         CBlockIndex* pindexPrevNew = chainActive.Tip();
         nStart = GetTime();
-<<<<<<< HEAD
-=======
         fLastTemplateSupportsSegwit = fSupportsSegwit;
 
->>>>>>> a7b486d6
         // Create new block
         CScript scriptDummy = CScript() << OP_TRUE;
-<<<<<<< HEAD
-        pblocktemplate = BlockAssembler(Params()).CreateNewBlock(scriptDummy, {});
-=======
         pblocktemplate = BlockAssembler(Params()).CreateNewBlock(scriptDummy, fSupportsSegwit);
->>>>>>> a7b486d6
         if (!pblocktemplate)
             throw JSONRPCError(RPC_OUT_OF_MEMORY, "Out of memory");
 
@@ -697,13 +620,10 @@
     UpdateTime(pblock, consensusParams, pindexPrev);
     pblock->nNonce = 0;
 
+    // TODO: support segwit
     // NOTE: If at some point we support pre-segwit miners post-segwit-activation, this needs to take segwit support into consideration
-<<<<<<< HEAD
 //    const bool fPreSegWit = (THRESHOLD_ACTIVE != VersionBitsState(pindexPrev, consensusParams, Consensus::DEPLOYMENT_SEGWIT, versionbitscache));
     const bool fPreSegWit = false;
-=======
-    const bool fPreSegWit = (THRESHOLD_ACTIVE != VersionBitsState(pindexPrev, consensusParams, Consensus::DEPLOYMENT_SEGWIT, versionbitscache));
->>>>>>> a7b486d6
 
     UniValue aCaps(UniValue::VARR); aCaps.push_back("proposal");
 
@@ -760,17 +680,12 @@
 
     UniValue aRules(UniValue::VARR);
     UniValue vbavailable(UniValue::VOBJ);
-<<<<<<< HEAD
-    for (int i = 0; i < (int)Consensus::MAX_VERSION_BITS_DEPLOYMENTS; ++i) {
+    for (int j = 0; j < (int)Consensus::MAX_VERSION_BITS_DEPLOYMENTS; ++j) {
         // MTP deployment has different set of rules
-        if (i == Consensus::DEPLOYMENT_MTP)
+        if (j == Consensus::DEPLOYMENT_MTP)
             continue;
 
-        Consensus::DeploymentPos pos = Consensus::DeploymentPos(i);
-=======
-    for (int j = 0; j < (int)Consensus::MAX_VERSION_BITS_DEPLOYMENTS; ++j) {
         Consensus::DeploymentPos pos = Consensus::DeploymentPos(j);
->>>>>>> a7b486d6
         ThresholdState state = VersionBitsState(pindexPrev, consensusParams, pos, versionbitscache);
         switch (state) {
             case THRESHOLD_DEFINED:
@@ -837,22 +752,16 @@
         nSigOpLimit /= WITNESS_SCALE_FACTOR;
     }
     result.push_back(Pair("sigoplimit", nSigOpLimit));
-<<<<<<< HEAD
-    result.push_back(Pair("sizelimit", (int64_t)MAX_BLOCK_SERIALIZED_SIZE));
-    result.push_back(Pair("weightlimit", (int64_t)MAX_BLOCK_WEIGHT));
-=======
     if (fPreSegWit) {
         result.push_back(Pair("sizelimit", (int64_t)MAX_BLOCK_BASE_SIZE));
     } else {
         result.push_back(Pair("sizelimit", (int64_t)MAX_BLOCK_SERIALIZED_SIZE));
         result.push_back(Pair("weightlimit", (int64_t)MAX_BLOCK_WEIGHT));
     }
->>>>>>> a7b486d6
     result.push_back(Pair("curtime", pblock->GetBlockTime()));
     result.push_back(Pair("bits", strprintf("%08x", pblock->nBits)));
     result.push_back(Pair("height", (int64_t)(pindexPrev->nHeight+1)));
 
-<<<<<<< HEAD
     UniValue znodeObj(UniValue::VOBJ);
     if(pblock->txoutZnode != CTxOut()) {
         CTxDestination address1;
@@ -865,11 +774,7 @@
     result.push_back(Pair("znode", znodeObj));
     result.push_back(Pair("znode_payments_started", pindexPrev->nHeight + 1 > Params().GetConsensus().nZnodePaymentsStartBlock));
 
-    const struct BIP9DeploymentInfo& segwit_info = VersionBitsDeploymentInfo[Consensus::DEPLOYMENT_SEGWIT];
-    if (!pblocktemplate->vchCoinbaseCommitment.empty() && setClientRules.find(segwit_info.name) != setClientRules.end()) {
-=======
     if (!pblocktemplate->vchCoinbaseCommitment.empty() && fSupportsSegwit) {
->>>>>>> a7b486d6
         result.push_back(Pair("default_witness_commitment", HexStr(pblocktemplate->vchCoinbaseCommitment.begin(), pblocktemplate->vchCoinbaseCommitment.end())));
     }
 
@@ -950,11 +855,7 @@
 
     submitblock_StateCatcher sc(block.GetHash());
     RegisterValidationInterface(&sc);
-<<<<<<< HEAD
-    bool fAccepted = ProcessNewBlock(state, Params(), NULL, &block, true, NULL, false);
-=======
     bool fAccepted = ProcessNewBlock(Params(), blockptr, true, NULL);
->>>>>>> a7b486d6
     UnregisterValidationInterface(&sc);
     if (fBlockPresent)
     {
@@ -1104,29 +1005,13 @@
 static const CRPCCommand commands[] =
 { //  category              name                      actor (function)         okSafeMode
   //  --------------------- ------------------------  -----------------------  ----------
-<<<<<<< HEAD
-    { "mining",             "getnetworkhashps",       &getnetworkhashps,       true  },
-    { "mining",             "getmininginfo",          &getmininginfo,          true  },
-    { "mining",             "prioritisetransaction",  &prioritisetransaction,  true  },
-    { "mining",             "getblocktemplate",       &getblocktemplate,       true  },
-    { "mining",             "submitblock",            &submitblock,            true  },
-
-    { "generating",         "getgenerate",            &getgenerate,            true  },
-    { "generating",         "setgenerate",            &setgenerate,            true  },
-    { "generating",         "generate",               &generate,               true  },
-    { "generating",         "generatetoaddress",      &generatetoaddress,      true  },
-
-    { "util",               "estimatefee",            &estimatefee,            true  },
-    { "util",               "estimatepriority",       &estimatepriority,       true  },
-    { "util",               "estimatesmartfee",       &estimatesmartfee,       true  },
-    { "util",               "estimatesmartpriority",  &estimatesmartpriority,  true  },
-=======
     { "mining",             "getnetworkhashps",       &getnetworkhashps,       true,  {"nblocks","height"} },
     { "mining",             "getmininginfo",          &getmininginfo,          true,  {} },
     { "mining",             "prioritisetransaction",  &prioritisetransaction,  true,  {"txid","priority_delta","fee_delta"} },
     { "mining",             "getblocktemplate",       &getblocktemplate,       true,  {"template_request"} },
     { "mining",             "submitblock",            &submitblock,            true,  {"hexdata","parameters"} },
 
+    { "generating",         "setgenerate",            &setgenerate,            true  },
     { "generating",         "generate",               &generate,               true,  {"nblocks","maxtries"} },
     { "generating",         "generatetoaddress",      &generatetoaddress,      true,  {"nblocks","address","maxtries"} },
 
@@ -1134,7 +1019,6 @@
     { "util",               "estimatepriority",       &estimatepriority,       true,  {"nblocks"} },
     { "util",               "estimatesmartfee",       &estimatesmartfee,       true,  {"nblocks"} },
     { "util",               "estimatesmartpriority",  &estimatesmartpriority,  true,  {"nblocks"} },
->>>>>>> a7b486d6
 };
 
 void RegisterMiningRPCCommands(CRPCTable &t)
