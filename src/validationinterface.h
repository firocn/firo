--- conflicted
+++ resolved
@@ -9,6 +9,7 @@
 #include <boost/signals2/signal.hpp>
 #include <boost/shared_ptr.hpp>
 #include <memory>
+#include "primitives/transaction.h"
 
 class CBlock;
 class CBlockIndex;
@@ -33,14 +34,9 @@
 
 class CValidationInterface {
 protected:
-<<<<<<< HEAD
-    virtual void UpdatedBlockTip(const CBlockIndex *pindex) {}
-    virtual void SyncTransaction(const CTransaction &tx, const CBlockIndex *pindex, const CBlock *pblock) {}
-    virtual void WalletTransaction(const CTransaction &tx) {}
-=======
+    virtual void WalletTransaction(const CTransaction& tx) {}
     virtual void UpdatedBlockTip(const CBlockIndex *pindexNew, const CBlockIndex *pindexFork, bool fInitialDownload) {}
     virtual void SyncTransaction(const CTransaction &tx, const CBlockIndex *pindex, int posInBlock) {}
->>>>>>> 5769b585
     virtual void SetBestChain(const CBlockLocator &locator) {}
     virtual void UpdatedTransaction(const uint256 &hash) {}
     virtual void Inventory(const uint256 &hash) {}
@@ -48,7 +44,6 @@
     virtual void BlockChecked(const CBlock&, const CValidationState&) {}
     virtual void GetScriptForMining(boost::shared_ptr<CReserveScript>&) {};
     virtual void ResetRequestCount(const uint256 &hash) {};
-<<<<<<< HEAD
     virtual void NumConnectionsChanged() {}
     virtual void UpdateSyncStatus() {}
     virtual void UpdatedZnode(CZnode &znode) {}
@@ -57,34 +52,27 @@
     virtual void NotifyAPIStatus() {}
     virtual void NotifyZnodeList() {}
     virtual void UpdatedBalance() {}
-=======
     virtual void NewPoWValidBlock(const CBlockIndex *pindex, const std::shared_ptr<const CBlock>& block) {};
->>>>>>> 5769b585
     friend void ::RegisterValidationInterface(CValidationInterface*);
     friend void ::UnregisterValidationInterface(CValidationInterface*);
     friend void ::UnregisterAllValidationInterfaces();
 };
 
 struct CMainSignals {
+    
     /** Notifies listeners of updated block chain tip */
-<<<<<<< HEAD
-    boost::signals2::signal<void (const CBlockIndex *)> UpdatedBlockTip;
-    /** Notifies listeners of updated transaction data (transaction, and optionally the block it is found in). */
-    boost::signals2::signal<void (const CTransaction &, const CBlockIndex *pindex, const CBlock *)> SyncTransaction;
-=======
     boost::signals2::signal<void (const CBlockIndex *, const CBlockIndex *, bool fInitialDownload)> UpdatedBlockTip;
     /** A posInBlock value for SyncTransaction calls for tranactions not
      * included in connected blocks such as transactions removed from mempool,
      * accepted to mempool or appearing in disconnected blocks.*/
     static const int SYNC_TRANSACTION_NOT_IN_BLOCK = -1;
+    boost::signals2::signal<void (const CTransaction &, const CBlockIndex *pindex, int posInBlock)> SyncTransaction;    
     /** Notifies listeners of updated transaction data (transaction, and
      * optionally the block it is found in). Called with block data when
      * transaction is included in a connected block, and without block data when
      * transaction was accepted to mempool, removed from mempool (only when
      * removal was due to conflict from connected block), or appeared in a
      * disconnected block.*/
-    boost::signals2::signal<void (const CTransaction &, const CBlockIndex *pindex, int posInBlock)> SyncTransaction;
->>>>>>> 5769b585
     /** Notifies listeners of an updated transaction without new data (for now: a coinbase potentially becoming visible). */
     boost::signals2::signal<void (const CTransaction &)> WalletTransaction;
     /** Notifies listeners of a valid wallet transaction (decoupled from SyncTransaction in order to allow wallet update). */
@@ -101,7 +89,6 @@
     boost::signals2::signal<void (boost::shared_ptr<CReserveScript>&)> ScriptForMining;
     /** Notifies listeners that a block has been successfully mined */
     boost::signals2::signal<void (const uint256 &)> BlockFound;
-<<<<<<< HEAD
     /** Notifies listeners of change in number of active connections */
     boost::signals2::signal<void ()> NumConnectionsChanged;
     /** Notifies listeners of change of blockchain syncing state */
@@ -118,12 +105,10 @@
     boost::signals2::signal<void ()> NotifyZnodeList;
     /** Notifies listeners of balance */
     boost::signals2::signal<void ()> UpdatedBalance;
-=======
     /**
      * Notifies listeners that a block which builds directly on our current tip
      * has been received and connected to the headers tree, though not validated yet */
     boost::signals2::signal<void (const CBlockIndex *, const std::shared_ptr<const CBlock>&)> NewPoWValidBlock;
->>>>>>> 5769b585
 };
 
 CMainSignals& GetMainSignals();
