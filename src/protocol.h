// Copyright (c) 2009-2010 Satoshi Nakamoto
// Copyright (c) 2009-2016 The Bitcoin Core developers
// Distributed under the MIT software license, see the accompanying
// file COPYING or http://www.opensource.org/licenses/mit-license.php.

#ifndef __cplusplus
#error This header can only be compiled as C++.
#endif

#ifndef BITCOIN_PROTOCOL_H
#define BITCOIN_PROTOCOL_H

#include "netaddress.h"
#include "serialize.h"
#include "uint256.h"
#include "version.h"

#include <stdint.h>
#include <string>

/** Message header.
 * (4) message start.
 * (12) command.
 * (4) size.
 * (4) checksum.
 */
class CMessageHeader
{
public:
    enum {
        MESSAGE_START_SIZE = 4,
        COMMAND_SIZE = 12,
        MESSAGE_SIZE_SIZE = 4,
        CHECKSUM_SIZE = 4,

        MESSAGE_SIZE_OFFSET = MESSAGE_START_SIZE + COMMAND_SIZE,
        CHECKSUM_OFFSET = MESSAGE_SIZE_OFFSET + MESSAGE_SIZE_SIZE,
        HEADER_SIZE = MESSAGE_START_SIZE + COMMAND_SIZE + MESSAGE_SIZE_SIZE + CHECKSUM_SIZE
    };
    typedef unsigned char MessageStartChars[MESSAGE_START_SIZE];

    CMessageHeader(const MessageStartChars& pchMessageStartIn);
    CMessageHeader(const MessageStartChars& pchMessageStartIn, const char* pszCommand, unsigned int nMessageSizeIn);

    std::string GetCommand() const;
    bool IsValid(const MessageStartChars& messageStart) const;

    ADD_SERIALIZE_METHODS;

    template <typename Stream, typename Operation>
    inline void SerializationOp(Stream& s, Operation ser_action)
    {
        READWRITE(FLATDATA(pchMessageStart));
        READWRITE(FLATDATA(pchCommand));
        READWRITE(nMessageSize);
        READWRITE(FLATDATA(pchChecksum));
    }

    char pchMessageStart[MESSAGE_START_SIZE];
    char pchCommand[COMMAND_SIZE];
    uint32_t nMessageSize;
    uint8_t pchChecksum[CHECKSUM_SIZE];
};

/**
 * Bitcoin protocol message types. When adding new message types, don't forget
 * to update allNetMessageTypes in protocol.cpp.
 */
namespace NetMsgType {

/**
 * The version message provides information about the transmitting node to the
 * receiving node at the beginning of a connection.
 * @see https://bitcoin.org/en/developer-reference#version
 */
extern const char *VERSION;
/**
 * The verack message acknowledges a previously-received version message,
 * informing the connecting node that it can begin to send other messages.
 * @see https://bitcoin.org/en/developer-reference#verack
 */
extern const char *VERACK;
/**
 * The addr (IP address) message relays connection information for peers on the
 * network.
 * @see https://bitcoin.org/en/developer-reference#addr
 */
extern const char *ADDR;
/**
 * The inv message (inventory message) transmits one or more inventories of
 * objects known to the transmitting peer.
 * @see https://bitcoin.org/en/developer-reference#inv
 */
extern const char *INV;
/**
 * The getdata message requests one or more data objects from another node.
 * @see https://bitcoin.org/en/developer-reference#getdata
 */
extern const char *GETDATA;
/**
 * The merkleblock message is a reply to a getdata message which requested a
 * block using the inventory type MSG_MERKLEBLOCK.
 * @since protocol version 70001 as described by BIP37.
 * @see https://bitcoin.org/en/developer-reference#merkleblock
 */
extern const char *MERKLEBLOCK;
/**
 * The getblocks message requests an inv message that provides block header
 * hashes starting from a particular point in the block chain.
 * @see https://bitcoin.org/en/developer-reference#getblocks
 */
extern const char *GETBLOCKS;
/**
 * The getheaders message requests a headers message that provides block
 * headers starting from a particular point in the block chain.
 * @since protocol version 31800.
 * @see https://bitcoin.org/en/developer-reference#getheaders
 */
extern const char *GETHEADERS;
/**
 * The tx message transmits a single transaction.
 * @see https://bitcoin.org/en/developer-reference#tx
 */
extern const char *TX;
/**
 * The headers message sends one or more block headers to a node which
 * previously requested certain headers with a getheaders message.
 * @since protocol version 31800.
 * @see https://bitcoin.org/en/developer-reference#headers
 */
extern const char *HEADERS;
/**
 * The block message transmits a single serialized block.
 * @see https://bitcoin.org/en/developer-reference#block
 */
extern const char *BLOCK;
/**
 * The getaddr message requests an addr message from the receiving node,
 * preferably one with lots of IP addresses of other receiving nodes.
 * @see https://bitcoin.org/en/developer-reference#getaddr
 */
extern const char *GETADDR;
/**
 * The mempool message requests the TXIDs of transactions that the receiving
 * node has verified as valid but which have not yet appeared in a block.
 * @since protocol version 60002.
 * @see https://bitcoin.org/en/developer-reference#mempool
 */
extern const char *MEMPOOL;
/**
 * The ping message is sent periodically to help confirm that the receiving
 * peer is still connected.
 * @see https://bitcoin.org/en/developer-reference#ping
 */
extern const char *PING;
/**
 * The pong message replies to a ping message, proving to the pinging node that
 * the ponging node is still alive.
 * @since protocol version 60001 as described by BIP31.
 * @see https://bitcoin.org/en/developer-reference#pong
 */
extern const char *PONG;
/**
 * The notfound message is a reply to a getdata message which requested an
 * object the receiving node does not have available for relay.
 * @ince protocol version 70001.
 * @see https://bitcoin.org/en/developer-reference#notfound
 */
extern const char *NOTFOUND;
/**
 * The filterload message tells the receiving peer to filter all relayed
 * transactions and requested merkle blocks through the provided filter.
 * @since protocol version 70001 as described by BIP37.
 *   Only available with service bit NODE_BLOOM since protocol version
 *   70011 as described by BIP111.
 * @see https://bitcoin.org/en/developer-reference#filterload
 */
extern const char *FILTERLOAD;
/**
 * The filteradd message tells the receiving peer to add a single element to a
 * previously-set bloom filter, such as a new public key.
 * @since protocol version 70001 as described by BIP37.
 *   Only available with service bit NODE_BLOOM since protocol version
 *   70011 as described by BIP111.
 * @see https://bitcoin.org/en/developer-reference#filteradd
 */
extern const char *FILTERADD;
/**
 * The filterclear message tells the receiving peer to remove a previously-set
 * bloom filter.
 * @since protocol version 70001 as described by BIP37.
 *   Only available with service bit NODE_BLOOM since protocol version
 *   70011 as described by BIP111.
 * @see https://bitcoin.org/en/developer-reference#filterclear
 */
extern const char *FILTERCLEAR;
/**
 * The reject message informs the receiving node that one of its previous
 * messages has been rejected.
 * @since protocol version 70002 as described by BIP61.
 * @see https://bitcoin.org/en/developer-reference#reject
 */
extern const char *REJECT;
/**
 * Indicates that a node prefers to receive new block announcements via a
 * "headers" message rather than an "inv".
 * @since protocol version 70012 as described by BIP130.
 * @see https://bitcoin.org/en/developer-reference#sendheaders
 */
extern const char *SENDHEADERS;
/**
 * The feefilter message tells the receiving peer not to inv us any txs
 * which do not meet the specified min fee rate.
 * @since protocol version 70013 as described by BIP133
 */
extern const char *FEEFILTER;
/**
 * Contains a 1-byte bool and 8-byte LE version number.
 * Indicates that a node is willing to provide blocks via "cmpctblock" messages.
 * May indicate that a node prefers to receive new block announcements via a
 * "cmpctblock" message rather than an "inv", depending on message contents.
 * @since protocol version 70014 as described by BIP 152
 */
extern const char *SENDCMPCT;
/**
 * Contains a CBlockHeaderAndShortTxIDs object - providing a header and
 * list of "short txids".
 * @since protocol version 70014 as described by BIP 152
 */
extern const char *CMPCTBLOCK;
/**
 * Contains a BlockTransactionsRequest
 * Peer should respond with "blocktxn" message.
 * @since protocol version 70014 as described by BIP 152
 */
extern const char *GETBLOCKTXN;
/**
 * Contains a BlockTransactions.
 * Sent in response to a "getblocktxn" message.
 * @since protocol version 70014 as described by BIP 152
 */
extern const char *BLOCKTXN;

/**
 * The Dandelion tx message transmits a single Dandelion transaction.
*/
extern const char *DANDELIONTX;

extern const char *TXLOCKVOTE;
<<<<<<< HEAD
=======
extern const char *SPORK;
extern const char *GETSPORKS;
>>>>>>> 344da782
extern const char *SYNCSTATUSCOUNT;
extern const char *DSACCEPT;
extern const char *DSQUEUE;
extern const char *DSEG;
extern const char *DSVIN;
extern const char *DSSTATUSUPDATE;
extern const char *DSSIGNFINALTX;
extern const char *DSCOMPLETE;
extern const char *DSFINALTX;
extern const char *TXLOCKVOTE;
extern const char *DSTX;
extern const char *TXLOCKREQUEST;
extern const char *GETMNLISTDIFF;
extern const char *MNLISTDIFF;
extern const char *QSENDRECSIGS;
extern const char *QFCOMMITMENT;
extern const char *QCONTRIB;
extern const char *QCOMPLAINT;
extern const char *QJUSTIFICATION;
extern const char *QPCOMMITMENT;
extern const char *QWATCH;
extern const char *QSIGSESANN;
extern const char *QSIGSHARESINV;
extern const char *QGETSIGSHARES;
extern const char *QBSIGSHARES;
extern const char *QSIGREC;
extern const char *CLSIG;
extern const char *ISLOCK;
extern const char *MNAUTH;
};

/* Get a vector of all valid message types (see above) */
const std::vector<std::string> &getAllNetMessageTypes();

/** nServices flags */
enum ServiceFlags : uint64_t {
    // Nothing
    NODE_NONE = 0,
    // NODE_NETWORK means that the node is capable of serving the block chain. It is currently
    // set by all Bitcoin Core nodes, and is unset by SPV clients or other peers that just want
    // network services but don't provide them.
    NODE_NETWORK = (1 << 0),
    // NODE_GETUTXO means the node is capable of responding to the getutxo protocol request.
    // Bitcoin Core does not support this but a patch set called Bitcoin XT does.
    // See BIP 64 for details on how this is implemented.
    NODE_GETUTXO = (1 << 1),
    // NODE_BLOOM means the node is capable and willing to handle bloom-filtered connections.
    // Bitcoin Core nodes used to support this by default, without advertising this bit,
    // but no longer do as of protocol version 70011 (= NO_BLOOM_VERSION)
    NODE_BLOOM = (1 << 2),
    // NODE_WITNESS indicates that a node can be asked for blocks and transactions including
    // witness data.
    NODE_WITNESS = (1 << 3),
    // NODE_XTHIN means the node supports Xtreme Thinblocks
    // If this is turned off then the node will not service nor make xthin requests
    NODE_XTHIN = (1 << 4),

    // Bits 24-31 are reserved for temporary experiments. Just pick a bit that
    // isn't getting used, or one not being used much, and notify the
    // bitcoin-development mailing list. Remember that service bits are just
    // unauthenticated advertisements, so your code must be robust against
    // collisions and other cases where nodes may be advertising a service they
    // do not actually support. Other service bits should be allocated via the
    // BIP process.
};

/** A CService with information about it as peer */
class CAddress : public CService
{
public:
    CAddress();
    explicit CAddress(CService ipIn, ServiceFlags nServicesIn);

    void Init();

    ADD_SERIALIZE_METHODS;

    template <typename Stream, typename Operation>
    inline void SerializationOp(Stream& s, Operation ser_action)
    {
        if (ser_action.ForRead())
            Init();
        int nVersion = s.GetVersion();
        if (s.GetType() & SER_DISK)
            READWRITE(nVersion);
        if ((s.GetType() & SER_DISK) ||
            (nVersion >= CADDR_TIME_VERSION && !(s.GetType() & SER_GETHASH)))
            READWRITE(nTime);
        uint64_t nServicesInt = nServices;
        READWRITE(nServicesInt);
        nServices = (ServiceFlags)nServicesInt;
        READWRITE(*(CService*)this);
    }

    // TODO: make private (improves encapsulation)
public:
    ServiceFlags nServices;

    // disk and network only
    unsigned int nTime;
};

/** getdata message type flags */
const uint32_t MSG_WITNESS_FLAG = 1 << 30;
const uint32_t MSG_TYPE_MASK    = 0xffffffff >> 2;

/** getdata / inv message types.
 * These numbers are defined by the protocol. When adding a new value, be sure
 * to mention it in the respective BIP.
 */
enum GetDataMsg
{
    UNDEFINED = 0,
    MSG_TX = 1,
    MSG_BLOCK = 2,
    // The following can only occur in getdata. Invs always use TX or BLOCK.
    MSG_FILTERED_BLOCK = 3,  //!< Defined in BIP37
    MSG_CMPCT_BLOCK = 4,     //!< Defined in BIP152
	MSG_DANDELION_TX = 5,    //!< Dandelion
    MSG_WITNESS_BLOCK = MSG_BLOCK | MSG_WITNESS_FLAG, //!< Defined in BIP144
    MSG_WITNESS_TX = MSG_TX | MSG_WITNESS_FLAG,       //!< Defined in BIP144
    MSG_FILTERED_WITNESS_BLOCK = MSG_FILTERED_BLOCK | MSG_WITNESS_FLAG,
	MSG_DANDELION_WITNESS_TX = MSG_DANDELION_TX | MSG_WITNESS_FLAG,
<<<<<<< HEAD
=======
    MSG_SPORK,
>>>>>>> 344da782
    MSG_TXLOCK_REQUEST,
    MSG_TXLOCK_VOTE,
    MSG_DSTX,
    DSQUEUE,

    MSG_QUORUM_FINAL_COMMITMENT = 21,
    /* MSG_QUORUM_DUMMY_COMMITMENT = 22, */ // was shortly used on testnet/devnet/regtest
    MSG_QUORUM_CONTRIB = 23,
    MSG_QUORUM_COMPLAINT = 24,
    MSG_QUORUM_JUSTIFICATION = 25,
    MSG_QUORUM_PREMATURE_COMMITMENT = 26,
    /* MSG_QUORUM_DEBUG_STATUS = 27, */ // was shortly used on testnet/devnet/regtest
    MSG_QUORUM_RECOVERED_SIG = 28,
    MSG_CLSIG = 29,
    MSG_ISLOCK = 30,
};

/** inv message data */
class CInv
{
public:
    CInv();
    CInv(int typeIn, const uint256& hashIn);

    ADD_SERIALIZE_METHODS;

    template <typename Stream, typename Operation>
    inline void SerializationOp(Stream& s, Operation ser_action)
    {
        READWRITE(type);
        READWRITE(hash);
    }

    friend bool operator<(const CInv& a, const CInv& b);

    std::string GetCommand() const;
    std::string ToString() const;

    // TODO: make private (improves encapsulation)
public:
    int type;
    uint256 hash;
};

#endif // BITCOIN_PROTOCOL_H<|MERGE_RESOLUTION|>--- conflicted
+++ resolved
@@ -19,239 +19,234 @@
 #include <string>
 
 /** Message header.
- * (4) message start.
- * (12) command.
- * (4) size.
- * (4) checksum.
- */
+* (4) message start.
+* (12) command.
+* (4) size.
+* (4) checksum.
+*/
 class CMessageHeader
 {
 public:
-    enum {
-        MESSAGE_START_SIZE = 4,
-        COMMAND_SIZE = 12,
-        MESSAGE_SIZE_SIZE = 4,
-        CHECKSUM_SIZE = 4,
-
-        MESSAGE_SIZE_OFFSET = MESSAGE_START_SIZE + COMMAND_SIZE,
-        CHECKSUM_OFFSET = MESSAGE_SIZE_OFFSET + MESSAGE_SIZE_SIZE,
-        HEADER_SIZE = MESSAGE_START_SIZE + COMMAND_SIZE + MESSAGE_SIZE_SIZE + CHECKSUM_SIZE
-    };
-    typedef unsigned char MessageStartChars[MESSAGE_START_SIZE];
-
-    CMessageHeader(const MessageStartChars& pchMessageStartIn);
-    CMessageHeader(const MessageStartChars& pchMessageStartIn, const char* pszCommand, unsigned int nMessageSizeIn);
-
-    std::string GetCommand() const;
-    bool IsValid(const MessageStartChars& messageStart) const;
-
-    ADD_SERIALIZE_METHODS;
-
-    template <typename Stream, typename Operation>
-    inline void SerializationOp(Stream& s, Operation ser_action)
-    {
-        READWRITE(FLATDATA(pchMessageStart));
-        READWRITE(FLATDATA(pchCommand));
-        READWRITE(nMessageSize);
-        READWRITE(FLATDATA(pchChecksum));
-    }
-
-    char pchMessageStart[MESSAGE_START_SIZE];
-    char pchCommand[COMMAND_SIZE];
-    uint32_t nMessageSize;
-    uint8_t pchChecksum[CHECKSUM_SIZE];
-};
-
-/**
- * Bitcoin protocol message types. When adding new message types, don't forget
- * to update allNetMessageTypes in protocol.cpp.
- */
+enum {
+MESSAGE_START_SIZE = 4,
+COMMAND_SIZE = 12,
+MESSAGE_SIZE_SIZE = 4,
+CHECKSUM_SIZE = 4,
+
+MESSAGE_SIZE_OFFSET = MESSAGE_START_SIZE + COMMAND_SIZE,
+CHECKSUM_OFFSET = MESSAGE_SIZE_OFFSET + MESSAGE_SIZE_SIZE,
+HEADER_SIZE = MESSAGE_START_SIZE + COMMAND_SIZE + MESSAGE_SIZE_SIZE + CHECKSUM_SIZE
+};
+typedef unsigned char MessageStartChars[MESSAGE_START_SIZE];
+
+CMessageHeader(const MessageStartChars& pchMessageStartIn);
+CMessageHeader(const MessageStartChars& pchMessageStartIn, const char* pszCommand, unsigned int nMessageSizeIn);
+
+std::string GetCommand() const;
+bool IsValid(const MessageStartChars& messageStart) const;
+
+ADD_SERIALIZE_METHODS;
+
+template <typename Stream, typename Operation>
+inline void SerializationOp(Stream& s, Operation ser_action)
+{
+READWRITE(FLATDATA(pchMessageStart));
+READWRITE(FLATDATA(pchCommand));
+READWRITE(nMessageSize);
+READWRITE(FLATDATA(pchChecksum));
+}
+
+char pchMessageStart[MESSAGE_START_SIZE];
+char pchCommand[COMMAND_SIZE];
+uint32_t nMessageSize;
+uint8_t pchChecksum[CHECKSUM_SIZE];
+};
+
+/**
+* Bitcoin protocol message types. When adding new message types, don't forget
+* to update allNetMessageTypes in protocol.cpp.
+*/
 namespace NetMsgType {
 
 /**
- * The version message provides information about the transmitting node to the
- * receiving node at the beginning of a connection.
- * @see https://bitcoin.org/en/developer-reference#version
- */
+* The version message provides information about the transmitting node to the
+* receiving node at the beginning of a connection.
+* @see https://bitcoin.org/en/developer-reference#version
+*/
 extern const char *VERSION;
 /**
- * The verack message acknowledges a previously-received version message,
- * informing the connecting node that it can begin to send other messages.
- * @see https://bitcoin.org/en/developer-reference#verack
- */
+* The verack message acknowledges a previously-received version message,
+* informing the connecting node that it can begin to send other messages.
+* @see https://bitcoin.org/en/developer-reference#verack
+*/
 extern const char *VERACK;
 /**
- * The addr (IP address) message relays connection information for peers on the
- * network.
- * @see https://bitcoin.org/en/developer-reference#addr
- */
+* The addr (IP address) message relays connection information for peers on the
+* network.
+* @see https://bitcoin.org/en/developer-reference#addr
+*/
 extern const char *ADDR;
 /**
- * The inv message (inventory message) transmits one or more inventories of
- * objects known to the transmitting peer.
- * @see https://bitcoin.org/en/developer-reference#inv
- */
+* The inv message (inventory message) transmits one or more inventories of
+* objects known to the transmitting peer.
+* @see https://bitcoin.org/en/developer-reference#inv
+*/
 extern const char *INV;
 /**
- * The getdata message requests one or more data objects from another node.
- * @see https://bitcoin.org/en/developer-reference#getdata
- */
+* The getdata message requests one or more data objects from another node.
+* @see https://bitcoin.org/en/developer-reference#getdata
+*/
 extern const char *GETDATA;
 /**
- * The merkleblock message is a reply to a getdata message which requested a
- * block using the inventory type MSG_MERKLEBLOCK.
- * @since protocol version 70001 as described by BIP37.
- * @see https://bitcoin.org/en/developer-reference#merkleblock
- */
+* The merkleblock message is a reply to a getdata message which requested a
+* block using the inventory type MSG_MERKLEBLOCK.
+* @since protocol version 70001 as described by BIP37.
+* @see https://bitcoin.org/en/developer-reference#merkleblock
+*/
 extern const char *MERKLEBLOCK;
 /**
- * The getblocks message requests an inv message that provides block header
- * hashes starting from a particular point in the block chain.
- * @see https://bitcoin.org/en/developer-reference#getblocks
- */
+* The getblocks message requests an inv message that provides block header
+* hashes starting from a particular point in the block chain.
+* @see https://bitcoin.org/en/developer-reference#getblocks
+*/
 extern const char *GETBLOCKS;
 /**
- * The getheaders message requests a headers message that provides block
- * headers starting from a particular point in the block chain.
- * @since protocol version 31800.
- * @see https://bitcoin.org/en/developer-reference#getheaders
- */
+* The getheaders message requests a headers message that provides block
+* headers starting from a particular point in the block chain.
+* @since protocol version 31800.
+* @see https://bitcoin.org/en/developer-reference#getheaders
+*/
 extern const char *GETHEADERS;
 /**
- * The tx message transmits a single transaction.
- * @see https://bitcoin.org/en/developer-reference#tx
- */
+* The tx message transmits a single transaction.
+* @see https://bitcoin.org/en/developer-reference#tx
+*/
 extern const char *TX;
 /**
- * The headers message sends one or more block headers to a node which
- * previously requested certain headers with a getheaders message.
- * @since protocol version 31800.
- * @see https://bitcoin.org/en/developer-reference#headers
- */
+* The headers message sends one or more block headers to a node which
+* previously requested certain headers with a getheaders message.
+* @since protocol version 31800.
+* @see https://bitcoin.org/en/developer-reference#headers
+*/
 extern const char *HEADERS;
 /**
- * The block message transmits a single serialized block.
- * @see https://bitcoin.org/en/developer-reference#block
- */
+* The block message transmits a single serialized block.
+* @see https://bitcoin.org/en/developer-reference#block
+*/
 extern const char *BLOCK;
 /**
- * The getaddr message requests an addr message from the receiving node,
- * preferably one with lots of IP addresses of other receiving nodes.
- * @see https://bitcoin.org/en/developer-reference#getaddr
- */
+* The getaddr message requests an addr message from the receiving node,
+* preferably one with lots of IP addresses of other receiving nodes.
+* @see https://bitcoin.org/en/developer-reference#getaddr
+*/
 extern const char *GETADDR;
 /**
- * The mempool message requests the TXIDs of transactions that the receiving
- * node has verified as valid but which have not yet appeared in a block.
- * @since protocol version 60002.
- * @see https://bitcoin.org/en/developer-reference#mempool
- */
+* The mempool message requests the TXIDs of transactions that the receiving
+* node has verified as valid but which have not yet appeared in a block.
+* @since protocol version 60002.
+* @see https://bitcoin.org/en/developer-reference#mempool
+*/
 extern const char *MEMPOOL;
 /**
- * The ping message is sent periodically to help confirm that the receiving
- * peer is still connected.
- * @see https://bitcoin.org/en/developer-reference#ping
- */
+* The ping message is sent periodically to help confirm that the receiving
+* peer is still connected.
+* @see https://bitcoin.org/en/developer-reference#ping
+*/
 extern const char *PING;
 /**
- * The pong message replies to a ping message, proving to the pinging node that
- * the ponging node is still alive.
- * @since protocol version 60001 as described by BIP31.
- * @see https://bitcoin.org/en/developer-reference#pong
- */
+* The pong message replies to a ping message, proving to the pinging node that
+* the ponging node is still alive.
+* @since protocol version 60001 as described by BIP31.
+* @see https://bitcoin.org/en/developer-reference#pong
+*/
 extern const char *PONG;
 /**
- * The notfound message is a reply to a getdata message which requested an
- * object the receiving node does not have available for relay.
- * @ince protocol version 70001.
- * @see https://bitcoin.org/en/developer-reference#notfound
- */
+* The notfound message is a reply to a getdata message which requested an
+* object the receiving node does not have available for relay.
+* @ince protocol version 70001.
+* @see https://bitcoin.org/en/developer-reference#notfound
+*/
 extern const char *NOTFOUND;
 /**
- * The filterload message tells the receiving peer to filter all relayed
- * transactions and requested merkle blocks through the provided filter.
- * @since protocol version 70001 as described by BIP37.
- *   Only available with service bit NODE_BLOOM since protocol version
- *   70011 as described by BIP111.
- * @see https://bitcoin.org/en/developer-reference#filterload
- */
+* The filterload message tells the receiving peer to filter all relayed
+* transactions and requested merkle blocks through the provided filter.
+* @since protocol version 70001 as described by BIP37.
+*   Only available with service bit NODE_BLOOM since protocol version
+*   70011 as described by BIP111.
+* @see https://bitcoin.org/en/developer-reference#filterload
+*/
 extern const char *FILTERLOAD;
 /**
- * The filteradd message tells the receiving peer to add a single element to a
- * previously-set bloom filter, such as a new public key.
- * @since protocol version 70001 as described by BIP37.
- *   Only available with service bit NODE_BLOOM since protocol version
- *   70011 as described by BIP111.
- * @see https://bitcoin.org/en/developer-reference#filteradd
- */
+* The filteradd message tells the receiving peer to add a single element to a
+* previously-set bloom filter, such as a new public key.
+* @since protocol version 70001 as described by BIP37.
+*   Only available with service bit NODE_BLOOM since protocol version
+*   70011 as described by BIP111.
+* @see https://bitcoin.org/en/developer-reference#filteradd
+*/
 extern const char *FILTERADD;
 /**
- * The filterclear message tells the receiving peer to remove a previously-set
- * bloom filter.
- * @since protocol version 70001 as described by BIP37.
- *   Only available with service bit NODE_BLOOM since protocol version
- *   70011 as described by BIP111.
- * @see https://bitcoin.org/en/developer-reference#filterclear
- */
+* The filterclear message tells the receiving peer to remove a previously-set
+* bloom filter.
+* @since protocol version 70001 as described by BIP37.
+*   Only available with service bit NODE_BLOOM since protocol version
+*   70011 as described by BIP111.
+* @see https://bitcoin.org/en/developer-reference#filterclear
+*/
 extern const char *FILTERCLEAR;
 /**
- * The reject message informs the receiving node that one of its previous
- * messages has been rejected.
- * @since protocol version 70002 as described by BIP61.
- * @see https://bitcoin.org/en/developer-reference#reject
- */
+* The reject message informs the receiving node that one of its previous
+* messages has been rejected.
+* @since protocol version 70002 as described by BIP61.
+* @see https://bitcoin.org/en/developer-reference#reject
+*/
 extern const char *REJECT;
 /**
- * Indicates that a node prefers to receive new block announcements via a
- * "headers" message rather than an "inv".
- * @since protocol version 70012 as described by BIP130.
- * @see https://bitcoin.org/en/developer-reference#sendheaders
- */
+* Indicates that a node prefers to receive new block announcements via a
+* "headers" message rather than an "inv".
+* @since protocol version 70012 as described by BIP130.
+* @see https://bitcoin.org/en/developer-reference#sendheaders
+*/
 extern const char *SENDHEADERS;
 /**
- * The feefilter message tells the receiving peer not to inv us any txs
- * which do not meet the specified min fee rate.
- * @since protocol version 70013 as described by BIP133
- */
+* The feefilter message tells the receiving peer not to inv us any txs
+* which do not meet the specified min fee rate.
+* @since protocol version 70013 as described by BIP133
+*/
 extern const char *FEEFILTER;
 /**
- * Contains a 1-byte bool and 8-byte LE version number.
- * Indicates that a node is willing to provide blocks via "cmpctblock" messages.
- * May indicate that a node prefers to receive new block announcements via a
- * "cmpctblock" message rather than an "inv", depending on message contents.
- * @since protocol version 70014 as described by BIP 152
- */
+* Contains a 1-byte bool and 8-byte LE version number.
+* Indicates that a node is willing to provide blocks via "cmpctblock" messages.
+* May indicate that a node prefers to receive new block announcements via a
+* "cmpctblock" message rather than an "inv", depending on message contents.
+* @since protocol version 70014 as described by BIP 152
+*/
 extern const char *SENDCMPCT;
 /**
- * Contains a CBlockHeaderAndShortTxIDs object - providing a header and
- * list of "short txids".
- * @since protocol version 70014 as described by BIP 152
- */
+* Contains a CBlockHeaderAndShortTxIDs object - providing a header and
+* list of "short txids".
+* @since protocol version 70014 as described by BIP 152
+*/
 extern const char *CMPCTBLOCK;
 /**
- * Contains a BlockTransactionsRequest
- * Peer should respond with "blocktxn" message.
- * @since protocol version 70014 as described by BIP 152
- */
+* Contains a BlockTransactionsRequest
+* Peer should respond with "blocktxn" message.
+* @since protocol version 70014 as described by BIP 152
+*/
 extern const char *GETBLOCKTXN;
 /**
- * Contains a BlockTransactions.
- * Sent in response to a "getblocktxn" message.
- * @since protocol version 70014 as described by BIP 152
- */
+* Contains a BlockTransactions.
+* Sent in response to a "getblocktxn" message.
+* @since protocol version 70014 as described by BIP 152
+*/
 extern const char *BLOCKTXN;
 
 /**
- * The Dandelion tx message transmits a single Dandelion transaction.
+* The Dandelion tx message transmits a single Dandelion transaction.
 */
 extern const char *DANDELIONTX;
 
 extern const char *TXLOCKVOTE;
-<<<<<<< HEAD
-=======
-extern const char *SPORK;
-extern const char *GETSPORKS;
->>>>>>> 344da782
 extern const char *SYNCSTATUSCOUNT;
 extern const char *DSACCEPT;
 extern const char *DSQUEUE;
@@ -375,10 +370,6 @@
     MSG_WITNESS_TX = MSG_TX | MSG_WITNESS_FLAG,       //!< Defined in BIP144
     MSG_FILTERED_WITNESS_BLOCK = MSG_FILTERED_BLOCK | MSG_WITNESS_FLAG,
 	MSG_DANDELION_WITNESS_TX = MSG_DANDELION_TX | MSG_WITNESS_FLAG,
-<<<<<<< HEAD
-=======
-    MSG_SPORK,
->>>>>>> 344da782
     MSG_TXLOCK_REQUEST,
     MSG_TXLOCK_VOTE,
     MSG_DSTX,
