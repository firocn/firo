// Copyright (c) 2010 Satoshi Nakamoto
// Copyright (c) 2009-2014 The Bitcoin developers
// Distributed under the MIT/X11 software license, see the accompanying
// file COPYING or http://www.opensource.org/licenses/mit-license.php.

#define ZEROCOIN_MODULUS   "25195908475657893494027183240048398571429282126204032027777137836043662020707595556264018525880784406918290641249515082189298559149176184502808489120072844992687392807287776735971418347270261896375014971824691165077613379859095700097330459748808428401797429100642458691817195118746121515172654632282216869987549182422433637259085141865462043576798423387184774447920739934236584823824281198163815010674810451660377306056201619676256133844143603833904414952634432190114657544454178424020924616515723350778707749817125772467962926386356373289912154831438167899885040445364023527381951378636564391212010397122822120720357"

#include <boost/assign/list_of.hpp>

#include "wallet.h"
#include "walletdb.h"
#include "bitcoinrpc.h"
#include "init.h"
#include "base58.h"

using namespace std;
using namespace boost;
using namespace boost::assign;
using namespace json_spirit;

int64 nWalletUnlockTime;
static CCriticalSection cs_nWalletUnlockTime;

std::string HelpRequiringPassphrase()
{
    return pwalletMain && pwalletMain->IsCrypted()
        ? "\nrequires wallet passphrase to be set with walletpassphrase first"
        : "";
}

void EnsureWalletIsUnlocked()
{
    if (pwalletMain->IsLocked())
        throw JSONRPCError(RPC_WALLET_UNLOCK_NEEDED, "Error: Please enter the wallet passphrase with walletpassphrase first.");
}

void WalletTxToJSON(const CWalletTx& wtx, Object& entry)
{
    int confirms = wtx.GetDepthInMainChain();
    entry.push_back(Pair("confirmations", confirms));
    if (wtx.IsCoinBase())
        entry.push_back(Pair("generated", true));
    if (confirms > 0)
    {
        entry.push_back(Pair("blockhash", wtx.hashBlock.GetHex()));
        entry.push_back(Pair("blockindex", wtx.nIndex));
        entry.push_back(Pair("blocktime", (boost::int64_t)(mapBlockIndex[wtx.hashBlock]->nTime)));
    }
    entry.push_back(Pair("txid", wtx.GetHash().GetHex()));
    entry.push_back(Pair("normtxid", wtx.GetNormalizedHash().GetHex()));
    entry.push_back(Pair("time", (boost::int64_t)wtx.GetTxTime()));
    entry.push_back(Pair("timereceived", (boost::int64_t)wtx.nTimeReceived));
    BOOST_FOREACH(const PAIRTYPE(string,string)& item, wtx.mapValue)
        entry.push_back(Pair(item.first, item.second));
}

string AccountFromValue(const Value& value)
{
    string strAccount = value.get_str();
    if (strAccount == "*")
        throw JSONRPCError(RPC_WALLET_INVALID_ACCOUNT_NAME, "Invalid account name");
    return strAccount;
}

Value getinfo(const Array& params, bool fHelp)
{
    if (fHelp || params.size() != 0)
        throw runtime_error(
            "getinfo\n"
            "Returns an object containing various state info.");

    proxyType proxy;
    GetProxy(NET_IPV4, proxy);

    Object obj;
    obj.push_back(Pair("version",       (int)CLIENT_VERSION));
    obj.push_back(Pair("protocolversion",(int)PROTOCOL_VERSION));
    if (pwalletMain) {
        obj.push_back(Pair("walletversion", pwalletMain->GetVersion()));
        obj.push_back(Pair("balance",       ValueFromAmount(pwalletMain->GetBalance())));
    }
    obj.push_back(Pair("blocks",        (int)nBestHeight));
    obj.push_back(Pair("timeoffset",    (boost::int64_t)GetTimeOffset()));
    obj.push_back(Pair("connections",   (int)vNodes.size()));
    obj.push_back(Pair("proxy",         (proxy.first.IsValid() ? proxy.first.ToStringIPPort() : string())));
    obj.push_back(Pair("difficulty",    (double)GetDifficulty()));
    obj.push_back(Pair("testnet",       fTestNet));
    if (pwalletMain) {
        obj.push_back(Pair("keypoololdest", (boost::int64_t)pwalletMain->GetOldestKeyPoolTime()));
        obj.push_back(Pair("keypoolsize",   (int)pwalletMain->GetKeyPoolSize()));
    }
    obj.push_back(Pair("paytxfee",      ValueFromAmount(nTransactionFee)));
    obj.push_back(Pair("mininput",      ValueFromAmount(nMinimumInputValue)));
    if (pwalletMain && pwalletMain->IsCrypted())
        obj.push_back(Pair("unlocked_until", (boost::int64_t)nWalletUnlockTime));
    obj.push_back(Pair("errors",        GetWarnings("statusbar")));
    return obj;
}



Value getnewaddress(const Array& params, bool fHelp)
{
    if (fHelp || params.size() > 1)
        throw runtime_error(
            "getnewaddress [account]\n"
            "Returns a new zcoin address for receiving payments.  "
            "If [account] is specified (recommended), it is added to the address book "
            "so payments received with the address will be credited to [account].");

    // Parse the account first so we don't generate a key if there's an error
    string strAccount;
    if (params.size() > 0)
        strAccount = AccountFromValue(params[0]);

    if (!pwalletMain->IsLocked())
        pwalletMain->TopUpKeyPool();

    // Generate a new key that is added to wallet
    CPubKey newKey;
    if (!pwalletMain->GetKeyFromPool(newKey, false))
        throw JSONRPCError(RPC_WALLET_KEYPOOL_RAN_OUT, "Error: Keypool ran out, please call keypoolrefill first");
    CKeyID keyID = newKey.GetID();

    //printf("newKey %s\n", newKey.GetHash().GetHex().c_str());

    pwalletMain->SetAddressBookName(keyID, strAccount);

    return CBitcoinAddress(keyID).ToString();
}


CBitcoinAddress GetAccountAddress(string strAccount, bool bForceNew=false)
{
    CWalletDB walletdb(pwalletMain->strWalletFile);

    CAccount account;
    walletdb.ReadAccount(strAccount, account);

    bool bKeyUsed = false;

    // Check if the current key has been used
    if (account.vchPubKey.IsValid())
    {
        CScript scriptPubKey;
        scriptPubKey.SetDestination(account.vchPubKey.GetID());
        for (map<uint256, CWalletTx>::iterator it = pwalletMain->mapWallet.begin();
             it != pwalletMain->mapWallet.end() && account.vchPubKey.IsValid();
             ++it)
        {
            const CWalletTx& wtx = (*it).second;
            BOOST_FOREACH(const CTxOut& txout, wtx.vout)
                if (txout.scriptPubKey == scriptPubKey)
                    bKeyUsed = true;
        }
    }

    // Generate a new key
    if (!account.vchPubKey.IsValid() || bForceNew || bKeyUsed)
    {
        if (!pwalletMain->GetKeyFromPool(account.vchPubKey, false))
            throw JSONRPCError(RPC_WALLET_KEYPOOL_RAN_OUT, "Error: Keypool ran out, please call keypoolrefill first");

        pwalletMain->SetAddressBookName(account.vchPubKey.GetID(), strAccount);
        walletdb.WriteAccount(strAccount, account);
    }

    return CBitcoinAddress(account.vchPubKey.GetID());
}

Value getaccountaddress(const Array& params, bool fHelp)
{
    if (fHelp || params.size() != 1)
        throw runtime_error(
            "getaccountaddress <account>\n"
            "Returns the current zcoin address for receiving payments to this account.");

    // Parse the account first so we don't generate a key if there's an error
    string strAccount = AccountFromValue(params[0]);

    Value ret;

    ret = GetAccountAddress(strAccount).ToString();

    return ret;
}



Value setaccount(const Array& params, bool fHelp)
{
    if (fHelp || params.size() < 1 || params.size() > 2)
        throw runtime_error(
            "setaccount <zcoinaddress> <account>\n"
            "Sets the account associated with the given address.");

    CBitcoinAddress address(params[0].get_str());
    if (!address.IsValid())
        throw JSONRPCError(RPC_INVALID_ADDRESS_OR_KEY, "Invalid zcoin address");


    string strAccount;
    if (params.size() > 1)
        strAccount = AccountFromValue(params[1]);

    // Detect when changing the account of an address that is the 'unused current key' of another account:
    if (pwalletMain->mapAddressBook.count(address.Get()))
    {
        string strOldAccount = pwalletMain->mapAddressBook[address.Get()];
        if (address == GetAccountAddress(strOldAccount))
            GetAccountAddress(strOldAccount, true);
    }

    pwalletMain->SetAddressBookName(address.Get(), strAccount);

    return Value::null;
}


Value getaccount(const Array& params, bool fHelp)
{
    if (fHelp || params.size() != 1)
        throw runtime_error(
            "getaccount <zcoinaddress>\n"
            "Returns the account associated with the given address.");

    CBitcoinAddress address(params[0].get_str());
    if (!address.IsValid())
        throw JSONRPCError(RPC_INVALID_ADDRESS_OR_KEY, "Invalid zcoin address");

    string strAccount;
    map<CTxDestination, string>::iterator mi = pwalletMain->mapAddressBook.find(address.Get());
    if (mi != pwalletMain->mapAddressBook.end() && !(*mi).second.empty())
        strAccount = (*mi).second;
    return strAccount;
}


Value getaddressesbyaccount(const Array& params, bool fHelp)
{
    if (fHelp || params.size() != 1)
        throw runtime_error(
            "getaddressesbyaccount <account>\n"
            "Returns the list of addresses for the given account.");

    string strAccount = AccountFromValue(params[0]);

    // Find all addresses that have the given account
    Array ret;
    BOOST_FOREACH(const PAIRTYPE(CBitcoinAddress, string)& item, pwalletMain->mapAddressBook)
    {
        const CBitcoinAddress& address = item.first;
        const string& strName = item.second;
        if (strName == strAccount)
            ret.push_back(address.ToString());
    }
    return ret;
}


Value setmininput(const Array& params, bool fHelp)
{
    if (fHelp || params.size() < 1 || params.size() > 1)
        throw runtime_error(
            "setmininput <amount>\n"
            "<amount> is a real and is rounded to the nearest 0.00000001");

    // Amount
    int64 nAmount = 0;
    if (params[0].get_real() != 0.0)
        nAmount = AmountFromValue(params[0]);        // rejects 0.0 amounts

    nMinimumInputValue = nAmount;
    return true;
}


Value sendtoaddress(const Array& params, bool fHelp)
{
    if (fHelp || params.size() < 2 || params.size() > 4)
        throw runtime_error(
            "sendtoaddress <zcoinaddress> <amount> [comment] [comment-to]\n"
            "<amount> is a real and is rounded to the nearest 0.00000001"
            + HelpRequiringPassphrase());

    CBitcoinAddress address(params[0].get_str());
    if (!address.IsValid())
        throw JSONRPCError(RPC_INVALID_ADDRESS_OR_KEY, "Invalid zcoin address");

    // Amount
    int64 nAmount = AmountFromValue(params[1]);

    // Wallet comments
    CWalletTx wtx;
    if (params.size() > 2 && params[2].type() != null_type && !params[2].get_str().empty())
        wtx.mapValue["comment"] = params[2].get_str();
    if (params.size() > 3 && params[3].type() != null_type && !params[3].get_str().empty())
        wtx.mapValue["to"]      = params[3].get_str();

    if (pwalletMain->IsLocked())
        throw JSONRPCError(RPC_WALLET_UNLOCK_NEEDED, "Error: Please enter the wallet passphrase with walletpassphrase first.");

    string strError = pwalletMain->SendMoneyToDestination(address.Get(), nAmount, wtx);
    if (strError != "")
        throw JSONRPCError(RPC_WALLET_ERROR, strError);

    return wtx.GetHash().GetHex();
}

Value listaddressgroupings(const Array& params, bool fHelp)
{
    if (fHelp)
        throw runtime_error(
            "listaddressgroupings\n"
            "Lists groups of addresses which have had their common ownership\n"
            "made public by common use as inputs or as the resulting change\n"
            "in past transactions");

    Array jsonGroupings;
    map<CTxDestination, int64> balances = pwalletMain->GetAddressBalances();
    BOOST_FOREACH(set<CTxDestination> grouping, pwalletMain->GetAddressGroupings())
    {
        Array jsonGrouping;
        BOOST_FOREACH(CTxDestination address, grouping)
        {
            Array addressInfo;
            addressInfo.push_back(CBitcoinAddress(address).ToString());
            addressInfo.push_back(ValueFromAmount(balances[address]));
            {
                LOCK(pwalletMain->cs_wallet);
                if (pwalletMain->mapAddressBook.find(CBitcoinAddress(address).Get()) != pwalletMain->mapAddressBook.end())
                    addressInfo.push_back(pwalletMain->mapAddressBook.find(CBitcoinAddress(address).Get())->second);
            }
            jsonGrouping.push_back(addressInfo);
        }
        jsonGroupings.push_back(jsonGrouping);
    }
    return jsonGroupings;
}

Value signmessage(const Array& params, bool fHelp)
{
    if (fHelp || params.size() != 2)
        throw runtime_error(
            "signmessage <zcoinaddress> <message>\n"
            "Sign a message with the private key of an address");

    EnsureWalletIsUnlocked();

    string strAddress = params[0].get_str();
    string strMessage = params[1].get_str();

    CBitcoinAddress addr(strAddress);
    if (!addr.IsValid())
        throw JSONRPCError(RPC_TYPE_ERROR, "Invalid address");

    CKeyID keyID;
    if (!addr.GetKeyID(keyID))
        throw JSONRPCError(RPC_TYPE_ERROR, "Address does not refer to key");

    CKey key;
    if (!pwalletMain->GetKey(keyID, key))
        throw JSONRPCError(RPC_WALLET_ERROR, "Private key not available");

    CHashWriter ss(SER_GETHASH, 0);
    ss << strMessageMagic;
    ss << strMessage;

    vector<unsigned char> vchSig;
    if (!key.SignCompact(ss.GetHash(), vchSig))
        throw JSONRPCError(RPC_INVALID_ADDRESS_OR_KEY, "Sign failed");

    return EncodeBase64(&vchSig[0], vchSig.size());
}

Value verifymessage(const Array& params, bool fHelp)
{
    if (fHelp || params.size() != 3)
        throw runtime_error(
            "verifymessage <zcoinaddress> <signature> <message>\n"
            "Verify a signed message");

    string strAddress  = params[0].get_str();
    string strSign     = params[1].get_str();
    string strMessage  = params[2].get_str();

    CBitcoinAddress addr(strAddress);
    if (!addr.IsValid())
        throw JSONRPCError(RPC_TYPE_ERROR, "Invalid address");

    CKeyID keyID;
    if (!addr.GetKeyID(keyID))
        throw JSONRPCError(RPC_TYPE_ERROR, "Address does not refer to key");

    bool fInvalid = false;
    vector<unsigned char> vchSig = DecodeBase64(strSign.c_str(), &fInvalid);

    if (fInvalid)
        throw JSONRPCError(RPC_INVALID_ADDRESS_OR_KEY, "Malformed base64 encoding");

    CHashWriter ss(SER_GETHASH, 0);
    ss << strMessageMagic;
    ss << strMessage;

    CPubKey pubkey;
    if (!pubkey.RecoverCompact(ss.GetHash(), vchSig))
        return false;

    return (pubkey.GetID() == keyID);
}


Value getreceivedbyaddress(const Array& params, bool fHelp)
{
    if (fHelp || params.size() < 1 || params.size() > 2)
        throw runtime_error(
            "getreceivedbyaddress <zcoinaddress> [minconf=1]\n"
            "Returns the total amount received by <zcoinaddress> in transactions with at least [minconf] confirmations.");

    // Bitcoin address
    CBitcoinAddress address = CBitcoinAddress(params[0].get_str());
    CScript scriptPubKey;
    if (!address.IsValid())
        throw JSONRPCError(RPC_INVALID_ADDRESS_OR_KEY, "Invalid zcoin address");
    scriptPubKey.SetDestination(address.Get());
    if (!IsMine(*pwalletMain,scriptPubKey))
        return (double)0.0;

    // Minimum confirmations
    int nMinDepth = 1;
    if (params.size() > 1)
        nMinDepth = params[1].get_int();

    // Tally
    int64 nAmount = 0;
    for (map<uint256, CWalletTx>::iterator it = pwalletMain->mapWallet.begin(); it != pwalletMain->mapWallet.end(); ++it)
    {
        const CWalletTx& wtx = (*it).second;
        if (wtx.IsCoinBase() || !wtx.IsFinal())
            continue;

        BOOST_FOREACH(const CTxOut& txout, wtx.vout)
            if (txout.scriptPubKey == scriptPubKey)
                if (wtx.GetDepthInMainChain() >= nMinDepth)
                    nAmount += txout.nValue;
    }

    return  ValueFromAmount(nAmount);
}


void GetAccountAddresses(string strAccount, set<CTxDestination>& setAddress)
{
    BOOST_FOREACH(const PAIRTYPE(CTxDestination, string)& item, pwalletMain->mapAddressBook)
    {
        const CTxDestination& address = item.first;
        const string& strName = item.second;
        if (strName == strAccount)
            setAddress.insert(address);
    }
}

Value getreceivedbyaccount(const Array& params, bool fHelp)
{
    if (fHelp || params.size() < 1 || params.size() > 2)
        throw runtime_error(
            "getreceivedbyaccount <account> [minconf=1]\n"
            "Returns the total amount received by addresses with <account> in transactions with at least [minconf] confirmations.");

    // Minimum confirmations
    int nMinDepth = 1;
    if (params.size() > 1)
        nMinDepth = params[1].get_int();

    // Get the set of pub keys assigned to account
    string strAccount = AccountFromValue(params[0]);
    set<CTxDestination> setAddress;
    GetAccountAddresses(strAccount, setAddress);

    // Tally
    int64 nAmount = 0;
    for (map<uint256, CWalletTx>::iterator it = pwalletMain->mapWallet.begin(); it != pwalletMain->mapWallet.end(); ++it)
    {
        const CWalletTx& wtx = (*it).second;
        if (wtx.IsCoinBase() || !wtx.IsFinal())
            continue;

        BOOST_FOREACH(const CTxOut& txout, wtx.vout)
        {
            CTxDestination address;
            if (ExtractDestination(txout.scriptPubKey, address) && IsMine(*pwalletMain, address) && setAddress.count(address))
                if (wtx.GetDepthInMainChain() >= nMinDepth)
                    nAmount += txout.nValue;
        }
    }

    return (double)nAmount / (double)COIN;
}


int64 GetAccountBalance(CWalletDB& walletdb, const string& strAccount, int nMinDepth)
{
    int64 nBalance = 0;

    // Tally wallet transactions
    for (map<uint256, CWalletTx>::iterator it = pwalletMain->mapWallet.begin(); it != pwalletMain->mapWallet.end(); ++it)
    {
        const CWalletTx& wtx = (*it).second;
        if (!wtx.IsFinal())
            continue;

        int64 nReceived, nSent, nFee;
        wtx.GetAccountAmounts(strAccount, nReceived, nSent, nFee);

        if (nReceived != 0 && wtx.GetDepthInMainChain() >= nMinDepth)
            nBalance += nReceived;
        nBalance -= nSent + nFee;
    }

    // Tally internal accounting entries
    nBalance += walletdb.GetAccountCreditDebit(strAccount);

    return nBalance;
}

int64 GetAccountBalance(const string& strAccount, int nMinDepth)
{
    CWalletDB walletdb(pwalletMain->strWalletFile);
    return GetAccountBalance(walletdb, strAccount, nMinDepth);
}


Value getbalance(const Array& params, bool fHelp)
{
    if (fHelp || params.size() > 2)
        throw runtime_error(
            "getbalance [account] [minconf=1]\n"
            "If [account] is not specified, returns the server's total available balance.\n"
            "If [account] is specified, returns the balance in the account.");

    if (params.size() == 0)
        return  ValueFromAmount(pwalletMain->GetBalance());

    int nMinDepth = 1;
    if (params.size() > 1)
        nMinDepth = params[1].get_int();

    if (params[0].get_str() == "*") {
        // Calculate total balance a different way from GetBalance()
        // (GetBalance() sums up all unspent TxOuts)
        // getbalance and getbalance '*' 0 should return the same number
        int64 nBalance = 0;
        for (map<uint256, CWalletTx>::iterator it = pwalletMain->mapWallet.begin(); it != pwalletMain->mapWallet.end(); ++it)
        {
            const CWalletTx& wtx = (*it).second;
            if (!wtx.IsConfirmed())
                continue;

            int64 allFee;
            string strSentAccount;
            list<pair<CTxDestination, int64> > listReceived;
            list<pair<CTxDestination, int64> > listSent;
            wtx.GetAmounts(listReceived, listSent, allFee, strSentAccount);
            if (wtx.GetDepthInMainChain() >= nMinDepth)
            {
                BOOST_FOREACH(const PAIRTYPE(CTxDestination,int64)& r, listReceived)
                    nBalance += r.second;
            }
            BOOST_FOREACH(const PAIRTYPE(CTxDestination,int64)& r, listSent)
                nBalance -= r.second;
            nBalance -= allFee;
        }
        return  ValueFromAmount(nBalance);
    }

    string strAccount = AccountFromValue(params[0]);

    int64 nBalance = GetAccountBalance(strAccount, nMinDepth);

    return ValueFromAmount(nBalance);
}


Value movecmd(const Array& params, bool fHelp)
{
    if (fHelp || params.size() < 3 || params.size() > 5)
        throw runtime_error(
            "move <fromaccount> <toaccount> <amount> [minconf=1] [comment]\n"
            "Move from one account in your wallet to another.");

    string strFrom = AccountFromValue(params[0]);
    string strTo = AccountFromValue(params[1]);
    int64 nAmount = AmountFromValue(params[2]);
    if (params.size() > 3)
        // unused parameter, used to be nMinDepth, keep type-checking it though
        (void)params[3].get_int();
    string strComment;
    if (params.size() > 4)
        strComment = params[4].get_str();

    CWalletDB walletdb(pwalletMain->strWalletFile);
    if (!walletdb.TxnBegin())
        throw JSONRPCError(RPC_DATABASE_ERROR, "database error");

    int64 nNow = GetAdjustedTime();

    // Debit
    CAccountingEntry debit;
    debit.nOrderPos = pwalletMain->IncOrderPosNext(&walletdb);
    debit.strAccount = strFrom;
    debit.nCreditDebit = -nAmount;
    debit.nTime = nNow;
    debit.strOtherAccount = strTo;
    debit.strComment = strComment;
    walletdb.WriteAccountingEntry(debit);

    // Credit
    CAccountingEntry credit;
    credit.nOrderPos = pwalletMain->IncOrderPosNext(&walletdb);
    credit.strAccount = strTo;
    credit.nCreditDebit = nAmount;
    credit.nTime = nNow;
    credit.strOtherAccount = strFrom;
    credit.strComment = strComment;
    walletdb.WriteAccountingEntry(credit);

    if (!walletdb.TxnCommit())
        throw JSONRPCError(RPC_DATABASE_ERROR, "database error");

    return true;
}


Value sendfrom(const Array& params, bool fHelp)
{
    if (fHelp || params.size() < 3 || params.size() > 6)
        throw runtime_error(
            "sendfrom <fromaccount> <tozcoinaddress> <amount> [minconf=1] [comment] [comment-to]\n"
            "<amount> is a real and is rounded to the nearest 0.00000001"
            + HelpRequiringPassphrase());

    string strAccount = AccountFromValue(params[0]);
    CBitcoinAddress address(params[1].get_str());
    if (!address.IsValid())
        throw JSONRPCError(RPC_INVALID_ADDRESS_OR_KEY, "Invalid zcoin address");
    int64 nAmount = AmountFromValue(params[2]);
    int nMinDepth = 1;
    if (params.size() > 3)
        nMinDepth = params[3].get_int();

    CWalletTx wtx;
    wtx.strFromAccount = strAccount;
    if (params.size() > 4 && params[4].type() != null_type && !params[4].get_str().empty())
        wtx.mapValue["comment"] = params[4].get_str();
    if (params.size() > 5 && params[5].type() != null_type && !params[5].get_str().empty())
        wtx.mapValue["to"]      = params[5].get_str();

    EnsureWalletIsUnlocked();

    // Check funds
    int64 nBalance = GetAccountBalance(strAccount, nMinDepth);
    if (nAmount > nBalance)
        throw JSONRPCError(RPC_WALLET_INSUFFICIENT_FUNDS, "Account has insufficient funds");

    // Send
    string strError = pwalletMain->SendMoneyToDestination(address.Get(), nAmount, wtx);
    if (strError != "")
        throw JSONRPCError(RPC_WALLET_ERROR, strError);

    return wtx.GetHash().GetHex();
}


Value sendmany(const Array& params, bool fHelp)
{
    if (fHelp || params.size() < 2 || params.size() > 4)
        throw runtime_error(
            "sendmany <fromaccount> {address:amount,...} [minconf=1] [comment]\n"
            "amounts are double-precision floating point numbers"
            + HelpRequiringPassphrase());

    string strAccount = AccountFromValue(params[0]);
    Object sendTo = params[1].get_obj();
    int nMinDepth = 1;
    if (params.size() > 2)
        nMinDepth = params[2].get_int();

    CWalletTx wtx;
    wtx.strFromAccount = strAccount;
    if (params.size() > 3 && params[3].type() != null_type && !params[3].get_str().empty())
        wtx.mapValue["comment"] = params[3].get_str();

    set<CBitcoinAddress> setAddress;
    vector<pair<CScript, int64> > vecSend;

    int64 totalAmount = 0;
    BOOST_FOREACH(const Pair& s, sendTo)
    {
        CBitcoinAddress address(s.name_);
        if (!address.IsValid())
            throw JSONRPCError(RPC_INVALID_ADDRESS_OR_KEY, string("Invalid zcoin address: ")+s.name_);

        if (setAddress.count(address))
            throw JSONRPCError(RPC_INVALID_PARAMETER, string("Invalid parameter, duplicated address: ")+s.name_);
        setAddress.insert(address);

        CScript scriptPubKey;
        scriptPubKey.SetDestination(address.Get());
        int64 nAmount = AmountFromValue(s.value_);
        totalAmount += nAmount;

        vecSend.push_back(make_pair(scriptPubKey, nAmount));
    }

    EnsureWalletIsUnlocked();

    // Check funds
    int64 nBalance = GetAccountBalance(strAccount, nMinDepth);
    if (totalAmount > nBalance)
        throw JSONRPCError(RPC_WALLET_INSUFFICIENT_FUNDS, "Account has insufficient funds");

    // Send
    CReserveKey keyChange(pwalletMain);
    int64 nFeeRequired = 0;
    string strFailReason;
    bool fCreated = pwalletMain->CreateTransaction(vecSend, wtx, keyChange, nFeeRequired, strFailReason);
    if (!fCreated)
        throw JSONRPCError(RPC_WALLET_INSUFFICIENT_FUNDS, strFailReason);
    if (!pwalletMain->CommitTransaction(wtx, keyChange))
        throw JSONRPCError(RPC_WALLET_ERROR, "Transaction commit failed");

    return wtx.GetHash().GetHex();
}

//
// Used by addmultisigaddress / createmultisig:
//
static CScript _createmultisig(const Array& params)
{
    int nRequired = params[0].get_int();
    const Array& keys = params[1].get_array();

    // Gather public keys
    if (nRequired < 1)
        throw runtime_error("a multisignature address must require at least one key to redeem");
    if ((int)keys.size() < nRequired)
        throw runtime_error(
            strprintf("not enough keys supplied "
                      "(got %"PRIszu" keys, but need at least %d to redeem)", keys.size(), nRequired));
    std::vector<CPubKey> pubkeys;
    pubkeys.resize(keys.size());
    for (unsigned int i = 0; i < keys.size(); i++)
    {
        const std::string& ks = keys[i].get_str();

        // Case 1: zcoin address and we have full public key:
        CBitcoinAddress address(ks);
        if (pwalletMain && address.IsValid())
        {
            CKeyID keyID;
            if (!address.GetKeyID(keyID))
                throw runtime_error(
                    strprintf("%s does not refer to a key",ks.c_str()));
            CPubKey vchPubKey;
            if (!pwalletMain->GetPubKey(keyID, vchPubKey))
                throw runtime_error(
                    strprintf("no full public key for address %s",ks.c_str()));
            if (!vchPubKey.IsFullyValid())
                throw runtime_error(" Invalid public key: "+ks);
            pubkeys[i] = vchPubKey;
        }

        // Case 2: hex public key
        else if (IsHex(ks))
        {
            CPubKey vchPubKey(ParseHex(ks));
            if (!vchPubKey.IsFullyValid())
                throw runtime_error(" Invalid public key: "+ks);
            pubkeys[i] = vchPubKey;
        }
        else
        {
            throw runtime_error(" Invalid public key: "+ks);
        }
    }
    CScript result;
    result.SetMultisig(nRequired, pubkeys);
    return result;
}

Value addmultisigaddress(const Array& params, bool fHelp)
{
    if (fHelp || params.size() < 2 || params.size() > 3)
    {
        string msg = "addmultisigaddress <nrequired> <'[\"key\",\"key\"]'> [account]\n"
            "Add a nrequired-to-sign multisignature address to the wallet\"\n"
            "each key is a zcoin address or hex-encoded public key\n"
            "If [account] is specified, assign address to [account].";
        throw runtime_error(msg);
    }

    string strAccount;
    if (params.size() > 2)
        strAccount = AccountFromValue(params[2]);

    // Construct using pay-to-script-hash:
    CScript inner = _createmultisig(params);
    CScriptID innerID = inner.GetID();
    pwalletMain->AddCScript(inner);

    pwalletMain->SetAddressBookName(innerID, strAccount);
    return CBitcoinAddress(innerID).ToString();
}

Value createmultisig(const Array& params, bool fHelp)
{
    if (fHelp || params.size() < 2 || params.size() > 2)
    {
        string msg = "createmultisig <nrequired> <'[\"key\",\"key\"]'>\n"
            "Creates a multi-signature address and returns a json object\n"
            "with keys:\n"
            "address : zcoin address\n"
            "redeemScript : hex-encoded redemption script";
        throw runtime_error(msg);
    }

    // Construct using pay-to-script-hash:
    CScript inner = _createmultisig(params);
    CScriptID innerID = inner.GetID();
    CBitcoinAddress address(innerID);

    Object result;
    result.push_back(Pair("address", address.ToString()));
    result.push_back(Pair("redeemScript", HexStr(inner.begin(), inner.end())));

    return result;
}


struct tallyitem
{
    int64 nAmount;
    int nConf;
    vector<uint256> txids;
    tallyitem()
    {
        nAmount = 0;
        nConf = std::numeric_limits<int>::max();
    }
};

Value ListReceived(const Array& params, bool fByAccounts)
{
    // Minimum confirmations
    int nMinDepth = 1;
    if (params.size() > 0)
        nMinDepth = params[0].get_int();

    // Whether to include empty accounts
    bool fIncludeEmpty = false;
    if (params.size() > 1)
        fIncludeEmpty = params[1].get_bool();

    // Tally
    map<CBitcoinAddress, tallyitem> mapTally;
    for (map<uint256, CWalletTx>::iterator it = pwalletMain->mapWallet.begin(); it != pwalletMain->mapWallet.end(); ++it)
    {
        const CWalletTx& wtx = (*it).second;

        if (wtx.IsCoinBase() || !wtx.IsFinal())
            continue;

        int nDepth = wtx.GetDepthInMainChain();
        if (nDepth < nMinDepth)
            continue;

        BOOST_FOREACH(const CTxOut& txout, wtx.vout)
        {
            CTxDestination address;
            if (!ExtractDestination(txout.scriptPubKey, address) || !IsMine(*pwalletMain, address))
                continue;

            tallyitem& item = mapTally[address];
            item.nAmount += txout.nValue;
            item.nConf = min(item.nConf, nDepth);
            item.txids.push_back(wtx.GetHash());
        }
    }

    // Reply
    Array ret;
    map<string, tallyitem> mapAccountTally;
    BOOST_FOREACH(const PAIRTYPE(CBitcoinAddress, string)& item, pwalletMain->mapAddressBook)
    {
        const CBitcoinAddress& address = item.first;
        const string& strAccount = item.second;
        map<CBitcoinAddress, tallyitem>::iterator it = mapTally.find(address);
        if (it == mapTally.end() && !fIncludeEmpty)
            continue;

        int64 nAmount = 0;
        int nConf = std::numeric_limits<int>::max();
        if (it != mapTally.end())
        {
            nAmount = (*it).second.nAmount;
            nConf = (*it).second.nConf;
        }

        if (fByAccounts)
        {
            tallyitem& item = mapAccountTally[strAccount];
            item.nAmount += nAmount;
            item.nConf = min(item.nConf, nConf);
        }
        else
        {
            Object obj;
            obj.push_back(Pair("address",       address.ToString()));
            obj.push_back(Pair("account",       strAccount));
            obj.push_back(Pair("amount",        ValueFromAmount(nAmount)));
            obj.push_back(Pair("confirmations", (nConf == std::numeric_limits<int>::max() ? 0 : nConf)));
            Array transactions;
            if (it != mapTally.end())
            {
                BOOST_FOREACH(const uint256& item, (*it).second.txids)
                {
                    transactions.push_back(item.GetHex());
                }
            }
            obj.push_back(Pair("txids", transactions));
            ret.push_back(obj);
        }
    }

    if (fByAccounts)
    {
        for (map<string, tallyitem>::iterator it = mapAccountTally.begin(); it != mapAccountTally.end(); ++it)
        {
            int64 nAmount = (*it).second.nAmount;
            int nConf = (*it).second.nConf;
            Object obj;
            obj.push_back(Pair("account",       (*it).first));
            obj.push_back(Pair("amount",        ValueFromAmount(nAmount)));
            obj.push_back(Pair("confirmations", (nConf == std::numeric_limits<int>::max() ? 0 : nConf)));
            ret.push_back(obj);
        }
    }

    return ret;
}

Value listreceivedbyaddress(const Array& params, bool fHelp)
{
    if (fHelp || params.size() > 2)
        throw runtime_error(
            "listreceivedbyaddress [minconf=1] [includeempty=false]\n"
            "[minconf] is the minimum number of confirmations before payments are included.\n"
            "[includeempty] whether to include addresses that haven't received any payments.\n"
            "Returns an array of objects containing:\n"
            "  \"address\" : receiving address\n"
            "  \"account\" : the account of the receiving address\n"
            "  \"amount\" : total amount received by the address\n"
            "  \"confirmations\" : number of confirmations of the most recent transaction included\n"
            "  \"txids\" : list of transactions with outputs to the address\n");

    return ListReceived(params, false);
}

Value listreceivedbyaccount(const Array& params, bool fHelp)
{
    if (fHelp || params.size() > 2)
        throw runtime_error(
            "listreceivedbyaccount [minconf=1] [includeempty=false]\n"
            "[minconf] is the minimum number of confirmations before payments are included.\n"
            "[includeempty] whether to include accounts that haven't received any payments.\n"
            "Returns an array of objects containing:\n"
            "  \"account\" : the account of the receiving addresses\n"
            "  \"amount\" : total amount received by addresses with this account\n"
            "  \"confirmations\" : number of confirmations of the most recent transaction included");

    return ListReceived(params, true);
}

static void MaybePushAddress(Object & entry, const CTxDestination &dest)
{
    CBitcoinAddress addr;
    if (addr.Set(dest))
        entry.push_back(Pair("address", addr.ToString()));
}

void ListTransactions(const CWalletTx& wtx, const string& strAccount, int nMinDepth, bool fLong, Array& ret)
{
    int64 nFee;
    string strSentAccount;
    list<pair<CTxDestination, int64> > listReceived;
    list<pair<CTxDestination, int64> > listSent;

    wtx.GetAmounts(listReceived, listSent, nFee, strSentAccount);

    bool fAllAccounts = (strAccount == string("*"));

    // Sent
    if ((!listSent.empty() || nFee != 0) && (fAllAccounts || strAccount == strSentAccount))
    {
        BOOST_FOREACH(const PAIRTYPE(CTxDestination, int64)& s, listSent)
        {
            Object entry;
            entry.push_back(Pair("account", strSentAccount));
            MaybePushAddress(entry, s.first);
            entry.push_back(Pair("category", "send"));
            entry.push_back(Pair("amount", ValueFromAmount(-s.second)));
            entry.push_back(Pair("fee", ValueFromAmount(-nFee)));
            if (fLong)
                WalletTxToJSON(wtx, entry);
            ret.push_back(entry);
        }
    }

    // Received
    if (listReceived.size() > 0 && wtx.GetDepthInMainChain() >= nMinDepth)
    {
        BOOST_FOREACH(const PAIRTYPE(CTxDestination, int64)& r, listReceived)
        {
            string account;
            if (pwalletMain->mapAddressBook.count(r.first))
                account = pwalletMain->mapAddressBook[r.first];
            if (fAllAccounts || (account == strAccount))
            {
                Object entry;
                entry.push_back(Pair("account", account));
                MaybePushAddress(entry, r.first);
                if (wtx.IsCoinBase())
                {
                    if (wtx.GetDepthInMainChain() < 1)
                        entry.push_back(Pair("category", "orphan"));
                    else if (wtx.GetBlocksToMaturity() > 0)
                        entry.push_back(Pair("category", "immature"));
                    else
                        entry.push_back(Pair("category", "generate"));
                }
                else
                {
                    entry.push_back(Pair("category", "receive"));
                }
                entry.push_back(Pair("amount", ValueFromAmount(r.second)));
                if (fLong)
                    WalletTxToJSON(wtx, entry);
                ret.push_back(entry);
            }
        }
    }
}

void AcentryToJSON(const CAccountingEntry& acentry, const string& strAccount, Array& ret)
{
    bool fAllAccounts = (strAccount == string("*"));

    if (fAllAccounts || acentry.strAccount == strAccount)
    {
        Object entry;
        entry.push_back(Pair("account", acentry.strAccount));
        entry.push_back(Pair("category", "move"));
        entry.push_back(Pair("time", (boost::int64_t)acentry.nTime));
        entry.push_back(Pair("amount", ValueFromAmount(acentry.nCreditDebit)));
        entry.push_back(Pair("otheraccount", acentry.strOtherAccount));
        entry.push_back(Pair("comment", acentry.strComment));
        ret.push_back(entry);
    }
}

Value listtransactions(const Array& params, bool fHelp)
{
    if (fHelp || params.size() > 3)
        throw runtime_error(
            "listtransactions [account] [count=10] [from=0]\n"
            "Returns up to [count] most recent transactions skipping the first [from] transactions for account [account].");

    string strAccount = "*";
    if (params.size() > 0)
        strAccount = params[0].get_str();
    int nCount = 10;
    if (params.size() > 1)
        nCount = params[1].get_int();
    int nFrom = 0;
    if (params.size() > 2)
        nFrom = params[2].get_int();

    if (nCount < 0)
        throw JSONRPCError(RPC_INVALID_PARAMETER, "Negative count");
    if (nFrom < 0)
        throw JSONRPCError(RPC_INVALID_PARAMETER, "Negative from");

    Array ret;

    std::list<CAccountingEntry> acentries;
    CWallet::TxItems txOrdered = pwalletMain->OrderedTxItems(acentries, strAccount);

    // iterate backwards until we have nCount items to return:
    for (CWallet::TxItems::reverse_iterator it = txOrdered.rbegin(); it != txOrdered.rend(); ++it)
    {
        CWalletTx *const pwtx = (*it).second.first;
        if (pwtx != 0)
            ListTransactions(*pwtx, strAccount, 0, true, ret);
        CAccountingEntry *const pacentry = (*it).second.second;
        if (pacentry != 0)
            AcentryToJSON(*pacentry, strAccount, ret);

        if ((int)ret.size() >= (nCount+nFrom)) break;
    }
    // ret is newest to oldest

    if (nFrom > (int)ret.size())
        nFrom = ret.size();
    if ((nFrom + nCount) > (int)ret.size())
        nCount = ret.size() - nFrom;
    Array::iterator first = ret.begin();
    std::advance(first, nFrom);
    Array::iterator last = ret.begin();
    std::advance(last, nFrom+nCount);

    if (last != ret.end()) ret.erase(last, ret.end());
    if (first != ret.begin()) ret.erase(ret.begin(), first);

    std::reverse(ret.begin(), ret.end()); // Return oldest to newest

    return ret;
}

Value listaccounts(const Array& params, bool fHelp)
{
    if (fHelp || params.size() > 1)
        throw runtime_error(
            "listaccounts [minconf=1]\n"
            "Returns Object that has account names as keys, account balances as values.");

    int nMinDepth = 1;
    if (params.size() > 0)
        nMinDepth = params[0].get_int();

    map<string, int64> mapAccountBalances;
    BOOST_FOREACH(const PAIRTYPE(CTxDestination, string)& entry, pwalletMain->mapAddressBook) {
        if (IsMine(*pwalletMain, entry.first)) // This address belongs to me
            mapAccountBalances[entry.second] = 0;
    }

    for (map<uint256, CWalletTx>::iterator it = pwalletMain->mapWallet.begin(); it != pwalletMain->mapWallet.end(); ++it)
    {
        const CWalletTx& wtx = (*it).second;
        int64 nFee;
        string strSentAccount;
        list<pair<CTxDestination, int64> > listReceived;
        list<pair<CTxDestination, int64> > listSent;
        wtx.GetAmounts(listReceived, listSent, nFee, strSentAccount);
        mapAccountBalances[strSentAccount] -= nFee;
        BOOST_FOREACH(const PAIRTYPE(CTxDestination, int64)& s, listSent)
            mapAccountBalances[strSentAccount] -= s.second;
        if (wtx.GetDepthInMainChain() >= nMinDepth)
        {
            BOOST_FOREACH(const PAIRTYPE(CTxDestination, int64)& r, listReceived)
                if (pwalletMain->mapAddressBook.count(r.first))
                    mapAccountBalances[pwalletMain->mapAddressBook[r.first]] += r.second;
                else
                    mapAccountBalances[""] += r.second;
        }
    }

    list<CAccountingEntry> acentries;
    CWalletDB(pwalletMain->strWalletFile).ListAccountCreditDebit("*", acentries);
    BOOST_FOREACH(const CAccountingEntry& entry, acentries)
        mapAccountBalances[entry.strAccount] += entry.nCreditDebit;

    Object ret;
    BOOST_FOREACH(const PAIRTYPE(string, int64)& accountBalance, mapAccountBalances) {
        ret.push_back(Pair(accountBalance.first, ValueFromAmount(accountBalance.second)));
    }
    return ret;
}

Value listsinceblock(const Array& params, bool fHelp)
{
    if (fHelp)
        throw runtime_error(
            "listsinceblock [blockhash] [target-confirmations]\n"
            "Get all transactions in blocks since block [blockhash], or all transactions if omitted");

    CBlockIndex *pindex = NULL;
    int target_confirms = 1;

    if (params.size() > 0)
    {
        uint256 blockId = 0;

        blockId.SetHex(params[0].get_str());
        pindex = CBlockLocator(blockId).GetBlockIndex();
    }

    if (params.size() > 1)
    {
        target_confirms = params[1].get_int();

        if (target_confirms < 1)
            throw JSONRPCError(RPC_INVALID_PARAMETER, "Invalid parameter");
    }

    int depth = pindex ? (1 + nBestHeight - pindex->nHeight) : -1;

    Array transactions;

    for (map<uint256, CWalletTx>::iterator it = pwalletMain->mapWallet.begin(); it != pwalletMain->mapWallet.end(); it++)
    {
        CWalletTx tx = (*it).second;

        if (depth == -1 || tx.GetDepthInMainChain() < depth)
            ListTransactions(tx, "*", 0, true, transactions);
    }

    uint256 lastblock;

    if (target_confirms == 1)
    {
        lastblock = hashBestChain;
    }
    else
    {
        int target_height = pindexBest->nHeight + 1 - target_confirms;

        CBlockIndex *block;
        for (block = pindexBest;
             block && block->nHeight > target_height;
             block = block->pprev)  { }

        lastblock = block ? block->GetBlockHash() : 0;
    }

    Object ret;
    ret.push_back(Pair("transactions", transactions));
    ret.push_back(Pair("lastblock", lastblock.GetHex()));

    return ret;
}

Value gettransaction(const Array& params, bool fHelp)
{
    if (fHelp || params.size() != 1)
        throw runtime_error(
            "gettransaction <txid>\n"
            "Get detailed information about in-wallet transaction <txid>");

    uint256 hash;
    hash.SetHex(params[0].get_str());

    Object entry;
    if (!pwalletMain->mapWallet.count(hash))
        throw JSONRPCError(RPC_INVALID_ADDRESS_OR_KEY, "Invalid or non-wallet transaction id");
    const CWalletTx& wtx = pwalletMain->mapWallet[hash];

    int64 nCredit = wtx.GetCredit();
    int64 nDebit = wtx.GetDebit();
    int64 nNet = nCredit - nDebit;
    int64 nFee = (wtx.IsFromMe() ? wtx.GetValueOut() - nDebit : 0);

    entry.push_back(Pair("amount", ValueFromAmount(nNet - nFee)));
    if (wtx.IsFromMe())
        entry.push_back(Pair("fee", ValueFromAmount(nFee)));

    WalletTxToJSON(wtx, entry);

    Array details;
    ListTransactions(wtx, "*", 0, false, details);
    entry.push_back(Pair("details", details));

    return entry;
}


Value backupwallet(const Array& params, bool fHelp)
{
    if (fHelp || params.size() != 1)
        throw runtime_error(
            "backupwallet <destination>\n"
            "Safely copies wallet.dat to destination, which can be a directory or a path with filename.");

    string strDest = params[0].get_str();
    if (!BackupWallet(*pwalletMain, strDest))
        throw JSONRPCError(RPC_WALLET_ERROR, "Error: Wallet backup failed!");

    return Value::null;
}


Value keypoolrefill(const Array& params, bool fHelp)
{
    if (fHelp || params.size() > 0)
        throw runtime_error(
            "keypoolrefill\n"
            "Fills the keypool."
            + HelpRequiringPassphrase());

    EnsureWalletIsUnlocked();

    pwalletMain->TopUpKeyPool();

    if (pwalletMain->GetKeyPoolSize() < GetArg("-keypool", 100))
        throw JSONRPCError(RPC_WALLET_ERROR, "Error refreshing keypool.");

    return Value::null;
}


void ThreadTopUpKeyPool(void* parg)
{
    // Make this thread recognisable as the key-topping-up thread
    RenameThread("bitcoin-key-top");

    pwalletMain->TopUpKeyPool();
}

void ThreadCleanWalletPassphrase(void* parg)
{
    // Make this thread recognisable as the wallet relocking thread
    RenameThread("bitcoin-lock-wa");

    int64 nMyWakeTime = GetTimeMillis() + *((int64*)parg) * 1000;

    ENTER_CRITICAL_SECTION(cs_nWalletUnlockTime);

    if (nWalletUnlockTime == 0)
    {
        nWalletUnlockTime = nMyWakeTime;

        do
        {
            if (nWalletUnlockTime==0)
                break;
            int64 nToSleep = nWalletUnlockTime - GetTimeMillis();
            if (nToSleep <= 0)
                break;

            LEAVE_CRITICAL_SECTION(cs_nWalletUnlockTime);
            MilliSleep(nToSleep);
            ENTER_CRITICAL_SECTION(cs_nWalletUnlockTime);

        } while(1);

        if (nWalletUnlockTime)
        {
            nWalletUnlockTime = 0;
            pwalletMain->Lock();
        }
    }
    else
    {
        if (nWalletUnlockTime < nMyWakeTime)
            nWalletUnlockTime = nMyWakeTime;
    }

    LEAVE_CRITICAL_SECTION(cs_nWalletUnlockTime);

    delete (int64*)parg;
}

Value walletpassphrase(const Array& params, bool fHelp)
{
    if (pwalletMain->IsCrypted() && (fHelp || params.size() != 2))
        throw runtime_error(
            "walletpassphrase <passphrase> <timeout>\n"
            "Stores the wallet decryption key in memory for <timeout> seconds.");
    if (fHelp)
        return true;
    if (!pwalletMain->IsCrypted())
        throw JSONRPCError(RPC_WALLET_WRONG_ENC_STATE, "Error: running with an unencrypted wallet, but walletpassphrase was called.");

    if (!pwalletMain->IsLocked())
        throw JSONRPCError(RPC_WALLET_ALREADY_UNLOCKED, "Error: Wallet is already unlocked.");

    // Note that the walletpassphrase is stored in params[0] which is not mlock()ed
    SecureString strWalletPass;
    strWalletPass.reserve(100);
    // TODO: get rid of this .c_str() by implementing SecureString::operator=(std::string)
    // Alternately, find a way to make params[0] mlock()'d to begin with.
    strWalletPass = params[0].get_str().c_str();

    if (strWalletPass.length() > 0)
    {
        if (!pwalletMain->Unlock(strWalletPass))
            throw JSONRPCError(RPC_WALLET_PASSPHRASE_INCORRECT, "Error: The wallet passphrase entered was incorrect.");
    }
    else
        throw runtime_error(
            "walletpassphrase <passphrase> <timeout>\n"
            "Stores the wallet decryption key in memory for <timeout> seconds.");

    NewThread(ThreadTopUpKeyPool, NULL);
    int64* pnSleepTime = new int64(params[1].get_int64());
    NewThread(ThreadCleanWalletPassphrase, pnSleepTime);

    return Value::null;
}


Value walletpassphrasechange(const Array& params, bool fHelp)
{
    if (pwalletMain->IsCrypted() && (fHelp || params.size() != 2))
        throw runtime_error(
            "walletpassphrasechange <oldpassphrase> <newpassphrase>\n"
            "Changes the wallet passphrase from <oldpassphrase> to <newpassphrase>.");
    if (fHelp)
        return true;
    if (!pwalletMain->IsCrypted())
        throw JSONRPCError(RPC_WALLET_WRONG_ENC_STATE, "Error: running with an unencrypted wallet, but walletpassphrasechange was called.");

    // TODO: get rid of these .c_str() calls by implementing SecureString::operator=(std::string)
    // Alternately, find a way to make params[0] mlock()'d to begin with.
    SecureString strOldWalletPass;
    strOldWalletPass.reserve(100);
    strOldWalletPass = params[0].get_str().c_str();

    SecureString strNewWalletPass;
    strNewWalletPass.reserve(100);
    strNewWalletPass = params[1].get_str().c_str();

    if (strOldWalletPass.length() < 1 || strNewWalletPass.length() < 1)
        throw runtime_error(
            "walletpassphrasechange <oldpassphrase> <newpassphrase>\n"
            "Changes the wallet passphrase from <oldpassphrase> to <newpassphrase>.");

    if (!pwalletMain->ChangeWalletPassphrase(strOldWalletPass, strNewWalletPass))
        throw JSONRPCError(RPC_WALLET_PASSPHRASE_INCORRECT, "Error: The wallet passphrase entered was incorrect.");

    return Value::null;
}


Value walletlock(const Array& params, bool fHelp)
{
    if (pwalletMain->IsCrypted() && (fHelp || params.size() != 0))
        throw runtime_error(
            "walletlock\n"
            "Removes the wallet encryption key from memory, locking the wallet.\n"
            "After calling this method, you will need to call walletpassphrase again\n"
            "before being able to call any methods which require the wallet to be unlocked.");
    if (fHelp)
        return true;
    if (!pwalletMain->IsCrypted())
        throw JSONRPCError(RPC_WALLET_WRONG_ENC_STATE, "Error: running with an unencrypted wallet, but walletlock was called.");

    {
        LOCK(cs_nWalletUnlockTime);
        pwalletMain->Lock();
        nWalletUnlockTime = 0;
    }

    return Value::null;
}


Value encryptwallet(const Array& params, bool fHelp)
{
    if (!pwalletMain->IsCrypted() && (fHelp || params.size() != 1))
        throw runtime_error(
            "encryptwallet <passphrase>\n"
            "Encrypts the wallet with <passphrase>.");
    if (fHelp)
        return true;
    if (pwalletMain->IsCrypted())
        throw JSONRPCError(RPC_WALLET_WRONG_ENC_STATE, "Error: running with an encrypted wallet, but encryptwallet was called.");

    // TODO: get rid of this .c_str() by implementing SecureString::operator=(std::string)
    // Alternately, find a way to make params[0] mlock()'d to begin with.
    SecureString strWalletPass;
    strWalletPass.reserve(100);
    strWalletPass = params[0].get_str().c_str();

    if (strWalletPass.length() < 1)
        throw runtime_error(
            "encryptwallet <passphrase>\n"
            "Encrypts the wallet with <passphrase>.");

    if (!pwalletMain->EncryptWallet(strWalletPass))
        throw JSONRPCError(RPC_WALLET_ENCRYPTION_FAILED, "Error: Failed to encrypt the wallet.");

    // BDB seems to have a bad habit of writing old data into
    // slack space in .dat files; that is bad if the old data is
    // unencrypted private keys. So:
    StartShutdown();
    return "wallet encrypted; zcoin server stopping, restart to run with encrypted wallet. The keypool has been flushed, you need to make a new backup.";
}

class DescribeAddressVisitor : public boost::static_visitor<Object>
{
public:
    Object operator()(const CNoDestination &dest) const { return Object(); }

    Object operator()(const CKeyID &keyID) const {
        Object obj;
        CPubKey vchPubKey;
        pwalletMain->GetPubKey(keyID, vchPubKey);
        obj.push_back(Pair("isscript", false));
        obj.push_back(Pair("pubkey", HexStr(vchPubKey)));
        obj.push_back(Pair("iscompressed", vchPubKey.IsCompressed()));
        return obj;
    }

    Object operator()(const CScriptID &scriptID) const {
        Object obj;
        obj.push_back(Pair("isscript", true));
        CScript subscript;
        pwalletMain->GetCScript(scriptID, subscript);
        std::vector<CTxDestination> addresses;
        txnouttype whichType;
        int nRequired;
        ExtractDestinations(subscript, whichType, addresses, nRequired);
        obj.push_back(Pair("script", GetTxnOutputType(whichType)));
        Array a;
        BOOST_FOREACH(const CTxDestination& addr, addresses)
            a.push_back(CBitcoinAddress(addr).ToString());
        obj.push_back(Pair("addresses", a));
        if (whichType == TX_MULTISIG)
            obj.push_back(Pair("sigsrequired", nRequired));
        return obj;
    }
};

Value validateaddress(const Array& params, bool fHelp)
{
    if (fHelp || params.size() != 1)
        throw runtime_error(
            "validateaddress <zcoinaddress>\n"
            "Return information about <zcoinaddress>.");

    CBitcoinAddress address(params[0].get_str());
    bool isValid = address.IsValid();

    Object ret;
    ret.push_back(Pair("isvalid", isValid));
    if (isValid)
    {
        CTxDestination dest = address.Get();
        string currentAddress = address.ToString();
        ret.push_back(Pair("address", currentAddress));
        bool fMine = pwalletMain ? IsMine(*pwalletMain, dest) : false;
        ret.push_back(Pair("ismine", fMine));
        if (fMine) {
            Object detail = boost::apply_visitor(DescribeAddressVisitor(), dest);
            ret.insert(ret.end(), detail.begin(), detail.end());
        }
        if (pwalletMain && pwalletMain->mapAddressBook.count(dest))
            ret.push_back(Pair("account", pwalletMain->mapAddressBook[dest]));
    }
    return ret;
}

Value lockunspent(const Array& params, bool fHelp)
{
    if (fHelp || params.size() < 1 || params.size() > 2)
        throw runtime_error(
            "lockunspent unlock? [array-of-Objects]\n"
            "Updates list of temporarily unspendable outputs.");

    if (params.size() == 1)
        RPCTypeCheck(params, list_of(bool_type));
    else
        RPCTypeCheck(params, list_of(bool_type)(array_type));

    bool fUnlock = params[0].get_bool();

    if (params.size() == 1) {
        if (fUnlock)
            pwalletMain->UnlockAllCoins();
        return true;
    }

    Array outputs = params[1].get_array();
    BOOST_FOREACH(Value& output, outputs)
    {
        if (output.type() != obj_type)
            throw JSONRPCError(-8, "Invalid parameter, expected object");
        const Object& o = output.get_obj();

        RPCTypeCheck(o, map_list_of("txid", str_type)("vout", int_type));

        string txid = find_value(o, "txid").get_str();
        if (!IsHex(txid))
            throw JSONRPCError(-8, "Invalid parameter, expected hex txid");

        int nOutput = find_value(o, "vout").get_int();
        if (nOutput < 0)
            throw JSONRPCError(-8, "Invalid parameter, vout must be positive");

        COutPoint outpt(uint256(txid), nOutput);

        if (fUnlock)
            pwalletMain->UnlockCoin(outpt);
        else
            pwalletMain->LockCoin(outpt);
    }

    return true;
}

Value listlockunspent(const Array& params, bool fHelp)
{
    if (fHelp || params.size() > 0)
        throw runtime_error(
            "listlockunspent\n"
            "Returns list of temporarily unspendable outputs.");

    vector<COutPoint> vOutpts;
    pwalletMain->ListLockedCoins(vOutpts);

    Array ret;

    BOOST_FOREACH(COutPoint &outpt, vOutpts) {
        Object o;

        o.push_back(Pair("txid", outpt.hash.GetHex()));
        o.push_back(Pair("vout", (int)outpt.n));
        ret.push_back(o);
    }

    return ret;
}

// zerocoin section

Value mintzerocoin(const Array& params, bool fHelp)
{

    if (fHelp || params.size() > 1)
        throw runtime_error(
            "mintzerocoin <amount>(1,10,25,50,100)\n"
            + HelpRequiringPassphrase());

        int64 nAmount = 0;
        libzerocoin::CoinDenomination denomination;
        // Amount
        if(params[0].get_real() == 1.0){
            denomination = libzerocoin::ZQ_LOVELACE;
            nAmount = AmountFromValue(params[0]);
        }else if(params[0].get_real() == 10.0){
            denomination = libzerocoin::ZQ_GOLDWASSER;
            nAmount = AmountFromValue(params[0]);
        }else if(params[0].get_real() == 25.0){
            denomination = libzerocoin::ZQ_RACKOFF;
            nAmount = AmountFromValue(params[0]);
        }else if(params[0].get_real() == 50.0){
            denomination = libzerocoin::ZQ_PEDERSEN;
            nAmount = AmountFromValue(params[0]);
        }else if(params[0].get_real() == 100.0){
            denomination = libzerocoin::ZQ_WILLIAMSON;
            nAmount = AmountFromValue(params[0]);
        }else{
            throw runtime_error(
                "mintzerocoin <amount>(1,10,25,50,100)\n");
        }


        // zerocoin init
        CBigNum bnTrustedModulus;

        // Loads a trusted Zerocoin modulus "N"
        bnTrustedModulus.SetHex(ZEROCOIN_MODULUS);

        // Set up the Zerocoin Params object
        libzerocoin::Params *ZCParams = new libzerocoin::Params(bnTrustedModulus);

        // The following constructor does all the work of minting a brand
        // new zerocoin. It stores all the private values inside the
        // PrivateCoin object. This includes the coin secrets, which must be
        // stored in a secure location (wallet) at the client.
        libzerocoin::PrivateCoin newCoin(ZCParams, denomination);


        // Get a copy of the 'public' portion of the coin. You should
        // embed this into a Zerocoin 'MINT' transaction along with a series
        // of currency inputs totaling the assigned value of one zerocoin.
        libzerocoin::PublicCoin pubCoin = newCoin.getPublicCoin();

        // Validate
        if(pubCoin.validate())
        {
            CScript scriptSerializedCoin = CScript() << OP_ZEROCOINMINT << pubCoin.getValue().getvch().size() << pubCoin.getValue();

            if (pwalletMain->IsLocked())
                throw JSONRPCError(RPC_WALLET_UNLOCK_NEEDED, "Error: Please enter the wallet passphrase with walletpassphrase first.");

            // Wallet comments
            CWalletTx wtx;

            string strError = pwalletMain->MintZerocoin(scriptSerializedCoin, nAmount, wtx);

            if (strError != "")
                throw JSONRPCError(RPC_WALLET_ERROR, strError);

            CWalletDB walletdb(pwalletMain->strWalletFile);
            CZerocoinEntry zerocoinTx;
            zerocoinTx.IsUsed = false;
            zerocoinTx.denomination = denomination;
            zerocoinTx.value = pubCoin.getValue();
            libzerocoin::PublicCoin checkPubCoin(ZCParams, zerocoinTx.value, denomination);
            if(!checkPubCoin.validate()){
                return false;
            }
            zerocoinTx.randomness = newCoin.getRandomness();
            zerocoinTx.serialNumber = newCoin.getSerialNumber();
            walletdb.WriteZerocoinEntry(zerocoinTx);

            return pubCoin.getValue().GetHex();
        }else{
            return "";
        }

}

Value spendzerocoin(const Array& params, bool fHelp)
{

    if (fHelp || params.size() > 1)
        throw runtime_error(
            "spendzerocoin <amount>(1,10,25,50,100)\n"
            + HelpRequiringPassphrase());


    int64 nAmount = 0;
    libzerocoin::CoinDenomination denomination;
    // Amount
    if(params[0].get_real() == 1.0){
        denomination = libzerocoin::ZQ_LOVELACE;
        nAmount = AmountFromValue(params[0]);
    }else if(params[0].get_real() == 10.0){
        denomination = libzerocoin::ZQ_GOLDWASSER;
        nAmount = AmountFromValue(params[0]);
    }else if(params[0].get_real() == 25.0){
        denomination = libzerocoin::ZQ_RACKOFF;
        nAmount = AmountFromValue(params[0]);
    }else if(params[0].get_real() == 50.0){
        denomination = libzerocoin::ZQ_PEDERSEN;
        nAmount = AmountFromValue(params[0]);
    }else if(params[0].get_real() == 100.0){
        denomination = libzerocoin::ZQ_WILLIAMSON;
        nAmount = AmountFromValue(params[0]);
    }else{
        throw runtime_error(
            "spendzerocoin <amount>(1,10,25,50,100)\n");
    }


    if (pwalletMain->IsLocked())
        throw JSONRPCError(RPC_WALLET_UNLOCK_NEEDED, "Error: Please enter the wallet passphrase with walletpassphrase first.");

    // Wallet comments
    CWalletTx wtx;
    CBigNum coinSerial;
    uint256 txHash;
    CBigNum zcSelectedValue;
    bool zcSelectedIsUsed;

    string strError = pwalletMain->SpendZerocoin(nAmount, denomination, wtx, coinSerial, txHash, zcSelectedValue, zcSelectedIsUsed);

    if (strError != "")
        throw JSONRPCError(RPC_WALLET_ERROR, strError);

    return wtx.GetHash().GetHex();

}

Value resetmintzerocoin(const Array& params, bool fHelp)
{
    if (fHelp || params.size() != 0)
        throw runtime_error(
            "resetmintzerocoin"
            + HelpRequiringPassphrase());

    list<CZerocoinEntry> listPubcoin;
    CWalletDB walletdb(pwalletMain->strWalletFile);
    walletdb.ListPubCoin(listPubcoin);

    BOOST_FOREACH(const CZerocoinEntry& zerocoinItem, listPubcoin){
        if(zerocoinItem.randomness != 0 && zerocoinItem.serialNumber != 0){
            CZerocoinEntry zerocoinTx;
            zerocoinTx.IsUsed = false;
            zerocoinTx.denomination = zerocoinItem.denomination;
            zerocoinTx.value = zerocoinItem.value;
            zerocoinTx.serialNumber = zerocoinItem.serialNumber;
            zerocoinTx.nHeight = -1;
            zerocoinTx.randomness = zerocoinItem.randomness;
            walletdb.WriteZerocoinEntry(zerocoinTx);
        }
    }

    return Value::null;
}

<<<<<<< HEAD
Value removemintzerocoin(const Array& params, bool fHelp)
=======
Value removetxmempool(const Array& params, bool fHelp)
>>>>>>> 5f0c456a
{
    if (fHelp || params.size() != 1)
        throw runtime_error(
            "removetxmempool <txid>\n"
            + HelpRequiringPassphrase());

    uint256 hash;
    hash.SetHex(params[0].get_str());

    if (pwalletMain->IsLocked())
        throw JSONRPCError(RPC_WALLET_UNLOCK_NEEDED, "Error: Please enter the wallet passphrase with walletpassphrase first.");


    LOCK(cs_main);
    {
        LOCK(mempool.cs);
        if (mempool.exists(hash))
        {
            CTransaction tx;
            tx = mempool.lookup(hash);
            mempool.remove(tx);
            return Value::null;
        }
    }

    return Value::null;
}

Value removetxwallet(const Array& params, bool fHelp)
{
    if (fHelp || params.size() != 1)
        throw runtime_error(
            "removetxwallet <txid>\n"
            + HelpRequiringPassphrase());

    uint256 hash;
    hash.SetHex(params[0].get_str());

    if (pwalletMain->IsLocked())
        throw JSONRPCError(RPC_WALLET_UNLOCK_NEEDED, "Error: Please enter the wallet passphrase with walletpassphrase first.");

    pwalletMain->EraseFromWallet(hash);

    return Value::null;
}
<|MERGE_RESOLUTION|>--- conflicted
+++ resolved
@@ -1791,11 +1791,7 @@
     return Value::null;
 }
 
-<<<<<<< HEAD
-Value removemintzerocoin(const Array& params, bool fHelp)
-=======
 Value removetxmempool(const Array& params, bool fHelp)
->>>>>>> 5f0c456a
 {
     if (fHelp || params.size() != 1)
         throw runtime_error(
