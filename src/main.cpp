﻿// Copyright (c) 2009-2010 Satoshi Nakamoto
// Copyright (c) 2009-2014 The Bitcoin developers
// Distributed under the MIT/X11 software license, see the accompanying
// file COPYING or http://www.opensource.org/licenses/mit-license.php.

#include "alert.h"
#include "checkpoints.h"
#include "db.h"
#include "txdb.h"
#include "net.h"
#include "init.h"
#include "auxpow.h"
#include "ui_interface.h"
#include "checkqueue.h"
#include <boost/algorithm/string/replace.hpp>
#include <boost/filesystem.hpp>
#include <boost/filesystem/fstream.hpp>
#include "fixed.h"
#include <stdint.h>

using namespace std;
using namespace boost;
using namespace numeric;

#if defined(NDEBUG)
# error "zcoin cannot be compiled without assertions."
#endif

#define ZEROCOIN_MODULUS   "25195908475657893494027183240048398571429282126204032027777137836043662020707595556264018525880784406918290641249515082189298559149176184502808489120072844992687392807287776735971418347270261896375014971824691165077613379859095700097330459748808428401797429100642458691817195118746121515172654632282216869987549182422433637259085141865462043576798423387184774447920739934236584823824281198163815010674810451660377306056201619676256133844143603833904414952634432190114657544454178424020924616515723350778707749817125772467962926386356373289912154831438167899885040445364023527381951378636564391212010397122822120720357"


//
// Global state
//

CCriticalSection cs_setpwalletRegistered;
set<CWallet*> setpwalletRegistered;

CCriticalSection cs_main;

CTxMemPool mempool;
unsigned int nTransactionsUpdated = 0;

map<uint256, CBlockIndex*> mapBlockIndex;
uint256 hashGenesisBlock("0x4381deb85b1b2c9843c222944b616d997516dcbd6a964e1eaf0def0830695233");
static CBigNum bnProofOfWorkLimit(~uint256(0) >> 8); // zcoin: starting difficulty is 1 / 2^12
CBlockIndex* pindexGenesisBlock = NULL;
int nBestHeight = -1;
uint256 nBestChainWork = 0;
uint256 nBestInvalidWork = 0;
uint256 hashBestChain = 0;
uint32_t nVertcoinChainStartTime = 1389306217;
int64 nStartRewardTime = 1475020800; //1475020800
// 1416072600000 : Sat 15 Nov 2014 09:30:00 AM PST
int64 nChangeChainIDTime = 1416072600;
CBlockIndex* pindexBest = NULL;
set<CBlockIndex*, CBlockIndexWorkComparator> setBlockIndexValid; // may contain all CBlockIndex*'s that have validness >=BLOCK_VALID_TRANSACTIONS, and must contain those who aren't failed
int64 nTimeBestReceived = 0;
int nScriptCheckThreads = 0;
bool fImporting = false;
bool fReindex = false;
bool fBenchmark = false;
bool fTxIndex = false;
unsigned int nCoinCacheSize = 5000;

/** Fees smaller than this (in ztoshi) are considered zero fee (for transaction creation) */
int64 CTransaction::nMinTxFee = 1000000; // 0.01 zcoin
/** Fees smaller than this (in ztoshi) are considered zero fee (for relaying) */
int64 CTransaction::nMinRelayTxFee = 1000000; // 0.01 zcoin

CMedianFilter<int> cPeerBlockCounts(8, 0); // Amount of blocks that other nodes claim to have

map<uint256, CBlock*> mapOrphanBlocks;
multimap<uint256, CBlock*> mapOrphanBlocksByPrev;

map<uint256, CTransaction> mapOrphanTransactions;
map<uint256, set<uint256> > mapOrphanTransactionsByPrev;

// Constant stuff for coinbase transactions we create:
CScript COINBASE_FLAGS;

const string strMessageMagic = "ZCoin Signed Message:\n";

double dHashesPerSec = 0.0;
int64 nHPSTimerStart = 0;

// Settings
int64 nTransactionFee = 0;
int64 nMinimumInputValue = DUST_HARD_LIMIT;




//////////////////////////////////////////////////////////////////////////////
//
// dispatching functions
//

// These functions dispatch to one or all registered wallets


void RegisterWallet(CWallet* pwalletIn)
{
    {
        LOCK(cs_setpwalletRegistered);
        setpwalletRegistered.insert(pwalletIn);
    }
}

void UnregisterWallet(CWallet* pwalletIn)
{
    {
        LOCK(cs_setpwalletRegistered);
        setpwalletRegistered.erase(pwalletIn);
    }
}

// get the wallet transaction with the given hash (if it exists)
bool static GetTransaction(const uint256& hashTx, CWalletTx& wtx)
{
    BOOST_FOREACH(CWallet* pwallet, setpwalletRegistered)
        if (pwallet->GetTransaction(hashTx,wtx))
            return true;
    return false;
}

// erases transaction with the given hash from all wallets
void static EraseFromWallets(uint256 hash)
{
    BOOST_FOREACH(CWallet* pwallet, setpwalletRegistered)
        pwallet->EraseFromWallet(hash);
}

// make sure all wallets know about the given transaction, in the given block
void SyncWithWallets(const uint256 &hash, const CTransaction& tx, const CBlock* pblock, bool fUpdate)
{
    BOOST_FOREACH(CWallet* pwallet, setpwalletRegistered)
        pwallet->AddToWalletIfInvolvingMe(hash, tx, pblock, fUpdate);
}

// notify wallets about a new best chain
void static SetBestChain(const CBlockLocator& loc)
{
    BOOST_FOREACH(CWallet* pwallet, setpwalletRegistered)
        pwallet->SetBestChain(loc);
}

// notify wallets about an updated transaction
void static UpdatedTransaction(const uint256& hashTx)
{
    BOOST_FOREACH(CWallet* pwallet, setpwalletRegistered)
        pwallet->UpdatedTransaction(hashTx);
}

// dump all wallets
void static PrintWallets(const CBlock& block)
{
    BOOST_FOREACH(CWallet* pwallet, setpwalletRegistered)
        pwallet->PrintWallet(block);
}

// notify wallets about an incoming inventory (for request counts)
void static Inventory(const uint256& hash)
{
    BOOST_FOREACH(CWallet* pwallet, setpwalletRegistered)
        pwallet->Inventory(hash);
}

// ask wallets to resend their transactions
void static ResendWalletTransactions()
{
    BOOST_FOREACH(CWallet* pwallet, setpwalletRegistered)
        pwallet->ResendWalletTransactions();
}







//////////////////////////////////////////////////////////////////////////////
//
// CCoinsView implementations
//

bool CCoinsView::GetCoins(const uint256 &txid, CCoins &coins) { return false; }
bool CCoinsView::SetCoins(const uint256 &txid, const CCoins &coins) { return false; }
bool CCoinsView::HaveCoins(const uint256 &txid) { return false; }
CBlockIndex *CCoinsView::GetBestBlock() { return NULL; }
bool CCoinsView::SetBestBlock(CBlockIndex *pindex) { return false; }
bool CCoinsView::BatchWrite(const std::map<uint256, CCoins> &mapCoins, CBlockIndex *pindex) { return false; }
bool CCoinsView::GetStats(CCoinsStats &stats) { return false; }


CCoinsViewBacked::CCoinsViewBacked(CCoinsView &viewIn) : base(&viewIn) { }
bool CCoinsViewBacked::GetCoins(const uint256 &txid, CCoins &coins) { return base->GetCoins(txid, coins); }
bool CCoinsViewBacked::SetCoins(const uint256 &txid, const CCoins &coins) { return base->SetCoins(txid, coins); }
bool CCoinsViewBacked::HaveCoins(const uint256 &txid) { return base->HaveCoins(txid); }
CBlockIndex *CCoinsViewBacked::GetBestBlock() { return base->GetBestBlock(); }
bool CCoinsViewBacked::SetBestBlock(CBlockIndex *pindex) { return base->SetBestBlock(pindex); }
void CCoinsViewBacked::SetBackend(CCoinsView &viewIn) { base = &viewIn; }
bool CCoinsViewBacked::BatchWrite(const std::map<uint256, CCoins> &mapCoins, CBlockIndex *pindex) { return base->BatchWrite(mapCoins, pindex); }
bool CCoinsViewBacked::GetStats(CCoinsStats &stats) { return base->GetStats(stats); }

CCoinsViewCache::CCoinsViewCache(CCoinsView &baseIn, bool fDummy) : CCoinsViewBacked(baseIn), pindexTip(NULL) { }

bool CCoinsViewCache::GetCoins(const uint256 &txid, CCoins &coins) {
    if (cacheCoins.count(txid)) {
        coins = cacheCoins[txid];
        return true;
    }
    if (base->GetCoins(txid, coins)) {
        cacheCoins[txid] = coins;
        return true;
    }
    return false;
}

std::map<uint256,CCoins>::iterator CCoinsViewCache::FetchCoins(const uint256 &txid) {
    std::map<uint256,CCoins>::iterator it = cacheCoins.lower_bound(txid);
    if (it != cacheCoins.end() && it->first == txid)
        return it;
    CCoins tmp;
    if (!base->GetCoins(txid,tmp))
        return cacheCoins.end();
    std::map<uint256,CCoins>::iterator ret = cacheCoins.insert(it, std::make_pair(txid, CCoins()));
    tmp.swap(ret->second);
    return ret;
}

CCoins &CCoinsViewCache::GetCoins(const uint256 &txid) {
    std::map<uint256,CCoins>::iterator it = FetchCoins(txid);
    assert(it != cacheCoins.end());
    return it->second;
}

bool CCoinsViewCache::SetCoins(const uint256 &txid, const CCoins &coins) {
    cacheCoins[txid] = coins;
    return true;
}

bool CCoinsViewCache::HaveCoins(const uint256 &txid) {
    return FetchCoins(txid) != cacheCoins.end();
}

CBlockIndex *CCoinsViewCache::GetBestBlock() {
    if (pindexTip == NULL)
        pindexTip = base->GetBestBlock();
    return pindexTip;
}

bool CCoinsViewCache::SetBestBlock(CBlockIndex *pindex) {
    pindexTip = pindex;
    return true;
}

bool CCoinsViewCache::BatchWrite(const std::map<uint256, CCoins> &mapCoins, CBlockIndex *pindex) {
    for (std::map<uint256, CCoins>::const_iterator it = mapCoins.begin(); it != mapCoins.end(); it++)
        cacheCoins[it->first] = it->second;
    pindexTip = pindex;
    return true;
}

bool CCoinsViewCache::Flush() {
    bool fOk = base->BatchWrite(cacheCoins, pindexTip);
    if (fOk)
        cacheCoins.clear();
    return fOk;
}

unsigned int CCoinsViewCache::GetCacheSize() {
    return cacheCoins.size();
}

/** CCoinsView that brings transactions from a memorypool into view.
    It does not check for spendings by memory pool transactions. */
CCoinsViewMemPool::CCoinsViewMemPool(CCoinsView &baseIn, CTxMemPool &mempoolIn) : CCoinsViewBacked(baseIn), mempool(mempoolIn) { }

bool CCoinsViewMemPool::GetCoins(const uint256 &txid, CCoins &coins) {
    if (base->GetCoins(txid, coins))
        return true;
    if (mempool.exists(txid)) {
        const CTransaction &tx = mempool.lookup(txid);
        coins = CCoins(tx, MEMPOOL_HEIGHT);
        return true;
    }
    return false;
}

bool CCoinsViewMemPool::HaveCoins(const uint256 &txid) {
    return mempool.exists(txid) || base->HaveCoins(txid);
}

CCoinsViewCache *pcoinsTip = NULL;
CBlockTreeDB *pblocktree = NULL;

//////////////////////////////////////////////////////////////////////////////
//
// mapOrphanTransactions
//

bool AddOrphanTx(const CTransaction& tx)
{
    uint256 hash = tx.GetHash();
    if (mapOrphanTransactions.count(hash))
        return false;

    // Ignore big transactions, to avoid a
    // send-big-orphans memory exhaustion attack. If a peer has a legitimate
    // large transaction with a missing parent then we assume
    // it will rebroadcast it later, after the parent transaction(s)
    // have been mined or received.
    // 10,000 orphans, each of which is at most 5,000 bytes big is
    // at most 500 megabytes of orphans:
    unsigned int sz = tx.GetSerializeSize(SER_NETWORK, CTransaction::CURRENT_VERSION);
    if (sz > 5000)
    {
        printf("ignoring large orphan tx (size: %u, hash: %s)\n", sz, hash.ToString().c_str());
        return false;
    }

    mapOrphanTransactions[hash] = tx;
    BOOST_FOREACH(const CTxIn& txin, tx.vin)
        mapOrphanTransactionsByPrev[txin.prevout.hash].insert(hash);

    printf("stored orphan tx %s (mapsz %"PRIszu")\n", hash.ToString().c_str(),
        mapOrphanTransactions.size());
    return true;
}

void static EraseOrphanTx(uint256 hash)
{
    if (!mapOrphanTransactions.count(hash))
        return;
    const CTransaction& tx = mapOrphanTransactions[hash];
    BOOST_FOREACH(const CTxIn& txin, tx.vin)
    {
        mapOrphanTransactionsByPrev[txin.prevout.hash].erase(hash);
        if (mapOrphanTransactionsByPrev[txin.prevout.hash].empty())
            mapOrphanTransactionsByPrev.erase(txin.prevout.hash);
    }
    mapOrphanTransactions.erase(hash);
}

unsigned int LimitOrphanTxSize(unsigned int nMaxOrphans)
{
    unsigned int nEvicted = 0;
    while (mapOrphanTransactions.size() > nMaxOrphans)
    {
        // Evict a random orphan:
        uint256 randomhash = GetRandHash();
        map<uint256, CTransaction>::iterator it = mapOrphanTransactions.lower_bound(randomhash);
        if (it == mapOrphanTransactions.end())
            it = mapOrphanTransactions.begin();
        EraseOrphanTx(it->first);
        ++nEvicted;
    }
    return nEvicted;
}







//////////////////////////////////////////////////////////////////////////////
//
// CTransaction / CTxOut
//

bool CTxOut::IsDust() const
{
    // ZCoin: IsDust() detection disabled, allows any valid dust to be relayed.
    // The fees imposed on each dust txo is considered sufficient spam deterrant. 
    return false;
}

bool CTransaction::IsStandard(string& strReason) const
{
    if (nVersion > CTransaction::CURRENT_VERSION || nVersion < 1) {
        strReason = "version";
        return false;
    }

    if (!IsFinal()) {
        strReason = "not-final";
        return false;
    }

    // Extremely large transactions with lots of inputs can cost the network
    // almost as much to process as they cost the sender in fees, because
    // computing signature hashes is O(ninputs*txsize). Limiting transactions
    // to MAX_STANDARD_TX_SIZE mitigates CPU exhaustion attacks.
    unsigned int sz = this->GetSerializeSize(SER_NETWORK, CTransaction::CURRENT_VERSION);
    if (sz >= MAX_STANDARD_TX_SIZE) {
        strReason = "tx-size";
        return false;
    }

    BOOST_FOREACH(const CTxIn& txin, vin)
    {
        // Biggest 'standard' txin is a 3-signature 3-of-3 CHECKMULTISIG
        // pay-to-script-hash, which is 3 ~80-byte signatures, 3
        // ~65-byte public keys, plus a few script ops.
        if (txin.scriptSig.size() > 500 && !txin.scriptSig.IsZerocoinSpend()) {
            strReason = "scriptsig-size";
            return false;
        }

        if (txin.scriptSig.IsZerocoinSpend() && txin.scriptSig.size() > 50000){
            strReason = "scriptsig-size";
            return false;
        }

        if(!txin.scriptSig.IsZerocoinSpend()){
            if (!txin.scriptSig.IsPushOnly()) {
                strReason = "scriptsig-not-pushonly";
                return false;
            }
            if (!txin.scriptSig.HasCanonicalPushes()) {
                strReason = "non-canonical-push";
                return false;
            }
        }
    }

    unsigned int nDataOut = 0;
    txnouttype whichType;
    BOOST_FOREACH(const CTxOut& txout, vout) {
        if (!::IsStandard(txout.scriptPubKey, whichType)) {
            strReason = "scriptpubkey";
            return false;
        }
        if (whichType == TX_NULL_DATA)
            nDataOut++;
        else if (txout.IsDust()) {
            strReason = "dust";
            return false;
        }
    }

    // only one OP_RETURN txout is permitted
    if (nDataOut > 1) {
        strReason = "multi-op-return";
        return false;
    }

    return true;
}

//
// Check transaction inputs, and make sure any
// pay-to-script-hash transactions are evaluating IsStandard scripts
//
// Why bother? To avoid denial-of-service attacks; an attacker
// can submit a standard HASH... OP_EQUAL transaction,
// which will get accepted into blocks. The redemption
// script can be anything; an attacker could use a very
// expensive-to-check-upon-redemption script like:
//   DUP CHECKSIG DROP ... repeated 100 times... OP_1
//
bool CTransaction::AreInputsStandard(CCoinsViewCache& mapInputs) const
{
    if (IsCoinBase() || IsZerocoinSpend())
        return true; // Coinbases don't use vin normally

    for (unsigned int i = 0; i < vin.size(); i++)
    {
        const CTxOut& prev = GetOutputFor(vin[i], mapInputs);

        vector<vector<unsigned char> > vSolutions;
        txnouttype whichType;
        // get the scriptPubKey corresponding to this input:
        const CScript& prevScript = prev.scriptPubKey;
        if (!Solver(prevScript, whichType, vSolutions))
            return false;
        int nArgsExpected = ScriptSigArgsExpected(whichType, vSolutions);
        if (nArgsExpected < 0)
            return false;

        // Transactions with extra stuff in their scriptSigs are
        // non-standard. Note that this EvalScript() call will
        // be quick, because if there are any operations
        // beside "push data" in the scriptSig the
        // IsStandard() call returns false
        vector<vector<unsigned char> > stack;
        if (!EvalScript(stack, vin[i].scriptSig, *this, i, false, 0))
            return false;

        if (whichType == TX_SCRIPTHASH)
        {
            if (stack.empty())
                return false;
            CScript subscript(stack.back().begin(), stack.back().end());
            vector<vector<unsigned char> > vSolutions2;
            txnouttype whichType2;
            if (!Solver(subscript, whichType2, vSolutions2))
                return false;
            if (whichType2 == TX_SCRIPTHASH)
                return false;

            int tmpExpected;
            tmpExpected = ScriptSigArgsExpected(whichType2, vSolutions2);
            if (tmpExpected < 0)
                return false;
            nArgsExpected += tmpExpected;
        }

        if (stack.size() != (unsigned int)nArgsExpected)
            return false;
    }

    return true;
}

unsigned int CTransaction::GetLegacySigOpCount() const
{
    unsigned int nSigOps = 0;
    BOOST_FOREACH(const CTxIn& txin, vin)
    {
        nSigOps += txin.scriptSig.GetSigOpCount(false);
    }
    BOOST_FOREACH(const CTxOut& txout, vout)
    {
        nSigOps += txout.scriptPubKey.GetSigOpCount(false);
    }
    return nSigOps;
}


int CMerkleTx::SetMerkleBranch(const CBlock* pblock)
{
    CBlock blockTmp;

    if (pblock == NULL) {
        CCoins coins;
        if (pcoinsTip->GetCoins(GetHash(), coins)) {
            CBlockIndex *pindex = FindBlockByHeight(coins.nHeight);
            if (pindex) {
                if (!blockTmp.ReadFromDisk(pindex))
                    return 0;
                pblock = &blockTmp;
            }
        }
    }

    if (pblock) {
        // Update the tx's hashBlock
        hashBlock = pblock->GetHash();

        // Locate the transaction
        for (nIndex = 0; nIndex < (int)pblock->vtx.size(); nIndex++)
            if (pblock->vtx[nIndex] == *(CTransaction*)this)
                break;
        if (nIndex == (int)pblock->vtx.size())
        {
            vMerkleBranch.clear();
            nIndex = -1;
            printf("ERROR: SetMerkleBranch() : couldn't find tx in block\n");
            return 0;
        }

        // Fill in merkle branch
        vMerkleBranch = pblock->GetMerkleBranch(nIndex);
    }

    // Is the tx in a block that's in the main chain
    map<uint256, CBlockIndex*>::iterator mi = mapBlockIndex.find(hashBlock);
    if (mi == mapBlockIndex.end())
        return 0;
    CBlockIndex* pindex = (*mi).second;
    if (!pindex || !pindex->IsInMainChain())
        return 0;

    return pindexBest->nHeight - pindex->nHeight + 1;
}



// zerocoin init
static CBigNum bnTrustedModulus;

bool setParams = bnTrustedModulus.SetHexBool(ZEROCOIN_MODULUS);

// Set up the Zerocoin Params object
static libzerocoin::Params *ZCParams = new libzerocoin::Params(bnTrustedModulus);


bool CTransaction::CheckTransaction(CValidationState &state, uint256 hashTx, bool isVerifyDB, int nHeight) const
{
    // Basic checks that don't depend on any context
    if (vin.empty())
        return state.DoS(10, error("CTransaction::CheckTransaction() : vin empty"));
    if (vout.empty())
        return state.DoS(10, error("CTransaction::CheckTransaction() : vout empty"));
    // Size limits
    if (::GetSerializeSize(*this, SER_NETWORK, PROTOCOL_VERSION) > MAX_BLOCK_SIZE)
        return state.DoS(100, error("CTransaction::CheckTransaction() : size limits failed"));

    // Check for negative or overflow output values
    int64 nValueOut = 0;
    BOOST_FOREACH(const CTxOut& txout, vout)
    {
        if (txout.nValue < 0)
            return state.DoS(100, error("CTransaction::CheckTransaction() : txout.nValue negative"));
        if (txout.nValue > MAX_MONEY)
            return state.DoS(100, error("CTransaction::CheckTransaction() : txout.nValue too high"));
        nValueOut += txout.nValue;
        if (!MoneyRange(nValueOut))
            return state.DoS(100, error("CTransaction::CheckTransaction() : txout total out of range"));
    }


    // Check for duplicate inputs
    set<COutPoint> vInOutPoints;
    BOOST_FOREACH(const CTxIn& txin, vin)
    {
        if (vInOutPoints.count(txin.prevout))
            return state.DoS(100, error("CTransaction::CheckTransaction() : duplicate inputs"));
        vInOutPoints.insert(txin.prevout);
    }

    if (IsCoinBase())
    {
        if (vin[0].scriptSig.size() < 2 || vin[0].scriptSig.size() > 100)
            return state.DoS(100, error("CTransaction::CheckTransaction() : coinbase script size"));

        // Check for founders inputs
        if ((nHeight > 0) && (nHeight < 210000)) {

            bool found_1 = false;
            bool found_2 = false;
            bool found_3 = false;
            bool found_4 = false;
            bool found_5 = false;

            CScript FOUNDER_1_SCRIPT;
            CScript FOUNDER_2_SCRIPT;
            CScript FOUNDER_3_SCRIPT;
            CScript FOUNDER_4_SCRIPT;
            CScript FOUNDER_5_SCRIPT;

            if(!fTestNet && (GetAdjustedTime() > nStartRewardTime)){
                FOUNDER_1_SCRIPT.SetDestination(CBitcoinAddress("aCAgTPgtYcA4EysU4UKC86EQd5cTtHtCcr").Get());
                FOUNDER_2_SCRIPT.SetDestination(CBitcoinAddress("aLrg41sXbXZc5MyEj7dts8upZKSAtJmRDR").Get());
                FOUNDER_3_SCRIPT.SetDestination(CBitcoinAddress("aQ18FBVFtnueucZKeVg4srhmzbpAeb1KoN").Get());
                FOUNDER_4_SCRIPT.SetDestination(CBitcoinAddress("a1HwTdCmQV3NspP2QqCGpehoFpi8NY4Zg3").Get());
                FOUNDER_5_SCRIPT.SetDestination(CBitcoinAddress("a1kCCGddf5pMXSipLVD9hBG2MGGVNaJ15U").Get());
            }else if(!fTestNet && (GetAdjustedTime() <= nStartRewardTime)){
                return state.DoS(100, error("CTransaction::CheckTransaction() : transaction is too early"));
            }else{
                FOUNDER_1_SCRIPT.SetDestination(CBitcoinAddress("TCE4hvs2UTDjYriey7R9qBkbvUAYxWmZni").Get());
                FOUNDER_2_SCRIPT.SetDestination(CBitcoinAddress("TPyA7d3fribqxXm9uJU61S76Lzuj7F8jLz").Get());
                FOUNDER_3_SCRIPT.SetDestination(CBitcoinAddress("TXatvpS15EvejVuJVC2rgD73rSaQz8JiX6").Get());
                FOUNDER_4_SCRIPT.SetDestination(CBitcoinAddress("TJMpFjtDi8s5AM3GyW41QshH2NNmKgrGNq").Get());
                FOUNDER_5_SCRIPT.SetDestination(CBitcoinAddress("TTtLk1iapn8QebamQcb8GEh1MNq8agYcVk").Get());
            }

            BOOST_FOREACH(const CTxOut& output, vout) {
                if (output.scriptPubKey == FOUNDER_1_SCRIPT && output.nValue == (int64)(2 * COIN)) {
                    found_1 = true;
                }
                if (output.scriptPubKey == FOUNDER_2_SCRIPT && output.nValue == (int64)(2 * COIN)) {
                    found_2 = true;
                }
                if (output.scriptPubKey == FOUNDER_3_SCRIPT && output.nValue == (int64)(2 * COIN)) {
                    found_3 = true;
                }
                if (output.scriptPubKey == FOUNDER_4_SCRIPT && output.nValue == (int64)(2 * COIN)) {
                    found_4 = true;
                }
                if (output.scriptPubKey == FOUNDER_5_SCRIPT && output.nValue == (int64)(2 * COIN)) {
                    found_5 = true;
                }
            }

            if (!(found_1 && found_2 && found_3 && found_4 && found_5)) {
                return state.DoS(100, error("CTransaction::CheckTransaction() : founders reward missing"));
            }
        }
    }
    else
    {

        BOOST_FOREACH(const CTxIn& txin, vin) {
            if (txin.prevout.IsNull() && !txin.scriptSig.IsZerocoinSpend()) {
                return state.DoS(100, error("CTransaction::CheckTransaction() : prevout is null"));
            }
        }

        // Check Mint Zerocoin Transaction
        BOOST_FOREACH(const CTxOut txout, vout) {
            if (!txout.scriptPubKey.empty() && txout.scriptPubKey.IsZerocoinMint()) {


                vector<unsigned char> vchZeroMint;
                vchZeroMint.insert(vchZeroMint.end(), txout.scriptPubKey.begin() + 6, txout.scriptPubKey.begin() + txout.scriptPubKey.size());


                CBigNum pubCoin;
                pubCoin.setvch(vchZeroMint);

                libzerocoin::CoinDenomination denomination;

                if (txout.nValue == libzerocoin::ZQ_LOVELACE * COIN) {
                    denomination = libzerocoin::ZQ_LOVELACE;
                    libzerocoin::PublicCoin checkPubCoin(ZCParams, pubCoin, libzerocoin::ZQ_LOVELACE);
                    if (!checkPubCoin.validate()) {
                        return state.DoS(100, error("CTransaction::CheckTransaction() : PubCoin is not validate"));
                    }
                }
                else if (txout.nValue == libzerocoin::ZQ_GOLDWASSER * COIN) {
                    denomination = libzerocoin::ZQ_GOLDWASSER;
                    libzerocoin::PublicCoin checkPubCoin(ZCParams, pubCoin, libzerocoin::ZQ_GOLDWASSER);
                    if (!checkPubCoin.validate()) {
                        return state.DoS(100, error("CTransaction::CheckTransaction() : PubCoin is not validate"));
                    }
                }
                else if (txout.nValue == libzerocoin::ZQ_RACKOFF * COIN) {
                    denomination = libzerocoin::ZQ_RACKOFF;
                    libzerocoin::PublicCoin checkPubCoin(ZCParams, pubCoin, libzerocoin::ZQ_RACKOFF);
                    if (!checkPubCoin.validate()) {
                        return state.DoS(100, error("CTransaction::CheckTransaction() : PubCoin is not validate"));
                    }
                }
                else if (txout.nValue == libzerocoin::ZQ_PEDERSEN * COIN) {
                    denomination = libzerocoin::ZQ_PEDERSEN;
                    libzerocoin::PublicCoin checkPubCoin(ZCParams, pubCoin, libzerocoin::ZQ_PEDERSEN);
                    if (!checkPubCoin.validate()) {
                        return state.DoS(100, error("CTransaction::CheckTransaction() : PubCoin is not validate"));
                    }
                }
                else if (txout.nValue == libzerocoin::ZQ_WILLIAMSON * COIN) {
                    denomination = libzerocoin::ZQ_WILLIAMSON;
                    libzerocoin::PublicCoin checkPubCoin(ZCParams, pubCoin, libzerocoin::ZQ_WILLIAMSON);
                    if (!checkPubCoin.validate()) {
                        return state.DoS(100, error("CTransaction::CheckTransaction() : PubCoin is not validate"));
                    }
                }
                else {
                    return state.DoS(100, error("CTransaction::CheckTransaction() : txout.nValue is not correct"));
                }

                if (!isVerifyDB) {                    

                    // Check the pubCoinValue didn't already store in the wallet
                    CZerocoinEntry pubCoinTx;
                    list<CZerocoinEntry> listPubCoin = list<CZerocoinEntry>();

                    CWalletDB walletdb(pwalletMain->strWalletFile);
                    walletdb.ListPubCoin(listPubCoin);
                    bool isAlreadyStored = false;

                    // CHECKING PROCESS
                    BOOST_FOREACH(const CZerocoinEntry& pubCoinItem, listPubCoin) {
                        if (pubCoinItem.value == pubCoin)
                        {
                            isAlreadyStored = true;
                        }
                    }

                    // INSERT PROCESS
                    if (!isAlreadyStored) {
                        // TX DOES NOT INCLUDE IN DB
                        printf("INSERTING\n");
                        pubCoinTx.id = -1;
                        pubCoinTx.denomination = denomination;
                        pubCoinTx.value = pubCoin;
                        pubCoinTx.randomness = 0;
                        pubCoinTx.serialNumber = 0;
                        pubCoinTx.nHeight = -1;
                        printf("INSERT PUBCOIN ID: %d\n", pubCoinTx.id);
                        walletdb.WriteZerocoinEntry(pubCoinTx);
                    }
                }
            }
        }

        // Check Spend Zerocoin Transaction
        // (vin.size() == 1 && vin[0].prevout.IsNull() && (vin[0].scriptSig[0] == OP_ZEROCOINSPEND) );
        if (IsZerocoinSpend())
        {
            // Check vOut

            // Only one loop, we checked on the format before enter this case
            BOOST_FOREACH(const CTxOut txout, vout) {

                CZerocoinEntry pubCoinTx;
                list<CZerocoinEntry> listPubCoin;
                listPubCoin.clear();

                if (!isVerifyDB) {
                    CWalletDB walletdb(pwalletMain->strWalletFile);
                    walletdb.ListPubCoin(listPubCoin);

                    listPubCoin.sort(CompHeight);

                    if (txout.nValue == libzerocoin::ZQ_LOVELACE * COIN)
                    {
                        // Check vIn
                        BOOST_FOREACH(const CTxIn& txin, vin) {

                            if (txin.scriptSig.IsZerocoinSpend()) {


                                // Deserialize the CoinSpend intro a fresh object

                                std::vector<char, zero_after_free_allocator<char> > dataTxIn;
                                dataTxIn.insert(dataTxIn.end(), txin.scriptSig.begin() + 4, txin.scriptSig.end());

                                CDataStream serializedCoinSpend(SER_NETWORK, PROTOCOL_VERSION);
                                serializedCoinSpend.vch = dataTxIn;

                                libzerocoin::CoinSpend newSpend(ZCParams, serializedCoinSpend);

                                // Create a new metadata object to contain the hash of the received
                                // ZEROCOIN_SPEND transaction. If we were a real client we'd actually
                                // compute the hash of the received transaction here.
                                libzerocoin::SpendMetaData newMetadata(0, 0);

                                libzerocoin::Accumulator accumulator(ZCParams, libzerocoin::ZQ_LOVELACE);
                                libzerocoin::Accumulator accumulatorRev(ZCParams, libzerocoin::ZQ_LOVELACE);

                                bool passVerify = false;

                                /////////////////////////////////////////////////////////////////////////////////////////////////

                                // CHECK PUBCOIN ID
                                int pubcoinId = txin.nSequence;
                                if (pubcoinId < 1 && pubcoinId == INT_MAX) { // IT BEGINS WITH 1
                                    return state.DoS(100, error("CTransaction::CheckTransaction() : Error: nSequence is not correct format"));
                                }

                                // VERIFY COINSPEND TX
                                int countPubcoin = 0;
                                BOOST_FOREACH(const CZerocoinEntry& pubCoinItem, listPubCoin) {
                                    //printf("denomination = %d, id = %d, pubcoinId = %d height = %d\n", pubCoinItem.denomination, pubCoinItem.id, pubcoinId, pubCoinItem.nHeight);

                                    if (pubCoinItem.denomination == libzerocoin::ZQ_LOVELACE && pubCoinItem.id == pubcoinId && pubCoinItem.nHeight != -1) {
                                        printf("## denomination = %d, id = %d, pubcoinId = %d height = %d\n", pubCoinItem.denomination, pubCoinItem.id, pubcoinId, pubCoinItem.nHeight);
                                        libzerocoin::PublicCoin pubCoinTemp(ZCParams, pubCoinItem.value, libzerocoin::ZQ_LOVELACE);
                                        if (!pubCoinTemp.validate()) {
                                            return state.DoS(100, error("CTransaction::CheckTransaction() : Error: Public Coin for Accumulator is not valid !!!"));
                                        }
                                        countPubcoin++;
                                        accumulator += pubCoinTemp;
                                        if (countPubcoin >= 2) { // MINIMUM REQUIREMENT IS 2 PUBCOINS
                                            if (newSpend.Verify(accumulator, newMetadata)) {
                                                printf("COIN SPEND TX DID VERIFY!\n");
                                                passVerify = true;
                                                break;
                                            }
                                        }
                                    }
                                }

                                if(!passVerify){
                                    int countPubcoin = 0;
                                    printf("PROCESS REVERSE\n");
                                    BOOST_REVERSE_FOREACH(const CZerocoinEntry& pubCoinItem, listPubCoin) {
                                        //printf("denomination = %d, id = %d, pubcoinId = %d height = %d\n", pubCoinItem.denomination, pubCoinItem.id, pubcoinId, pubCoinItem.nHeight);
                                        if (pubCoinItem.denomination == libzerocoin::ZQ_LOVELACE && pubCoinItem.id == pubcoinId && pubCoinItem.nHeight != -1) {
                                            printf("## denomination = %d, id = %d, pubcoinId = %d height = %d\n", pubCoinItem.denomination, pubCoinItem.id, pubcoinId, pubCoinItem.nHeight);
                                            libzerocoin::PublicCoin pubCoinTemp(ZCParams, pubCoinItem.value, libzerocoin::ZQ_LOVELACE);
                                            if (!pubCoinTemp.validate()) {
                                                return state.DoS(100, error("CTransaction::CheckTransaction() : Error: Public Coin for Accumulator is not valid !!!"));
                                            }
                                            countPubcoin++;
                                            accumulatorRev += pubCoinTemp;
                                            if (countPubcoin >= 2) { // MINIMUM REQUIREMENT IS 2 PUBCOINS
                                                if (newSpend.Verify(accumulatorRev, newMetadata)) {
                                                    printf("COIN SPEND TX DID VERIFY!\n");
                                                    passVerify = true;
                                                    break;
                                                }
                                            }
                                        }
                                    }
                                }

                                if (passVerify) {
                                    // Pull the serial number out of the CoinSpend object. If we
                                    // were a real Zerocoin client we would now check that the serial number
                                    // has not been spent before (in another ZEROCOIN_SPEND) transaction.
                                    // The serial number is stored as a Bignum.
                                    if (!isVerifyDB) {
                                        // chceck already store
                                        bool isAlreadyStored = false;

                                        CBigNum serialNumber = newSpend.getCoinSerialNumber();
                                        CWalletDB walletdb(pwalletMain->strWalletFile);

                                        std::list<CZerocoinSpendEntry> listCoinSpendSerial;
                                        walletdb.ListCoinSpendSerial(listCoinSpendSerial);
                                        BOOST_FOREACH(const CZerocoinSpendEntry& item, listCoinSpendSerial) {
                                            if (item.coinSerial == serialNumber
                                                && item.denomination == libzerocoin::ZQ_LOVELACE
                                                && item.id == pubcoinId
                                                && item.hashTx != hashTx) {
                                                return state.DoS(100, error("CTransaction::CheckTransaction() : The CoinSpend serial has been used"));
                                            }
                                            else if (item.coinSerial == serialNumber
                                                && item.hashTx == hashTx
                                                && item.denomination == libzerocoin::ZQ_LOVELACE
                                                && item.id == pubcoinId
                                                && item.pubCoin != 0) {
                                                // UPDATING PROCESS
                                                BOOST_FOREACH(const CZerocoinEntry& pubCoinItem, listPubCoin) {
                                                    if (pubCoinItem.value == item.pubCoin) {
                                                        pubCoinTx.nHeight = pubCoinItem.nHeight;
                                                        pubCoinTx.denomination = pubCoinItem.denomination;
                                                        // UPDATE FOR INDICATE IT HAS BEEN USED
                                                        pubCoinTx.IsUsed = true;
                                                        // REMOVE RANDOMNESS FOR PREVENT FUTURE USE
                                                        // pubCoinTx.randomness = 0;
                                                        // pubCoinTx.serialNumber = 0;

                                                        pubCoinTx.value = pubCoinItem.value;
                                                        pubCoinTx.id = pubCoinItem.id;
                                                        walletdb.WriteZerocoinEntry(pubCoinTx);
                                                        // Update UI wallet
                                                        pwalletMain->NotifyZerocoinChanged(pwalletMain, pubCoinItem.value.GetHex(), "Used", CT_UPDATED);
                                                        break;
                                                    }
                                                }
                                                isAlreadyStored = true;
                                                break;
                                            }
                                            else if (item.coinSerial == serialNumber
                                                && item.hashTx == hashTx
                                                && item.denomination == libzerocoin::ZQ_LOVELACE
                                                && item.id == pubcoinId
                                                && item.pubCoin == 0) {
                                                isAlreadyStored = true;
                                                break;
                                            }
                                        }

                                        if (!isAlreadyStored) {
                                            // INSERTING COINSPEND TO DB
                                            CZerocoinSpendEntry zccoinSpend;
                                            zccoinSpend.coinSerial = serialNumber;
                                            zccoinSpend.hashTx = hashTx;
                                            zccoinSpend.pubCoin = 0;
                                            zccoinSpend.id = pubcoinId;
                                            zccoinSpend.denomination == libzerocoin::ZQ_LOVELACE;
                                            walletdb.WriteCoinSpendSerialEntry(zccoinSpend);
                                        }
                                    }
                                }
                                else {
                                    //printf("isVerifyDB = %d\n", isVerifyDB);
                                    return state.DoS(100, error("CTransaction::CheckTransaction() : COINSPEND TX IN ZQ_LOVELACE DID NOT VERIFY!"));
                                }
                                /////////////////////////////////////////////////////////////////////////////////////////////////
                            }
                        }
                    }
                    else if (txout.nValue == libzerocoin::ZQ_GOLDWASSER * COIN) {
                        // Check vIn
                        BOOST_FOREACH(const CTxIn& txin, vin) {

                            if (txin.scriptSig.IsZerocoinSpend()) {


                                // Deserialize the CoinSpend intro a fresh object

                                std::vector<char, zero_after_free_allocator<char> > dataTxIn;
                                dataTxIn.insert(dataTxIn.end(), txin.scriptSig.begin() + 4, txin.scriptSig.end());

                                CDataStream serializedCoinSpend(SER_NETWORK, PROTOCOL_VERSION);
                                serializedCoinSpend.vch = dataTxIn;

                                libzerocoin::CoinSpend newSpend(ZCParams, serializedCoinSpend);

                                // Create a new metadata object to contain the hash of the received
                                // ZEROCOIN_SPEND transaction. If we were a real client we'd actually
                                // compute the hash of the received transaction here.
                                libzerocoin::SpendMetaData newMetadata(0, 0);

                                libzerocoin::Accumulator accumulator(ZCParams, libzerocoin::ZQ_GOLDWASSER);
                                libzerocoin::Accumulator accumulatorRev(ZCParams, libzerocoin::ZQ_GOLDWASSER);

                                bool passVerify = false;

                                /////////////////////////////////////////////////////////////////////////////////////////////////

                                // CHECK PUBCOIN ID
                                unsigned int pubcoinId = txin.nSequence;
                                if (pubcoinId < 1) { // IT BEGINS WITH 1
                                    return state.DoS(100, error("CTransaction::CheckTransaction() : Error: nSequence is not correct format"));
                                }

                                // VERIFY COINSPEND TX
                                unsigned int countPubcoin = 0;
                                BOOST_FOREACH(const CZerocoinEntry& pubCoinItem, listPubCoin) {

                                    if (pubCoinItem.denomination == libzerocoin::ZQ_GOLDWASSER && pubCoinItem.id == pubcoinId && pubCoinItem.nHeight != -1) {
                                        libzerocoin::PublicCoin pubCoinTemp(ZCParams, pubCoinItem.value, libzerocoin::ZQ_GOLDWASSER);
                                        if (!pubCoinTemp.validate()) {
                                            return state.DoS(100, error("CTransaction::CheckTransaction() : Error: Public Coin for Accumulator is not valid !!!"));
                                        }
                                        countPubcoin++;
                                        accumulator += pubCoinTemp;
                                        if (countPubcoin >= 2) { // MINIMUM REQUIREMENT IS 2 PUBCOINS
                                            if (newSpend.Verify(accumulator, newMetadata)) {
                                                printf("COIN SPEND TX DID VERIFY!\n");
                                                passVerify = true;
                                                break;
                                            }
                                        }
                                    }
                                }

                                if(!passVerify){
                                    int countPubcoin = 0;
                                    printf("PROCESS REVERSE\n");
                                    BOOST_REVERSE_FOREACH(const CZerocoinEntry& pubCoinItem, listPubCoin) {
                                        //printf("pubCoinItem.denomination = %d, pubCoinItem.id = %d, pubcoinId = %d \n", pubCoinItem.denomination, pubCoinItem.id, pubcoinId);
                                        if (pubCoinItem.denomination == libzerocoin::ZQ_GOLDWASSER && pubCoinItem.id == pubcoinId && pubCoinItem.nHeight != -1) {
                                            printf("## denomination = %d, id = %d, pubcoinId = %d height = %d\n", pubCoinItem.denomination, pubCoinItem.id, pubcoinId, pubCoinItem.nHeight);
                                            libzerocoin::PublicCoin pubCoinTemp(ZCParams, pubCoinItem.value, libzerocoin::ZQ_GOLDWASSER);
                                            if (!pubCoinTemp.validate()) {
                                                return state.DoS(100, error("CTransaction::CheckTransaction() : Error: Public Coin for Accumulator is not valid !!!"));
                                            }
                                            countPubcoin++;
                                            accumulatorRev += pubCoinTemp;
                                            if (countPubcoin >= 2) { // MINIMUM REQUIREMENT IS 2 PUBCOINS
                                                if (newSpend.Verify(accumulatorRev, newMetadata)) {
                                                    printf("COIN SPEND TX DID VERIFY!\n");
                                                    passVerify = true;
                                                    break;
                                                }
                                            }
                                        }
                                    }
                                }

                                if (passVerify) {
                                    // Pull the serial number out of the CoinSpend object. If we
                                    // were a real Zerocoin client we would now check that the serial number
                                    // has not been spent before (in another ZEROCOIN_SPEND) transaction.
                                    // The serial number is stored as a Bignum.
                                    if (!isVerifyDB) {
                                        // chceck already store
                                        bool isAlreadyStored = false;

                                        CBigNum serialNumber = newSpend.getCoinSerialNumber();
                                        CWalletDB walletdb(pwalletMain->strWalletFile);

                                        std::list<CZerocoinSpendEntry> listCoinSpendSerial;
                                        walletdb.ListCoinSpendSerial(listCoinSpendSerial);
                                        BOOST_FOREACH(const CZerocoinSpendEntry& item, listCoinSpendSerial) {
                                            if (item.coinSerial == serialNumber
                                                && item.denomination == libzerocoin::ZQ_GOLDWASSER
                                                && item.id == pubcoinId
                                                && item.hashTx != hashTx) {
                                                return state.DoS(100, error("CTransaction::CheckTransaction() : The CoinSpend serial has been used"));
                                            }
                                            else if (item.coinSerial == serialNumber
                                                && item.hashTx == hashTx
                                                && item.denomination == libzerocoin::ZQ_GOLDWASSER
                                                && item.id == pubcoinId
                                                && item.pubCoin != 0) {
                                                // UPDATING PROCESS
                                                BOOST_FOREACH(const CZerocoinEntry& pubCoinItem, listPubCoin) {
                                                    if (pubCoinItem.value == item.pubCoin) {
                                                        pubCoinTx.nHeight = pubCoinItem.nHeight;
                                                        pubCoinTx.denomination = pubCoinItem.denomination;
                                                        // UPDATE FOR INDICATE IT HAS BEEN USED
                                                        pubCoinTx.IsUsed = true;
                                                        // REMOVE RANDOMNESS FOR PREVENT FUTURE USE
                                                        // pubCoinTx.randomness = 0;
                                                        // pubCoinTx.serialNumber = 0;

                                                        pubCoinTx.value = pubCoinItem.value;
                                                        pubCoinTx.id = pubCoinItem.id;
                                                        walletdb.WriteZerocoinEntry(pubCoinTx);
                                                        // Update UI wallet
                                                        pwalletMain->NotifyZerocoinChanged(pwalletMain, pubCoinItem.value.GetHex(), "Used", CT_UPDATED);
                                                        break;
                                                    }
                                                }
                                                isAlreadyStored = true;
                                                break;
                                            }
                                            else if (item.coinSerial == serialNumber
                                                && item.hashTx == hashTx
                                                && item.denomination == libzerocoin::ZQ_GOLDWASSER
                                                && item.id == pubcoinId
                                                && item.pubCoin == 0) {
                                                isAlreadyStored = true;
                                                break;
                                            }
                                        }

                                        if (!isAlreadyStored) {
                                            // INSERTING COINSPEND TO DB
                                            CZerocoinSpendEntry zccoinSpend;
                                            zccoinSpend.coinSerial = serialNumber;
                                            zccoinSpend.hashTx = hashTx;
                                            zccoinSpend.pubCoin = 0;
                                            zccoinSpend.id = pubcoinId;
                                            zccoinSpend.denomination == libzerocoin::ZQ_GOLDWASSER;
                                            walletdb.WriteCoinSpendSerialEntry(zccoinSpend);
                                        }
                                    }
                                }
                                else {
                                    return state.DoS(100, error("CTransaction::CheckTransaction() : COIN SPEND TX IN ZQ_GOLDWASSER DID NOT VERIFY!"));
                                }
                                /////////////////////////////////////////////////////////////////////////////////////////////////
                            }
                        }
                    }
                    else if (txout.nValue == libzerocoin::ZQ_RACKOFF * COIN) {
                        // Check vIn
                        BOOST_FOREACH(const CTxIn& txin, vin) {

                            if (txin.scriptSig.IsZerocoinSpend()) {


                                // Deserialize the CoinSpend intro a fresh object

                                std::vector<char, zero_after_free_allocator<char> > dataTxIn;
                                dataTxIn.insert(dataTxIn.end(), txin.scriptSig.begin() + 4, txin.scriptSig.end());

                                CDataStream serializedCoinSpend(SER_NETWORK, PROTOCOL_VERSION);
                                serializedCoinSpend.vch = dataTxIn;

                                libzerocoin::CoinSpend newSpend(ZCParams, serializedCoinSpend);

                                // Create a new metadata object to contain the hash of the received
                                // ZEROCOIN_SPEND transaction. If we were a real client we'd actually
                                // compute the hash of the received transaction here.
                                libzerocoin::SpendMetaData newMetadata(0, 0);

                                libzerocoin::Accumulator accumulator(ZCParams, libzerocoin::ZQ_RACKOFF);
                                libzerocoin::Accumulator accumulatorRev(ZCParams, libzerocoin::ZQ_RACKOFF);

                                bool passVerify = false;

                                /////////////////////////////////////////////////////////////////////////////////////////////////

                                // CHECK PUBCOIN ID
                                unsigned int pubcoinId = txin.nSequence;
                                if (pubcoinId < 1) { // IT BEGINS WITH 1
                                    return state.DoS(100, error("CTransaction::CheckTransaction() : Error: nSequence is not correct format"));
                                }

                                // VERIFY COINSPEND TX
                                unsigned int countPubcoin = 0;
                                BOOST_FOREACH(const CZerocoinEntry& pubCoinItem, listPubCoin) {

                                    if (pubCoinItem.denomination == libzerocoin::ZQ_RACKOFF && pubCoinItem.id == pubcoinId && pubCoinItem.nHeight != -1) {
                                        libzerocoin::PublicCoin pubCoinTemp(ZCParams, pubCoinItem.value, libzerocoin::ZQ_RACKOFF);
                                        if (!pubCoinTemp.validate()) {
                                            return state.DoS(100, error("CTransaction::CheckTransaction() : Error: Public Coin for Accumulator is not valid !!!"));
                                        }
                                        countPubcoin++;
                                        accumulator += pubCoinTemp;
                                        if (countPubcoin >= 2) { // MINIMUM REQUIREMENT IS 2 PUBCOINS
                                            if (newSpend.Verify(accumulator, newMetadata)) {
                                                printf("COIN SPEND TX DID VERIFY!\n");
                                                passVerify = true;
                                                break;
                                            }
                                        }
                                    }
                                }

                                if(!passVerify){
                                    int countPubcoin = 0;
                                    printf("PROCESS REVERSE\n");
                                    BOOST_REVERSE_FOREACH(const CZerocoinEntry& pubCoinItem, listPubCoin) {
                                        //printf("pubCoinItem.denomination = %d, pubCoinItem.id = %d, pubcoinId = %d \n", pubCoinItem.denomination, pubCoinItem.id, pubcoinId);
                                        if (pubCoinItem.denomination == libzerocoin::ZQ_RACKOFF && pubCoinItem.id == pubcoinId && pubCoinItem.nHeight != -1) {
                                            printf("## denomination = %d, id = %d, pubcoinId = %d height = %d\n", pubCoinItem.denomination, pubCoinItem.id, pubcoinId, pubCoinItem.nHeight);
                                            libzerocoin::PublicCoin pubCoinTemp(ZCParams, pubCoinItem.value, libzerocoin::ZQ_RACKOFF);
                                            if (!pubCoinTemp.validate()) {
                                                return state.DoS(100, error("CTransaction::CheckTransaction() : Error: Public Coin for Accumulator is not valid !!!"));
                                            }
                                            countPubcoin++;
                                            accumulatorRev += pubCoinTemp;
                                            if (countPubcoin >= 2) { // MINIMUM REQUIREMENT IS 2 PUBCOINS
                                                if (newSpend.Verify(accumulatorRev, newMetadata)) {
                                                    printf("COIN SPEND TX DID VERIFY!\n");
                                                    passVerify = true;
                                                    break;
                                                }
                                            }
                                        }
                                    }
                                }

                                if (passVerify) {
                                    // Pull the serial number out of the CoinSpend object. If we
                                    // were a real Zerocoin client we would now check that the serial number
                                    // has not been spent before (in another ZEROCOIN_SPEND) transaction.
                                    // The serial number is stored as a Bignum.
                                    if (!isVerifyDB) {
                                        // chceck already store
                                        bool isAlreadyStored = false;

                                        CBigNum serialNumber = newSpend.getCoinSerialNumber();
                                        CWalletDB walletdb(pwalletMain->strWalletFile);

                                        std::list<CZerocoinSpendEntry> listCoinSpendSerial;
                                        walletdb.ListCoinSpendSerial(listCoinSpendSerial);
                                        BOOST_FOREACH(const CZerocoinSpendEntry& item, listCoinSpendSerial) {
                                            if (item.coinSerial == serialNumber
                                                && item.denomination == libzerocoin::ZQ_RACKOFF
                                                && item.id == pubcoinId
                                                && item.hashTx != hashTx) {
                                                return state.DoS(100, error("CTransaction::CheckTransaction() : The CoinSpend serial has been used"));
                                            }
                                            else if (item.coinSerial == serialNumber
                                                && item.hashTx == hashTx
                                                && item.denomination == libzerocoin::ZQ_RACKOFF
                                                && item.id == pubcoinId
                                                && item.pubCoin != 0) {
                                                // UPDATING PROCESS
                                                BOOST_FOREACH(const CZerocoinEntry& pubCoinItem, listPubCoin) {
                                                    if (pubCoinItem.value == item.pubCoin) {
                                                        pubCoinTx.nHeight = pubCoinItem.nHeight;
                                                        pubCoinTx.denomination = pubCoinItem.denomination;
                                                        // UPDATE FOR INDICATE IT HAS BEEN USED
                                                        pubCoinTx.IsUsed = true;
                                                        // REMOVE RANDOMNESS FOR PREVENT FUTURE USE
                                                        // pubCoinTx.randomness = 0;
                                                        // pubCoinTx.serialNumber = 0;

                                                        pubCoinTx.value = pubCoinItem.value;
                                                        pubCoinTx.id = pubCoinItem.id;
                                                        walletdb.WriteZerocoinEntry(pubCoinTx);
                                                        // Update UI wallet
                                                        pwalletMain->NotifyZerocoinChanged(pwalletMain, pubCoinItem.value.GetHex(), "Used", CT_UPDATED);
                                                        break;
                                                    }
                                                }
                                                isAlreadyStored = true;
                                                break;
                                            }
                                            else if (item.coinSerial == serialNumber
                                                && item.hashTx == hashTx
                                                && item.denomination == libzerocoin::ZQ_RACKOFF
                                                && item.id == pubcoinId
                                                && item.pubCoin == 0) {
                                                isAlreadyStored = true;
                                                break;
                                            }
                                        }

                                        if (!isAlreadyStored) {
                                            // INSERTING COINSPEND TO DB
                                            CZerocoinSpendEntry zccoinSpend;
                                            zccoinSpend.coinSerial = serialNumber;
                                            zccoinSpend.hashTx = hashTx;
                                            zccoinSpend.pubCoin = 0;
                                            zccoinSpend.id = pubcoinId;
                                            zccoinSpend.denomination == libzerocoin::ZQ_RACKOFF;
                                            walletdb.WriteCoinSpendSerialEntry(zccoinSpend);
                                        }
                                    }
                                }
                                else {
                                    return state.DoS(100, error("CTransaction::CheckTransaction() : COIN SPEND TX IN ZQ_RACKOFF DID NOT VERIFY!"));
                                }
                                /////////////////////////////////////////////////////////////////////////////////////////////////
                            }
                        }
                    }
                    else if (txout.nValue == libzerocoin::ZQ_PEDERSEN * COIN) {
                        // Check vIn
                        BOOST_FOREACH(const CTxIn& txin, vin) {

                            if (txin.scriptSig.IsZerocoinSpend()) {


                                // Deserialize the CoinSpend intro a fresh object

                                std::vector<char, zero_after_free_allocator<char> > dataTxIn;
                                dataTxIn.insert(dataTxIn.end(), txin.scriptSig.begin() + 4, txin.scriptSig.end());

                                CDataStream serializedCoinSpend(SER_NETWORK, PROTOCOL_VERSION);
                                serializedCoinSpend.vch = dataTxIn;

                                libzerocoin::CoinSpend newSpend(ZCParams, serializedCoinSpend);

                                // Create a new metadata object to contain the hash of the received
                                // ZEROCOIN_SPEND transaction. If we were a real client we'd actually
                                // compute the hash of the received transaction here.
                                libzerocoin::SpendMetaData newMetadata(0, 0);

                                libzerocoin::Accumulator accumulator(ZCParams, libzerocoin::ZQ_PEDERSEN);
                                libzerocoin::Accumulator accumulatorRev(ZCParams, libzerocoin::ZQ_PEDERSEN);

                                bool passVerify = false;

                                /////////////////////////////////////////////////////////////////////////////////////////////////

                                // CHECK PUBCOIN ID
                                unsigned int pubcoinId = txin.nSequence;
                                if (pubcoinId < 1) { // IT BEGINS WITH 1
                                    return state.DoS(100, error("CTransaction::CheckTransaction() : Error: nSequence is not correct format"));
                                }

                                // VERIFY COINSPEND TX
                                unsigned int countPubcoin = 0;
                                BOOST_FOREACH(const CZerocoinEntry& pubCoinItem, listPubCoin) {

                                    if (pubCoinItem.denomination == libzerocoin::ZQ_PEDERSEN && pubCoinItem.id == pubcoinId && pubCoinItem.nHeight != -1) {
                                        libzerocoin::PublicCoin pubCoinTemp(ZCParams, pubCoinItem.value, libzerocoin::ZQ_PEDERSEN);
                                        if (!pubCoinTemp.validate()) {
                                            return state.DoS(100, error("CTransaction::CheckTransaction() : Error: Public Coin for Accumulator is not valid !!!"));
                                        }
                                        countPubcoin++;
                                        accumulator += pubCoinTemp;
                                        if (countPubcoin >= 2) { // MINIMUM REQUIREMENT IS 2 PUBCOINS
                                            if (newSpend.Verify(accumulator, newMetadata)) {
                                                printf("COIN SPEND TX DID VERIFY!\n");
                                                passVerify = true;
                                                break;
                                            }
                                        }
                                    }
                                }

                                if(!passVerify){
                                    int countPubcoin = 0;
                                    printf("PROCESS REVERSE\n");
                                    BOOST_REVERSE_FOREACH(const CZerocoinEntry& pubCoinItem, listPubCoin) {
                                        //printf("pubCoinItem.denomination = %d, pubCoinItem.id = %d, pubcoinId = %d \n", pubCoinItem.denomination, pubCoinItem.id, pubcoinId);
                                        if (pubCoinItem.denomination == libzerocoin::ZQ_PEDERSEN && pubCoinItem.id == pubcoinId && pubCoinItem.nHeight != -1) {
                                            printf("## denomination = %d, id = %d, pubcoinId = %d height = %d\n", pubCoinItem.denomination, pubCoinItem.id, pubcoinId, pubCoinItem.nHeight);
                                            libzerocoin::PublicCoin pubCoinTemp(ZCParams, pubCoinItem.value, libzerocoin::ZQ_PEDERSEN);
                                            if (!pubCoinTemp.validate()) {
                                                return state.DoS(100, error("CTransaction::CheckTransaction() : Error: Public Coin for Accumulator is not valid !!!"));
                                            }
                                            countPubcoin++;
                                            accumulatorRev += pubCoinTemp;
                                            if (countPubcoin >= 2) { // MINIMUM REQUIREMENT IS 2 PUBCOINS
                                                if (newSpend.Verify(accumulatorRev, newMetadata)) {
                                                    printf("COIN SPEND TX DID VERIFY!\n");
                                                    passVerify = true;
                                                    break;
                                                }
                                            }
                                        }
                                    }
                                }

                                if (passVerify) {
                                    // Pull the serial number out of the CoinSpend object. If we
                                    // were a real Zerocoin client we would now check that the serial number
                                    // has not been spent before (in another ZEROCOIN_SPEND) transaction.
                                    // The serial number is stored as a Bignum.
                                    if (!isVerifyDB) {
                                        // chceck already store
                                        bool isAlreadyStored = false;

                                        CBigNum serialNumber = newSpend.getCoinSerialNumber();
                                        CWalletDB walletdb(pwalletMain->strWalletFile);

                                        std::list<CZerocoinSpendEntry> listCoinSpendSerial;
                                        walletdb.ListCoinSpendSerial(listCoinSpendSerial);
                                        BOOST_FOREACH(const CZerocoinSpendEntry& item, listCoinSpendSerial) {
                                            if (item.coinSerial == serialNumber
                                                && item.denomination == libzerocoin::ZQ_PEDERSEN
                                                && item.id == pubcoinId
                                                && item.hashTx != hashTx) {
                                                return state.DoS(100, error("CTransaction::CheckTransaction() : The CoinSpend serial has been used"));
                                            }
                                            else if (item.coinSerial == serialNumber
                                                && item.hashTx == hashTx
                                                && item.denomination == libzerocoin::ZQ_PEDERSEN
                                                && item.id == pubcoinId
                                                && item.pubCoin != 0) {
                                                // UPDATING PROCESS
                                                BOOST_FOREACH(const CZerocoinEntry& pubCoinItem, listPubCoin) {
                                                    if (pubCoinItem.value == item.pubCoin) {
                                                        pubCoinTx.nHeight = pubCoinItem.nHeight;
                                                        pubCoinTx.denomination = pubCoinItem.denomination;
                                                        // UPDATE FOR INDICATE IT HAS BEEN USED
                                                        pubCoinTx.IsUsed = true;
                                                        // REMOVE RANDOMNESS FOR PREVENT FUTURE USE
                                                        // pubCoinTx.randomness = 0;
                                                        // pubCoinTx.serialNumber = 0;

                                                        pubCoinTx.value = pubCoinItem.value;
                                                        pubCoinTx.id = pubCoinItem.id;
                                                        walletdb.WriteZerocoinEntry(pubCoinTx);
                                                        // Update UI wallet
                                                        pwalletMain->NotifyZerocoinChanged(pwalletMain, pubCoinItem.value.GetHex(), "Used", CT_UPDATED);
                                                        break;
                                                    }
                                                }
                                                isAlreadyStored = true;
                                                break;
                                            }
                                            else if (item.coinSerial == serialNumber
                                                && item.hashTx == hashTx
                                                && item.denomination == libzerocoin::ZQ_PEDERSEN
                                                && item.id == pubcoinId
                                                && item.pubCoin == 0) {
                                                isAlreadyStored = true;
                                                break;
                                            }
                                        }

                                        if (!isAlreadyStored) {
                                            // INSERTING COINSPEND TO DB
                                            CZerocoinSpendEntry zccoinSpend;
                                            zccoinSpend.coinSerial = serialNumber;
                                            zccoinSpend.hashTx = hashTx;
                                            zccoinSpend.pubCoin = 0;
                                            zccoinSpend.id = pubcoinId;
                                            zccoinSpend.denomination == libzerocoin::ZQ_PEDERSEN;
                                            walletdb.WriteCoinSpendSerialEntry(zccoinSpend);
                                        }
                                    }
                                }
                                else {
                                    return state.DoS(100, error("CTransaction::CheckTransaction() : COIN SPEND TX IN ZQ_PEDERSEN DID NOT VERIFY!"));
                                }
                                /////////////////////////////////////////////////////////////////////////////////////////////////
                            }
                        }
                    }
                    else if (txout.nValue == libzerocoin::ZQ_WILLIAMSON * COIN) {
                        // Check vIn
                        BOOST_FOREACH(const CTxIn& txin, vin) {

                            if (txin.scriptSig.IsZerocoinSpend()) {


                                // Deserialize the CoinSpend intro a fresh object

                                std::vector<char, zero_after_free_allocator<char> > dataTxIn;
                                dataTxIn.insert(dataTxIn.end(), txin.scriptSig.begin() + 4, txin.scriptSig.end());

                                CDataStream serializedCoinSpend(SER_NETWORK, PROTOCOL_VERSION);
                                serializedCoinSpend.vch = dataTxIn;

                                libzerocoin::CoinSpend newSpend(ZCParams, serializedCoinSpend);

                                // Create a new metadata object to contain the hash of the received
                                // ZEROCOIN_SPEND transaction. If we were a real client we'd actually
                                // compute the hash of the received transaction here.
                                libzerocoin::SpendMetaData newMetadata(0, 0);

                                libzerocoin::Accumulator accumulator(ZCParams, libzerocoin::ZQ_WILLIAMSON);
                                libzerocoin::Accumulator accumulatorRev(ZCParams, libzerocoin::ZQ_WILLIAMSON);

                                bool passVerify = false;

                                /////////////////////////////////////////////////////////////////////////////////////////////////

                                // CHECK PUBCOIN ID
                                unsigned int pubcoinId = txin.nSequence;
                                if (pubcoinId < 1) { // IT BEGINS WITH 1
                                    return state.DoS(100, error("CTransaction::CheckTransaction() : Error: nSequence is not correct format"));
                                }

                                // VERIFY COINSPEND TX
                                unsigned int countPubcoin = 0;
                                BOOST_FOREACH(const CZerocoinEntry& pubCoinItem, listPubCoin) {

                                    if (pubCoinItem.denomination == libzerocoin::ZQ_WILLIAMSON && pubCoinItem.id == pubcoinId && pubCoinItem.nHeight != -1) {
                                        libzerocoin::PublicCoin pubCoinTemp(ZCParams, pubCoinItem.value, libzerocoin::ZQ_WILLIAMSON);
                                        if (!pubCoinTemp.validate()) {
                                            return state.DoS(100, error("CTransaction::CheckTransaction() : Error: Public Coin for Accumulator is not valid !!!"));
                                        }
                                        countPubcoin++;
                                        accumulator += pubCoinTemp;
                                        if (countPubcoin >= 2) { // MINIMUM REQUIREMENT IS 2 PUBCOINS
                                            if (newSpend.Verify(accumulator, newMetadata)) {
                                                printf("COIN SPEND TX DID VERIFY!\n");
                                                passVerify = true;
                                                break;
                                            }
                                        }
                                    }
                                }

                                if(!passVerify){
                                    int countPubcoin = 0;
                                    printf("PROCESS REVERSE\n");
                                    BOOST_REVERSE_FOREACH(const CZerocoinEntry& pubCoinItem, listPubCoin) {
                                        //printf("pubCoinItem.denomination = %d, pubCoinItem.id = %d, pubcoinId = %d \n", pubCoinItem.denomination, pubCoinItem.id, pubcoinId);
                                        if (pubCoinItem.denomination == libzerocoin::ZQ_PEDERSEN && pubCoinItem.id == pubcoinId && pubCoinItem.nHeight != -1) {
                                            printf("## denomination = %d, id = %d, pubcoinId = %d height = %d\n", pubCoinItem.denomination, pubCoinItem.id, pubcoinId, pubCoinItem.nHeight);
                                            libzerocoin::PublicCoin pubCoinTemp(ZCParams, pubCoinItem.value, libzerocoin::ZQ_PEDERSEN);
                                            if (!pubCoinTemp.validate()) {
                                                return state.DoS(100, error("CTransaction::CheckTransaction() : Error: Public Coin for Accumulator is not valid !!!"));
                                            }
                                            countPubcoin++;
                                            accumulatorRev += pubCoinTemp;
                                            if (countPubcoin >= 2) { // MINIMUM REQUIREMENT IS 2 PUBCOINS
                                                if (newSpend.Verify(accumulatorRev, newMetadata)) {
                                                    printf("COIN SPEND TX DID VERIFY!\n");
                                                    passVerify = true;
                                                    break;
                                                }
                                            }
                                        }
                                    }
                                }

                                if (passVerify) {
                                    // Pull the serial number out of the CoinSpend object. If we
                                    // were a real Zerocoin client we would now check that the serial number
                                    // has not been spent before (in another ZEROCOIN_SPEND) transaction.
                                    // The serial number is stored as a Bignum.
                                    if (!isVerifyDB) {
                                        // chceck already store
                                        bool isAlreadyStored = false;

                                        CBigNum serialNumber = newSpend.getCoinSerialNumber();
                                        CWalletDB walletdb(pwalletMain->strWalletFile);

                                        std::list<CZerocoinSpendEntry> listCoinSpendSerial;
                                        walletdb.ListCoinSpendSerial(listCoinSpendSerial);
                                        BOOST_FOREACH(const CZerocoinSpendEntry& item, listCoinSpendSerial) {
                                            if (item.coinSerial == serialNumber
                                                && item.denomination == libzerocoin::ZQ_WILLIAMSON
                                                && item.id == pubcoinId
                                                && item.hashTx != hashTx) {
                                                return state.DoS(100, error("CTransaction::CheckTransaction() : The CoinSpend serial has been used"));
                                            }
                                            else if (item.coinSerial == serialNumber
                                                && item.hashTx == hashTx
                                                && item.denomination == libzerocoin::ZQ_WILLIAMSON
                                                && item.id == pubcoinId
                                                && item.pubCoin != 0) {
                                                // UPDATING PROCESS
                                                BOOST_FOREACH(const CZerocoinEntry& pubCoinItem, listPubCoin) {
                                                    if (pubCoinItem.value == item.pubCoin) {
                                                        pubCoinTx.nHeight = pubCoinItem.nHeight;
                                                        pubCoinTx.denomination = pubCoinItem.denomination;
                                                        // UPDATE FOR INDICATE IT HAS BEEN USED
                                                        pubCoinTx.IsUsed = true;
                                                        // REMOVE RANDOMNESS FOR PREVENT FUTURE USE
                                                        // pubCoinTx.randomness = 0;
                                                        // pubCoinTx.serialNumber = 0;

                                                        pubCoinTx.value = pubCoinItem.value;
                                                        pubCoinTx.id = pubCoinItem.id;
                                                        walletdb.WriteZerocoinEntry(pubCoinTx);
                                                        // Update UI wallet
                                                        pwalletMain->NotifyZerocoinChanged(pwalletMain, pubCoinItem.value.GetHex(), "Used", CT_UPDATED);
                                                        break;
                                                    }
                                                }
                                                isAlreadyStored = true;
                                                break;
                                            }
                                            else if (item.coinSerial == serialNumber
                                                && item.hashTx == hashTx
                                                && item.denomination == libzerocoin::ZQ_WILLIAMSON
                                                && item.id == pubcoinId
                                                && item.pubCoin == 0) {
                                                isAlreadyStored = true;
                                                break;
                                            }
                                        }

                                        if (!isAlreadyStored) {
                                            // INSERTING COINSPEND TO DB
                                            CZerocoinSpendEntry zccoinSpend;
                                            zccoinSpend.coinSerial = serialNumber;
                                            zccoinSpend.hashTx = hashTx;
                                            zccoinSpend.pubCoin = 0;
                                            zccoinSpend.id = pubcoinId;
                                            zccoinSpend.denomination == libzerocoin::ZQ_WILLIAMSON;
                                            walletdb.WriteCoinSpendSerialEntry(zccoinSpend);
                                        }
                                    }
                                }
                                else {
                                    return state.DoS(100, error("CTransaction::CheckTransaction() : COIN SPEND TX IN ZQ_WILLIAMSON DID NOT VERIFY!"));
                                }
                                /////////////////////////////////////////////////////////////////////////////////////////////////
                            }
                        }
                    }
                    else {
                        return state.DoS(100, error("CTransaction::CheckTransaction() : Your spending txout value does not match"));
                    }
                }

            }



        }
    }

    return true;
}

int64 CTransaction::GetMinFee(unsigned int nBlockSize, bool fAllowFree,
                              enum GetMinFee_mode mode) const
{
    // Base fee is either nMinTxFee or nMinRelayTxFee
    int64 nBaseFee = (mode == GMF_RELAY) ? nMinRelayTxFee : nMinTxFee;

    unsigned int nBytes = ::GetSerializeSize(*this, SER_NETWORK, PROTOCOL_VERSION);
    unsigned int nNewBlockSize = nBlockSize + nBytes;
    int64 nMinFee = (1 + (int64)nBytes / 1000) * nBaseFee;


    if (fAllowFree)
    {
        // There is a free transaction area in blocks created by most miners,
        // * If we are relaying we allow transactions up to DEFAULT_BLOCK_PRIORITY_SIZE - 1000
        //   to be considered to fall into this category. We don't want to encourage sending
        //   multiple transactions instead of one big transaction to avoid fees.
        // * If we are creating a transaction we allow transactions up to 5,000 bytes
        //   to be considered safe and assume they can likely make it into this section.
        if (nBytes < (mode == GMF_SEND ? 5000 : (DEFAULT_BLOCK_PRIORITY_SIZE - 1000)))
            nMinFee = 0;
    }

    // ZCoin
    // To limit dust spam, add nBaseFee for each output less than DUST_SOFT_LIMIT
    BOOST_FOREACH(const CTxOut& txout, vout)
        if (txout.nValue < DUST_SOFT_LIMIT)
            nMinFee += nBaseFee;

    // Raise the price as the block approaches full
    if (nBlockSize != 1 && nNewBlockSize >= MAX_BLOCK_SIZE_GEN/2)
    {
        if (nNewBlockSize >= MAX_BLOCK_SIZE_GEN)
            return MAX_MONEY;
        nMinFee *= MAX_BLOCK_SIZE_GEN / (MAX_BLOCK_SIZE_GEN - nNewBlockSize);
    }

    if (!MoneyRange(nMinFee))
        nMinFee = MAX_MONEY;
    return nMinFee;
}

void CTxMemPool::pruneSpent(const uint256 &hashTx, CCoins &coins)
{
    LOCK(cs);

    std::map<COutPoint, CInPoint>::iterator it = mapNextTx.lower_bound(COutPoint(hashTx, 0));

    // iterate over all COutPoints in mapNextTx whose hash equals the provided hashTx
    while (it != mapNextTx.end() && it->first.hash == hashTx) {
        coins.Spend(it->first.n); // and remove those outputs from coins
        it++;
    }
}

bool CTxMemPool::accept(CValidationState &state, CTransaction &tx, bool fCheckInputs, bool fLimitFree,
                        bool* pfMissingInputs, bool fRejectInsaneFee)
{
    if (pfMissingInputs)
        *pfMissingInputs = false;

    if (!tx.CheckTransaction(state, tx.GetHash(), false, INT_MAX))
        return error("CTxMemPool::accept() : CheckTransaction failed");

    // Coinbase is only valid in a block, not as a loose transaction
    if (tx.IsCoinBase())
        return state.DoS(100, error("CTxMemPool::accept() : coinbase as individual tx"));


    // To help v0.1.5 clients who would see it as a negative number
    if ((int64)tx.nLockTime > std::numeric_limits<int>::max())
        return error("CTxMemPool::accept() : not accepting nLockTime beyond 2038 yet");

    // Rather not work on nonstandard transactions (unless -testnet)
    string strNonStd;
    if (!fTestNet && !tx.IsStandard(strNonStd))
        return error("CTxMemPool::accept() : nonstandard transaction (%s)",
                     strNonStd.c_str());

    // is it already in the memory pool?
    uint256 hash = tx.GetHash();
    {
        LOCK(cs);
        if (mapTx.count(hash))
            return false;
    }


    /*if(tx.IsZerocoinSpend()){
        printf("CALL addUnchecked\n");
        printf("hash = %s\n", hash.ToString().c_str());
        printf("tx = %s\n", tx.ToString().c_str());
        addUnchecked(hash, tx);
        return true;
    }*/

    // Check for conflicts with in-memory transactions
    CTransaction* ptxOld = NULL;
    if(!tx.IsZerocoinSpend()){
        for (unsigned int i = 0; i < tx.vin.size(); i++)
        {
            COutPoint outpoint = tx.vin[i].prevout;
            if (mapNextTx.count(outpoint))
            {
                // Disable replacement feature for now
                return false;

                // Allow replacing with a newer version of the same transaction
                if (i != 0)
                    return false;
                ptxOld = mapNextTx[outpoint].ptx;
                if (ptxOld->IsFinal())
                    return false;
                if (!tx.IsNewerThan(*ptxOld))
                    return false;
                for (unsigned int i = 0; i < tx.vin.size(); i++)
                {
                    COutPoint outpoint = tx.vin[i].prevout;
                    if (!mapNextTx.count(outpoint) || mapNextTx[outpoint].ptx != ptxOld)
                        return false;
                }
                break;
            }
        }
    }

    if (fCheckInputs)
    {
        CCoinsView dummy;
        CCoinsViewCache view(dummy);

        {
        LOCK(cs);
        CCoinsViewMemPool viewMemPool(*pcoinsTip, *this);
        view.SetBackend(viewMemPool);

        // do we already have it?
        if (view.HaveCoins(hash))
            return false;

        // do all inputs exist?
        // Note that this does not check for the presence of actual outputs (see the next check for that),
        // only helps filling in pfMissingInputs (to determine missing vs spent).
        BOOST_FOREACH(const CTxIn txin, tx.vin) {
            if (!view.HaveCoins(txin.prevout.hash)) {
                if (pfMissingInputs)
                    *pfMissingInputs = true;
                return false;
            }
        }

        // are the actual inputs available?
        if (!tx.HaveInputs(view))
            return state.Invalid(error("CTxMemPool::accept() : inputs already spent"));

        // Bring the best block into scope
        view.GetBestBlock();

        // we have all inputs cached now, so switch back to dummy, so we don't need to keep lock on mempool
        view.SetBackend(dummy);
        }

        // Check for non-standard pay-to-script-hash in inputs
        if (!tx.AreInputsStandard(view) && !fTestNet)
            return error("CTxMemPool::accept() : nonstandard transaction input");

        // Note: if you modify this code to accept non-standard transactions, then
        // you should add code here to check that the transaction does a
        // reasonable number of ECDSA signature verifications.

        int64 nFees = tx.GetValueIn(view)-tx.GetValueOut();
        unsigned int nSize = ::GetSerializeSize(tx, SER_NETWORK, PROTOCOL_VERSION);

        // Don't accept it if it can't get into a block
        int64 txMinFee = tx.GetMinFee(1000, true, GMF_RELAY);
        if (fLimitFree && nFees < txMinFee)
            return error("CTxMemPool::accept() : not enough fees %s, %"PRI64d" < %"PRI64d,
                         hash.ToString().c_str(),
                         nFees, txMinFee);

        // Continuously rate-limit free transactions
        // This mitigates 'penny-flooding' -- sending thousands of free transactions just to
        // be annoying or make others' transactions take longer to confirm.
        if (fLimitFree && nFees < CTransaction::nMinRelayTxFee)
        {
            static double dFreeCount;
            static int64 nLastTime;
            int64 nNow = GetTime();

            LOCK(cs);

            // Use an exponentially decaying ~10-minute window:
            dFreeCount *= pow(1.0 - 1.0/600.0, (double)(nNow - nLastTime));
            nLastTime = nNow;
            // -limitfreerelay unit is thousand-bytes-per-minute
            // At default rate it would take over a month to fill 1GB
            if (dFreeCount >= GetArg("-limitfreerelay", 15)*10*1000)
                return error("CTxMemPool::accept() : free transaction rejected by rate limiter");
            if (fDebug)
                printf("Rate limit dFreeCount: %g => %g\n", dFreeCount, dFreeCount+nSize);
            dFreeCount += nSize;
        }

        if (fRejectInsaneFee && nFees > CTransaction::nMinRelayTxFee * 1000)
            return error("CTxMemPool::accept() : insane fees %s, %"PRI64d" > %"PRI64d,
                         hash.ToString().c_str(),
                         nFees, CTransaction::nMinRelayTxFee * 1000);

        // Check against previous transactions
        // This is done last to help prevent CPU exhaustion denial-of-service attacks.
        if (!tx.CheckInputs(state, view, true, SCRIPT_VERIFY_P2SH | SCRIPT_VERIFY_STRICTENC))
        {
            return error("CTxMemPool::accept() : ConnectInputs failed %s", hash.ToString().c_str());
        }
    }

    // Store transaction in memory
    {
        LOCK(cs);
        if (ptxOld)
        {
            printf("CTxMemPool::accept() : replacing tx %s with new version\n", ptxOld->GetHash().ToString().c_str());
            remove(*ptxOld);
        }
        if(tx.IsZerocoinSpend()){
            countZCSpend++;
        }
        addUnchecked(hash, tx);
    }

    ///// are we sure this is ok when loading transactions or restoring block txes
    // If updated, erase old tx from wallet
    if (ptxOld)
        EraseFromWallets(ptxOld->GetHash());
    SyncWithWallets(hash, tx, NULL, true);

    return true;
}

bool CTransaction::AcceptToMemoryPool(CValidationState &state, bool fCheckInputs, bool fLimitFree, bool* pfMissingInputs, bool fRejectInsaneFee)
{
    try {
        return mempool.accept(state, *this, fCheckInputs, fLimitFree, pfMissingInputs, fRejectInsaneFee);
    } catch(std::runtime_error &e) {
        return state.Abort(_("System error: ") + e.what());
    }
}

bool CTxMemPool::addUnchecked(const uint256& hash, const CTransaction &tx)
{

    // Add to memory pool without checking anything.  Don't call this directly,
    // call CTxMemPool::accept to properly check the transaction first.
    {
        mapTx[hash] = tx;
        if(!tx.IsZerocoinSpend()){
            for (unsigned int i = 0; i < tx.vin.size(); i++)
                mapNextTx[tx.vin[i].prevout] = CInPoint(&mapTx[hash], i);
        }
        nTransactionsUpdated++;
    }
    return true;
}


bool CTxMemPool::remove(const CTransaction &tx, bool fRecursive)
{
    // Remove transaction from memory pool
    {
        LOCK(cs);
        uint256 hash = tx.GetHash();
        if (fRecursive) {
            for (unsigned int i = 0; i < tx.vout.size(); i++) {
                std::map<COutPoint, CInPoint>::iterator it = mapNextTx.find(COutPoint(hash, i));
                if (it != mapNextTx.end())
                    remove(*it->second.ptx, true);
            }
        }
        if (mapTx.count(hash))
        {
            BOOST_FOREACH(const CTxIn& txin, tx.vin)
                mapNextTx.erase(txin.prevout);
            mapTx.erase(hash);
            nTransactionsUpdated++;
        }
    }
    return true;
}

bool CTxMemPool::removeConflicts(const CTransaction &tx)
{
    // Remove transactions which depend on inputs of tx, recursively
    LOCK(cs);
    BOOST_FOREACH(const CTxIn &txin, tx.vin) {
        std::map<COutPoint, CInPoint>::iterator it = mapNextTx.find(txin.prevout);
        if (it != mapNextTx.end()) {
            const CTransaction &txConflict = *it->second.ptx;
            if (txConflict != tx)
                remove(txConflict, true);
        }
    }
    return true;
}

void CTxMemPool::clear()
{
    LOCK(cs);
    mapTx.clear();
    mapNextTx.clear();
    ++nTransactionsUpdated;
}

void CTxMemPool::queryHashes(std::vector<uint256>& vtxid)
{
    vtxid.clear();

    LOCK(cs);
    vtxid.reserve(mapTx.size());
    for (map<uint256, CTransaction>::iterator mi = mapTx.begin(); mi != mapTx.end(); ++mi)
        vtxid.push_back((*mi).first);
}




int CMerkleTx::GetDepthInMainChainINTERNAL(CBlockIndex* &pindexRet) const
{
    if (hashBlock == 0 || nIndex == -1)
        return 0;

    // Find the block it claims to be in
    map<uint256, CBlockIndex*>::iterator mi = mapBlockIndex.find(hashBlock);
    if (mi == mapBlockIndex.end())
        return 0;
    CBlockIndex* pindex = (*mi).second;
    if (!pindex || !pindex->IsInMainChain())
        return 0;

    // Make sure the merkle branch connects to this block
    if (!fMerkleVerified)
    {
        if (CBlock::CheckMerkleBranch(GetHash(), vMerkleBranch, nIndex) != pindex->hashMerkleRoot)
            return 0;
        fMerkleVerified = true;
    }

    pindexRet = pindex;
    return pindexBest->nHeight - pindex->nHeight + 1;
}

int CMerkleTx::GetDepthInMainChain(CBlockIndex* &pindexRet) const
{
    int nResult = GetDepthInMainChainINTERNAL(pindexRet);
    if (nResult == 0 && !mempool.exists(GetHash()))
        return -1; // Not in chain, not in mempool

    return nResult;
}

int CMerkleTx::GetBlocksToMaturity() const
{
    if (!IsCoinBase())
        return 0;
    return max(0, (COINBASE_MATURITY+20) - GetDepthInMainChain());
}


bool CMerkleTx::AcceptToMemoryPool(bool fCheckInputs, bool fLimitFree)
{
    CValidationState state;
    return CTransaction::AcceptToMemoryPool(state, fCheckInputs, fLimitFree);
}



bool CWalletTx::AcceptWalletTransaction(bool fCheckInputs)
{
    {
        LOCK(mempool.cs);
        // Add previous supporting transactions first
        BOOST_FOREACH(CMerkleTx& tx, vtxPrev)
        {
            if (!tx.IsCoinBase() && !tx.IsZerocoinSpend())
            {
                uint256 hash = tx.GetHash();
                if (!mempool.exists(hash) && pcoinsTip->HaveCoins(hash))
                    tx.AcceptToMemoryPool(fCheckInputs, false);
            }
        }
        return AcceptToMemoryPool(fCheckInputs, false);
    }
    return false;
}


// Return transaction in tx, and if it was found inside a block, its hash is placed in hashBlock
bool GetTransaction(const uint256 &hash, CTransaction &txOut, uint256 &hashBlock, bool fAllowSlow)
{
    CBlockIndex *pindexSlow = NULL;
    {
        LOCK(cs_main);
        {
            LOCK(mempool.cs);
            if (mempool.exists(hash))
            {
                txOut = mempool.lookup(hash);
                return true;
            }
        }

        if (fTxIndex) {
            CDiskTxPos postx;
            if (pblocktree->ReadTxIndex(hash, postx)) {
                CAutoFile file(OpenBlockFile(postx, true), SER_DISK, CLIENT_VERSION);
                CBlockHeader header;
                try {
                    file >> header;
                    fseek(file, postx.nTxOffset, SEEK_CUR);
                    file >> txOut;
                } catch (std::exception &e) {
                    return error("%s() : deserialize or I/O error", __PRETTY_FUNCTION__);
                }
                hashBlock = header.GetHash();
                if (txOut.GetHash() != hash)
                    return error("%s() : txid mismatch", __PRETTY_FUNCTION__);
                return true;
            }
        }

        if (fAllowSlow) { // use coin database to locate block that contains transaction, and scan it
            int nHeight = -1;
            {
                CCoinsViewCache &view = *pcoinsTip;
                CCoins coins;
                if (view.GetCoins(hash, coins))
                    nHeight = coins.nHeight;
            }
            if (nHeight > 0)
                pindexSlow = FindBlockByHeight(nHeight);
        }
    }

    if (pindexSlow) {
        CBlock block;
        if (block.ReadFromDisk(pindexSlow)) {
            BOOST_FOREACH(const CTransaction &tx, block.vtx) {
                if (tx.GetHash() == hash) {
                    txOut = tx;
                    hashBlock = pindexSlow->GetBlockHash();
                    return true;
                }
            }
        }
    }

    return false;
}






//////////////////////////////////////////////////////////////////////////////
//
// CBlock and CBlockIndex
//

static CBlockIndex* pblockindexFBBHLast;
CBlockIndex* FindBlockByHeight(int nHeight)
{
    CBlockIndex *pblockindex;
    if (nHeight < nBestHeight / 2)
        pblockindex = pindexGenesisBlock;
    else
        pblockindex = pindexBest;
    if (pblockindexFBBHLast && abs(nHeight - pblockindex->nHeight) > abs(nHeight - pblockindexFBBHLast->nHeight))
        pblockindex = pblockindexFBBHLast;
    while (pblockindex->nHeight > nHeight)
        pblockindex = pblockindex->pprev;
    while (pblockindex->nHeight < nHeight)
        pblockindex = pblockindex->pnext;
    pblockindexFBBHLast = pblockindex;
    return pblockindex;
}

bool CBlock::ReadFromDisk(const CBlockIndex* pindex)
{
    LastHeight = pindex->nHeight - 1;
    if (!ReadFromDisk(pindex->GetBlockPos()))
        return false;
    if (GetHash() != pindex->GetBlockHash())
        return error("CBlock::ReadFromDisk() : GetHash() doesn't match index");
    return true;
}

void CBlockHeader::SetAuxPow(CAuxPow* pow)
{
    if (pow != NULL)
        nVersion |= BLOCK_VERSION_AUXPOW;
    else
        nVersion &= ~BLOCK_VERSION_AUXPOW;
    auxpow.reset(pow);
}

uint256 static GetOrphanRoot(const CBlockHeader* pblock)
{
    // Work back to the first block in the orphan chain
    while (mapOrphanBlocks.count(pblock->hashPrevBlock))
        pblock = mapOrphanBlocks[pblock->hashPrevBlock];
    return pblock->GetHash();
}

const unsigned char minNfactor = 10;
const unsigned char maxNfactor = 30;

unsigned char GetNfactor(int64 nTimestamp) {
    int l = 0;

    if (nTimestamp <= nVertcoinChainStartTime)
        return minNfactor;

    int64 s = nTimestamp - nVertcoinChainStartTime;
    while ((s >> 1) > 3) {
      l += 1;
      s >>= 1;
    }

    s &= 3;

    int n = (l * 158 + s * 28 - 2670) / 100;

    if (n < 0) n = 0;

    if (n > 255)
        printf( "GetNfactor(%lld) - something wrong(n == %d)\n", nTimestamp, n );

    unsigned char N = (unsigned char) n;

    return min(max(N, minNfactor), maxNfactor);
}

int64 static GetBlockValue(int nHeight, int64 nFees, unsigned int nTime)
{
    // Just want to make sure no one gets a dime before 28 Sep 2016 12:00 AM UTC
    if (nTime < nStartRewardTime && !fTestNet)
        return 0;

    // Genesis block is 0 coin
    if (nHeight == 0)
        return 0;

    int halvings = nHeight / 210000;
    // Force block reward to zero when right shift is undefined.
    if (halvings >= 64)
        return 0;

    int64 nSubsidy = 50 * COIN;
    // Subsidy is cut in half every 210,000 blocks which will occur approximately every 4 years.
    nSubsidy >>= halvings;

	return nSubsidy + nFees;
}

static const int64 nTargetTimespan = 60 * 60; // 60 minutes between retargets
static const int64 nTargetSpacing = 10 * 60; // 10 minute blocks
static const int64 nInterval = nTargetTimespan / nTargetSpacing; // retargets every 6 blocks

//
// minimum amount of work that could possibly be required nTime after
// minimum work required was nBase
//
unsigned int ComputeMinWork(unsigned int nBase, int64 nTime)
{
    // Testnet has min-difficulty blocks
    // after nTargetSpacing*16 time between blocks:
    //if (fTestNet && nTime > nTargetSpacing*16)
    //    return bnProofOfWorkLimit.GetCompact();

    CBigNum bnResult;
    bnResult.SetCompact(nBase);
    while (nTime > 0 && bnResult < bnProofOfWorkLimit)
    {
        // Maximum 25600% adjustment...
        bnResult *= 256;
        // ... in best-case exactly 4-times-normal target time
        nTime -= nTargetTimespan*4;
    }
    if (bnResult > bnProofOfWorkLimit)
        bnResult = bnProofOfWorkLimit;

    return bnResult.GetCompact();
}


unsigned int static BorisRidiculouslyNamedDifficultyFunction(const CBlockIndex* pindexLast, uint32_t TargetBlocksSpacingSeconds, uint32_t PastBlocksMin, uint32_t PastBlocksMax) {
 
        const CBlockIndex *BlockLastSolved = pindexLast;
        const CBlockIndex *BlockReading    = pindexLast;

        typedef Fixed<32, 32> fixed;
        
        uint32_t     nPastBlocks               = 0;
        int32_t      nActualSeconds            = 0;
        int32_t      nTargetSeconds    	       = 0;
        fixed        nBlockTimeRatio	       = 1;
        CBigNum      bnPastTargetAverage;
        CBigNum      bnPastTargetAveragePrev;
        
        float FastBlocksLimit[5040] = { 317.772675, 136.233047, 83.194504, 58.732189, 44.894745, 36.089561, 30.038040, 25.646383, 22.327398, 19.739056, 17.669304, 15.980045, 14.577670, 13.396597, 12.389578, 11.521759, 10.766892, 10.104856, 9.519974, 8.999868, 8.534638, 8.116274, 7.738231, 7.395114, 7.082433, 6.796428, 6.533921, 6.292217, 6.069008, 5.862312, 5.670416, 5.491832, 5.325264, 5.169573, 5.023761, 4.886943, 4.758339, 4.637252, 4.523063, 4.415215, 4.313211, 4.216604, 4.124989, 4.038000, 3.955308, 3.876611, 3.801635, 3.730131, 3.661870, 3.596645, 3.534262, 3.474546, 3.417336, 3.362480, 3.309842, 3.259294, 3.210718, 3.164004, 3.119051, 3.075764, 3.034055, 2.993842, 2.955048, 2.917603, 2.881439, 2.846493, 2.812708, 2.780028, 2.748401, 2.717779, 2.688117, 2.659371, 2.631500, 2.604468, 2.578238, 2.552775, 2.528048, 2.504027, 2.480681, 2.457985, 2.435913, 2.414439, 2.393541, 2.373197, 2.353385, 2.334085, 2.315279, 2.296949, 2.279077, 2.261647, 2.244643, 2.228050, 2.211855, 2.196043, 2.180601, 2.165517, 2.150779, 2.136376, 2.122297, 2.108531, 2.095068, 2.081899, 2.069015, 2.056406, 2.044064, 2.031982, 2.020151, 2.008564, 1.997213, 1.986092, 1.975194, 1.964513, 1.954042, 1.943775, 1.933707, 1.923833, 1.914146, 1.904642, 1.895315, 1.886162, 1.877177, 1.868356, 1.859695, 1.851189, 1.842834, 1.834627, 1.826564, 1.818642, 1.810856, 1.803203, 1.795680, 1.788284, 1.781012, 1.773861, 1.766828, 1.759910, 1.753104, 1.746408, 1.739819, 1.733335, 1.726954, 1.720672, 1.714488, 1.708400, 1.702405, 1.696502, 1.690688, 1.684962, 1.679321, 1.673764, 1.668288, 1.662894, 1.657577, 1.652337, 1.647173, 1.642082, 1.637064, 1.632116, 1.627238, 1.622427, 1.617683, 1.613004, 1.608389, 1.603837, 1.599346, 1.594915, 1.590544, 1.586230, 1.581973, 1.577772, 1.573626, 1.569533, 1.565493, 1.561504, 1.557567, 1.553679, 1.549840, 1.546049, 1.542306, 1.538608, 1.534956, 1.531349, 1.527786, 1.524266, 1.520788, 1.517352, 1.513956, 1.510601, 1.507286, 1.504009, 1.500770, 1.497570, 1.494406, 1.491278, 1.488186, 1.485129, 1.482107, 1.479118, 1.476164, 1.473242, 1.470352, 1.467494, 1.464668, 1.461872, 1.459107, 1.456372, 1.453666, 1.450989, 1.448341, 1.445720, 1.443128, 1.440562, 1.438024, 1.435511, 1.433025, 1.430565, 1.428129, 1.425719, 1.423333, 1.420971, 1.418633, 1.416319, 1.414028, 1.411759, 1.409513, 1.407289, 1.405087, 1.402906, 1.400746, 1.398608, 1.396490, 1.394392, 1.392315, 1.390257, 1.388219, 1.386200, 1.384199, 1.382218, 1.380255, 1.378310, 1.376384, 1.374475, 1.372583, 1.370709, 1.368852, 1.367011, 1.365187, 1.363380, 1.361589, 1.359813, 1.358054, 1.356310, 1.354581, 1.352868, 1.351169, 1.349485, 1.347816, 1.346161, 1.344521, 1.342894, 1.341282, 1.339683, 1.338098, 1.336526, 1.334967, 1.333421, 1.331888, 1.330368, 1.328861, 1.327366, 1.325883, 1.324412, 1.322953, 1.321507, 1.320072, 1.318648, 1.317236, 1.315835, 1.314446, 1.313067, 1.311700, 1.310343, 1.308997, 1.307661, 1.306336, 1.305021, 1.303717, 1.302422, 1.301138, 1.299863, 1.298598, 1.297343, 1.296097, 1.294861, 1.293634, 1.292416, 1.291208, 1.290008, 1.288818, 1.287636, 1.286463, 1.285298, 1.284142, 1.282995, 1.281856, 1.280725, 1.279603, 1.278489, 1.277382, 1.276284, 1.275193, 1.274111, 1.273036, 1.271968, 1.270908, 1.269856, 1.268811, 1.267773, 1.266743, 1.265720, 1.264703, 1.263694, 1.262692, 1.261697, 1.260708, 1.259727, 1.258752, 1.257783, 1.256821, 1.255866, 1.254917, 1.253975, 1.253038, 1.252108, 1.251184, 1.250267, 1.249355, 1.248449, 1.247550, 1.246656, 1.245768, 1.244886, 1.244009, 1.243139, 1.242273, 1.241414, 1.240560, 1.239711, 1.238868, 1.238030, 1.237198, 1.236371, 1.235548, 1.234732, 1.233920, 1.233113, 1.232312, 1.231515, 1.230723, 1.229937, 1.229155, 1.228378, 1.227605, 1.226838, 1.226075, 1.225316, 1.224563, 1.223814, 1.223069, 1.222329, 1.221593, 1.220862, 1.220135, 1.219412, 1.218694, 1.217980, 1.217270, 1.216565, 1.215863, 1.215166, 1.214473, 1.213783, 1.213098, 1.212417, 1.211740, 1.211066, 1.210397, 1.209731, 1.209069, 1.208411, 1.207757, 1.207106, 1.206459, 1.205816, 1.205176, 1.204540, 1.203907, 1.203278, 1.202653, 1.202031, 1.201412, 1.200797, 1.200186, 1.199577, 1.198972, 1.198371, 1.197772, 1.197177, 1.196586, 1.195997, 1.195411, 1.194829, 1.194250, 1.193674, 1.193101, 1.192531, 1.191964, 1.191401, 1.190840, 1.190282, 1.189727, 1.189175, 1.188626, 1.188080, 1.187537, 1.186996, 1.186459, 1.185924, 1.185392, 1.184862, 1.184336, 1.183812, 1.183291, 1.182772, 1.182256, 1.181743, 1.181233, 1.180725, 1.180219, 1.179716, 1.179216, 1.178718, 1.178223, 1.177730, 1.177240, 1.176752, 1.176267, 1.175784, 1.175303, 1.174825, 1.174349, 1.173875, 1.173404, 1.172935, 1.172468, 1.172004, 1.171542, 1.171082, 1.170625, 1.170169, 1.169716, 1.169265, 1.168816, 1.168370, 1.167925, 1.167483, 1.167042, 1.166604, 1.166168, 1.165734, 1.165302, 1.164872, 1.164444, 1.164018, 1.163594, 1.163172, 1.162752, 1.162334, 1.161918, 1.161504, 1.161092, 1.160681, 1.160273, 1.159867, 1.159462, 1.159059, 1.158658, 1.158259, 1.157862, 1.157466, 1.157072, 1.156680, 1.156290, 1.155902, 1.155515, 1.155130, 1.154747, 1.154365, 1.153986, 1.153607, 1.153231, 1.152856, 1.152483, 1.152112, 1.151742, 1.151374, 1.151007, 1.150642, 1.150279, 1.149917, 1.149557, 1.149198, 1.148841, 1.148486, 1.148132, 1.147779, 1.147428, 1.147079, 1.146731, 1.146385, 1.146040, 1.145696, 1.145354, 1.145014, 1.144675, 1.144337, 1.144001, 1.143666, 1.143332, 1.143000, 1.142670, 1.142340, 1.142012, 1.141686, 1.141361, 1.141037, 1.140715, 1.140393, 1.140074, 1.139755, 1.139438, 1.139122, 1.138808, 1.138494, 1.138182, 1.137872, 1.137562, 1.137254, 1.136947, 1.136641, 1.136337, 1.136034, 1.135732, 1.135431, 1.135131, 1.134833, 1.134536, 1.134240, 1.133945, 1.133651, 1.133359, 1.133067, 1.132777, 1.132488, 1.132200, 1.131913, 1.131628, 1.131343, 1.131060, 1.130778, 1.130496, 1.130216, 1.129937, 1.129659, 1.129382, 1.129107, 1.128832, 1.128558, 1.128286, 1.128014, 1.127744, 1.127474, 1.127206, 1.126938, 1.126672, 1.126407, 1.126142, 1.125879, 1.125616, 1.125355, 1.125095, 1.124835, 1.124577, 1.124319, 1.124063, 1.123807, 1.123552, 1.123299, 1.123046, 1.122794, 1.122543, 1.122293, 1.122044, 1.121796, 1.121549, 1.121303, 1.121058, 1.120813, 1.120570, 1.120327, 1.120085, 1.119844, 1.119604, 1.119365, 1.119127, 1.118889, 1.118653, 1.118417, 1.118182, 1.117948, 1.117715, 1.117482, 1.117251, 1.117020, 1.116790, 1.116561, 1.116333, 1.116106, 1.115879, 1.115653, 1.115428, 1.115204, 1.114980, 1.114758, 1.114536, 1.114315, 1.114094, 1.113875, 1.113656, 1.113438, 1.113221, 1.113004, 1.112788, 1.112573, 1.112359, 1.112146, 1.111933, 1.111721, 1.111509, 1.111299, 1.111089, 1.110880, 1.110671, 1.110463, 1.110256, 1.110050, 1.109844, 1.109639, 1.109435, 1.109231, 1.109029, 1.108826, 1.108625, 1.108424, 1.108224, 1.108024, 1.107825, 1.107627, 1.107430, 1.107233, 1.107037, 1.106841, 1.106646, 1.106452, 1.106258, 1.106065, 1.105873, 1.105681, 1.105490, 1.105300, 1.105110, 1.104921, 1.104732, 1.104544, 1.104357, 1.104170, 1.103984, 1.103798, 1.103613, 1.103429, 1.103245, 1.103062, 1.102879, 1.102697, 1.102516, 1.102335, 1.102155, 1.101975, 1.101796, 1.101617, 1.101439, 1.101262, 1.101085, 1.100909, 1.100733, 1.100558, 1.100383, 1.100209, 1.100036, 1.099862, 1.099690, 1.099518, 1.099347, 1.099176, 1.099006, 1.098836, 1.098667, 1.098498, 1.098330, 1.098162, 1.097995, 1.097828, 1.097662, 1.097496, 1.097331, 1.097167, 1.097003, 1.096839, 1.096676, 1.096513, 1.096351, 1.096190, 1.096028, 1.095868, 1.095708, 1.095548, 1.095389, 1.095230, 1.095072, 1.094914, 1.094757, 1.094600, 1.094444, 1.094288, 1.094133, 1.093978, 1.093823, 1.093669, 1.093516, 1.093362, 1.093210, 1.093058, 1.092906, 1.092755, 1.092604, 1.092453, 1.092303, 1.092154, 1.092005, 1.091856, 1.091708, 1.091560, 1.091413, 1.091266, 1.091120, 1.090973, 1.090828, 1.090683, 1.090538, 1.090393, 1.090250, 1.090106, 1.089963, 1.089820, 1.089678, 1.089536, 1.089394, 1.089253, 1.089113, 1.088972, 1.088833, 1.088693, 1.088554, 1.088415, 1.088277, 1.088139, 1.088002, 1.087865, 1.087728, 1.087591, 1.087456, 1.087320, 1.087185, 1.087050, 1.086915, 1.086781, 1.086648, 1.086514, 1.086381, 1.086249, 1.086117, 1.085985, 1.085853, 1.085722, 1.085591, 1.085461, 1.085331, 1.085201, 1.085072, 1.084943, 1.084815, 1.084686, 1.084558, 1.084431, 1.084304, 1.084177, 1.084050, 1.083924, 1.083798, 1.083673, 1.083548, 1.083423, 1.083298, 1.083174, 1.083050, 1.082927, 1.082804, 1.082681, 1.082559, 1.082437, 1.082315, 1.082193, 1.082072, 1.081951, 1.081831, 1.081711, 1.081591, 1.081471, 1.081352, 1.081233, 1.081114, 1.080996, 1.080878, 1.080760, 1.080643, 1.080526, 1.080409, 1.080293, 1.080177, 1.080061, 1.079946, 1.079830, 1.079715, 1.079601, 1.079486, 1.079373, 1.079259, 1.079145, 1.079032, 1.078919, 1.078807, 1.078695, 1.078583, 1.078471, 1.078360, 1.078249, 1.078138, 1.078027, 1.077917, 1.077807, 1.077697, 1.077588, 1.077479, 1.077370, 1.077261, 1.077153, 1.077045, 1.076937, 1.076830, 1.076723, 1.076616, 1.076509, 1.076403, 1.076296, 1.076191, 1.076085, 1.075980, 1.075875, 1.075770, 1.075665, 1.075561, 1.075457, 1.075353, 1.075250, 1.075147, 1.075044, 1.074941, 1.074838, 1.074736, 1.074634, 1.074533, 1.074431, 1.074330, 1.074229, 1.074128, 1.074028, 1.073928, 1.073828, 1.073728, 1.073628, 1.073529, 1.073430, 1.073331, 1.073233, 1.073135, 1.073037, 1.072939, 1.072841, 1.072744, 1.072647, 1.072550, 1.072453, 1.072357, 1.072261, 1.072165, 1.072069, 1.071974, 1.071878, 1.071783, 1.071689, 1.071594, 1.071500, 1.071406, 1.071312, 1.071218, 1.071125, 1.071032, 1.070939, 1.070846, 1.070753, 1.070661, 1.070569, 1.070477, 1.070385, 1.070294, 1.070203, 1.070112, 1.070021, 1.069930, 1.069840, 1.069750, 1.069660, 1.069570, 1.069480, 1.069391, 1.069302, 1.069213, 1.069124, 1.069036, 1.068948, 1.068859, 1.068771, 1.068684, 1.068596, 1.068509, 1.068422, 1.068335, 1.068248, 1.068162, 1.068076, 1.067990, 1.067904, 1.067818, 1.067733, 1.067647, 1.067562, 1.067477, 1.067392, 1.067308, 1.067224, 1.067140, 1.067056, 1.066972, 1.066888, 1.066805, 1.066722, 1.066639, 1.066556, 1.066473, 1.066391, 1.066308, 1.066226, 1.066145, 1.066063, 1.065981, 1.065900, 1.065819, 1.065738, 1.065657, 1.065576, 1.065496, 1.065416, 1.065336, 1.065256, 1.065176, 1.065096, 1.065017, 1.064938, 1.064859, 1.064780, 1.064701, 1.064623, 1.064545, 1.064466, 1.064388, 1.064311, 1.064233, 1.064155, 1.064078, 1.064001, 1.063924, 1.063847, 1.063771, 1.063694, 1.063618, 1.063542, 1.063466, 1.063390, 1.063314, 1.063239, 1.063164, 1.063088, 1.063013, 1.062939, 1.062864, 1.062789, 1.062715, 1.062641, 1.062567, 1.062493, 1.062419, 1.062346, 1.062272, 1.062199, 1.062126, 1.062053, 1.061980, 1.061908, 1.061835, 1.061763, 1.061691, 1.061619, 1.061547, 1.061475, 1.061404, 1.061332, 1.061261, 1.061190, 1.061119, 1.061048, 1.060977, 1.060907, 1.060837, 1.060766, 1.060696, 1.060626, 1.060557, 1.060487, 1.060418, 1.060348, 1.060279, 1.060210, 1.060141, 1.060072, 1.060004, 1.059935, 1.059867, 1.059799, 1.059731, 1.059663, 1.059595, 1.059527, 1.059460, 1.059393, 1.059325, 1.059258, 1.059191, 1.059124, 1.059058, 1.058991, 1.058925, 1.058859, 1.058792, 1.058727, 1.058661, 1.058595, 1.058529, 1.058464, 1.058399, 1.058333, 1.058268, 1.058203, 1.058139, 1.058074, 1.058010, 1.057945, 1.057881, 1.057817, 1.057753, 1.057689, 1.057625, 1.057561, 1.057498, 1.057434, 1.057371, 1.057308, 1.057245, 1.057182, 1.057119, 1.057057, 1.056994, 1.056932, 1.056870, 1.056808, 1.056746, 1.056684, 1.056622, 1.056560, 1.056499, 1.056437, 1.056376, 1.056315, 1.056254, 1.056193, 1.056132, 1.056072, 1.056011, 1.055951, 1.055890, 1.055830, 1.055770, 1.055710, 1.055650, 1.055591, 1.055531, 1.055471, 1.055412, 1.055353, 1.055294, 1.055235, 1.055176, 1.055117, 1.055058, 1.054999, 1.054941, 1.054883, 1.054824, 1.054766, 1.054708, 1.054650, 1.054593, 1.054535, 1.054477, 1.054420, 1.054363, 1.054305, 1.054248, 1.054191, 1.054134, 1.054077, 1.054021, 1.053964, 1.053908, 1.053851, 1.053795, 1.053739, 1.053683, 1.053627, 1.053571, 1.053515, 1.053460, 1.053404, 1.053349, 1.053293, 1.053238, 1.053183, 1.053128, 1.053073, 1.053018, 1.052963, 1.052909, 1.052854, 1.052800, 1.052746, 1.052691, 1.052637, 1.052583, 1.052529, 1.052476, 1.052422, 1.052368, 1.052315, 1.052261, 1.052208, 1.052155, 1.052102, 1.052049, 1.051996, 1.051943, 1.051890, 1.051838, 1.051785, 1.051733, 1.051681, 1.051628, 1.051576, 1.051524, 1.051472, 1.051420, 1.051369, 1.051317, 1.051265, 1.051214, 1.051163, 1.051111, 1.051060, 1.051009, 1.050958, 1.050907, 1.050856, 1.050805, 1.050755, 1.050704, 1.050654, 1.050604, 1.050553, 1.050503, 1.050453, 1.050403, 1.050353, 1.050303, 1.050254, 1.050204, 1.050154, 1.050105, 1.050056, 1.050006, 1.049957, 1.049908, 1.049859, 1.049810, 1.049761, 1.049712, 1.049664, 1.049615, 1.049567, 1.049518, 1.049470, 1.049422, 1.049373, 1.049325, 1.049277, 1.049229, 1.049182, 1.049134, 1.049086, 1.049039, 1.048991, 1.048944, 1.048896, 1.048849, 1.048802, 1.048755, 1.048708, 1.048661, 1.048614, 1.048567, 1.048521, 1.048474, 1.048428, 1.048381, 1.048335, 1.048289, 1.048242, 1.048196, 1.048150, 1.048104, 1.048059, 1.048013, 1.047967, 1.047922, 1.047876, 1.047830, 1.047785, 1.047740, 1.047695, 1.047649, 1.047604, 1.047559, 1.047514, 1.047469, 1.047425, 1.047380, 1.047336, 1.047291, 1.047246, 1.047202, 1.047158, 1.047114, 1.047069, 1.047025, 1.046981, 1.046937, 1.046893, 1.046850, 1.046806, 1.046762, 1.046719, 1.046675, 1.046632, 1.046589, 1.046545, 1.046502, 1.046459, 1.046416, 1.046373, 1.046330, 1.046287, 1.046244, 1.046202, 1.046159, 1.046116, 1.046074, 1.046032, 1.045989, 1.045947, 1.045905, 1.045863, 1.045821, 1.045779, 1.045737, 1.045695, 1.045653, 1.045611, 1.045570, 1.045528, 1.045487, 1.045445, 1.045404, 1.045363, 1.045321, 1.045280, 1.045239, 1.045198, 1.045157, 1.045116, 1.045075, 1.045035, 1.044994, 1.044953, 1.044913, 1.044872, 1.044832, 1.044791, 1.044751, 1.044711, 1.044671, 1.044631, 1.044591, 1.044551, 1.044511, 1.044471, 1.044431, 1.044392, 1.044352, 1.044312, 1.044273, 1.044233, 1.044194, 1.044155, 1.044115, 1.044076, 1.044037, 1.043998, 1.043959, 1.043920, 1.043881, 1.043842, 1.043804, 1.043765, 1.043726, 1.043688, 1.043649, 1.043611, 1.043572, 1.043534, 1.043496, 1.043458, 1.043419, 1.043381, 1.043343, 1.043305, 1.043267, 1.043230, 1.043192, 1.043154, 1.043116, 1.043079, 1.043041, 1.043004, 1.042966, 1.042929, 1.042892, 1.042854, 1.042817, 1.042780, 1.042743, 1.042706, 1.042669, 1.042632, 1.042595, 1.042559, 1.042522, 1.042485, 1.042449, 1.042412, 1.042376, 1.042339, 1.042303, 1.042266, 1.042230, 1.042194, 1.042158, 1.042122, 1.042086, 1.042050, 1.042014, 1.041978, 1.041942, 1.041906, 1.041870, 1.041835, 1.041799, 1.041764, 1.041728, 1.041693, 1.041657, 1.041622, 1.041587, 1.041552, 1.041516, 1.041481, 1.041446, 1.041411, 1.041376, 1.041341, 1.041307, 1.041272, 1.041237, 1.041202, 1.041168, 1.041133, 1.041099, 1.041064, 1.041030, 1.040995, 1.040961, 1.040927, 1.040893, 1.040859, 1.040824, 1.040790, 1.040756, 1.040722, 1.040688, 1.040655, 1.040621, 1.040587, 1.040553, 1.040520, 1.040486, 1.040453, 1.040419, 1.040386, 1.040352, 1.040319, 1.040286, 1.040252, 1.040219, 1.040186, 1.040153, 1.040120, 1.040087, 1.040054, 1.040021, 1.039988, 1.039955, 1.039923, 1.039890, 1.039857, 1.039825, 1.039792, 1.039760, 1.039727, 1.039695, 1.039662, 1.039630, 1.039598, 1.039566, 1.039533, 1.039501, 1.039469, 1.039437, 1.039405, 1.039373, 1.039341, 1.039310, 1.039278, 1.039246, 1.039214, 1.039183, 1.039151, 1.039119, 1.039088, 1.039056, 1.039025, 1.038994, 1.038962, 1.038931, 1.038900, 1.038869, 1.038837, 1.038806, 1.038775, 1.038744, 1.038713, 1.038682, 1.038651, 1.038621, 1.038590, 1.038559, 1.038528, 1.038498, 1.038467, 1.038436, 1.038406, 1.038375, 1.038345, 1.038315, 1.038284, 1.038254, 1.038224, 1.038193, 1.038163, 1.038133, 1.038103, 1.038073, 1.038043, 1.038013, 1.037983, 1.037953, 1.037923, 1.037894, 1.037864, 1.037834, 1.037804, 1.037775, 1.037745, 1.037716, 1.037686, 1.037657, 1.037627, 1.037598, 1.037569, 1.037539, 1.037510, 1.037481, 1.037452, 1.037423, 1.037394, 1.037364, 1.037336, 1.037307, 1.037278, 1.037249, 1.037220, 1.037191, 1.037162, 1.037134, 1.037105, 1.037076, 1.037048, 1.037019, 1.036991, 1.036962, 1.036934, 1.036905, 1.036877, 1.036849, 1.036820, 1.036792, 1.036764, 1.036736, 1.036708, 1.036680, 1.036651, 1.036623, 1.036596, 1.036568, 1.036540, 1.036512, 1.036484, 1.036456, 1.036429, 1.036401, 1.036373, 1.036346, 1.036318, 1.036291, 1.036263, 1.036235, 1.036208, 1.036181, 1.036153, 1.036126, 1.036099, 1.036071, 1.036044, 1.036017, 1.035990, 1.035963, 1.035936, 1.035909, 1.035882, 1.035855, 1.035828, 1.035801, 1.035774, 1.035747, 1.035721, 1.035694, 1.035667, 1.035641, 1.035614, 1.035587, 1.035561, 1.035534, 1.035508, 1.035481, 1.035455, 1.035429, 1.035402, 1.035376, 1.035350, 1.035324, 1.035297, 1.035271, 1.035245, 1.035219, 1.035193, 1.035167, 1.035141, 1.035115, 1.035089, 1.035063, 1.035037, 1.035012, 1.034986, 1.034960, 1.034934, 1.034909, 1.034883, 1.034857, 1.034832, 1.034806, 1.034781, 1.034755, 1.034730, 1.034704, 1.034679, 1.034654, 1.034629, 1.034603, 1.034578, 1.034553, 1.034528, 1.034503, 1.034477, 1.034452, 1.034427, 1.034402, 1.034377, 1.034352, 1.034328, 1.034303, 1.034278, 1.034253, 1.034228, 1.034204, 1.034179, 1.034154, 1.034130, 1.034105, 1.034080, 1.034056, 1.034031, 1.034007, 1.033982, 1.033958, 1.033934, 1.033909, 1.033885, 1.033861, 1.033836, 1.033812, 1.033788, 1.033764, 1.033740, 1.033715, 1.033691, 1.033667, 1.033643, 1.033619, 1.033595, 1.033571, 1.033548, 1.033524, 1.033500, 1.033476, 1.033452, 1.033429, 1.033405, 1.033381, 1.033358, 1.033334, 1.033310, 1.033287, 1.033263, 1.033240, 1.033216, 1.033193, 1.033170, 1.033146, 1.033123, 1.033100, 1.033076, 1.033053, 1.033030, 1.033007, 1.032984, 1.032960, 1.032937, 1.032914, 1.032891, 1.032868, 1.032845, 1.032822, 1.032799, 1.032776, 1.032754, 1.032731, 1.032708, 1.032685, 1.032662, 1.032640, 1.032617, 1.032594, 1.032572, 1.032549, 1.032526, 1.032504, 1.032481, 1.032459, 1.032436, 1.032414, 1.032392, 1.032369, 1.032347, 1.032324, 1.032302, 1.032280, 1.032258, 1.032236, 1.032213, 1.032191, 1.032169, 1.032147, 1.032125, 1.032103, 1.032081, 1.032059, 1.032037, 1.032015, 1.031993, 1.031971, 1.031949, 1.031927, 1.031906, 1.031884, 1.031862, 1.031840, 1.031819, 1.031797, 1.031775, 1.031754, 1.031732, 1.031711, 1.031689, 1.031667, 1.031646, 1.031625, 1.031603, 1.031582, 1.031560, 1.031539, 1.031518, 1.031496, 1.031475, 1.031454, 1.031433, 1.031411, 1.031390, 1.031369, 1.031348, 1.031327, 1.031306, 1.031285, 1.031264, 1.031243, 1.031222, 1.031201, 1.031180, 1.031159, 1.031138, 1.031117, 1.031097, 1.031076, 1.031055, 1.031034, 1.031013, 1.030993, 1.030972, 1.030952, 1.030931, 1.030910, 1.030890, 1.030869, 1.030849, 1.030828, 1.030808, 1.030787, 1.030767, 1.030747, 1.030726, 1.030706, 1.030686, 1.030665, 1.030645, 1.030625, 1.030604, 1.030584, 1.030564, 1.030544, 1.030524, 1.030504, 1.030484, 1.030464, 1.030444, 1.030424, 1.030404, 1.030384, 1.030364, 1.030344, 1.030324, 1.030304, 1.030284, 1.030264, 1.030245, 1.030225, 1.030205, 1.030185, 1.030166, 1.030146, 1.030126, 1.030107, 1.030087, 1.030068, 1.030048, 1.030029, 1.030009, 1.029990, 1.029970, 1.029951, 1.029931, 1.029912, 1.029892, 1.029873, 1.029854, 1.029835, 1.029815, 1.029796, 1.029777, 1.029757, 1.029738, 1.029719, 1.029700, 1.029681, 1.029662, 1.029643, 1.029624, 1.029605, 1.029586, 1.029567, 1.029548, 1.029529, 1.029510, 1.029491, 1.029472, 1.029453, 1.029434, 1.029415, 1.029397, 1.029378, 1.029359, 1.029341, 1.029322, 1.029303, 1.029284, 1.029266, 1.029247, 1.029229, 1.029210, 1.029191, 1.029173, 1.029154, 1.029136, 1.029117, 1.029099, 1.029081, 1.029062, 1.029044, 1.029025, 1.029007, 1.028989, 1.028970, 1.028952, 1.028934, 1.028916, 1.028897, 1.028879, 1.028861, 1.028843, 1.028825, 1.028807, 1.028789, 1.028770, 1.028752, 1.028734, 1.028716, 1.028698, 1.028680, 1.028662, 1.028645, 1.028627, 1.028609, 1.028591, 1.028573, 1.028555, 1.028537, 1.028520, 1.028502, 1.028484, 1.028466, 1.028449, 1.028431, 1.028413, 1.028396, 1.028378, 1.028360, 1.028343, 1.028325, 1.028308, 1.028290, 1.028273, 1.028255, 1.028238, 1.028220, 1.028203, 1.028185, 1.028168, 1.028151, 1.028133, 1.028116, 1.028099, 1.028081, 1.028064, 1.028047, 1.028030, 1.028012, 1.027995, 1.027978, 1.027961, 1.027944, 1.027927, 1.027909, 1.027892, 1.027875, 1.027858, 1.027841, 1.027824, 1.027807, 1.027790, 1.027773, 1.027756, 1.027739, 1.027723, 1.027706, 1.027689, 1.027672, 1.027655, 1.027638, 1.027622, 1.027605, 1.027588, 1.027571, 1.027555, 1.027538, 1.027521, 1.027505, 1.027488, 1.027471, 1.027455, 1.027438, 1.027422, 1.027405, 1.027389, 1.027372, 1.027356, 1.027339, 1.027323, 1.027306, 1.027290, 1.027273, 1.027257, 1.027241, 1.027224, 1.027208, 1.027192, 1.027175, 1.027159, 1.027143, 1.027127, 1.027110, 1.027094, 1.027078, 1.027062, 1.027046, 1.027029, 1.027013, 1.026997, 1.026981, 1.026965, 1.026949, 1.026933, 1.026917, 1.026901, 1.026885, 1.026869, 1.026853, 1.026837, 1.026821, 1.026805, 1.026789, 1.026774, 1.026758, 1.026742, 1.026726, 1.026710, 1.026695, 1.026679, 1.026663, 1.026647, 1.026632, 1.026616, 1.026600, 1.026585, 1.026569, 1.026553, 1.026538, 1.026522, 1.026507, 1.026491, 1.026475, 1.026460, 1.026444, 1.026429, 1.026413, 1.026398, 1.026383, 1.026367, 1.026352, 1.026336, 1.026321, 1.026306, 1.026290, 1.026275, 1.026260, 1.026244, 1.026229, 1.026214, 1.026199, 1.026183, 1.026168, 1.026153, 1.026138, 1.026122, 1.026107, 1.026092, 1.026077, 1.026062, 1.026047, 1.026032, 1.026017, 1.026002, 1.025987, 1.025972, 1.025957, 1.025942, 1.025927, 1.025912, 1.025897, 1.025882, 1.025867, 1.025852, 1.025837, 1.025822, 1.025808, 1.025793, 1.025778, 1.025763, 1.025748, 1.025734, 1.025719, 1.025704, 1.025689, 1.025675, 1.025660, 1.025645, 1.025631, 1.025616, 1.025602, 1.025587, 1.025572, 1.025558, 1.025543, 1.025529, 1.025514, 1.025500, 1.025485, 1.025471, 1.025456, 1.025442, 1.025427, 1.025413, 1.025398, 1.025384, 1.025370, 1.025355, 1.025341, 1.025326, 1.025312, 1.025298, 1.025284, 1.025269, 1.025255, 1.025241, 1.025226, 1.025212, 1.025198, 1.025184, 1.025170, 1.025156, 1.025141, 1.025127, 1.025113, 1.025099, 1.025085, 1.025071, 1.025057, 1.025043, 1.025029, 1.025015, 1.025001, 1.024987, 1.024973, 1.024959, 1.024945, 1.024931, 1.024917, 1.024903, 1.024889, 1.024875, 1.024861, 1.024848, 1.024834, 1.024820, 1.024806, 1.024792, 1.024778, 1.024765, 1.024751, 1.024737, 1.024724, 1.024710, 1.024696, 1.024682, 1.024669, 1.024655, 1.024642, 1.024628, 1.024614, 1.024601, 1.024587, 1.024573, 1.024560, 1.024546, 1.024533, 1.024519, 1.024506, 1.024492, 1.024479, 1.024465, 1.024452, 1.024439, 1.024425, 1.024412, 1.024398, 1.024385, 1.024371, 1.024358, 1.024345, 1.024331, 1.024318, 1.024305, 1.024292, 1.024278, 1.024265, 1.024252, 1.024238, 1.024225, 1.024212, 1.024199, 1.024186, 1.024172, 1.024159, 1.024146, 1.024133, 1.024120, 1.024107, 1.024094, 1.024081, 1.024068, 1.024054, 1.024041, 1.024028, 1.024015, 1.024002, 1.023989, 1.023976, 1.023963, 1.023950, 1.023937, 1.023925, 1.023912, 1.023899, 1.023886, 1.023873, 1.023860, 1.023847, 1.023834, 1.023822, 1.023809, 1.023796, 1.023783, 1.023770, 1.023758, 1.023745, 1.023732, 1.023719, 1.023707, 1.023694, 1.023681, 1.023669, 1.023656, 1.023643, 1.023631, 1.023618, 1.023605, 1.023593, 1.023580, 1.023568, 1.023555, 1.023542, 1.023530, 1.023517, 1.023505, 1.023492, 1.023480, 1.023467, 1.023455, 1.023442, 1.023430, 1.023417, 1.023405, 1.023393, 1.023380, 1.023368, 1.023355, 1.023343, 1.023331, 1.023318, 1.023306, 1.023294, 1.023281, 1.023269, 1.023257, 1.023245, 1.023232, 1.023220, 1.023208, 1.023196, 1.023183, 1.023171, 1.023159, 1.023147, 1.023135, 1.023123, 1.023110, 1.023098, 1.023086, 1.023074, 1.023062, 1.023050, 1.023038, 1.023026, 1.023014, 1.023002, 1.022990, 1.022977, 1.022966, 1.022954, 1.022942, 1.022930, 1.022918, 1.022906, 1.022894, 1.022882, 1.022870, 1.022858, 1.022846, 1.022834, 1.022822, 1.022810, 1.022799, 1.022787, 1.022775, 1.022763, 1.022751, 1.022740, 1.022728, 1.022716, 1.022704, 1.022692, 1.022681, 1.022669, 1.022657, 1.022646, 1.022634, 1.022622, 1.022611, 1.022599, 1.022587, 1.022576, 1.022564, 1.022552, 1.022541, 1.022529, 1.022518, 1.022506, 1.022494, 1.022483, 1.022471, 1.022460, 1.022448, 1.022437, 1.022425, 1.022414, 1.022402, 1.022391, 1.022379, 1.022368, 1.022357, 1.022345, 1.022334, 1.022322, 1.022311, 1.022300, 1.022288, 1.022277, 1.022265, 1.022254, 1.022243, 1.022231, 1.022220, 1.022209, 1.022197, 1.022186, 1.022175, 1.022164, 1.022153, 1.022141, 1.022130, 1.022119, 1.022108, 1.022096, 1.022085, 1.022074, 1.022063, 1.022052, 1.022041, 1.022029, 1.022018, 1.022007, 1.021996, 1.021985, 1.021974, 1.021963, 1.021952, 1.021941, 1.021930, 1.021919, 1.021908, 1.021897, 1.021886, 1.021875, 1.021864, 1.021853, 1.021842, 1.021831, 1.021820, 1.021809, 1.021798, 1.021787, 1.021776, 1.021765, 1.021754, 1.021744, 1.021733, 1.021722, 1.021711, 1.021700, 1.021689, 1.021679, 1.021668, 1.021657, 1.021646, 1.021635, 1.021625, 1.021614, 1.021603, 1.021592, 1.021582, 1.021571, 1.021560, 1.021549, 1.021539, 1.021528, 1.021518, 1.021507, 1.021496, 1.021486, 1.021475, 1.021464, 1.021454, 1.021443, 1.021433, 1.021422, 1.021411, 1.021401, 1.021390, 1.021380, 1.021369, 1.021359, 1.021348, 1.021338, 1.021327, 1.021317, 1.021306, 1.021296, 1.021285, 1.021275, 1.021264, 1.021254, 1.021243, 1.021233, 1.021223, 1.021212, 1.021202, 1.021191, 1.021181, 1.021171, 1.021160, 1.021150, 1.021140, 1.021129, 1.021119, 1.021109, 1.021098, 1.021088, 1.021078, 1.021068, 1.021057, 1.021047, 1.021037, 1.021027, 1.021016, 1.021006, 1.020996, 1.020986, 1.020976, 1.020965, 1.020955, 1.020945, 1.020935, 1.020925, 1.020915, 1.020905, 1.020895, 1.020884, 1.020874, 1.020864, 1.020854, 1.020844, 1.020834, 1.020824, 1.020814, 1.020804, 1.020794, 1.020784, 1.020774, 1.020764, 1.020754, 1.020744, 1.020734, 1.020724, 1.020714, 1.020704, 1.020694, 1.020684, 1.020674, 1.020664, 1.020654, 1.020645, 1.020635, 1.020625, 1.020615, 1.020605, 1.020595, 1.020585, 1.020576, 1.020566, 1.020556, 1.020546, 1.020536, 1.020526, 1.020517, 1.020507, 1.020497, 1.020487, 1.020478, 1.020468, 1.020458, 1.020448, 1.020439, 1.020429, 1.020419, 1.020410, 1.020400, 1.020390, 1.020380, 1.020371, 1.020361, 1.020352, 1.020342, 1.020332, 1.020323, 1.020313, 1.020303, 1.020294, 1.020284, 1.020275, 1.020265, 1.020256, 1.020246, 1.020236, 1.020227, 1.020217, 1.020208, 1.020198, 1.020189, 1.020179, 1.020170, 1.020160, 1.020151, 1.020141, 1.020132, 1.020123, 1.020113, 1.020104, 1.020094, 1.020085, 1.020076, 1.020066, 1.020057, 1.020047, 1.020038, 1.020029, 1.020019, 1.020010, 1.020001, 1.019991, 1.019982, 1.019973, 1.019963, 1.019954, 1.019945, 1.019935, 1.019926, 1.019917, 1.019908, 1.019898, 1.019889, 1.019880, 1.019871, 1.019861, 1.019852, 1.019843, 1.019834, 1.019825, 1.019815, 1.019806, 1.019797, 1.019788, 1.019779, 1.019770, 1.019760, 1.019751, 1.019742, 1.019733, 1.019724, 1.019715, 1.019706, 1.019697, 1.019688, 1.019678, 1.019669, 1.019660, 1.019651, 1.019642, 1.019633, 1.019624, 1.019615, 1.019606, 1.019597, 1.019588, 1.019579, 1.019570, 1.019561, 1.019552, 1.019543, 1.019534, 1.019525, 1.019516, 1.019508, 1.019499, 1.019490, 1.019481, 1.019472, 1.019463, 1.019454, 1.019445, 1.019436, 1.019428, 1.019419, 1.019410, 1.019401, 1.019392, 1.019383, 1.019374, 1.019366, 1.019357, 1.019348, 1.019339, 1.019331, 1.019322, 1.019313, 1.019304, 1.019295, 1.019287, 1.019278, 1.019269, 1.019261, 1.019252, 1.019243, 1.019234, 1.019226, 1.019217, 1.019208, 1.019200, 1.019191, 1.019182, 1.019174, 1.019165, 1.019156, 1.019148, 1.019139, 1.019130, 1.019122, 1.019113, 1.019105, 1.019096, 1.019088, 1.019079, 1.019070, 1.019062, 1.019053, 1.019045, 1.019036, 1.019028, 1.019019, 1.019011, 1.019002, 1.018994, 1.018985, 1.018977, 1.018968, 1.018960, 1.018951, 1.018943, 1.018934, 1.018926, 1.018917, 1.018909, 1.018900, 1.018892, 1.018884, 1.018875, 1.018867, 1.018858, 1.018850, 1.018842, 1.018833, 1.018825, 1.018816, 1.018808, 1.018800, 1.018791, 1.018783, 1.018775, 1.018767, 1.018758, 1.018750, 1.018741, 1.018733, 1.018725, 1.018717, 1.018708, 1.018700, 1.018692, 1.018684, 1.018675, 1.018667, 1.018659, 1.018651, 1.018642, 1.018634, 1.018626, 1.018618, 1.018610, 1.018601, 1.018593, 1.018585, 1.018577, 1.018569, 1.018561, 1.018552, 1.018544, 1.018536, 1.018528, 1.018520, 1.018512, 1.018504, 1.018496, 1.018487, 1.018479, 1.018471, 1.018463, 1.018455, 1.018447, 1.018439, 1.018431, 1.018423, 1.018415, 1.018407, 1.018399, 1.018391, 1.018383, 1.018375, 1.018367, 1.018359, 1.018351, 1.018343, 1.018335, 1.018327, 1.018319, 1.018311, 1.018303, 1.018295, 1.018287, 1.018279, 1.018271, 1.018263, 1.018255, 1.018247, 1.018239, 1.018232, 1.018224, 1.018216, 1.018208, 1.018200, 1.018192, 1.018184, 1.018176, 1.018169, 1.018161, 1.018153, 1.018145, 1.018137, 1.018129, 1.018122, 1.018114, 1.018106, 1.018098, 1.018090, 1.018083, 1.018075, 1.018067, 1.018059, 1.018052, 1.018044, 1.018036, 1.018028, 1.018021, 1.018013, 1.018005, 1.017998, 1.017990, 1.017982, 1.017974, 1.017967, 1.017959, 1.017951, 1.017944, 1.017936, 1.017928, 1.017921, 1.017913, 1.017905, 1.017898, 1.017890, 1.017882, 1.017875, 1.017867, 1.017860, 1.017852, 1.017844, 1.017837, 1.017829, 1.017822, 1.017814, 1.017807, 1.017799, 1.017792, 1.017784, 1.017776, 1.017769, 1.017761, 1.017754, 1.017746, 1.017739, 1.017731, 1.017724, 1.017716, 1.017709, 1.017701, 1.017694, 1.017686, 1.017679, 1.017671, 1.017664, 1.017656, 1.017649, 1.017642, 1.017634, 1.017627, 1.017619, 1.017612, 1.017604, 1.017597, 1.017590, 1.017582, 1.017575, 1.017568, 1.017560, 1.017553, 1.017545, 1.017538, 1.017531, 1.017523, 1.017516, 1.017509, 1.017501, 1.017494, 1.017487, 1.017479, 1.017472, 1.017465, 1.017457, 1.017450, 1.017443, 1.017436, 1.017428, 1.017421, 1.017414, 1.017406, 1.017399, 1.017392, 1.017385, 1.017377, 1.017370, 1.017363, 1.017356, 1.017349, 1.017341, 1.017334, 1.017327, 1.017320, 1.017313, 1.017305, 1.017298, 1.017291, 1.017284, 1.017277, 1.017270, 1.017262, 1.017255, 1.017248, 1.017241, 1.017234, 1.017227, 1.017220, 1.017213, 1.017205, 1.017198, 1.017191, 1.017184, 1.017177, 1.017170, 1.017163, 1.017156, 1.017149, 1.017142, 1.017135, 1.017128, 1.017120, 1.017113, 1.017106, 1.017099, 1.017092, 1.017085, 1.017078, 1.017071, 1.017064, 1.017057, 1.017050, 1.017043, 1.017036, 1.017029, 1.017022, 1.017015, 1.017008, 1.017002, 1.016995, 1.016988, 1.016981, 1.016974, 1.016967, 1.016960, 1.016953, 1.016946, 1.016939, 1.016932, 1.016925, 1.016918, 1.016912, 1.016905, 1.016898, 1.016891, 1.016884, 1.016877, 1.016870, 1.016863, 1.016857, 1.016850, 1.016843, 1.016836, 1.016829, 1.016822, 1.016816, 1.016809, 1.016802, 1.016795, 1.016788, 1.016782, 1.016775, 1.016768, 1.016761, 1.016754, 1.016748, 1.016741, 1.016734, 1.016727, 1.016721, 1.016714, 1.016707, 1.016700, 1.016694, 1.016687, 1.016680, 1.016674, 1.016667, 1.016660, 1.016653, 1.016647, 1.016640, 1.016633, 1.016627, 1.016620, 1.016613, 1.016607, 1.016600, 1.016593, 1.016587, 1.016580, 1.016573, 1.016567, 1.016560, 1.016554, 1.016547, 1.016540, 1.016534, 1.016527, 1.016520, 1.016514, 1.016507, 1.016501, 1.016494, 1.016487, 1.016481, 1.016474, 1.016468, 1.016461, 1.016455, 1.016448, 1.016442, 1.016435, 1.016428, 1.016422, 1.016415, 1.016409, 1.016402, 1.016396, 1.016389, 1.016383, 1.016376, 1.016370, 1.016363, 1.016357, 1.016350, 1.016344, 1.016337, 1.016331, 1.016325, 1.016318, 1.016312, 1.016305, 1.016299, 1.016292, 1.016286, 1.016279, 1.016273, 1.016267, 1.016260, 1.016254, 1.016247, 1.016241, 1.016235, 1.016228, 1.016222, 1.016215, 1.016209, 1.016203, 1.016196, 1.016190, 1.016183, 1.016177, 1.016171, 1.016164, 1.016158, 1.016152, 1.016145, 1.016139, 1.016133, 1.016126, 1.016120, 1.016114, 1.016107, 1.016101, 1.016095, 1.016089, 1.016082, 1.016076, 1.016070, 1.016063, 1.016057, 1.016051, 1.016045, 1.016038, 1.016032, 1.016026, 1.016020, 1.016013, 1.016007, 1.016001, 1.015995, 1.015988, 1.015982, 1.015976, 1.015970, 1.015964, 1.015957, 1.015951, 1.015945, 1.015939, 1.015933, 1.015926, 1.015920, 1.015914, 1.015908, 1.015902, 1.015896, 1.015890, 1.015883, 1.015877, 1.015871, 1.015865, 1.015859, 1.015853, 1.015847, 1.015840, 1.015834, 1.015828, 1.015822, 1.015816, 1.015810, 1.015804, 1.015798, 1.015792, 1.015786, 1.015779, 1.015773, 1.015767, 1.015761, 1.015755, 1.015749, 1.015743, 1.015737, 1.015731, 1.015725, 1.015719, 1.015713, 1.015707, 1.015701, 1.015695, 1.015689, 1.015683, 1.015677, 1.015671, 1.015665, 1.015659, 1.015653, 1.015647, 1.015641, 1.015635, 1.015629, 1.015623, 1.015617, 1.015611, 1.015605, 1.015599, 1.015593, 1.015587, 1.015581, 1.015575, 1.015569, 1.015563, 1.015558, 1.015552, 1.015546, 1.015540, 1.015534, 1.015528, 1.015522, 1.015516, 1.015510, 1.015504, 1.015499, 1.015493, 1.015487, 1.015481, 1.015475, 1.015469, 1.015463, 1.015458, 1.015452, 1.015446, 1.015440, 1.015434, 1.015428, 1.015422, 1.015417, 1.015411, 1.015405, 1.015399, 1.015393, 1.015388, 1.015382, 1.015376, 1.015370, 1.015364, 1.015359, 1.015353, 1.015347, 1.015341, 1.015336, 1.015330, 1.015324, 1.015318, 1.015313, 1.015307, 1.015301, 1.015295, 1.015290, 1.015284, 1.015278, 1.015272, 1.015267, 1.015261, 1.015255, 1.015249, 1.015244, 1.015238, 1.015232, 1.015227, 1.015221, 1.015215, 1.015210, 1.015204, 1.015198, 1.015193, 1.015187, 1.015181, 1.015176, 1.015170, 1.015164, 1.015159, 1.015153, 1.015147, 1.015142, 1.015136, 1.015130, 1.015125, 1.015119, 1.015114, 1.015108, 1.015102, 1.015097, 1.015091, 1.015085, 1.015080, 1.015074, 1.015069, 1.015063, 1.015058, 1.015052, 1.015046, 1.015041, 1.015035, 1.015030, 1.015024, 1.015019, 1.015013, 1.015007, 1.015002, 1.014996, 1.014991, 1.014985, 1.014980, 1.014974, 1.014969, 1.014963, 1.014958, 1.014952, 1.014947, 1.014941, 1.014936, 1.014930, 1.014925, 1.014919, 1.014914, 1.014908, 1.014903, 1.014897, 1.014892, 1.014886, 1.014881, 1.014875, 1.014870, 1.014865, 1.014859, 1.014854, 1.014848, 1.014843, 1.014837, 1.014832, 1.014827, 1.014821, 1.014816, 1.014810, 1.014805, 1.014799, 1.014794, 1.014789, 1.014783, 1.014778, 1.014772, 1.014767, 1.014762, 1.014756, 1.014751, 1.014745, 1.014740, 1.014735, 1.014729, 1.014724, 1.014719, 1.014713, 1.014708, 1.014703, 1.014697, 1.014692, 1.014687, 1.014681, 1.014676, 1.014671, 1.014665, 1.014660, 1.014655, 1.014649, 1.014644, 1.014639, 1.014634, 1.014628, 1.014623, 1.014618, 1.014612, 1.014607, 1.014602, 1.014596, 1.014591, 1.014586, 1.014581, 1.014575, 1.014570, 1.014565, 1.014560, 1.014554, 1.014549, 1.014544, 1.014539, 1.014533, 1.014528, 1.014523, 1.014518, 1.014513, 1.014507, 1.014502, 1.014497, 1.014492, 1.014487, 1.014481, 1.014476, 1.014471, 1.014466, 1.014461, 1.014455, 1.014450, 1.014445, 1.014440, 1.014435, 1.014429, 1.014424, 1.014419, 1.014414, 1.014409, 1.014404, 1.014399, 1.014393, 1.014388, 1.014383, 1.014378, 1.014373, 1.014368, 1.014363, 1.014358, 1.014352, 1.014347, 1.014342, 1.014337, 1.014332, 1.014327, 1.014322, 1.014317, 1.014312, 1.014307, 1.014301, 1.014296, 1.014291, 1.014286, 1.014281, 1.014276, 1.014271, 1.014266, 1.014261, 1.014256, 1.014251, 1.014246, 1.014241, 1.014236, 1.014231, 1.014226, 1.014220, 1.014215, 1.014210, 1.014205, 1.014200, 1.014195, 1.014190, 1.014185, 1.014180, 1.014175, 1.014170, 1.014165, 1.014160, 1.014155, 1.014150, 1.014145, 1.014140, 1.014135, 1.014130, 1.014126, 1.014121, 1.014116, 1.014111, 1.014106, 1.014101, 1.014096, 1.014091, 1.014086, 1.014081, 1.014076, 1.014071, 1.014066, 1.014061, 1.014056, 1.014051, 1.014046, 1.014042, 1.014037, 1.014032, 1.014027, 1.014022, 1.014017, 1.014012, 1.014007, 1.014002, 1.013997, 1.013993, 1.013988, 1.013983, 1.013978, 1.013973, 1.013968, 1.013963, 1.013958, 1.013954, 1.013949, 1.013944, 1.013939, 1.013934, 1.013929, 1.013924, 1.013920, 1.013915, 1.013910, 1.013905, 1.013900, 1.013896, 1.013891, 1.013886, 1.013881, 1.013876, 1.013871, 1.013867, 1.013862, 1.013857, 1.013852, 1.013847, 1.013843, 1.013838, 1.013833, 1.013828, 1.013824, 1.013819, 1.013814, 1.013809, 1.013804, 1.013800, 1.013795, 1.013790, 1.013785, 1.013781, 1.013776, 1.013771, 1.013766, 1.013762, 1.013757, 1.013752, 1.013747, 1.013743, 1.013738, 1.013733, 1.013728, 1.013724, 1.013719, 1.013714, 1.013710, 1.013705, 1.013700, 1.013696, 1.013691, 1.013686, 1.013681, 1.013677, 1.013672, 1.013667, 1.013663, 1.013658, 1.013653, 1.013649, 1.013644, 1.013639, 1.013635, 1.013630, 1.013625, 1.013621, 1.013616, 1.013611, 1.013607, 1.013602, 1.013597, 1.013593, 1.013588, 1.013584, 1.013579, 1.013574, 1.013570, 1.013565, 1.013561, 1.013556, 1.013551, 1.013547, 1.013542, 1.013538, 1.013533, 1.013528, 1.013524, 1.013519, 1.013515, 1.013510, 1.013505, 1.013501, 1.013496, 1.013492, 1.013487, 1.013482, 1.013478, 1.013473, 1.013469, 1.013464, 1.013460, 1.013455, 1.013451, 1.013446, 1.013442, 1.013437, 1.013432, 1.013428, 1.013423, 1.013419, 1.013414, 1.013410, 1.013405, 1.013401, 1.013396, 1.013392, 1.013387, 1.013383, 1.013378, 1.013374, 1.013369, 1.013365, 1.013360, 1.013356, 1.013351, 1.013347, 1.013342, 1.013338, 1.013333, 1.013329, 1.013324, 1.013320, 1.013315, 1.013311, 1.013306, 1.013302, 1.013298, 1.013293, 1.013289, 1.013284, 1.013280, 1.013275, 1.013271, 1.013267, 1.013262, 1.013258, 1.013253, 1.013249, 1.013244, 1.013240, 1.013236, 1.013231, 1.013227, 1.013222, 1.013218, 1.013214, 1.013209, 1.013205, 1.013200, 1.013196, 1.013191, 1.013187, 1.013183, 1.013178, 1.013174, 1.013170, 1.013165, 1.013161, 1.013157, 1.013152, 1.013148, 1.013143, 1.013139, 1.013135, 1.013130, 1.013126, 1.013122, 1.013117, 1.013113, 1.013109, 1.013104, 1.013100, 1.013096, 1.013091, 1.013087, 1.013083, 1.013078, 1.013074, 1.013070, 1.013065, 1.013061, 1.013057, 1.013052, 1.013048, 1.013044, 1.013039, 1.013035, 1.013031, 1.013027, 1.013022, 1.013018, 1.013014, 1.013010, 1.013005, 1.013001, 1.012997, 1.012992, 1.012988, 1.012984, 1.012980, 1.012975, 1.012971, 1.012967, 1.012963, 1.012958, 1.012954, 1.012950, 1.012946, 1.012941, 1.012937, 1.012933, 1.012929, 1.012924, 1.012920, 1.012916, 1.012912, 1.012908, 1.012903, 1.012899, 1.012895, 1.012891, 1.012886, 1.012882, 1.012878, 1.012874, 1.012870, 1.012865, 1.012861, 1.012857, 1.012853, 1.012849, 1.012845, 1.012840, 1.012836, 1.012832, 1.012828, 1.012824, 1.012819, 1.012815, 1.012811, 1.012807, 1.012803, 1.012799, 1.012794, 1.012790, 1.012786, 1.012782, 1.012778, 1.012774, 1.012770, 1.012766, 1.012761, 1.012757, 1.012753, 1.012749, 1.012745, 1.012741, 1.012737, 1.012733, 1.012728, 1.012724, 1.012720, 1.012716, 1.012712, 1.012708, 1.012704, 1.012700, 1.012696, 1.012691, 1.012687, 1.012683, 1.012679, 1.012675, 1.012671, 1.012667, 1.012663, 1.012659, 1.012655, 1.012651, 1.012647, 1.012643, 1.012638, 1.012634, 1.012630, 1.012626, 1.012622, 1.012618, 1.012614, 1.012610, 1.012606, 1.012602, 1.012598, 1.012594, 1.012590, 1.012586, 1.012582, 1.012578, 1.012574, 1.012570, 1.012566, 1.012562, 1.012558, 1.012554, 1.012550, 1.012546, 1.012542, 1.012538, 1.012534, 1.012530, 1.012526, 1.012522, 1.012518, 1.012514, 1.012510, 1.012506, 1.012502, 1.012498, 1.012494, 1.012490, 1.012486, 1.012482, 1.012478, 1.012474, 1.012470, 1.012466, 1.012462, 1.012458, 1.012454, 1.012450, 1.012446, 1.012442, 1.012438, 1.012434, 1.012430, 1.012426, 1.012423, 1.012419, 1.012415, 1.012411, 1.012407, 1.012403, 1.012399, 1.012395, 1.012391, 1.012387, 1.012383, 1.012379, 1.012375, 1.012372, 1.012368, 1.012364, 1.012360, 1.012356, 1.012352, 1.012348, 1.012344, 1.012340, 1.012337, 1.012333, 1.012329, 1.012325, 1.012321, 1.012317, 1.012313, 1.012309, 1.012305, 1.012302, 1.012298, 1.012294, 1.012290, 1.012286, 1.012282, 1.012279, 1.012275, 1.012271, 1.012267, 1.012263, 1.012259, 1.012255, 1.012252, 1.012248, 1.012244, 1.012240, 1.012236, 1.012232, 1.012229, 1.012225, 1.012221, 1.012217, 1.012213, 1.012210, 1.012206, 1.012202, 1.012198, 1.012194, 1.012190, 1.012187, 1.012183, 1.012179, 1.012175, 1.012172, 1.012168, 1.012164, 1.012160, 1.012156, 1.012153, 1.012149, 1.012145, 1.012141, 1.012137, 1.012134, 1.012130, 1.012126, 1.012122, 1.012119, 1.012115, 1.012111, 1.012107, 1.012104, 1.012100, 1.012096, 1.012092, 1.012089, 1.012085, 1.012081, 1.012077, 1.012074, 1.012070, 1.012066, 1.012062, 1.012059, 1.012055, 1.012051, 1.012048, 1.012044, 1.012040, 1.012036, 1.012033, 1.012029, 1.012025, 1.012021, 1.012018, 1.012014, 1.012010, 1.012007, 1.012003, 1.011999, 1.011996, 1.011992, 1.011988, 1.011984, 1.011981, 1.011977, 1.011973, 1.011970, 1.011966, 1.011962, 1.011959, 1.011955, 1.011951, 1.011948, 1.011944, 1.011940, 1.011937, 1.011933, 1.011929, 1.011926, 1.011922, 1.011918, 1.011915, 1.011911, 1.011907, 1.011904, 1.011900, 1.011897, 1.011893, 1.011889, 1.011886, 1.011882, 1.011878, 1.011875, 1.011871, 1.011868, 1.011864, 1.011860, 1.011857, 1.011853, 1.011849, 1.011846, 1.011842, 1.011839, 1.011835, 1.011831, 1.011828, 1.011824, 1.011821, 1.011817, 1.011813, 1.011810, 1.011806, 1.011803, 1.011799, 1.011796, 1.011792, 1.011788, 1.011785, 1.011781, 1.011778, 1.011774, 1.011770, 1.011767, 1.011763, 1.011760, 1.011756, 1.011753, 1.011749, 1.011745, 1.011742, 1.011738, 1.011735, 1.011731, 1.011728, 1.011724, 1.011721, 1.011717, 1.011714, 1.011710, 1.011706, 1.011703, 1.011699, 1.011696, 1.011692, 1.011689, 1.011685, 1.011682, 1.011678, 1.011675, 1.011671, 1.011668, 1.011664, 1.011661, 1.011657, 1.011654, 1.011650, 1.011647, 1.011643, 1.011640, 1.011636, 1.011633, 1.011629, 1.011626, 1.011622, 1.011619, 1.011615, 1.011612, 1.011608, 1.011605, 1.011601, 1.011598, 1.011594, 1.011591, 1.011588, 1.011584, 1.011581, 1.011577, 1.011574, 1.011570, 1.011567, 1.011563, 1.011560, 1.011556, 1.011553, 1.011549, 1.011546, 1.011543, 1.011539, 1.011536, 1.011532, 1.011529, 1.011525, 1.011522, 1.011518, 1.011515, 1.011512, 1.011508, 1.011505, 1.011501, 1.011498, 1.011495, 1.011491, 1.011488, 1.011484, 1.011481, 1.011477, 1.011474, 1.011471, 1.011467, 1.011464, 1.011460, 1.011457, 1.011454, 1.011450, 1.011447, 1.011443, 1.011440, 1.011437, 1.011433, 1.011430, 1.011426, 1.011423, 1.011420, 1.011416, 1.011413, 1.011410, 1.011406, 1.011403, 1.011400, 1.011396, 1.011393, 1.011389, 1.011386, 1.011383, 1.011379, 1.011376, 1.011373, 1.011369, 1.011366, 1.011363, 1.011359, 1.011356, 1.011353, 1.011349, 1.011346, 1.011343, 1.011339, 1.011336, 1.011333, 1.011329, 1.011326, 1.011322, 1.011319, 1.011316, 1.011313, 1.011309, 1.011306, 1.011303, 1.011299, 1.011296, 1.011293, 1.011289, 1.011286, 1.011283, 1.011279, 1.011276, 1.011273, 1.011270, 1.011266, 1.011263, 1.011260, 1.011256, 1.011253, 1.011250, 1.011246, 1.011243, 1.011240, 1.011237, 1.011233, 1.011230, 1.011227, 1.011224, 1.011220, 1.011217, 1.011214, 1.011210, 1.011207, 1.011204, 1.011201, 1.011197, 1.011194, 1.011191, 1.011188, 1.011184, 1.011181, 1.011178, 1.011175, 1.011171, 1.011168, 1.011165, 1.011162, 1.011158, 1.011155, 1.011152, 1.011149, 1.011145, 1.011142, 1.011139, 1.011136, 1.011132, 1.011129, 1.011126, 1.011123, 1.011120, 1.011116, 1.011113, 1.011110, 1.011107, 1.011104, 1.011100, 1.011097, 1.011094, 1.011091, 1.011088, 1.011084, 1.011081, 1.011078, 1.011075, 1.011072, 1.011068, 1.011065, 1.011062, 1.011059, 1.011056, 1.011052, 1.011049, 1.011046, 1.011043, 1.011040, 1.011037, 1.011033, 1.011030, 1.011027, 1.011024, 1.011021, 1.011017, 1.011014, 1.011011, 1.011008, 1.011005, 1.011002, 1.010998, 1.010995, 1.010992, 1.010989, 1.010986, 1.010983, 1.010980, 1.010976, 1.010973, 1.010970, 1.010967, 1.010964, 1.010961, 1.010958, 1.010954, 1.010951, 1.010948, 1.010945, 1.010942, 1.010939, 1.010936, 1.010933, 1.010929, 1.010926, 1.010923, 1.010920, 1.010917, 1.010914, 1.010911, 1.010908, 1.010905, 1.010901, 1.010898, 1.010895, 1.010892, 1.010889, 1.010886, 1.010883, 1.010880, 1.010877, 1.010874, 1.010871, 1.010867, 1.010864, 1.010861, 1.010858, 1.010855, 1.010852, 1.010849, 1.010846, 1.010843, 1.010840, 1.010837, 1.010834, 1.010831, 1.010827, 1.010824, 1.010821, 1.010818, 1.010815, 1.010812, 1.010809, 1.010806, 1.010803, 1.010800, 1.010797, 1.010794, 1.010791, 1.010788, 1.010785, 1.010782, 1.010779, 1.010776, 1.010772, 1.010769, 1.010766, 1.010763, 1.010760, 1.010757, 1.010754, 1.010751, 1.010748, 1.010745, 1.010742, 1.010739, 1.010736, 1.010733, 1.010730, 1.010727, 1.010724, 1.010721, 1.010718, 1.010715, 1.010712, 1.010709, 1.010706, 1.010703, 1.010700, 1.010697, 1.010694, 1.010691, 1.010688, 1.010685, 1.010682, 1.010679, 1.010676, 1.010673, 1.010670, 1.010667, 1.010664, 1.010661, 1.010658, 1.010655, 1.010652, 1.010649, 1.010646, 1.010643, 1.010640, 1.010637, 1.010634, 1.010631, 1.010628, 1.010625, 1.010622, 1.010620, 1.010617, 1.010614, 1.010611, 1.010608, 1.010605, 1.010602, 1.010599, 1.010596, 1.010593, 1.010590, 1.010587, 1.010584, 1.010581, 1.010578, 1.010575, 1.010572, 1.010569, 1.010566, 1.010563, 1.010561, 1.010558, 1.010555, 1.010552, 1.010549, 1.010546, 1.010543, 1.010540, 1.010537, 1.010534, 1.010531, 1.010528, 1.010525, 1.010523, 1.010520, 1.010517, 1.010514, 1.010511, 1.010508, 1.010505, 1.010502, 1.010499, 1.010496, 1.010494, 1.010491, 1.010488, 1.010485, 1.010482, 1.010479, 1.010476, 1.010473, 1.010470, 1.010468, 1.010465, 1.010462, 1.010459, 1.010456, 1.010453, 1.010450, 1.010447, 1.010445, 1.010442, 1.010439, 1.010436, 1.010433, 1.010430, 1.010427, 1.010424, 1.010422, 1.010419, 1.010416, 1.010413, 1.010410, 1.010407, 1.010404, 1.010401, 1.010399, 1.010396, 1.010393, 1.010390, 1.010387, 1.010384, 1.010382, 1.010379, 1.010376, 1.010373, 1.010370, 1.010367, 1.010365, 1.010362, 1.010359, 1.010356, 1.010353, 1.010350, 1.010348, 1.010345, 1.010342, 1.010339, 1.010336, 1.010334, 1.010331, 1.010328, 1.010325, 1.010322, 1.010319, 1.010317, 1.010314, 1.010311, 1.010308, 1.010305, 1.010303, 1.010300, 1.010297, 1.010294, 1.010291, 1.010289, 1.010286, 1.010283, 1.010280, 1.010277, 1.010275, 1.010272, 1.010269, 1.010266, 1.010263, 1.010261, 1.010258, 1.010255, 1.010252, 1.010250, 1.010247, 1.010244, 1.010241, 1.010239, 1.010236, 1.010233, 1.010230, 1.010227, 1.010225, 1.010222, 1.010219, 1.010216, 1.010214, 1.010211, 1.010208, 1.010205, 1.010203, 1.010200, 1.010197, 1.010194, 1.010192, 1.010189, 1.010186, 1.010183, 1.010181, 1.010178, 1.010175, 1.010172, 1.010170, 1.010167, 1.010164, 1.010161, 1.010159, 1.010156, 1.010153, 1.010151, 1.010148, 1.010145, 1.010142, 1.010140, 1.010137, 1.010134, 1.010131, 1.010129, 1.010126, 1.010123, 1.010121, 1.010118, 1.010115, 1.010112, 1.010110, 1.010107, 1.010104, 1.010102, 1.010099, 1.010096, 1.010093, 1.010091, 1.010088, 1.010085, 1.010083, 1.010080, 1.010077, 1.010075, 1.010072, 1.010069, 1.010067, 1.010064, 1.010061, 1.010059, 1.010056, 1.010053, 1.010050, 1.010048, 1.010045, 1.010042, 1.010040, 1.010037, 1.010034, 1.010032, 1.010029, 1.010026, 1.010024, 1.010021, 1.010018, 1.010016, 1.010013, 1.010010, 1.010008, 1.010005, 1.010002, 1.010000, 1.009997, 1.009995, 1.009992, 1.009989, 1.009987, 1.009984, 1.009981, 1.009979, 1.009976, 1.009973, 1.009971, 1.009968, 1.009965, 1.009963, 1.009960, 1.009957, 1.009955, 1.009952, 1.009950, 1.009947, 1.009944, 1.009942, 1.009939, 1.009936, 1.009934, 1.009931, 1.009929, 1.009926, 1.009923, 1.009921, 1.009918, 1.009915, 1.009913, 1.009910, 1.009908, 1.009905, 1.009902, 1.009900, 1.009897, 1.009895, 1.009892, 1.009889, 1.009887, 1.009884, 1.009882, 1.009879, 1.009876, 1.009874, 1.009871, 1.009869, 1.009866, 1.009863, 1.009861, 1.009858, 1.009856, 1.009853, 1.009851, 1.009848, 1.009845, 1.009843, 1.009840, 1.009838, 1.009835, 1.009832, 1.009830, 1.009827, 1.009825, 1.009822, 1.009820, 1.009817, 1.009815, 1.009812, 1.009809, 1.009807, 1.009804, 1.009802, 1.009799, 1.009797, 1.009794, 1.009791, 1.009789, 1.009786, 1.009784, 1.009781, 1.009779, 1.009776, 1.009773, 1.009771, 1.009768, 1.009766, 1.009763, 1.009761, 1.009758, 1.009756, 1.009753, 1.009751, 1.009748, 1.009746, 1.009743, 1.009740, 1.009738, 1.009735, 1.009733, 1.009730, 1.009728, 1.009725, 1.009723, 1.009720, 1.009718, 1.009715, 1.009713, 1.009710, 1.009708, 1.009705, 1.009703, 1.009700, 1.009698, 1.009695, 1.009693, 1.009690, 1.009688, 1.009685, 1.009683, 1.009680, 1.009678, 1.009675, 1.009673, 1.009670, 1.009668, 1.009665, 1.009663, 1.009660, 1.009658, 1.009655, 1.009653, 1.009650, 1.009648, 1.009645, 1.009643, 1.009640, 1.009638, 1.009635, 1.009633, 1.009630, 1.009628, 1.009625, 1.009623, 1.009620, 1.009618, 1.009615, 1.009613, 1.009611, 1.009608, 1.009606, 1.009603, 1.009601, 1.009598, 1.009596, 1.009593, 1.009591, 1.009588, 1.009586, 1.009583, 1.009581, 1.009578, 1.009576, 1.009574, 1.009571, 1.009569, 1.009566, 1.009564, 1.009561, 1.009559, 1.009556, 1.009554, 1.009552, 1.009549, 1.009547, 1.009544, 1.009542, 1.009539, 1.009537, 1.009534, 1.009532, 1.009530, 1.009527, 1.009525, 1.009522, 1.009520, 1.009517, 1.009515, 1.009513, 1.009510, 1.009508, 1.009505, 1.009503, 1.009501, 1.009498, 1.009496, 1.009493, 1.009491, 1.009488, 1.009486, 1.009484, 1.009481, 1.009479, 1.009476, 1.009474, 1.009472, 1.009469, 1.009467, 1.009464, 1.009462, 1.009459, 1.009457, 1.009455, 1.009452, 1.009450, 1.009447, 1.009445, 1.009443, 1.009440, 1.009438, 1.009436, 1.009433, 1.009431, 1.009428, 1.009426, 1.009424, 1.009421, 1.009419, 1.009416, 1.009414, 1.009412, 1.009409, 1.009407, 1.009405, 1.009402, 1.009400, 1.009398, 1.009395, 1.009393, 1.009390, 1.009388, 1.009386, 1.009383, 1.009381, 1.009379, 1.009376, 1.009374, 1.009371, 1.009369, 1.009367, 1.009364, 1.009362, 1.009360, 1.009357, 1.009355, 1.009353, 1.009350, 1.009348, 1.009346, 1.009343, 1.009341, 1.009338, 1.009336, 1.009334, 1.009331, 1.009329, 1.009327, 1.009324, 1.009322, 1.009320, 1.009317, 1.009315, 1.009313, 1.009310, 1.009308, 1.009306, 1.009303, 1.009301, 1.009299, 1.009296, 1.009294, 1.009292, 1.009290, 1.009287, 1.009285, 1.009282, 1.009280, 1.009278, 1.009276, 1.009273, 1.009271, 1.009269, 1.009266, 1.009264, 1.009262, 1.009259, 1.009257, 1.009255, 1.009252, 1.009250, 1.009248, 1.009246, 1.009243, 1.009241, 1.009239, 1.009236, 1.009234, 1.009232, 1.009229, 1.009227, 1.009225, 1.009223, 1.009220, 1.009218, 1.009216, 1.009213, 1.009211, 1.009209, 1.009207, 1.009204, 1.009202, 1.009200, 1.009197, 1.009195, 1.009193, 1.009191, 1.009188, 1.009186, 1.009184, 1.009181, 1.009179, 1.009177, 1.009175, 1.009172, 1.009170, 1.009168, 1.009166, 1.009163, 1.009161, 1.009159, 1.009156, 1.009154, 1.009152, 1.009150, 1.009147, 1.009145, 1.009143, 1.009141, 1.009138, 1.009136, 1.009134, 1.009132, 1.009129, 1.009127, 1.009125, 1.009123, 1.009120, 1.009118, 1.009116, 1.009114, 1.009111, 1.009109, 1.009107, 1.009105, 1.009102, 1.009100, 1.009098, 1.009096, 1.009094, 1.009091, 1.009089, 1.009087, 1.009085, 1.009082, 1.009080, 1.009078, 1.009076, 1.009073, 1.009071, 1.009069, 1.009067, 1.009065, 1.009062, 1.009060, 1.009058, 1.009056, 1.009053, 1.009051, 1.009049, 1.009047, 1.009045, 1.009042, 1.009040, 1.009038, 1.009036, 1.009034, 1.009031, 1.009029, 1.009027, 1.009025, 1.009022, 1.009020, 1.009018, 1.009016, 1.009014, 1.009012, 1.009009, 1.009007, 1.009005, 1.009003, 1.009001, 1.008998 };
        float SlowBlocksLimit[5040] = { 0.003147, 0.007340, 0.012020, 0.017026, 0.022274, 0.027709, 0.033291, 0.038992, 0.044788, 0.050661, 0.056595, 0.062578, 0.068598, 0.074646, 0.080713, 0.086792, 0.092877, 0.098962, 0.105042, 0.111113, 0.117170, 0.123209, 0.129229, 0.135224, 0.141194, 0.147136, 0.153047, 0.158927, 0.164772, 0.170581, 0.176354, 0.182089, 0.187784, 0.193440, 0.199054, 0.204627, 0.210157, 0.215645, 0.221089, 0.226490, 0.231846, 0.237158, 0.242425, 0.247647, 0.252825, 0.257957, 0.263045, 0.268087, 0.273084, 0.278037, 0.282945, 0.287807, 0.292626, 0.297400, 0.302129, 0.306815, 0.311457, 0.316055, 0.320610, 0.325122, 0.329592, 0.334019, 0.338404, 0.342747, 0.347049, 0.351309, 0.355529, 0.359709, 0.363848, 0.367947, 0.372008, 0.376029, 0.380011, 0.383956, 0.387862, 0.391731, 0.395562, 0.399357, 0.403115, 0.406837, 0.410524, 0.414175, 0.417791, 0.421373, 0.424920, 0.428433, 0.431913, 0.435360, 0.438774, 0.442156, 0.445505, 0.448823, 0.452109, 0.455365, 0.458589, 0.461783, 0.464948, 0.468082, 0.471188, 0.474264, 0.477311, 0.480331, 0.483322, 0.486285, 0.489221, 0.492130, 0.495013, 0.497868, 0.500698, 0.503501, 0.506279, 0.509032, 0.511760, 0.514463, 0.517141, 0.519796, 0.522426, 0.525033, 0.527617, 0.530177, 0.532715, 0.535230, 0.537723, 0.540193, 0.542642, 0.545070, 0.547476, 0.549861, 0.552225, 0.554569, 0.556892, 0.559195, 0.561478, 0.563742, 0.565986, 0.568211, 0.570417, 0.572604, 0.574772, 0.576922, 0.579054, 0.581168, 0.583264, 0.585343, 0.587404, 0.589448, 0.591475, 0.593485, 0.595479, 0.597456, 0.599417, 0.601361, 0.603290, 0.605203, 0.607101, 0.608983, 0.610850, 0.612702, 0.614538, 0.616361, 0.618168, 0.619961, 0.621740, 0.623505, 0.625256, 0.626993, 0.628716, 0.630426, 0.632122, 0.633805, 0.635475, 0.637132, 0.638777, 0.640408, 0.642027, 0.643634, 0.645228, 0.646810, 0.648380, 0.649938, 0.651484, 0.653019, 0.654542, 0.656054, 0.657554, 0.659043, 0.660521, 0.661988, 0.663444, 0.664890, 0.666324, 0.667749, 0.669162, 0.670566, 0.671959, 0.673342, 0.674715, 0.676078, 0.677432, 0.678775, 0.680109, 0.681434, 0.682749, 0.684054, 0.685351, 0.686638, 0.687916, 0.689185, 0.690445, 0.691697, 0.692939, 0.694173, 0.695399, 0.696616, 0.697824, 0.699025, 0.700217, 0.701400, 0.702576, 0.703744, 0.704904, 0.706056, 0.707200, 0.708336, 0.709465, 0.710586, 0.711700, 0.712806, 0.713905, 0.714997, 0.716081, 0.717158, 0.718228, 0.719292, 0.720348, 0.721397, 0.722439, 0.723475, 0.724504, 0.725526, 0.726542, 0.727551, 0.728553, 0.729550, 0.730539, 0.731523, 0.732500, 0.733471, 0.734436, 0.735395, 0.736348, 0.737295, 0.738236, 0.739171, 0.740100, 0.741023, 0.741941, 0.742853, 0.743759, 0.744660, 0.745556, 0.746445, 0.747330, 0.748209, 0.749082, 0.749951, 0.750814, 0.751672, 0.752524, 0.753372, 0.754214, 0.755052, 0.755884, 0.756712, 0.757535, 0.758352, 0.759165, 0.759974, 0.760777, 0.761576, 0.762370, 0.763159, 0.763944, 0.764724, 0.765500, 0.766271, 0.767038, 0.767800, 0.768558, 0.769312, 0.770061, 0.770806, 0.771547, 0.772284, 0.773016, 0.773745, 0.774469, 0.775189, 0.775905, 0.776617, 0.777325, 0.778030, 0.778730, 0.779426, 0.780119, 0.780807, 0.781492, 0.782174, 0.782851, 0.783525, 0.784195, 0.784861, 0.785524, 0.786183, 0.786839, 0.787491, 0.788140, 0.788785, 0.789426, 0.790064, 0.790699, 0.791331, 0.791959, 0.792583, 0.793205, 0.793823, 0.794438, 0.795050, 0.795658, 0.796263, 0.796865, 0.797464, 0.798060, 0.798653, 0.799243, 0.799829, 0.800413, 0.800994, 0.801571, 0.802146, 0.802718, 0.803287, 0.803852, 0.804416, 0.804976, 0.805533, 0.806088, 0.806639, 0.807189, 0.807735, 0.808278, 0.808819, 0.809357, 0.809893, 0.810425, 0.810956, 0.811483, 0.812008, 0.812530, 0.813050, 0.813567, 0.814082, 0.814594, 0.815104, 0.815611, 0.816116, 0.816618, 0.817118, 0.817615, 0.818110, 0.818603, 0.819093, 0.819581, 0.820067, 0.820550, 0.821031, 0.821510, 0.821987, 0.822461, 0.822933, 0.823403, 0.823870, 0.824336, 0.824799, 0.825260, 0.825719, 0.826176, 0.826630, 0.827083, 0.827533, 0.827981, 0.828428, 0.828872, 0.829314, 0.829754, 0.830193, 0.830629, 0.831063, 0.831495, 0.831925, 0.832354, 0.832780, 0.833204, 0.833627, 0.834047, 0.834466, 0.834883, 0.835298, 0.835711, 0.836123, 0.836532, 0.836940, 0.837346, 0.837750, 0.838152, 0.838552, 0.838951, 0.839348, 0.839744, 0.840137, 0.840529, 0.840919, 0.841307, 0.841694, 0.842079, 0.842463, 0.842844, 0.843225, 0.843603, 0.843980, 0.844355, 0.844729, 0.845101, 0.845471, 0.845840, 0.846207, 0.846573, 0.846937, 0.847300, 0.847661, 0.848021, 0.848379, 0.848736, 0.849091, 0.849445, 0.849797, 0.850147, 0.850497, 0.850844, 0.851191, 0.851536, 0.851879, 0.852221, 0.852562, 0.852901, 0.853239, 0.853576, 0.853911, 0.854245, 0.854577, 0.854908, 0.855238, 0.855567, 0.855894, 0.856219, 0.856544, 0.856867, 0.857189, 0.857509, 0.857829, 0.858147, 0.858463, 0.858779, 0.859093, 0.859406, 0.859718, 0.860028, 0.860338, 0.860646, 0.860953, 0.861258, 0.861563, 0.861866, 0.862168, 0.862469, 0.862769, 0.863067, 0.863365, 0.863661, 0.863956, 0.864250, 0.864543, 0.864835, 0.865125, 0.865415, 0.865703, 0.865991, 0.866277, 0.866562, 0.866846, 0.867129, 0.867411, 0.867692, 0.867971, 0.868250, 0.868528, 0.868804, 0.869080, 0.869354, 0.869628, 0.869900, 0.870172, 0.870442, 0.870712, 0.870980, 0.871248, 0.871514, 0.871780, 0.872044, 0.872308, 0.872570, 0.872832, 0.873092, 0.873352, 0.873611, 0.873869, 0.874125, 0.874381, 0.874636, 0.874890, 0.875144, 0.875396, 0.875647, 0.875898, 0.876147, 0.876396, 0.876643, 0.876890, 0.877136, 0.877381, 0.877626, 0.877869, 0.878111, 0.878353, 0.878594, 0.878834, 0.879073, 0.879311, 0.879548, 0.879785, 0.880021, 0.880256, 0.880490, 0.880723, 0.880955, 0.881187, 0.881418, 0.881648, 0.881877, 0.882106, 0.882333, 0.882560, 0.882786, 0.883011, 0.883236, 0.883460, 0.883683, 0.883905, 0.884126, 0.884347, 0.884567, 0.884786, 0.885005, 0.885223, 0.885440, 0.885656, 0.885871, 0.886086, 0.886300, 0.886514, 0.886726, 0.886938, 0.887150, 0.887360, 0.887570, 0.887779, 0.887987, 0.888195, 0.888402, 0.888609, 0.888814, 0.889019, 0.889224, 0.889427, 0.889630, 0.889832, 0.890034, 0.890235, 0.890435, 0.890635, 0.890834, 0.891033, 0.891230, 0.891427, 0.891624, 0.891820, 0.892015, 0.892209, 0.892403, 0.892597, 0.892789, 0.892981, 0.893173, 0.893364, 0.893554, 0.893744, 0.893933, 0.894121, 0.894309, 0.894496, 0.894683, 0.894869, 0.895054, 0.895239, 0.895423, 0.895607, 0.895790, 0.895972, 0.896155, 0.896336, 0.896517, 0.896697, 0.896877, 0.897056, 0.897234, 0.897412, 0.897590, 0.897767, 0.897943, 0.898119, 0.898294, 0.898469, 0.898643, 0.898817, 0.898990, 0.899163, 0.899335, 0.899507, 0.899678, 0.899848, 0.900018, 0.900188, 0.900356, 0.900525, 0.900693, 0.900860, 0.901027, 0.901194, 0.901360, 0.901525, 0.901690, 0.901854, 0.902018, 0.902182, 0.902345, 0.902507, 0.902669, 0.902831, 0.902992, 0.903152, 0.903313, 0.903472, 0.903631, 0.903790, 0.903948, 0.904106, 0.904263, 0.904420, 0.904576, 0.904732, 0.904887, 0.905042, 0.905197, 0.905351, 0.905505, 0.905658, 0.905811, 0.905963, 0.906115, 0.906266, 0.906417, 0.906568, 0.906718, 0.906867, 0.907017, 0.907165, 0.907314, 0.907462, 0.907609, 0.907756, 0.907903, 0.908049, 0.908195, 0.908341, 0.908486, 0.908630, 0.908774, 0.908918, 0.909062, 0.909205, 0.909347, 0.909489, 0.909631, 0.909772, 0.909913, 0.910054, 0.910194, 0.910334, 0.910473, 0.910612, 0.910751, 0.910889, 0.911027, 0.911165, 0.911302, 0.911439, 0.911575, 0.911711, 0.911846, 0.911982, 0.912117, 0.912251, 0.912385, 0.912519, 0.912652, 0.912785, 0.912918, 0.913050, 0.913182, 0.913314, 0.913445, 0.913576, 0.913706, 0.913836, 0.913966, 0.914096, 0.914225, 0.914353, 0.914482, 0.914610, 0.914737, 0.914865, 0.914992, 0.915119, 0.915245, 0.915371, 0.915497, 0.915622, 0.915747, 0.915872, 0.915996, 0.916120, 0.916243, 0.916367, 0.916490, 0.916613, 0.916735, 0.916857, 0.916979, 0.917100, 0.917221, 0.917342, 0.917462, 0.917583, 0.917702, 0.917822, 0.917941, 0.918060, 0.918179, 0.918297, 0.918415, 0.918532, 0.918650, 0.918767, 0.918884, 0.919000, 0.919116, 0.919232, 0.919348, 0.919463, 0.919578, 0.919693, 0.919807, 0.919921, 0.920035, 0.920148, 0.920262, 0.920374, 0.920487, 0.920599, 0.920711, 0.920823, 0.920935, 0.921046, 0.921157, 0.921268, 0.921378, 0.921488, 0.921598, 0.921707, 0.921817, 0.921926, 0.922034, 0.922143, 0.922251, 0.922359, 0.922466, 0.922574, 0.922681, 0.922788, 0.922894, 0.923001, 0.923107, 0.923213, 0.923318, 0.923423, 0.923528, 0.923633, 0.923737, 0.923842, 0.923946, 0.924049, 0.924153, 0.924256, 0.924359, 0.924462, 0.924564, 0.924666, 0.924768, 0.924870, 0.924971, 0.925073, 0.925174, 0.925274, 0.925375, 0.925475, 0.925575, 0.925675, 0.925774, 0.925874, 0.925973, 0.926071, 0.926170, 0.926268, 0.926366, 0.926464, 0.926562, 0.926659, 0.926756, 0.926853, 0.926950, 0.927046, 0.927143, 0.927239, 0.927334, 0.927430, 0.927525, 0.927620, 0.927715, 0.927810, 0.927904, 0.927999, 0.928093, 0.928186, 0.928280, 0.928373, 0.928466, 0.928559, 0.928652, 0.928744, 0.928837, 0.928929, 0.929020, 0.929112, 0.929203, 0.929295, 0.929386, 0.929476, 0.929567, 0.929657, 0.929747, 0.929837, 0.929927, 0.930016, 0.930106, 0.930195, 0.930284, 0.930372, 0.930461, 0.930549, 0.930637, 0.930725, 0.930813, 0.930900, 0.930988, 0.931075, 0.931162, 0.931248, 0.931335, 0.931421, 0.931507, 0.931593, 0.931679, 0.931764, 0.931850, 0.931935, 0.932020, 0.932104, 0.932189, 0.932273, 0.932357, 0.932442, 0.932525, 0.932609, 0.932692, 0.932776, 0.932859, 0.932942, 0.933024, 0.933107, 0.933189, 0.933271, 0.933353, 0.933435, 0.933517, 0.933598, 0.933679, 0.933760, 0.933841, 0.933922, 0.934003, 0.934083, 0.934163, 0.934243, 0.934323, 0.934403, 0.934482, 0.934561, 0.934640, 0.934719, 0.934798, 0.934877, 0.934955, 0.935034, 0.935112, 0.935190, 0.935267, 0.935345, 0.935422, 0.935500, 0.935577, 0.935654, 0.935730, 0.935807, 0.935883, 0.935960, 0.936036, 0.936112, 0.936188, 0.936263, 0.936339, 0.936414, 0.936489, 0.936564, 0.936639, 0.936714, 0.936788, 0.936863, 0.936937, 0.937011, 0.937085, 0.937158, 0.937232, 0.937305, 0.937379, 0.937452, 0.937525, 0.937597, 0.937670, 0.937743, 0.937815, 0.937887, 0.937959, 0.938031, 0.938103, 0.938174, 0.938246, 0.938317, 0.938388, 0.938459, 0.938530, 0.938601, 0.938671, 0.938742, 0.938812, 0.938882, 0.938952, 0.939022, 0.939092, 0.939161, 0.939231, 0.939300, 0.939369, 0.939438, 0.939507, 0.939575, 0.939644, 0.939712, 0.939781, 0.939849, 0.939917, 0.939985, 0.940052, 0.940120, 0.940187, 0.940255, 0.940322, 0.940389, 0.940456, 0.940523, 0.940589, 0.940656, 0.940722, 0.940788, 0.940854, 0.940920, 0.940986, 0.941052, 0.941117, 0.941183, 0.941248, 0.941313, 0.941378, 0.941443, 0.941508, 0.941573, 0.941637, 0.941701, 0.941766, 0.941830, 0.941894, 0.941958, 0.942022, 0.942085, 0.942149, 0.942212, 0.942275, 0.942338, 0.942402, 0.942464, 0.942527, 0.942590, 0.942652, 0.942715, 0.942777, 0.942839, 0.942901, 0.942963, 0.943025, 0.943086, 0.943148, 0.943209, 0.943271, 0.943332, 0.943393, 0.943454, 0.943515, 0.943575, 0.943636, 0.943696, 0.943757, 0.943817, 0.943877, 0.943937, 0.943997, 0.944057, 0.944116, 0.944176, 0.944236, 0.944295, 0.944354, 0.944413, 0.944472, 0.944531, 0.944590, 0.944648, 0.944707, 0.944765, 0.944824, 0.944882, 0.944940, 0.944998, 0.945056, 0.945113, 0.945171, 0.945229, 0.945286, 0.945343, 0.945401, 0.945458, 0.945515, 0.945572, 0.945628, 0.945685, 0.945742, 0.945798, 0.945854, 0.945911, 0.945967, 0.946023, 0.946079, 0.946135, 0.946190, 0.946246, 0.946302, 0.946357, 0.946412, 0.946467, 0.946523, 0.946578, 0.946632, 0.946687, 0.946742, 0.946797, 0.946851, 0.946905, 0.946960, 0.947014, 0.947068, 0.947122, 0.947176, 0.947230, 0.947283, 0.947337, 0.947391, 0.947444, 0.947497, 0.947551, 0.947604, 0.947657, 0.947710, 0.947762, 0.947815, 0.947868, 0.947920, 0.947973, 0.948025, 0.948077, 0.948129, 0.948181, 0.948233, 0.948285, 0.948337, 0.948389, 0.948440, 0.948492, 0.948543, 0.948595, 0.948646, 0.948697, 0.948748, 0.948799, 0.948850, 0.948901, 0.948951, 0.949002, 0.949052, 0.949103, 0.949153, 0.949203, 0.949253, 0.949303, 0.949353, 0.949403, 0.949453, 0.949503, 0.949552, 0.949602, 0.949651, 0.949701, 0.949750, 0.949799, 0.949848, 0.949897, 0.949946, 0.949995, 0.950044, 0.950092, 0.950141, 0.950189, 0.950238, 0.950286, 0.950334, 0.950382, 0.950430, 0.950478, 0.950526, 0.950574, 0.950622, 0.950669, 0.950717, 0.950764, 0.950812, 0.950859, 0.950906, 0.950953, 0.951001, 0.951047, 0.951094, 0.951141, 0.951188, 0.951235, 0.951281, 0.951328, 0.951374, 0.951420, 0.951467, 0.951513, 0.951559, 0.951605, 0.951651, 0.951697, 0.951743, 0.951788, 0.951834, 0.951879, 0.951925, 0.951970, 0.952016, 0.952061, 0.952106, 0.952151, 0.952196, 0.952241, 0.952286, 0.952331, 0.952375, 0.952420, 0.952464, 0.952509, 0.952553, 0.952598, 0.952642, 0.952686, 0.952730, 0.952774, 0.952818, 0.952862, 0.952906, 0.952950, 0.952993, 0.953037, 0.953080, 0.953124, 0.953167, 0.953211, 0.953254, 0.953297, 0.953340, 0.953383, 0.953426, 0.953469, 0.953512, 0.953554, 0.953597, 0.953640, 0.953682, 0.953725, 0.953767, 0.953809, 0.953851, 0.953894, 0.953936, 0.953978, 0.954020, 0.954062, 0.954103, 0.954145, 0.954187, 0.954228, 0.954270, 0.954311, 0.954353, 0.954394, 0.954435, 0.954477, 0.954518, 0.954559, 0.954600, 0.954641, 0.954682, 0.954722, 0.954763, 0.954804, 0.954845, 0.954885, 0.954925, 0.954966, 0.955006, 0.955047, 0.955087, 0.955127, 0.955167, 0.955207, 0.955247, 0.955287, 0.955327, 0.955366, 0.955406, 0.955446, 0.955485, 0.955525, 0.955564, 0.955604, 0.955643, 0.955682, 0.955721, 0.955761, 0.955800, 0.955839, 0.955878, 0.955917, 0.955955, 0.955994, 0.956033, 0.956071, 0.956110, 0.956148, 0.956187, 0.956225, 0.956264, 0.956302, 0.956340, 0.956378, 0.956416, 0.956454, 0.956492, 0.956530, 0.956568, 0.956606, 0.956644, 0.956681, 0.956719, 0.956756, 0.956794, 0.956831, 0.956869, 0.956906, 0.956943, 0.956981, 0.957018, 0.957055, 0.957092, 0.957129, 0.957166, 0.957202, 0.957239, 0.957276, 0.957313, 0.957349, 0.957386, 0.957422, 0.957459, 0.957495, 0.957532, 0.957568, 0.957604, 0.957640, 0.957676, 0.957713, 0.957749, 0.957784, 0.957820, 0.957856, 0.957892, 0.957928, 0.957963, 0.957999, 0.958035, 0.958070, 0.958106, 0.958141, 0.958176, 0.958212, 0.958247, 0.958282, 0.958317, 0.958352, 0.958387, 0.958422, 0.958457, 0.958492, 0.958527, 0.958562, 0.958597, 0.958631, 0.958666, 0.958700, 0.958735, 0.958769, 0.958804, 0.958838, 0.958872, 0.958907, 0.958941, 0.958975, 0.959009, 0.959043, 0.959077, 0.959111, 0.959145, 0.959179, 0.959213, 0.959246, 0.959280, 0.959314, 0.959347, 0.959381, 0.959414, 0.959448, 0.959481, 0.959514, 0.959548, 0.959581, 0.959614, 0.959647, 0.959680, 0.959713, 0.959746, 0.959779, 0.959812, 0.959845, 0.959878, 0.959911, 0.959943, 0.959976, 0.960009, 0.960041, 0.960074, 0.960106, 0.960138, 0.960171, 0.960203, 0.960235, 0.960268, 0.960300, 0.960332, 0.960364, 0.960396, 0.960428, 0.960460, 0.960492, 0.960524, 0.960556, 0.960587, 0.960619, 0.960651, 0.960682, 0.960714, 0.960745, 0.960777, 0.960808, 0.960840, 0.960871, 0.960902, 0.960934, 0.960965, 0.960996, 0.961027, 0.961058, 0.961089, 0.961120, 0.961151, 0.961182, 0.961213, 0.961244, 0.961275, 0.961305, 0.961336, 0.961366, 0.961397, 0.961428, 0.961458, 0.961489, 0.961519, 0.961549, 0.961580, 0.961610, 0.961640, 0.961670, 0.961701, 0.961731, 0.961761, 0.961791, 0.961821, 0.961851, 0.961881, 0.961910, 0.961940, 0.961970, 0.962000, 0.962030, 0.962059, 0.962089, 0.962118, 0.962148, 0.962177, 0.962207, 0.962236, 0.962265, 0.962295, 0.962324, 0.962353, 0.962382, 0.962412, 0.962441, 0.962470, 0.962499, 0.962528, 0.962557, 0.962586, 0.962615, 0.962643, 0.962672, 0.962701, 0.962730, 0.962758, 0.962787, 0.962816, 0.962844, 0.962873, 0.962901, 0.962929, 0.962958, 0.962986, 0.963015, 0.963043, 0.963071, 0.963099, 0.963127, 0.963156, 0.963184, 0.963212, 0.963240, 0.963268, 0.963295, 0.963323, 0.963351, 0.963379, 0.963407, 0.963435, 0.963462, 0.963490, 0.963517, 0.963545, 0.963573, 0.963600, 0.963628, 0.963655, 0.963682, 0.963710, 0.963737, 0.963764, 0.963792, 0.963819, 0.963846, 0.963873, 0.963900, 0.963927, 0.963954, 0.963981, 0.964008, 0.964035, 0.964062, 0.964089, 0.964116, 0.964142, 0.964169, 0.964196, 0.964223, 0.964249, 0.964276, 0.964302, 0.964329, 0.964355, 0.964382, 0.964408, 0.964435, 0.964461, 0.964487, 0.964513, 0.964540, 0.964566, 0.964592, 0.964618, 0.964644, 0.964670, 0.964696, 0.964722, 0.964748, 0.964774, 0.964800, 0.964826, 0.964852, 0.964878, 0.964903, 0.964929, 0.964955, 0.964980, 0.965006, 0.965032, 0.965057, 0.965083, 0.965108, 0.965134, 0.965159, 0.965184, 0.965210, 0.965235, 0.965260, 0.965286, 0.965311, 0.965336, 0.965361, 0.965386, 0.965411, 0.965436, 0.965461, 0.965486, 0.965511, 0.965536, 0.965561, 0.965586, 0.965611, 0.965636, 0.965660, 0.965685, 0.965710, 0.965734, 0.965759, 0.965784, 0.965808, 0.965833, 0.965857, 0.965882, 0.965906, 0.965931, 0.965955, 0.965979, 0.966004, 0.966028, 0.966052, 0.966076, 0.966101, 0.966125, 0.966149, 0.966173, 0.966197, 0.966221, 0.966245, 0.966269, 0.966293, 0.966317, 0.966341, 0.966365, 0.966388, 0.966412, 0.966436, 0.966460, 0.966483, 0.966507, 0.966531, 0.966554, 0.966578, 0.966601, 0.966625, 0.966648, 0.966672, 0.966695, 0.966718, 0.966742, 0.966765, 0.966788, 0.966812, 0.966835, 0.966858, 0.966881, 0.966905, 0.966928, 0.966951, 0.966974, 0.966997, 0.967020, 0.967043, 0.967066, 0.967089, 0.967112, 0.967135, 0.967157, 0.967180, 0.967203, 0.967226, 0.967248, 0.967271, 0.967294, 0.967316, 0.967339, 0.967362, 0.967384, 0.967407, 0.967429, 0.967452, 0.967474, 0.967497, 0.967519, 0.967541, 0.967564, 0.967586, 0.967608, 0.967630, 0.967653, 0.967675, 0.967697, 0.967719, 0.967741, 0.967763, 0.967785, 0.967807, 0.967829, 0.967851, 0.967873, 0.967895, 0.967917, 0.967939, 0.967961, 0.967983, 0.968005, 0.968026, 0.968048, 0.968070, 0.968091, 0.968113, 0.968135, 0.968156, 0.968178, 0.968199, 0.968221, 0.968242, 0.968264, 0.968285, 0.968307, 0.968328, 0.968349, 0.968371, 0.968392, 0.968413, 0.968435, 0.968456, 0.968477, 0.968498, 0.968519, 0.968541, 0.968562, 0.968583, 0.968604, 0.968625, 0.968646, 0.968667, 0.968688, 0.968709, 0.968729, 0.968750, 0.968771, 0.968792, 0.968813, 0.968834, 0.968854, 0.968875, 0.968896, 0.968916, 0.968937, 0.968958, 0.968978, 0.968999, 0.969019, 0.969040, 0.969060, 0.969081, 0.969101, 0.969122, 0.969142, 0.969163, 0.969183, 0.969203, 0.969224, 0.969244, 0.969264, 0.969284, 0.969305, 0.969325, 0.969345, 0.969365, 0.969385, 0.969405, 0.969425, 0.969445, 0.969465, 0.969485, 0.969505, 0.969525, 0.969545, 0.969565, 0.969585, 0.969605, 0.969625, 0.969644, 0.969664, 0.969684, 0.969704, 0.969724, 0.969743, 0.969763, 0.969783, 0.969802, 0.969822, 0.969841, 0.969861, 0.969880, 0.969900, 0.969919, 0.969939, 0.969958, 0.969978, 0.969997, 0.970016, 0.970036, 0.970055, 0.970074, 0.970094, 0.970113, 0.970132, 0.970151, 0.970171, 0.970190, 0.970209, 0.970228, 0.970247, 0.970266, 0.970285, 0.970304, 0.970323, 0.970342, 0.970361, 0.970380, 0.970399, 0.970418, 0.970437, 0.970456, 0.970475, 0.970493, 0.970512, 0.970531, 0.970550, 0.970568, 0.970587, 0.970606, 0.970625, 0.970643, 0.970662, 0.970680, 0.970699, 0.970718, 0.970736, 0.970755, 0.970773, 0.970792, 0.970810, 0.970828, 0.970847, 0.970865, 0.970884, 0.970902, 0.970920, 0.970939, 0.970957, 0.970975, 0.970993, 0.971012, 0.971030, 0.971048, 0.971066, 0.971084, 0.971102, 0.971121, 0.971139, 0.971157, 0.971175, 0.971193, 0.971211, 0.971229, 0.971247, 0.971265, 0.971282, 0.971300, 0.971318, 0.971336, 0.971354, 0.971372, 0.971390, 0.971407, 0.971425, 0.971443, 0.971461, 0.971478, 0.971496, 0.971514, 0.971531, 0.971549, 0.971566, 0.971584, 0.971601, 0.971619, 0.971637, 0.971654, 0.971672, 0.971689, 0.971707, 0.971724, 0.971741, 0.971759, 0.971776, 0.971793, 0.971811, 0.971828, 0.971845, 0.971862, 0.971880, 0.971897, 0.971914, 0.971931, 0.971949, 0.971966, 0.971983, 0.972000, 0.972017, 0.972034, 0.972051, 0.972068, 0.972085, 0.972102, 0.972119, 0.972136, 0.972153, 0.972170, 0.972187, 0.972204, 0.972221, 0.972238, 0.972254, 0.972271, 0.972288, 0.972305, 0.972322, 0.972338, 0.972355, 0.972372, 0.972388, 0.972405, 0.972422, 0.972438, 0.972455, 0.972472, 0.972488, 0.972505, 0.972521, 0.972538, 0.972554, 0.972571, 0.972587, 0.972604, 0.972620, 0.972637, 0.972653, 0.972669, 0.972686, 0.972702, 0.972718, 0.972735, 0.972751, 0.972767, 0.972784, 0.972800, 0.972816, 0.972832, 0.972848, 0.972865, 0.972881, 0.972897, 0.972913, 0.972929, 0.972945, 0.972961, 0.972977, 0.972993, 0.973009, 0.973025, 0.973041, 0.973057, 0.973073, 0.973089, 0.973105, 0.973121, 0.973137, 0.973153, 0.973168, 0.973184, 0.973200, 0.973216, 0.973232, 0.973247, 0.973263, 0.973279, 0.973295, 0.973310, 0.973326, 0.973342, 0.973357, 0.973373, 0.973388, 0.973404, 0.973420, 0.973435, 0.973451, 0.973466, 0.973482, 0.973497, 0.973513, 0.973528, 0.973544, 0.973559, 0.973575, 0.973590, 0.973605, 0.973621, 0.973636, 0.973651, 0.973667, 0.973682, 0.973697, 0.973713, 0.973728, 0.973743, 0.973758, 0.973773, 0.973789, 0.973804, 0.973819, 0.973834, 0.973849, 0.973864, 0.973879, 0.973894, 0.973909, 0.973925, 0.973940, 0.973955, 0.973970, 0.973985, 0.974000, 0.974014, 0.974029, 0.974044, 0.974059, 0.974074, 0.974089, 0.974104, 0.974119, 0.974134, 0.974148, 0.974163, 0.974178, 0.974193, 0.974207, 0.974222, 0.974237, 0.974252, 0.974266, 0.974281, 0.974296, 0.974310, 0.974325, 0.974339, 0.974354, 0.974369, 0.974383, 0.974398, 0.974412, 0.974427, 0.974441, 0.974456, 0.974470, 0.974485, 0.974499, 0.974514, 0.974528, 0.974543, 0.974557, 0.974571, 0.974586, 0.974600, 0.974614, 0.974629, 0.974643, 0.974657, 0.974672, 0.974686, 0.974700, 0.974714, 0.974729, 0.974743, 0.974757, 0.974771, 0.974785, 0.974799, 0.974813, 0.974828, 0.974842, 0.974856, 0.974870, 0.974884, 0.974898, 0.974912, 0.974926, 0.974940, 0.974954, 0.974968, 0.974982, 0.974996, 0.975010, 0.975024, 0.975038, 0.975052, 0.975065, 0.975079, 0.975093, 0.975107, 0.975121, 0.975134, 0.975148, 0.975162, 0.975176, 0.975190, 0.975203, 0.975217, 0.975231, 0.975244, 0.975258, 0.975272, 0.975285, 0.975299, 0.975313, 0.975326, 0.975340, 0.975354, 0.975367, 0.975381, 0.975394, 0.975408, 0.975421, 0.975435, 0.975448, 0.975462, 0.975475, 0.975489, 0.975502, 0.975515, 0.975529, 0.975542, 0.975556, 0.975569, 0.975582, 0.975596, 0.975609, 0.975622, 0.975636, 0.975649, 0.975662, 0.975676, 0.975689, 0.975702, 0.975715, 0.975728, 0.975742, 0.975755, 0.975768, 0.975781, 0.975794, 0.975807, 0.975821, 0.975834, 0.975847, 0.975860, 0.975873, 0.975886, 0.975899, 0.975912, 0.975925, 0.975938, 0.975951, 0.975964, 0.975977, 0.975990, 0.976003, 0.976016, 0.976029, 0.976042, 0.976055, 0.976067, 0.976080, 0.976093, 0.976106, 0.976119, 0.976132, 0.976144, 0.976157, 0.976170, 0.976183, 0.976196, 0.976208, 0.976221, 0.976234, 0.976247, 0.976259, 0.976272, 0.976285, 0.976297, 0.976310, 0.976323, 0.976335, 0.976348, 0.976360, 0.976373, 0.976385, 0.976398, 0.976411, 0.976423, 0.976436, 0.976448, 0.976461, 0.976473, 0.976486, 0.976498, 0.976511, 0.976523, 0.976535, 0.976548, 0.976560, 0.976573, 0.976585, 0.976597, 0.976610, 0.976622, 0.976634, 0.976647, 0.976659, 0.976671, 0.976684, 0.976696, 0.976708, 0.976721, 0.976733, 0.976745, 0.976757, 0.976769, 0.976782, 0.976794, 0.976806, 0.976818, 0.976830, 0.976842, 0.976855, 0.976867, 0.976879, 0.976891, 0.976903, 0.976915, 0.976927, 0.976939, 0.976951, 0.976963, 0.976975, 0.976987, 0.976999, 0.977011, 0.977023, 0.977035, 0.977047, 0.977059, 0.977071, 0.977083, 0.977095, 0.977107, 0.977118, 0.977130, 0.977142, 0.977154, 0.977166, 0.977178, 0.977189, 0.977201, 0.977213, 0.977225, 0.977237, 0.977248, 0.977260, 0.977272, 0.977283, 0.977295, 0.977307, 0.977319, 0.977330, 0.977342, 0.977354, 0.977365, 0.977377, 0.977388, 0.977400, 0.977412, 0.977423, 0.977435, 0.977446, 0.977458, 0.977470, 0.977481, 0.977493, 0.977504, 0.977516, 0.977527, 0.977539, 0.977550, 0.977562, 0.977573, 0.977584, 0.977596, 0.977607, 0.977619, 0.977630, 0.977642, 0.977653, 0.977664, 0.977676, 0.977687, 0.977698, 0.977710, 0.977721, 0.977732, 0.977744, 0.977755, 0.977766, 0.977777, 0.977789, 0.977800, 0.977811, 0.977822, 0.977833, 0.977845, 0.977856, 0.977867, 0.977878, 0.977889, 0.977901, 0.977912, 0.977923, 0.977934, 0.977945, 0.977956, 0.977967, 0.977978, 0.977989, 0.978000, 0.978011, 0.978023, 0.978033, 0.978045, 0.978056, 0.978067, 0.978078, 0.978089, 0.978100, 0.978110, 0.978121, 0.978132, 0.978143, 0.978154, 0.978165, 0.978176, 0.978187, 0.978198, 0.978209, 0.978220, 0.978230, 0.978241, 0.978252, 0.978263, 0.978274, 0.978285, 0.978295, 0.978306, 0.978317, 0.978328, 0.978338, 0.978349, 0.978360, 0.978371, 0.978381, 0.978392, 0.978403, 0.978413, 0.978424, 0.978435, 0.978445, 0.978456, 0.978467, 0.978477, 0.978488, 0.978499, 0.978509, 0.978520, 0.978530, 0.978541, 0.978551, 0.978562, 0.978573, 0.978583, 0.978594, 0.978604, 0.978615, 0.978625, 0.978636, 0.978646, 0.978657, 0.978667, 0.978678, 0.978688, 0.978698, 0.978709, 0.978719, 0.978730, 0.978740, 0.978750, 0.978761, 0.978771, 0.978781, 0.978792, 0.978802, 0.978812, 0.978823, 0.978833, 0.978843, 0.978854, 0.978864, 0.978874, 0.978885, 0.978895, 0.978905, 0.978915, 0.978926, 0.978936, 0.978946, 0.978956, 0.978966, 0.978977, 0.978987, 0.978997, 0.979007, 0.979017, 0.979027, 0.979038, 0.979048, 0.979058, 0.979068, 0.979078, 0.979088, 0.979098, 0.979108, 0.979118, 0.979128, 0.979138, 0.979148, 0.979158, 0.979168, 0.979178, 0.979189, 0.979198, 0.979209, 0.979218, 0.979228, 0.979238, 0.979248, 0.979258, 0.979268, 0.979278, 0.979288, 0.979298, 0.979308, 0.979318, 0.979328, 0.979337, 0.979347, 0.979357, 0.979367, 0.979377, 0.979387, 0.979397, 0.979406, 0.979416, 0.979426, 0.979436, 0.979446, 0.979455, 0.979465, 0.979475, 0.979484, 0.979494, 0.979504, 0.979514, 0.979523, 0.979533, 0.979543, 0.979553, 0.979562, 0.979572, 0.979581, 0.979591, 0.979601, 0.979610, 0.979620, 0.979630, 0.979639, 0.979649, 0.979658, 0.979668, 0.979678, 0.979687, 0.979697, 0.979706, 0.979716, 0.979726, 0.979735, 0.979745, 0.979754, 0.979764, 0.979773, 0.979783, 0.979792, 0.979802, 0.979811, 0.979820, 0.979830, 0.979839, 0.979849, 0.979858, 0.979868, 0.979877, 0.979886, 0.979896, 0.979905, 0.979915, 0.979924, 0.979933, 0.979943, 0.979952, 0.979961, 0.979971, 0.979980, 0.979989, 0.979999, 0.980008, 0.980017, 0.980027, 0.980036, 0.980045, 0.980054, 0.980064, 0.980073, 0.980082, 0.980091, 0.980101, 0.980110, 0.980119, 0.980128, 0.980137, 0.980147, 0.980156, 0.980165, 0.980174, 0.980183, 0.980192, 0.980201, 0.980211, 0.980220, 0.980229, 0.980238, 0.980247, 0.980256, 0.980265, 0.980274, 0.980283, 0.980292, 0.980301, 0.980310, 0.980320, 0.980329, 0.980338, 0.980347, 0.980356, 0.980365, 0.980374, 0.980383, 0.980392, 0.980401, 0.980410, 0.980419, 0.980427, 0.980436, 0.980445, 0.980454, 0.980463, 0.980472, 0.980481, 0.980490, 0.980499, 0.980508, 0.980516, 0.980525, 0.980534, 0.980543, 0.980552, 0.980561, 0.980570, 0.980579, 0.980587, 0.980596, 0.980605, 0.980614, 0.980623, 0.980631, 0.980640, 0.980649, 0.980658, 0.980666, 0.980675, 0.980684, 0.980693, 0.980701, 0.980710, 0.980719, 0.980727, 0.980736, 0.980745, 0.980753, 0.980762, 0.980771, 0.980779, 0.980788, 0.980797, 0.980805, 0.980814, 0.980823, 0.980831, 0.980840, 0.980849, 0.980857, 0.980866, 0.980874, 0.980883, 0.980891, 0.980900, 0.980909, 0.980917, 0.980926, 0.980934, 0.980943, 0.980951, 0.980960, 0.980968, 0.980977, 0.980985, 0.980994, 0.981002, 0.981011, 0.981019, 0.981028, 0.981036, 0.981044, 0.981053, 0.981061, 0.981070, 0.981078, 0.981087, 0.981095, 0.981103, 0.981112, 0.981120, 0.981129, 0.981137, 0.981145, 0.981154, 0.981162, 0.981170, 0.981179, 0.981187, 0.981195, 0.981204, 0.981212, 0.981220, 0.981229, 0.981237, 0.981245, 0.981253, 0.981262, 0.981270, 0.981278, 0.981286, 0.981295, 0.981303, 0.981311, 0.981319, 0.981328, 0.981336, 0.981344, 0.981352, 0.981360, 0.981369, 0.981377, 0.981385, 0.981393, 0.981401, 0.981409, 0.981418, 0.981426, 0.981434, 0.981442, 0.981450, 0.981458, 0.981466, 0.981474, 0.981483, 0.981491, 0.981499, 0.981507, 0.981515, 0.981523, 0.981531, 0.981539, 0.981547, 0.981555, 0.981563, 0.981571, 0.981579, 0.981587, 0.981595, 0.981603, 0.981611, 0.981619, 0.981627, 0.981635, 0.981643, 0.981651, 0.981659, 0.981667, 0.981675, 0.981683, 0.981691, 0.981699, 0.981707, 0.981715, 0.981723, 0.981730, 0.981738, 0.981746, 0.981754, 0.981762, 0.981770, 0.981778, 0.981785, 0.981793, 0.981801, 0.981809, 0.981817, 0.981825, 0.981833, 0.981840, 0.981848, 0.981856, 0.981864, 0.981872, 0.981879, 0.981887, 0.981895, 0.981903, 0.981910, 0.981918, 0.981926, 0.981934, 0.981941, 0.981949, 0.981957, 0.981965, 0.981972, 0.981980, 0.981988, 0.981995, 0.982003, 0.982011, 0.982018, 0.982026, 0.982034, 0.982041, 0.982049, 0.982057, 0.982064, 0.982072, 0.982080, 0.982087, 0.982095, 0.982103, 0.982110, 0.982118, 0.982125, 0.982133, 0.982140, 0.982148, 0.982156, 0.982163, 0.982171, 0.982178, 0.982186, 0.982193, 0.982201, 0.982208, 0.982216, 0.982224, 0.982231, 0.982238, 0.982246, 0.982253, 0.982261, 0.982268, 0.982276, 0.982283, 0.982291, 0.982298, 0.982306, 0.982313, 0.982321, 0.982328, 0.982336, 0.982343, 0.982350, 0.982358, 0.982365, 0.982373, 0.982380, 0.982387, 0.982395, 0.982402, 0.982410, 0.982417, 0.982424, 0.982432, 0.982439, 0.982446, 0.982454, 0.982461, 0.982468, 0.982476, 0.982483, 0.982490, 0.982498, 0.982505, 0.982512, 0.982520, 0.982527, 0.982534, 0.982541, 0.982549, 0.982556, 0.982563, 0.982570, 0.982578, 0.982585, 0.982592, 0.982599, 0.982607, 0.982614, 0.982621, 0.982628, 0.982635, 0.982643, 0.982650, 0.982657, 0.982664, 0.982671, 0.982679, 0.982686, 0.982693, 0.982700, 0.982707, 0.982714, 0.982722, 0.982729, 0.982736, 0.982743, 0.982750, 0.982757, 0.982764, 0.982771, 0.982778, 0.982786, 0.982793, 0.982800, 0.982807, 0.982814, 0.982821, 0.982828, 0.982835, 0.982842, 0.982849, 0.982856, 0.982863, 0.982870, 0.982877, 0.982884, 0.982891, 0.982898, 0.982905, 0.982912, 0.982919, 0.982926, 0.982933, 0.982940, 0.982947, 0.982954, 0.982961, 0.982968, 0.982975, 0.982982, 0.982989, 0.982996, 0.983003, 0.983010, 0.983017, 0.983024, 0.983030, 0.983037, 0.983044, 0.983051, 0.983058, 0.983065, 0.983072, 0.983079, 0.983086, 0.983092, 0.983099, 0.983106, 0.983113, 0.983120, 0.983127, 0.983134, 0.983140, 0.983147, 0.983154, 0.983161, 0.983168, 0.983175, 0.983181, 0.983188, 0.983195, 0.983202, 0.983208, 0.983215, 0.983222, 0.983229, 0.983236, 0.983242, 0.983249, 0.983256, 0.983263, 0.983269, 0.983276, 0.983283, 0.983289, 0.983296, 0.983303, 0.983310, 0.983316, 0.983323, 0.983330, 0.983336, 0.983343, 0.983350, 0.983356, 0.983363, 0.983370, 0.983376, 0.983383, 0.983390, 0.983396, 0.983403, 0.983410, 0.983416, 0.983423, 0.983429, 0.983436, 0.983443, 0.983449, 0.983456, 0.983463, 0.983469, 0.983476, 0.983482, 0.983489, 0.983495, 0.983502, 0.983509, 0.983515, 0.983522, 0.983528, 0.983535, 0.983541, 0.983548, 0.983554, 0.983561, 0.983567, 0.983574, 0.983580, 0.983587, 0.983593, 0.983600, 0.983606, 0.983613, 0.983619, 0.983626, 0.983632, 0.983639, 0.983645, 0.983652, 0.983658, 0.983665, 0.983671, 0.983678, 0.983684, 0.983690, 0.983697, 0.983703, 0.983710, 0.983716, 0.983723, 0.983729, 0.983735, 0.983742, 0.983748, 0.983754, 0.983761, 0.983767, 0.983774, 0.983780, 0.983786, 0.983793, 0.983799, 0.983805, 0.983812, 0.983818, 0.983824, 0.983831, 0.983837, 0.983843, 0.983850, 0.983856, 0.983862, 0.983869, 0.983875, 0.983881, 0.983887, 0.983894, 0.983900, 0.983906, 0.983913, 0.983919, 0.983925, 0.983931, 0.983938, 0.983944, 0.983950, 0.983957, 0.983963, 0.983969, 0.983975, 0.983981, 0.983988, 0.983994, 0.984000, 0.984006, 0.984012, 0.984019, 0.984025, 0.984031, 0.984037, 0.984043, 0.984050, 0.984056, 0.984062, 0.984068, 0.984074, 0.984080, 0.984087, 0.984093, 0.984099, 0.984105, 0.984111, 0.984117, 0.984123, 0.984130, 0.984136, 0.984142, 0.984148, 0.984154, 0.984160, 0.984166, 0.984172, 0.984178, 0.984184, 0.984191, 0.984197, 0.984203, 0.984209, 0.984215, 0.984221, 0.984227, 0.984233, 0.984239, 0.984245, 0.984251, 0.984257, 0.984263, 0.984269, 0.984275, 0.984281, 0.984287, 0.984293, 0.984299, 0.984305, 0.984311, 0.984317, 0.984323, 0.984329, 0.984335, 0.984341, 0.984347, 0.984353, 0.984359, 0.984365, 0.984371, 0.984377, 0.984383, 0.984389, 0.984395, 0.984401, 0.984407, 0.984412, 0.984418, 0.984424, 0.984430, 0.984436, 0.984442, 0.984448, 0.984454, 0.984460, 0.984466, 0.984471, 0.984477, 0.984483, 0.984489, 0.984495, 0.984501, 0.984507, 0.984513, 0.984518, 0.984524, 0.984530, 0.984536, 0.984542, 0.984548, 0.984553, 0.984559, 0.984565, 0.984571, 0.984577, 0.984583, 0.984588, 0.984594, 0.984600, 0.984606, 0.984612, 0.984617, 0.984623, 0.984629, 0.984635, 0.984640, 0.984646, 0.984652, 0.984658, 0.984663, 0.984669, 0.984675, 0.984681, 0.984686, 0.984692, 0.984698, 0.984704, 0.984709, 0.984715, 0.984721, 0.984727, 0.984732, 0.984738, 0.984744, 0.984749, 0.984755, 0.984761, 0.984766, 0.984772, 0.984778, 0.984783, 0.984789, 0.984795, 0.984800, 0.984806, 0.984812, 0.984817, 0.984823, 0.984829, 0.984834, 0.984840, 0.984846, 0.984851, 0.984857, 0.984862, 0.984868, 0.984874, 0.984879, 0.984885, 0.984891, 0.984896, 0.984902, 0.984907, 0.984913, 0.984918, 0.984924, 0.984930, 0.984935, 0.984941, 0.984946, 0.984952, 0.984957, 0.984963, 0.984968, 0.984974, 0.984980, 0.984985, 0.984991, 0.984996, 0.985002, 0.985007, 0.985013, 0.985018, 0.985024, 0.985029, 0.985035, 0.985040, 0.985046, 0.985051, 0.985057, 0.985062, 0.985068, 0.985073, 0.985079, 0.985084, 0.985090, 0.985095, 0.985101, 0.985106, 0.985111, 0.985117, 0.985122, 0.985128, 0.985133, 0.985139, 0.985144, 0.985150, 0.985155, 0.985160, 0.985166, 0.985171, 0.985177, 0.985182, 0.985187, 0.985193, 0.985198, 0.985204, 0.985209, 0.985214, 0.985220, 0.985225, 0.985231, 0.985236, 0.985241, 0.985247, 0.985252, 0.985257, 0.985263, 0.985268, 0.985273, 0.985279, 0.985284, 0.985289, 0.985295, 0.985300, 0.985305, 0.985311, 0.985316, 0.985321, 0.985327, 0.985332, 0.985337, 0.985343, 0.985348, 0.985353, 0.985358, 0.985364, 0.985369, 0.985374, 0.985380, 0.985385, 0.985390, 0.985395, 0.985401, 0.985406, 0.985411, 0.985416, 0.985422, 0.985427, 0.985432, 0.985437, 0.985443, 0.985448, 0.985453, 0.985458, 0.985464, 0.985469, 0.985474, 0.985479, 0.985484, 0.985490, 0.985495, 0.985500, 0.985505, 0.985510, 0.985516, 0.985521, 0.985526, 0.985531, 0.985536, 0.985542, 0.985547, 0.985552, 0.985557, 0.985562, 0.985567, 0.985572, 0.985578, 0.985583, 0.985588, 0.985593, 0.985598, 0.985603, 0.985608, 0.985614, 0.985619, 0.985624, 0.985629, 0.985634, 0.985639, 0.985644, 0.985649, 0.985654, 0.985659, 0.985665, 0.985670, 0.985675, 0.985680, 0.985685, 0.985690, 0.985695, 0.985700, 0.985705, 0.985710, 0.985715, 0.985720, 0.985725, 0.985731, 0.985735, 0.985741, 0.985746, 0.985751, 0.985756, 0.985761, 0.985766, 0.985771, 0.985776, 0.985781, 0.985786, 0.985791, 0.985796, 0.985801, 0.985806, 0.985811, 0.985816, 0.985821, 0.985826, 0.985831, 0.985836, 0.985841, 0.985846, 0.985851, 0.985856, 0.985861, 0.985866, 0.985871, 0.985876, 0.985880, 0.985885, 0.985890, 0.985895, 0.985900, 0.985905, 0.985910, 0.985915, 0.985920, 0.985925, 0.985930, 0.985935, 0.985940, 0.985945, 0.985949, 0.985954, 0.985959, 0.985964, 0.985969, 0.985974, 0.985979, 0.985984, 0.985989, 0.985994, 0.985998, 0.986003, 0.986008, 0.986013, 0.986018, 0.986023, 0.986028, 0.986032, 0.986037, 0.986042, 0.986047, 0.986052, 0.986057, 0.986062, 0.986066, 0.986071, 0.986076, 0.986081, 0.986086, 0.986091, 0.986095, 0.986100, 0.986105, 0.986110, 0.986115, 0.986119, 0.986124, 0.986129, 0.986134, 0.986139, 0.986143, 0.986148, 0.986153, 0.986158, 0.986162, 0.986167, 0.986172, 0.986177, 0.986182, 0.986186, 0.986191, 0.986196, 0.986201, 0.986205, 0.986210, 0.986215, 0.986220, 0.986224, 0.986229, 0.986234, 0.986238, 0.986243, 0.986248, 0.986253, 0.986257, 0.986262, 0.986267, 0.986272, 0.986276, 0.986281, 0.986286, 0.986290, 0.986295, 0.986300, 0.986304, 0.986309, 0.986314, 0.986318, 0.986323, 0.986328, 0.986332, 0.986337, 0.986342, 0.986346, 0.986351, 0.986356, 0.986360, 0.986365, 0.986370, 0.986374, 0.986379, 0.986384, 0.986388, 0.986393, 0.986397, 0.986402, 0.986407, 0.986411, 0.986416, 0.986421, 0.986425, 0.986430, 0.986434, 0.986439, 0.986444, 0.986448, 0.986453, 0.986457, 0.986462, 0.986467, 0.986471, 0.986476, 0.986480, 0.986485, 0.986489, 0.986494, 0.986499, 0.986503, 0.986508, 0.986512, 0.986517, 0.986521, 0.986526, 0.986530, 0.986535, 0.986540, 0.986544, 0.986549, 0.986553, 0.986558, 0.986562, 0.986567, 0.986571, 0.986576, 0.986580, 0.986585, 0.986589, 0.986594, 0.986598, 0.986603, 0.986607, 0.986612, 0.986616, 0.986621, 0.986625, 0.986630, 0.986634, 0.986639, 0.986643, 0.986648, 0.986652, 0.986657, 0.986661, 0.986666, 0.986670, 0.986675, 0.986679, 0.986684, 0.986688, 0.986692, 0.986697, 0.986701, 0.986706, 0.986710, 0.986715, 0.986719, 0.986723, 0.986728, 0.986732, 0.986737, 0.986741, 0.986746, 0.986750, 0.986754, 0.986759, 0.986763, 0.986768, 0.986772, 0.986776, 0.986781, 0.986785, 0.986790, 0.986794, 0.986798, 0.986803, 0.986807, 0.986812, 0.986816, 0.986820, 0.986825, 0.986829, 0.986833, 0.986838, 0.986842, 0.986846, 0.986851, 0.986855, 0.986860, 0.986864, 0.986868, 0.986873, 0.986877, 0.986881, 0.986886, 0.986890, 0.986894, 0.986899, 0.986903, 0.986907, 0.986912, 0.986916, 0.986920, 0.986924, 0.986929, 0.986933, 0.986937, 0.986942, 0.986946, 0.986950, 0.986955, 0.986959, 0.986963, 0.986967, 0.986972, 0.986976, 0.986980, 0.986984, 0.986989, 0.986993, 0.986997, 0.987002, 0.987006, 0.987010, 0.987014, 0.987019, 0.987023, 0.987027, 0.987031, 0.987036, 0.987040, 0.987044, 0.987048, 0.987053, 0.987057, 0.987061, 0.987065, 0.987069, 0.987074, 0.987078, 0.987082, 0.987086, 0.987091, 0.987095, 0.987099, 0.987103, 0.987107, 0.987112, 0.987116, 0.987120, 0.987124, 0.987128, 0.987133, 0.987137, 0.987141, 0.987145, 0.987149, 0.987153, 0.987158, 0.987162, 0.987166, 0.987170, 0.987174, 0.987178, 0.987182, 0.987187, 0.987191, 0.987195, 0.987199, 0.987203, 0.987207, 0.987212, 0.987216, 0.987220, 0.987224, 0.987228, 0.987232, 0.987236, 0.987240, 0.987245, 0.987249, 0.987253, 0.987257, 0.987261, 0.987265, 0.987269, 0.987273, 0.987278, 0.987282, 0.987286, 0.987290, 0.987294, 0.987298, 0.987302, 0.987306, 0.987310, 0.987314, 0.987318, 0.987322, 0.987327, 0.987331, 0.987335, 0.987339, 0.987343, 0.987347, 0.987351, 0.987355, 0.987359, 0.987363, 0.987367, 0.987371, 0.987375, 0.987379, 0.987383, 0.987387, 0.987391, 0.987395, 0.987399, 0.987404, 0.987407, 0.987412, 0.987415, 0.987420, 0.987423, 0.987428, 0.987432, 0.987436, 0.987440, 0.987444, 0.987448, 0.987452, 0.987456, 0.987460, 0.987464, 0.987468, 0.987472, 0.987476, 0.987480, 0.987484, 0.987488, 0.987491, 0.987495, 0.987499, 0.987503, 0.987507, 0.987511, 0.987515, 0.987519, 0.987523, 0.987527, 0.987531, 0.987535, 0.987539, 0.987543, 0.987547, 0.987551, 0.987555, 0.987559, 0.987563, 0.987567, 0.987571, 0.987575, 0.987578, 0.987582, 0.987586, 0.987590, 0.987594, 0.987598, 0.987602, 0.987606, 0.987610, 0.987614, 0.987618, 0.987621, 0.987625, 0.987629, 0.987633, 0.987637, 0.987641, 0.987645, 0.987649, 0.987653, 0.987656, 0.987660, 0.987664, 0.987668, 0.987672, 0.987676, 0.987680, 0.987684, 0.987687, 0.987691, 0.987695, 0.987699, 0.987703, 0.987707, 0.987711, 0.987714, 0.987718, 0.987722, 0.987726, 0.987730, 0.987734, 0.987738, 0.987741, 0.987745, 0.987749, 0.987753, 0.987757, 0.987760, 0.987764, 0.987768, 0.987772, 0.987776, 0.987780, 0.987783, 0.987787, 0.987791, 0.987795, 0.987799, 0.987802, 0.987806, 0.987810, 0.987814, 0.987818, 0.987821, 0.987825, 0.987829, 0.987833, 0.987837, 0.987840, 0.987844, 0.987848, 0.987852, 0.987855, 0.987859, 0.987863, 0.987867, 0.987870, 0.987874, 0.987878, 0.987882, 0.987885, 0.987889, 0.987893, 0.987897, 0.987900, 0.987904, 0.987908, 0.987912, 0.987915, 0.987919, 0.987923, 0.987927, 0.987930, 0.987934, 0.987938, 0.987941, 0.987945, 0.987949, 0.987953, 0.987956, 0.987960, 0.987964, 0.987968, 0.987971, 0.987975, 0.987979, 0.987982, 0.987986, 0.987990, 0.987993, 0.987997, 0.988001, 0.988004, 0.988008, 0.988012, 0.988015, 0.988019, 0.988023, 0.988026, 0.988030, 0.988034, 0.988038, 0.988041, 0.988045, 0.988048, 0.988052, 0.988056, 0.988059, 0.988063, 0.988067, 0.988070, 0.988074, 0.988078, 0.988081, 0.988085, 0.988089, 0.988092, 0.988096, 0.988100, 0.988103, 0.988107, 0.988110, 0.988114, 0.988118, 0.988121, 0.988125, 0.988129, 0.988132, 0.988136, 0.988139, 0.988143, 0.988147, 0.988150, 0.988154, 0.988157, 0.988161, 0.988165, 0.988168, 0.988172, 0.988175, 0.988179, 0.988183, 0.988186, 0.988190, 0.988193, 0.988197, 0.988201, 0.988204, 0.988208, 0.988211, 0.988215, 0.988218, 0.988222, 0.988225, 0.988229, 0.988233, 0.988236, 0.988240, 0.988243, 0.988247, 0.988250, 0.988254, 0.988257, 0.988261, 0.988265, 0.988268, 0.988272, 0.988275, 0.988279, 0.988282, 0.988286, 0.988289, 0.988293, 0.988296, 0.988300, 0.988303, 0.988307, 0.988310, 0.988314, 0.988318, 0.988321, 0.988325, 0.988328, 0.988331, 0.988335, 0.988338, 0.988342, 0.988346, 0.988349, 0.988352, 0.988356, 0.988359, 0.988363, 0.988366, 0.988370, 0.988373, 0.988377, 0.988380, 0.988384, 0.988387, 0.988391, 0.988394, 0.988398, 0.988401, 0.988405, 0.988408, 0.988412, 0.988415, 0.988419, 0.988422, 0.988425, 0.988429, 0.988432, 0.988436, 0.988439, 0.988443, 0.988446, 0.988450, 0.988453, 0.988456, 0.988460, 0.988463, 0.988467, 0.988470, 0.988474, 0.988477, 0.988480, 0.988484, 0.988487, 0.988491, 0.988494, 0.988498, 0.988501, 0.988504, 0.988508, 0.988511, 0.988515, 0.988518, 0.988521, 0.988525, 0.988528, 0.988532, 0.988535, 0.988539, 0.988542, 0.988545, 0.988549, 0.988552, 0.988555, 0.988559, 0.988562, 0.988566, 0.988569, 0.988572, 0.988576, 0.988579, 0.988582, 0.988586, 0.988589, 0.988593, 0.988596, 0.988599, 0.988603, 0.988606, 0.988609, 0.988613, 0.988616, 0.988619, 0.988623, 0.988626, 0.988629, 0.988633, 0.988636, 0.988639, 0.988643, 0.988646, 0.988649, 0.988653, 0.988656, 0.988659, 0.988663, 0.988666, 0.988669, 0.988673, 0.988676, 0.988679, 0.988683, 0.988686, 0.988689, 0.988693, 0.988696, 0.988699, 0.988703, 0.988706, 0.988709, 0.988713, 0.988716, 0.988719, 0.988722, 0.988726, 0.988729, 0.988732, 0.988736, 0.988739, 0.988742, 0.988745, 0.988749, 0.988752, 0.988755, 0.988759, 0.988762, 0.988765, 0.988768, 0.988772, 0.988775, 0.988778, 0.988781, 0.988785, 0.988788, 0.988791, 0.988794, 0.988798, 0.988801, 0.988804, 0.988807, 0.988811, 0.988814, 0.988817, 0.988820, 0.988824, 0.988827, 0.988830, 0.988833, 0.988837, 0.988840, 0.988843, 0.988846, 0.988850, 0.988853, 0.988856, 0.988859, 0.988863, 0.988866, 0.988869, 0.988872, 0.988875, 0.988879, 0.988882, 0.988885, 0.988888, 0.988891, 0.988895, 0.988898, 0.988901, 0.988904, 0.988907, 0.988911, 0.988914, 0.988917, 0.988920, 0.988923, 0.988927, 0.988930, 0.988933, 0.988936, 0.988939, 0.988943, 0.988946, 0.988949, 0.988952, 0.988955, 0.988958, 0.988962, 0.988965, 0.988968, 0.988971, 0.988974, 0.988977, 0.988981, 0.988984, 0.988987, 0.988990, 0.988993, 0.988996, 0.989000, 0.989003, 0.989006, 0.989009, 0.989012, 0.989015, 0.989018, 0.989021, 0.989025, 0.989028, 0.989031, 0.989034, 0.989037, 0.989040, 0.989043, 0.989047, 0.989050, 0.989053, 0.989056, 0.989059, 0.989062, 0.989065, 0.989068, 0.989071, 0.989075, 0.989078, 0.989081, 0.989084, 0.989087, 0.989090, 0.989093, 0.989096, 0.989099, 0.989103, 0.989106, 0.989109, 0.989112, 0.989115, 0.989118, 0.989121, 0.989124, 0.989127, 0.989130, 0.989133, 0.989137, 0.989140, 0.989143, 0.989146, 0.989149, 0.989152, 0.989155, 0.989158, 0.989161, 0.989164, 0.989167, 0.989170, 0.989173, 0.989176, 0.989179, 0.989183, 0.989186, 0.989189, 0.989192, 0.989195, 0.989198, 0.989201, 0.989204, 0.989207, 0.989210, 0.989213, 0.989216, 0.989219, 0.989222, 0.989225, 0.989228, 0.989231, 0.989234, 0.989237, 0.989240, 0.989243, 0.989246, 0.989249, 0.989252, 0.989255, 0.989258, 0.989262, 0.989265, 0.989268, 0.989270, 0.989273, 0.989277, 0.989280, 0.989283, 0.989286, 0.989289, 0.989292, 0.989295, 0.989298, 0.989301, 0.989303, 0.989307, 0.989310, 0.989312, 0.989316, 0.989319, 0.989321, 0.989325, 0.989327, 0.989330, 0.989333, 0.989336, 0.989339, 0.989342, 0.989345, 0.989348, 0.989351, 0.989354, 0.989357, 0.989360, 0.989363, 0.989366, 0.989369, 0.989372, 0.989375, 0.989378, 0.989381, 0.989384, 0.989387, 0.989390, 0.989393, 0.989396, 0.989399, 0.989402, 0.989404, 0.989407, 0.989410, 0.989413, 0.989416, 0.989419, 0.989422, 0.989425, 0.989428, 0.989431, 0.989434, 0.989437, 0.989440, 0.989443, 0.989446, 0.989448, 0.989451, 0.989454, 0.989457, 0.989460, 0.989463, 0.989466, 0.989469, 0.989472, 0.989475, 0.989478, 0.989480, 0.989483, 0.989486, 0.989489, 0.989492, 0.989495, 0.989498, 0.989501, 0.989504, 0.989507, 0.989509, 0.989512, 0.989515, 0.989518, 0.989521, 0.989524, 0.989527, 0.989530, 0.989533, 0.989536, 0.989538, 0.989541, 0.989544, 0.989547, 0.989550, 0.989553, 0.989556, 0.989558, 0.989561, 0.989564, 0.989567, 0.989570, 0.989573, 0.989576, 0.989578, 0.989581, 0.989584, 0.989587, 0.989590, 0.989593, 0.989596, 0.989598, 0.989601, 0.989604, 0.989607, 0.989610, 0.989613, 0.989615, 0.989618, 0.989621, 0.989624, 0.989627, 0.989630, 0.989632, 0.989635, 0.989638, 0.989641, 0.989644, 0.989647, 0.989649, 0.989652, 0.989655, 0.989658, 0.989661, 0.989663, 0.989666, 0.989669, 0.989672, 0.989675, 0.989678, 0.989680, 0.989683, 0.989686, 0.989689, 0.989692, 0.989694, 0.989697, 0.989700, 0.989703, 0.989706, 0.989708, 0.989711, 0.989714, 0.989717, 0.989720, 0.989722, 0.989725, 0.989728, 0.989731, 0.989733, 0.989736, 0.989739, 0.989742, 0.989744, 0.989747, 0.989750, 0.989753, 0.989756, 0.989758, 0.989761, 0.989764, 0.989767, 0.989769, 0.989772, 0.989775, 0.989778, 0.989780, 0.989783, 0.989786, 0.989789, 0.989792, 0.989794, 0.989797, 0.989800, 0.989803, 0.989805, 0.989808, 0.989811, 0.989814, 0.989816, 0.989819, 0.989822, 0.989824, 0.989827, 0.989830, 0.989833, 0.989835, 0.989838, 0.989841, 0.989843, 0.989846, 0.989849, 0.989852, 0.989854, 0.989857, 0.989860, 0.989863, 0.989865, 0.989868, 0.989871, 0.989873, 0.989876, 0.989879, 0.989882, 0.989884, 0.989887, 0.989890, 0.989892, 0.989895, 0.989898, 0.989901, 0.989903, 0.989906, 0.989909, 0.989911, 0.989914, 0.989917, 0.989919, 0.989922, 0.989925, 0.989927, 0.989930, 0.989933, 0.989935, 0.989938, 0.989941, 0.989944, 0.989946, 0.989949, 0.989951, 0.989954, 0.989957, 0.989959, 0.989962, 0.989965, 0.989968, 0.989970, 0.989973, 0.989976, 0.989978, 0.989981, 0.989983, 0.989986, 0.989989, 0.989991, 0.989994, 0.989997, 0.989999, 0.990002, 0.990005, 0.990007, 0.990010, 0.990013, 0.990015, 0.990018, 0.990021, 0.990023, 0.990026, 0.990028, 0.990031, 0.990034, 0.990036, 0.990039, 0.990042, 0.990044, 0.990047, 0.990050, 0.990052, 0.990055, 0.990057, 0.990060, 0.990063, 0.990065, 0.990068, 0.990071, 0.990073, 0.990076, 0.990078, 0.990081, 0.990084, 0.990086, 0.990089, 0.990091, 0.990094, 0.990097, 0.990099, 0.990102, 0.990104, 0.990107, 0.990110, 0.990112, 0.990115, 0.990117, 0.990120, 0.990123, 0.990125, 0.990128, 0.990130, 0.990133, 0.990136, 0.990138, 0.990141, 0.990143, 0.990146, 0.990148, 0.990151, 0.990154, 0.990156, 0.990159, 0.990161, 0.990164, 0.990166, 0.990169, 0.990172, 0.990174, 0.990177, 0.990179, 0.990182, 0.990184, 0.990187, 0.990190, 0.990192, 0.990195, 0.990197, 0.990200, 0.990202, 0.990205, 0.990207, 0.990210, 0.990213, 0.990215, 0.990218, 0.990220, 0.990223, 0.990225, 0.990228, 0.990230, 0.990233, 0.990235, 0.990238, 0.990241, 0.990243, 0.990246, 0.990248, 0.990251, 0.990253, 0.990256, 0.990258, 0.990261, 0.990263, 0.990266, 0.990268, 0.990271, 0.990273, 0.990276, 0.990278, 0.990281, 0.990283, 0.990286, 0.990288, 0.990291, 0.990294, 0.990296, 0.990299, 0.990301, 0.990304, 0.990306, 0.990309, 0.990311, 0.990314, 0.990316, 0.990319, 0.990321, 0.990324, 0.990326, 0.990329, 0.990331, 0.990333, 0.990336, 0.990339, 0.990341, 0.990344, 0.990346, 0.990348, 0.990351, 0.990353, 0.990356, 0.990358, 0.990361, 0.990363, 0.990366, 0.990368, 0.990371, 0.990373, 0.990376, 0.990378, 0.990381, 0.990383, 0.990386, 0.990388, 0.990391, 0.990393, 0.990395, 0.990398, 0.990400, 0.990403, 0.990405, 0.990408, 0.990410, 0.990413, 0.990415, 0.990418, 0.990420, 0.990422, 0.990425, 0.990427, 0.990430, 0.990432, 0.990435, 0.990437, 0.990440, 0.990442, 0.990445, 0.990447, 0.990449, 0.990452, 0.990454, 0.990457, 0.990459, 0.990462, 0.990464, 0.990466, 0.990469, 0.990471, 0.990474, 0.990476, 0.990479, 0.990481, 0.990483, 0.990486, 0.990488, 0.990491, 0.990493, 0.990496, 0.990498, 0.990500, 0.990503, 0.990505, 0.990508, 0.990510, 0.990512, 0.990515, 0.990517, 0.990520, 0.990522, 0.990524, 0.990527, 0.990529, 0.990532, 0.990534, 0.990537, 0.990539, 0.990541, 0.990544, 0.990546, 0.990548, 0.990551, 0.990553, 0.990556, 0.990558, 0.990560, 0.990563, 0.990565, 0.990568, 0.990570, 0.990572, 0.990575, 0.990577, 0.990579, 0.990582, 0.990584, 0.990587, 0.990589, 0.990591, 0.990594, 0.990596, 0.990598, 0.990601, 0.990603, 0.990606, 0.990608, 0.990610, 0.990613, 0.990615, 0.990617, 0.990620, 0.990622, 0.990624, 0.990627, 0.990629, 0.990631, 0.990634, 0.990636, 0.990639, 0.990641, 0.990643, 0.990646, 0.990648, 0.990650, 0.990653, 0.990655, 0.990657, 0.990660, 0.990662, 0.990664, 0.990667, 0.990669, 0.990671, 0.990674, 0.990676, 0.990678, 0.990681, 0.990683, 0.990685, 0.990688, 0.990690, 0.990692, 0.990695, 0.990697, 0.990699, 0.990702, 0.990704, 0.990706, 0.990709, 0.990711, 0.990713, 0.990716, 0.990718, 0.990720, 0.990723, 0.990725, 0.990727, 0.990729, 0.990732, 0.990734, 0.990736, 0.990739, 0.990741, 0.990743, 0.990746, 0.990748, 0.990750, 0.990752, 0.990755, 0.990757, 0.990759, 0.990762, 0.990764, 0.990766, 0.990769, 0.990771, 0.990773, 0.990776, 0.990778, 0.990780, 0.990782, 0.990785, 0.990787, 0.990789, 0.990791, 0.990794, 0.990796, 0.990798, 0.990801, 0.990803, 0.990805, 0.990807, 0.990810, 0.990812, 0.990814, 0.990816, 0.990819, 0.990821, 0.990823, 0.990826, 0.990828, 0.990830, 0.990832, 0.990835, 0.990837, 0.990839, 0.990841, 0.990844, 0.990846, 0.990848, 0.990850, 0.990853, 0.990855, 0.990857, 0.990859, 0.990862, 0.990864, 0.990866, 0.990868, 0.990871, 0.990873, 0.990875, 0.990877, 0.990880, 0.990882, 0.990884, 0.990886, 0.990889, 0.990891, 0.990893, 0.990895, 0.990898, 0.990900, 0.990902, 0.990904, 0.990907, 0.990909, 0.990911, 0.990913, 0.990915, 0.990918, 0.990920, 0.990922, 0.990924, 0.990927, 0.990929, 0.990931, 0.990933, 0.990936, 0.990938, 0.990940, 0.990942, 0.990944, 0.990947, 0.990949, 0.990951, 0.990953, 0.990955, 0.990958, 0.990960, 0.990962, 0.990964, 0.990966, 0.990969, 0.990971, 0.990973, 0.990975, 0.990977, 0.990980, 0.990982, 0.990984, 0.990986, 0.990988, 0.990991, 0.990993, 0.990995, 0.990997, 0.990999, 0.991002, 0.991004, 0.991006, 0.991008, 0.991010, 0.991013, 0.991015, 0.991017, 0.991019, 0.991021, 0.991023, 0.991026, 0.991028, 0.991030, 0.991032, 0.991034, 0.991036, 0.991039, 0.991041, 0.991043, 0.991045, 0.991047, 0.991050, 0.991052, 0.991054, 0.991056, 0.991058, 0.991060, 0.991062, 0.991065, 0.991067, 0.991069, 0.991071, 0.991073, 0.991075, 0.991078, 0.991080, 0.991082 };
       
        if (BlockLastSolved == NULL || BlockLastSolved->nHeight == 0 || (uint64)BlockLastSolved->nHeight < PastBlocksMin) { return pindexLast->nBits; }
        

        for (unsigned int i = 1; BlockReading && BlockReading->nHeight > 0; i++)
    	{
             	
    	        if (PastBlocksMax > 0 && i > PastBlocksMax) { break; }
                nPastBlocks++;
                
                if (i == 1)        { bnPastTargetAverage.SetCompact(BlockReading->nBits); }
                
                else                { bnPastTargetAverage = ((CBigNum().SetCompact(BlockReading->nBits) - bnPastTargetAveragePrev) / i) + bnPastTargetAveragePrev; }
                bnPastTargetAveragePrev = bnPastTargetAverage;
            
                nActualSeconds                        = BlockLastSolved->GetBlockTime() - BlockReading->GetBlockTime();
                nTargetSeconds                        = TargetBlocksSpacingSeconds * nPastBlocks;
                nBlockTimeRatio                            = 1;
                if (nActualSeconds < 1) { nActualSeconds = 1; }
                
                if (nActualSeconds != 0 && nTargetSeconds != 0) 
                {
                	nBlockTimeRatio= double(nTargetSeconds) / nActualSeconds;
                }
            
            
            if (nPastBlocks >= PastBlocksMin) 
            {
                    if ((nBlockTimeRatio <= SlowBlocksLimit[nPastBlocks-1]) || (nBlockTimeRatio >= FastBlocksLimit[nPastBlocks-1])) { assert(BlockReading); break; }
            }
            
            
            if (BlockReading->pprev == NULL) { assert(BlockReading); break; }
            BlockReading = BlockReading->pprev;
       }
        
    // Limit range of bnPastTargetAverage to a halving or doubling from most recent block target
    if (bnPastTargetAverage < (CBigNum().SetCompact(BlockLastSolved->nBits) / 2)) { bnPastTargetAverage = CBigNum().SetCompact(BlockLastSolved->nBits) / 2; }
    if (bnPastTargetAverage > (CBigNum().SetCompact(BlockLastSolved->nBits) * 2)) { bnPastTargetAverage = CBigNum().SetCompact(BlockLastSolved->nBits) * 2; }
    
    CBigNum bnNew(bnPastTargetAverage);
    
    if (nActualSeconds != 0 && nTargetSeconds != 0) 
    {
       	
    	if ( nActualSeconds > 3 * nTargetSeconds ) { nActualSeconds = 3 * nTargetSeconds; } // Maximal difficulty decrease of /3 from constrained past average     	
    	if ( nActualSeconds < nTargetSeconds / 3 ) { nActualSeconds = nTargetSeconds / 3; } // Maximal difficulty increase of x3 from constrained past average
        
    	bnNew *= nActualSeconds;
        bnNew /= nTargetSeconds;
    }
           
    
    if (bnNew > bnProofOfWorkLimit) { bnNew = bnProofOfWorkLimit; }
    
      
    // debug print
    printf("Difficulty Retarget - Boris's Ridiculously Named Difficulty Function\n");
    printf("nHeight = %i\n", pindexLast->nHeight);
    printf("nPastBlocks = %u\n", nPastBlocks);
    printf("nBlockTimeRatio Target/Actual = %.4f\n", nBlockTimeRatio.to_float());
    printf("Mean blocktime = %.1fs\n", TargetBlocksSpacingSeconds / nBlockTimeRatio.to_float());
    printf("SlowBlocksLimit = %.4f\n", SlowBlocksLimit[nPastBlocks-1]);
    printf("FastBlocksLimit = %.4f\n", FastBlocksLimit[nPastBlocks-1]);
    printf("Before: %08x %.8f\n", BlockLastSolved->nBits, GetDifficultyHelper(BlockLastSolved->nBits));
    printf("After: %08x %.8f\n", bnNew.GetCompact(), GetDifficultyHelper(bnNew.GetCompact()));
    printf("Ratio After/Before: %.8f\n", GetDifficultyHelper(bnNew.GetCompact()) / GetDifficultyHelper(BlockLastSolved->nBits));

    return bnNew.GetCompact();
}


unsigned int static GetNextWorkRequired(const CBlockIndex* pindexLast, const CBlockHeader *pblock)
{
    if(pindexLast == NULL)
    {
        return bnProofOfWorkLimit.GetCompact();
    }

    static const uint32_t        BlocksTargetSpacing                        = 10 * 60; // 10 minutes
        unsigned int                TimeDaySeconds                                = 60 * 60 * 24;
        int64                                PastSecondsMin                                = TimeDaySeconds * 0.25; // 21600
        int64                                PastSecondsMax                                = TimeDaySeconds * 7;// 604800
        uint32_t                                PastBlocksMin                                = PastSecondsMin / BlocksTargetSpacing; // 36 blocks
        uint32_t                                PastBlocksMax                                = PastSecondsMax / BlocksTargetSpacing; // 1008 blocks
        
    /*if (fTestNet)
    {
    // If the new block's timestamp is more than nTargetSpacing*16
    // then allow mining of a min-difficulty block.
        if (pblock->nTime > pindexLast->nTime + nTargetSpacing*16)
        {
            return bnProofOfWorkLimit.GetCompact();
        }
    }*/

    // 9/29/2016 - Reset to Lyra2(2,block_height,256) due to ASIC KnC Miner Scrypt
    // 36 block look back, reset to mininmun diff
    if(!fTestNet && pindexLast->nHeight + 1 >= 500 && pindexLast->nHeight + 1 <= 535){

        return bnProofOfWorkLimit.GetCompact();

    }

    if(!fTestNet && pindexLast->nHeight + 1 >= 3073){

        return bnProofOfWorkLimit.GetCompact();

    }

    if(fTestNet && pindexLast->nHeight + 1 >= 138 && pindexLast->nHeight + 1 <= 173){

        return bnProofOfWorkLimit.GetCompact();

    }

    
   	if ((pindexLast->nHeight+1) % nInterval != 0) // Retarget every nInterval blocks 
    {
        return pindexLast->nBits;
    }
        
    return BorisRidiculouslyNamedDifficultyFunction(pindexLast, BlocksTargetSpacing, PastBlocksMin, PastBlocksMax);
}


bool CheckProofOfWork(uint256 hash, unsigned int nBits)
{
    CBigNum bnTarget;
    bnTarget.SetCompact(nBits);

    // Check range
    if (bnTarget <= 0 || bnTarget > bnProofOfWorkLimit)
        return error("CheckProofOfWork() : nBits below minimum work");

    // Check proof of work matches claimed amount
    if (hash > bnTarget.getuint256())
        return error("CheckProofOfWork() : hash doesn't match nBits");

    return true;
}

// Return maximum amount of blocks that other nodes claim to have
int GetNumBlocksOfPeers()
{
    return std::max(cPeerBlockCounts.median(), Checkpoints::GetTotalBlocksEstimate());
}

bool IsInitialBlockDownload()
{
    if (pindexBest == NULL || fImporting || fReindex || nBestHeight < Checkpoints::GetTotalBlocksEstimate())
        return true;
    static int64 nLastUpdate;
    static CBlockIndex* pindexLastBest;
    if (pindexBest != pindexLastBest)
    {
        pindexLastBest = pindexBest;
        nLastUpdate = GetTime();
    }
    return (GetTime() - nLastUpdate < 10 &&
            pindexBest->GetBlockTime() < GetTime() - 24 * 60 * 60);
}

void static InvalidChainFound(CBlockIndex* pindexNew)
{
    if (pindexNew->nChainWork > nBestInvalidWork)
    {
        nBestInvalidWork = pindexNew->nChainWork;
        pblocktree->WriteBestInvalidWork(CBigNum(nBestInvalidWork));
        uiInterface.NotifyBlocksChanged();
    }
    printf("InvalidChainFound: invalid block=%s  height=%d  log2_work=%.8g  date=%s\n",
      pindexNew->GetBlockHash().ToString().c_str(), pindexNew->nHeight,
      log(pindexNew->nChainWork.getdouble())/log(2.0), DateTimeStrFormat("%Y-%m-%d %H:%M:%S",
      pindexNew->GetBlockTime()).c_str());
    printf("InvalidChainFound:  current best=%s  height=%d  log2_work=%.8g  date=%s\n",
      hashBestChain.ToString().c_str(), nBestHeight, log(nBestChainWork.getdouble())/log(2.0),
      DateTimeStrFormat("%Y-%m-%d %H:%M:%S", pindexBest->GetBlockTime()).c_str());
    if (pindexBest && nBestInvalidWork > nBestChainWork + (pindexBest->GetBlockWork() * 6).getuint256())
        printf("InvalidChainFound: Warning: Displayed transactions may not be correct! You may need to upgrade, or other nodes may need to upgrade.\n");
}

void static InvalidBlockFound(CBlockIndex *pindex) {
    pindex->nStatus |= BLOCK_FAILED_VALID;
    pblocktree->WriteBlockIndex(*pindex);
    setBlockIndexValid.erase(pindex);
    InvalidChainFound(pindex);
    if (pindex->pnext) {
        CValidationState stateDummy;
        ConnectBestBlock(stateDummy); // reorganise away from the failed block
    }
}

bool ConnectBestBlock(CValidationState &state) {
    do {
        CBlockIndex *pindexNewBest;

        {
            std::set<CBlockIndex*,CBlockIndexWorkComparator>::reverse_iterator it = setBlockIndexValid.rbegin();
            if (it == setBlockIndexValid.rend())
                return true;
            pindexNewBest = *it;
        }

        if (pindexNewBest == pindexBest || (pindexBest && pindexNewBest->nChainWork == pindexBest->nChainWork))
            return true; // nothing to do

        // check ancestry
        CBlockIndex *pindexTest = pindexNewBest;
        std::vector<CBlockIndex*> vAttach;
        do {
            if (pindexTest->nStatus & BLOCK_FAILED_MASK) {
                // mark descendants failed
                CBlockIndex *pindexFailed = pindexNewBest;
                while (pindexTest != pindexFailed) {
                    pindexFailed->nStatus |= BLOCK_FAILED_CHILD;
                    setBlockIndexValid.erase(pindexFailed);
                    pblocktree->WriteBlockIndex(*pindexFailed);
                    pindexFailed = pindexFailed->pprev;
                }
                InvalidChainFound(pindexNewBest);
                break;
            }

            if (pindexBest == NULL || pindexTest->nChainWork > pindexBest->nChainWork)
                vAttach.push_back(pindexTest);

            if (pindexTest->pprev == NULL || pindexTest->pnext != NULL) {
                reverse(vAttach.begin(), vAttach.end());
                BOOST_FOREACH(CBlockIndex *pindexSwitch, vAttach) {
                    boost::this_thread::interruption_point();
                    try {
                        if (!SetBestChain(state, pindexSwitch))
                            return false;
                    } catch(std::runtime_error &e) {
                        return state.Abort(_("System error: ") + e.what());
                    }
                }
                return true;
            }
            pindexTest = pindexTest->pprev;
        } while(true);
    } while(true);
}

void CBlockHeader::UpdateTime(const CBlockIndex* pindexPrev)
{
    nTime = max(pindexPrev->GetMedianTimePast()+1, GetAdjustedTime());
    LastHeight = pindexPrev->nHeight;

    // Updating time can change work required on testnet:
    if (fTestNet)
        nBits = GetNextWorkRequired(pindexPrev, this);
}











const CTxOut &CTransaction::GetOutputFor(const CTxIn& input, CCoinsViewCache& view)
{
    const CCoins &coins = view.GetCoins(input.prevout.hash);
    assert(coins.IsAvailable(input.prevout.n));
    return coins.vout[input.prevout.n];
}

int64 CTransaction::GetValueIn(CCoinsViewCache& inputs) const
{
    if (IsCoinBase() || IsZerocoinSpend())
        return 0;

    int64 nResult = 0;
    for (unsigned int i = 0; i < vin.size(); i++)
        nResult += GetOutputFor(vin[i], inputs).nValue;

    return nResult;
}

unsigned int CTransaction::GetP2SHSigOpCount(CCoinsViewCache& inputs) const
{
    if (IsCoinBase() || IsZerocoinSpend())
        return 0;

    unsigned int nSigOps = 0;
    for (unsigned int i = 0; i < vin.size(); i++)
    {
        const CTxOut &prevout = GetOutputFor(vin[i], inputs);
        if (prevout.scriptPubKey.IsPayToScriptHash())
            nSigOps += prevout.scriptPubKey.GetSigOpCount(vin[i].scriptSig);
    }
    return nSigOps;
}

void CTransaction::UpdateCoins(CValidationState &state, CCoinsViewCache &inputs, CTxUndo &txundo, int nHeight, const uint256 &txhash) const
{
    bool ret;
    // mark inputs spent
    if (!IsCoinBase() && !IsZerocoinSpend()) {
        BOOST_FOREACH(const CTxIn &txin, vin) {
            CCoins &coins = inputs.GetCoins(txin.prevout.hash);
            CTxInUndo undo;
            ret = coins.Spend(txin.prevout, undo);
            assert(ret);
            txundo.vprevout.push_back(undo);
        }
    }

    // add outputs
    assert(inputs.SetCoins(txhash, CCoins(*this, nHeight)));
}

bool CTransaction::HaveInputs(CCoinsViewCache &inputs) const
{
    if (!IsCoinBase() && !IsZerocoinSpend()) {
        // first check whether information about the prevout hash is available
        for (unsigned int i = 0; i < vin.size(); i++) {
            const COutPoint &prevout = vin[i].prevout;
            if (!inputs.HaveCoins(prevout.hash))
                return false;
        }

        // then check whether the actual outputs are available
        for (unsigned int i = 0; i < vin.size(); i++) {
            const COutPoint &prevout = vin[i].prevout;
            const CCoins &coins = inputs.GetCoins(prevout.hash);
            if (!coins.IsAvailable(prevout.n))
                return false;
        }
    }
    return true;
}

bool CScriptCheck::operator()() const {
    const CScript &scriptSig = ptxTo->vin[nIn].scriptSig;
    if (!VerifyScript(scriptSig, scriptPubKey, *ptxTo, nIn, nFlags, nHashType))
        return error("CScriptCheck() : %s VerifySignature failed", ptxTo->GetHash().ToString().c_str());
    return true;
}

bool VerifySignature(const CCoins& txFrom, const CTransaction& txTo, unsigned int nIn, unsigned int flags, int nHashType)
{
    return CScriptCheck(txFrom, txTo, nIn, flags, nHashType)();
}

bool CTransaction::CheckInputs(CValidationState &state, CCoinsViewCache &inputs, bool fScriptChecks, unsigned int flags, std::vector<CScriptCheck> *pvChecks) const
{
    if (!IsCoinBase() && !IsZerocoinSpend())
    {
        if (pvChecks)
            pvChecks->reserve(vin.size());

        // This doesn't trigger the DoS code on purpose; if it did, it would make it easier
        // for an attacker to attempt to split the network.
        if (!HaveInputs(inputs))
            return state.Invalid(error("CheckInputs() : %s inputs unavailable", GetHash().ToString().c_str()));

        // While checking, GetBestBlock() refers to the parent block.
        // This is also true for mempool checks.
        int nSpendHeight = inputs.GetBestBlock()->nHeight + 1;
        int64 nValueIn = 0;
        int64 nFees = 0;
        for (unsigned int i = 0; i < vin.size(); i++)
        {
            const COutPoint &prevout = vin[i].prevout;
            const CCoins &coins = inputs.GetCoins(prevout.hash);

            // If prev is coinbase, check that it's matured
            if (coins.IsCoinBase()) {
                if (nSpendHeight - coins.nHeight < COINBASE_MATURITY)
                    return state.Invalid(error("CheckInputs() : tried to spend coinbase at depth %d", nSpendHeight - coins.nHeight));
            }

            // Check for negative or overflow input values
            nValueIn += coins.vout[prevout.n].nValue;
            if (!MoneyRange(coins.vout[prevout.n].nValue) || !MoneyRange(nValueIn))
                return state.DoS(100, error("CheckInputs() : txin values out of range"));

        }

        if (nValueIn < GetValueOut())
            return state.DoS(100, error("CheckInputs() : %s value in < value out", GetHash().ToString().c_str()));

        // Tally transaction fees
        int64 nTxFee = nValueIn - GetValueOut();
        if (nTxFee < 0)
            return state.DoS(100, error("CheckInputs() : %s nTxFee < 0", GetHash().ToString().c_str()));
        nFees += nTxFee;
        if (!MoneyRange(nFees))
            return state.DoS(100, error("CheckInputs() : nFees out of range"));

        // The first loop above does all the inexpensive checks.
        // Only if ALL inputs pass do we perform expensive ECDSA signature checks.
        // Helps prevent CPU exhaustion attacks.

        // Skip ECDSA signature verification when connecting blocks
        // before the last block chain checkpoint. This is safe because block merkle hashes are
        // still computed and checked, and any change will be caught at the next checkpoint.
        if (fScriptChecks) {
            for (unsigned int i = 0; i < vin.size(); i++) {
                const COutPoint &prevout = vin[i].prevout;
                const CCoins &coins = inputs.GetCoins(prevout.hash);

                // Verify signature
                CScriptCheck check(coins, *this, i, flags, 0);
                if (pvChecks) {
                    pvChecks->push_back(CScriptCheck());
                    check.swap(pvChecks->back());
                } else if (!check()) {
                    if (flags & SCRIPT_VERIFY_STRICTENC) {
                        // For now, check whether the failure was caused by non-canonical
                        // encodings or not; if so, don't trigger DoS protection.
                        CScriptCheck check(coins, *this, i, flags & (~SCRIPT_VERIFY_STRICTENC), 0);
                        if (check())
                            return state.Invalid();
                    }
                    return state.DoS(100,false);
                }
            }
        }
    }

    return true;
}




bool CBlock::DisconnectBlock(CValidationState &state, CBlockIndex *pindex, CCoinsViewCache &view, bool *pfClean)
{
    assert(pindex == view.GetBestBlock());

    if (pfClean)
        *pfClean = false;

    bool fClean = true;

    CBlockUndo blockUndo;
    CDiskBlockPos pos = pindex->GetUndoPos();
    if (pos.IsNull())
        return error("DisconnectBlock() : no undo data available");
    if (!blockUndo.ReadFromDisk(pos, pindex->pprev->GetBlockHash()))
        return error("DisconnectBlock() : failure reading undo data");

    if (blockUndo.vtxundo.size() + 1 != vtx.size())
        return error("DisconnectBlock() : block and undo data inconsistent");

    // undo transactions in reverse order
    for (int i = vtx.size() - 1; i >= 0; i--) {
        const CTransaction &tx = vtx[i];
        uint256 hash = tx.GetHash();

        // check that all outputs are available
        if (!view.HaveCoins(hash)) {
            fClean = fClean && error("DisconnectBlock() : outputs still spent? database corrupted");
            view.SetCoins(hash, CCoins());
        }
        CCoins &outs = view.GetCoins(hash);

        CCoins outsBlock = CCoins(tx, pindex->nHeight);
        // The CCoins serialization does not serialize negative numbers.
        // No network rules currently depend on the version here, so an inconsistency is harmless
        // but it must be corrected before txout nversion ever influences a network rule.
        if (outsBlock.nVersion < 0)
            outs.nVersion = outsBlock.nVersion;
        if (outs != outsBlock)
            fClean = fClean && error("DisconnectBlock() : added transaction mismatch? database corrupted");

        // remove outputs
        outs = CCoins();

        // restore inputs
        //if (i > 0) { // not coinbases
        if (!tx.IsCoinBase() && !tx.IsZerocoinSpend()) {
            const CTxUndo &txundo = blockUndo.vtxundo[i-1];
            if (txundo.vprevout.size() != tx.vin.size())
                return error("DisconnectBlock() : transaction and undo data inconsistent");
            for (unsigned int j = tx.vin.size(); j-- > 0;) {
                const COutPoint &out = tx.vin[j].prevout;
                const CTxInUndo &undo = txundo.vprevout[j];
                CCoins coins;
                view.GetCoins(out.hash, coins); // this can fail if the prevout was already entirely spent
                if (undo.nHeight != 0) {
                    // undo data contains height: this is the last output of the prevout tx being spent
                    if (!coins.IsPruned())
                        fClean = fClean && error("DisconnectBlock() : undo data overwriting existing transaction");
                    coins = CCoins();
                    coins.fCoinBase = undo.fCoinBase;
                    coins.nHeight = undo.nHeight;
                    coins.nVersion = undo.nVersion;
                } else {
                    if (coins.IsPruned())
                        fClean = fClean && error("DisconnectBlock() : undo data adding output to missing transaction");
                }
                if (coins.IsAvailable(out.n))
                    fClean = fClean && error("DisconnectBlock() : undo data overwriting existing output");
                if (coins.vout.size() < out.n+1)
                    coins.vout.resize(out.n+1);
                coins.vout[out.n] = undo.txout;
                if (!view.SetCoins(out.hash, coins))
                    return error("DisconnectBlock() : cannot restore coin inputs");
            }
        }
    }

    // move best block pointer to prevout block
    view.SetBestBlock(pindex->pprev);

    if (pfClean) {
        *pfClean = fClean;
        return true;
    } else {
        return fClean;
    }
}

void static FlushBlockFile(bool fFinalize = false)
{
    LOCK(cs_LastBlockFile);

    CDiskBlockPos posOld(nLastBlockFile, 0);

    FILE *fileOld = OpenBlockFile(posOld);
    if (fileOld) {
        if (fFinalize)
            TruncateFile(fileOld, infoLastBlockFile.nSize);
        FileCommit(fileOld);
        fclose(fileOld);
    }

    fileOld = OpenUndoFile(posOld);
    if (fileOld) {
        if (fFinalize)
            TruncateFile(fileOld, infoLastBlockFile.nUndoSize);
        FileCommit(fileOld);
        fclose(fileOld);
    }
}

bool FindUndoPos(CValidationState &state, int nFile, CDiskBlockPos &pos, unsigned int nAddSize);

static CCheckQueue<CScriptCheck> scriptcheckqueue(128);

void ThreadScriptCheck() {
    RenameThread("bitcoin-scriptch");
    scriptcheckqueue.Thread();
}

bool CBlock::ConnectBlock(CValidationState &state, CBlockIndex* pindex, CCoinsViewCache &view, bool fJustCheck)
{
    LastHeight = pindex->nHeight;

    // Check it again in case a previous version let a bad block in
    if (!CheckBlock(state, pindex->nHeight, !fJustCheck, !fJustCheck, false))
        return false;

    // verify that the view's current state corresponds to the previous block
    assert(pindex->pprev == view.GetBestBlock());

    // Special case for the genesis block, skipping connection of its transactions
    // (its coinbase is unspendable)
    if (GetHash() == hashGenesisBlock) {
        view.SetBestBlock(pindex);
        pindexGenesisBlock = pindex;
        return true;
    }

    bool fScriptChecks = pindex->nHeight >= Checkpoints::GetTotalBlocksEstimate();

    // Do not allow blocks that contain transactions which 'overwrite' older transactions,
    // unless those are already completely spent.
    // If such overwrites are allowed, coinbases and transactions depending upon those
    // can be duplicated to remove the ability to spend the first instance -- even after
    // being sent to another address.
    // See BIP30 and http://r6.ca/blog/20120206T005236Z.html for more information.
    // This logic is not necessary for memory pool transactions, as AcceptToMemoryPool
    // already refuses previously-known transaction ids entirely.
    // This rule was originally applied all blocks whose timestamp was after October 1, 2012, 0:00 UTC.
    // Now that the whole chain is irreversibly beyond that time it is applied to all blocks,
    // this prevents exploiting the issue against nodes in their initial block download.
    bool fEnforceBIP30 = true;

    if (fEnforceBIP30) {
        for (unsigned int i=0; i<vtx.size(); i++) {
            uint256 hash = GetTxHash(i);
            if (view.HaveCoins(hash) && !view.GetCoins(hash).IsPruned())
                return state.DoS(100, error("ConnectBlock() : tried to overwrite transaction"));
        }
    }

    // BIP16 didn't become active until Oct 1 2012
    int64 nBIP16SwitchTime = 1349049600;
    bool fStrictPayToScriptHash = (pindex->nTime >= nBIP16SwitchTime);

    unsigned int flags = SCRIPT_VERIFY_NOCACHE |
                         (fStrictPayToScriptHash ? SCRIPT_VERIFY_P2SH : SCRIPT_VERIFY_NONE);

    CBlockUndo blockundo;

    CCheckQueueControl<CScriptCheck> control(fScriptChecks && nScriptCheckThreads ? &scriptcheckqueue : NULL);

    int64 nStart = GetTimeMicros();
    int64 nFees = 0;
    int nInputs = 0;
    unsigned int nSigOps = 0;
    CDiskTxPos pos(pindex->GetBlockPos(), GetSizeOfCompactSize(vtx.size()));
    std::vector<std::pair<uint256, CDiskTxPos> > vPos;
    vPos.reserve(vtx.size());
    for (unsigned int i=0; i<vtx.size(); i++)
    {
        const CTransaction &tx = vtx[i];

        nInputs += tx.vin.size();
        nSigOps += tx.GetLegacySigOpCount();
        if (nSigOps > MAX_BLOCK_SIGOPS)
            return state.DoS(100, error("ConnectBlock() : too many sigops"));

        if (!tx.IsCoinBase() && !tx.IsZerocoinSpend())
        {
            if (!tx.HaveInputs(view))
                return state.DoS(100, error("ConnectBlock() : inputs missing/spent"));

            if (fStrictPayToScriptHash)
            {
                // Add in sigops done by pay-to-script-hash inputs;
                // this is to prevent a "rogue miner" from creating
                // an incredibly-expensive-to-validate block.
                nSigOps += tx.GetP2SHSigOpCount(view);
                if (nSigOps > MAX_BLOCK_SIGOPS)
                     return state.DoS(100, error("ConnectBlock() : too many sigops"));
            }

            nFees += tx.GetValueIn(view)-tx.GetValueOut();

            std::vector<CScriptCheck> vChecks;
            if (!tx.CheckInputs(state, view, fScriptChecks, flags, nScriptCheckThreads ? &vChecks : NULL))
                return false;
            control.Add(vChecks);
        }

        CTxUndo txundo;
        tx.UpdateCoins(state, view, txundo, pindex->nHeight, GetTxHash(i));
        if (!tx.IsCoinBase())
            blockundo.vtxundo.push_back(txundo);

        vPos.push_back(std::make_pair(GetTxHash(i), pos));
        pos.nTxOffset += ::GetSerializeSize(tx, SER_DISK, CLIENT_VERSION);
    }
    int64 nTime = GetTimeMicros() - nStart;
    if (fBenchmark)
        printf("- Connect %u transactions: %.2fms (%.3fms/tx, %.3fms/txin)\n", (unsigned)vtx.size(), 0.001 * nTime, 0.001 * nTime / vtx.size(), nInputs <= 1 ? 0 : 0.001 * nTime / (nInputs-1));

    if (vtx[0].GetValueOut() > GetBlockValue(pindex->nHeight, nFees, pindex->nTime))
        return state.DoS(100, error("ConnectBlock() : coinbase pays too much (actual=%"PRI64d" vs limit=%"PRI64d")", vtx[0].GetValueOut(), GetBlockValue(pindex->nHeight, nFees, pindex->nTime)));

    if (!control.Wait())
        return state.DoS(100, false);
    int64 nTime2 = GetTimeMicros() - nStart;
    if (fBenchmark)
        printf("- Verify %u txins: %.2fms (%.3fms/txin)\n", nInputs - 1, 0.001 * nTime2, nInputs <= 1 ? 0 : 0.001 * nTime2 / (nInputs-1));

    if (fJustCheck)
        return true;

    // Write undo information to disk
    if (pindex->GetUndoPos().IsNull() || (pindex->nStatus & BLOCK_VALID_MASK) < BLOCK_VALID_SCRIPTS)
    {
        if (pindex->GetUndoPos().IsNull()) {
            CDiskBlockPos pos;
            if (!FindUndoPos(state, pindex->nFile, pos, ::GetSerializeSize(blockundo, SER_DISK, CLIENT_VERSION) + 40))
                return error("ConnectBlock() : FindUndoPos failed");
            if (!blockundo.WriteToDisk(pos, pindex->pprev->GetBlockHash()))
                return state.Abort(_("Failed to write undo data"));

            // update nUndoPos in block index
            pindex->nUndoPos = pos.nPos;
            pindex->nStatus |= BLOCK_HAVE_UNDO;
        }

        pindex->nStatus = (pindex->nStatus & ~BLOCK_VALID_MASK) | BLOCK_VALID_SCRIPTS;

        if (!pblocktree->WriteBlockIndex(*pindex))
            return state.Abort(_("Failed to write block index"));
    }

    if (fTxIndex)
        if (!pblocktree->WriteTxIndex(vPos))
            return state.Abort(_("Failed to write transaction index"));

    // add this block to the view's block chain
    assert(view.SetBestBlock(pindex));

    // Watch for transactions paying to me
    for (unsigned int i=0; i<vtx.size(); i++)
        SyncWithWallets(GetTxHash(i), vtx[i], this, true);

    return true;
}

bool SetBestChain(CValidationState &state, CBlockIndex* pindexNew)
{
    // All modifications to the coin state will be done in this cache.
    // Only when all have succeeded, we push it to pcoinsTip.
    CCoinsViewCache view(*pcoinsTip, true);

    // Find the fork (typically, there is none)
    CBlockIndex* pfork = view.GetBestBlock();
    CBlockIndex* plonger = pindexNew;
    while (pfork && pfork != plonger)
    {
        while (plonger->nHeight > pfork->nHeight) {
            plonger = plonger->pprev;
            assert(plonger != NULL);
        }
        if (pfork == plonger)
            break;
        pfork = pfork->pprev;
        assert(pfork != NULL);
    }

    // List of what to disconnect (typically nothing)
    vector<CBlockIndex*> vDisconnect;
    for (CBlockIndex* pindex = view.GetBestBlock(); pindex != pfork; pindex = pindex->pprev)
        vDisconnect.push_back(pindex);

    // List of what to connect (typically only pindexNew)
    vector<CBlockIndex*> vConnect;
    vector<CBlockIndex*> vConnectZC;
    for (CBlockIndex* pindex = pindexNew; pindex != pfork; pindex = pindex->pprev){
        vConnect.push_back(pindex);
        vConnectZC.push_back(pindex);
    }
    reverse(vConnect.begin(), vConnect.end());
    //reverse(vConnectZC.begin(), vConnectZC.end());

    if (vDisconnect.size() > 0) {
        printf("REORGANIZE: Disconnect %"PRIszu" blocks; %s..\n", vDisconnect.size(), pfork->GetBlockHash().ToString().c_str());
        printf("REORGANIZE: Connect %"PRIszu" blocks; ..%s\n", vConnect.size(), pindexNew->GetBlockHash().ToString().c_str());
    }

    // Disconnect shorter branch
    vector<CTransaction> vResurrect;
    BOOST_FOREACH(CBlockIndex* pindex, vDisconnect) {
        CBlock block;
        if (!block.ReadFromDisk(pindex))
            return state.Abort(_("Failed to read block"));
        int64 nStart = GetTimeMicros();
        if (!block.DisconnectBlock(state, pindex, view))
            return error("SetBestBlock() : DisconnectBlock %s failed", pindex->GetBlockHash().ToString().c_str());
        if (fBenchmark)
            printf("- Disconnect: %.2fms\n", (GetTimeMicros() - nStart) * 0.001);

        // Queue memory transactions to resurrect.
        // We only do this for blocks after the last checkpoint (reorganisation before that
        // point should only happen with -reindex/-loadblock, or a misbehaving peer.
        BOOST_FOREACH(const CTransaction& tx, block.vtx)
            if (!tx.IsCoinBase() && pindex->nHeight > Checkpoints::GetTotalBlocksEstimate())
                vResurrect.push_back(tx);



        // Zerocoin reorg, set mint to height -1, id -1
        list<CZerocoinEntry> listPubCoin = list<CZerocoinEntry>();
        CWalletDB walletdb(pwalletMain->strWalletFile);
        walletdb.ListPubCoin(listPubCoin);

        list<CZerocoinSpendEntry> listCoinSpendSerial;
        walletdb.ListCoinSpendSerial(listCoinSpendSerial);

        BOOST_FOREACH(const CTransaction& tx, block.vtx){

            // Check Spend Zerocoin Transaction
            if (tx.IsZerocoinSpend())
            {
                BOOST_FOREACH(const CZerocoinSpendEntry& item, listCoinSpendSerial) {
                    if (item.hashTx == tx.GetHash()) {
                        BOOST_FOREACH(const CZerocoinEntry& pubCoinItem, listPubCoin) {
                            if (pubCoinItem.value == item.pubCoin) {
                                CZerocoinEntry pubCoinTx;
                                pubCoinTx.nHeight = pubCoinItem.nHeight;
                                pubCoinTx.denomination = pubCoinItem.denomination;
                                // UPDATE FOR INDICATE IT HAS BEEN RESET
                                pubCoinTx.IsUsed = false;
                                pubCoinTx.randomness = pubCoinItem.randomness;
                                pubCoinTx.serialNumber = pubCoinItem.serialNumber;
                                pubCoinTx.value = pubCoinItem.value;
                                pubCoinTx.id = pubCoinItem.id;
                                walletdb.WriteZerocoinEntry(pubCoinTx);

                                pwalletMain->NotifyZerocoinChanged(pwalletMain, pubCoinItem.value.GetHex(), "New", CT_UPDATED);
                                walletdb.EarseCoinSpendSerialEntry(item);
                                pwalletMain->EraseFromWallet(item.hashTx);
                             }
                        }
                     }
                }
            }

            // Check Mint Zerocoin Transaction
            BOOST_FOREACH(const CTxOut txout, tx.vout) {
                if (!txout.scriptPubKey.empty() && txout.scriptPubKey.IsZerocoinMint()) {
                    vector<unsigned char> vchZeroMint;
                    vchZeroMint.insert(vchZeroMint.end(), txout.scriptPubKey.begin() + 6, txout.scriptPubKey.begin() + txout.scriptPubKey.size());

                    CBigNum pubCoin;
                    pubCoin.setvch(vchZeroMint);
                    int zercoinMintHeight = -1;

                    BOOST_FOREACH(const CZerocoinEntry& pubCoinItem, listPubCoin) {
                        if (pubCoinItem.value == pubCoin) {
                            zercoinMintHeight = pubCoinItem.nHeight;
                            CZerocoinEntry pubCoinTx;
                            pubCoinTx.id = -1;
                            pubCoinTx.IsUsed = pubCoinItem.IsUsed;
                            pubCoinTx.randomness = pubCoinItem.randomness;
                            pubCoinTx.denomination = pubCoinItem.denomination;
                            pubCoinTx.serialNumber = pubCoinItem.serialNumber;
                            pubCoinTx.value = pubCoin;
                            pubCoinTx.nHeight = -1;
                            printf("- Disconnect Reset Pubcoin Id: %d Height: %d\n", pubCoinTx.id, pindex->nHeight);
                            walletdb.WriteZerocoinEntry(pubCoinTx);
                        }

                    }

                    BOOST_FOREACH(const CZerocoinEntry& pubCoinItem, listPubCoin) {
<<<<<<< HEAD
                        if (pubCoinItem.nHeight >= zercoinMintHeight) {
=======
                        if (pubCoinItem.nHeight > zercoinMintHeight) {
>>>>>>> 5f0c456a
                            CZerocoinEntry pubCoinTx;
                            pubCoinTx.id = -1;
                            pubCoinTx.IsUsed = pubCoinItem.IsUsed;
                            pubCoinTx.randomness = pubCoinItem.randomness;
                            pubCoinTx.denomination = pubCoinItem.denomination;
                            pubCoinTx.serialNumber = pubCoinItem.serialNumber;
                            pubCoinTx.value = pubCoin;
                            pubCoinTx.nHeight = -1;
<<<<<<< HEAD
                            printf("FORK# RESET PUBCOIN ID: %d HEIGHT: %d\n", pubCoinTx.id, pindex->nHeight);
=======
                            printf("- Disconnect Reset Pubcoin Id: %d Height: %d\n", pubCoinTx.id, pindex->nHeight);
>>>>>>> 5f0c456a
                            walletdb.WriteZerocoinEntry(pubCoinTx);
                        }

                    }
                }
            }
        }
    }



    // Connect longer branch
    vector<CTransaction> vDelete;
    BOOST_FOREACH(CBlockIndex *pindex, vConnect) {
        CBlock block;
        if (!block.ReadFromDisk(pindex))
            return state.Abort(_("Failed to read block"));
        int64 nStart = GetTimeMicros();
        if (!block.ConnectBlock(state, pindex, view)) {
            if (state.IsInvalid()) {
                InvalidChainFound(pindexNew);
                InvalidBlockFound(pindex);
            }
            return error("SetBestBlock() : ConnectBlock %s failed", pindex->GetBlockHash().ToString().c_str());
        }
        if (fBenchmark)
            printf("- Connect: %.2fms\n", (GetTimeMicros() - nStart) * 0.001);

        // Queue memory transactions to delete
        BOOST_FOREACH(const CTransaction& tx, block.vtx)
            vDelete.push_back(tx);

    }

    BOOST_FOREACH(CBlockIndex *pindex, vConnect) {
        CBlock block;
        if (!block.ReadFromDisk(pindex))
            return state.Abort(_("Failed to read block"));
        /*
        int64 nStart = GetTimeMicros();
        if (!block.ConnectBlock(state, pindex, view)) {
            if (state.IsInvalid()) {
                InvalidChainFound(pindexNew);
                InvalidBlockFound(pindex);
            }
            return error("SetBestBlock() : ConnectBlock %s failed", pindex->GetBlockHash().ToString().c_str());
        }
        if (fBenchmark)
            printf("- Connect: %.2fms\n", (GetTimeMicros() - nStart) * 0.001);
        */


        // Zerocoin reorg, calculate new height and id
        list<CZerocoinEntry> listPubCoin = list<CZerocoinEntry>();
        CWalletDB walletdb(pwalletMain->strWalletFile);
        walletdb.ListPubCoin(listPubCoin);

        BOOST_FOREACH(const CTransaction& tx, block.vtx){
            // Check Mint Zerocoin Transaction
            BOOST_FOREACH(const CTxOut txout, tx.vout) {
                if (!txout.scriptPubKey.empty() && txout.scriptPubKey.IsZerocoinMint()) {
                    vector<unsigned char> vchZeroMint;
                    vchZeroMint.insert(vchZeroMint.end(), txout.scriptPubKey.begin() + 6, txout.scriptPubKey.begin() + txout.scriptPubKey.size());

                    CBigNum pubCoin;
                    pubCoin.setvch(vchZeroMint);
                    int zercoinMintHeight = -1;

                    BOOST_FOREACH(const CZerocoinEntry& pubCoinItem, listPubCoin) {
                        if (pubCoinItem.value == pubCoin) {

                            CZerocoinEntry pubCoinTx;
                            pubCoinTx.id = -1;
                            pubCoinTx.IsUsed = pubCoinItem.IsUsed;
                            pubCoinTx.randomness = pubCoinItem.randomness;
                            pubCoinTx.denomination = pubCoinItem.denomination;
                            pubCoinTx.serialNumber = pubCoinItem.serialNumber;
                            pubCoinTx.value = pubCoinItem.value;
                            pubCoinTx.nHeight = -1;
                            walletdb.WriteZerocoinEntry(pubCoinTx);
                            printf("- Connect Reset Pubcoin Id: %d Height: %d\n", pubCoinTx.id, pindex->nHeight);
                            zercoinMintHeight = pindex->nHeight;
                        }
                    }


                    BOOST_FOREACH(const CZerocoinEntry& pubCoinItem, listPubCoin) {
                        if (pubCoinItem.nHeight > zercoinMintHeight) {
                            CZerocoinEntry pubCoinTx;
                            pubCoinTx.id = -1;
                            pubCoinTx.IsUsed = pubCoinItem.IsUsed;
                            pubCoinTx.randomness = pubCoinItem.randomness;
                            pubCoinTx.denomination = pubCoinItem.denomination;
                            pubCoinTx.serialNumber = pubCoinItem.serialNumber;
                            pubCoinTx.value = pubCoin;
                            pubCoinTx.nHeight = -1;
                            printf("- Connect Reset Pubcoin Id: %d Height: %d\n", pubCoinTx.id, pubCoinItem.nHeight);
                            walletdb.WriteZerocoinEntry(pubCoinTx);
                        }

                    }


                }
            }
        }
    }


    // Rearrange Zerocoin Mint
    BOOST_FOREACH(CBlockIndex *pindex, vConnectZC) {
        CBlock block;
        if (!block.ReadFromDisk(pindex))
            return state.Abort(_("Failed to read block"));
        /*
        int64 nStart = GetTimeMicros();
        if (!block.ConnectBlock(state, pindex, view)) {
            if (state.IsInvalid()) {
                InvalidChainFound(pindexNew);
                InvalidBlockFound(pindex);
            }
            return error("SetBestBlock() : ConnectBlock %s failed", pindex->GetBlockHash().ToString().c_str());
        }
        if (fBenchmark)
            printf("- Connect: %.2fms\n", (GetTimeMicros() - nStart) * 0.001);
        */

        // Zerocoin reorg, calculate new height and id
        list<CZerocoinEntry> listPubCoin = list<CZerocoinEntry>();
        CWalletDB walletdb(pwalletMain->strWalletFile);
        walletdb.ListPubCoin(listPubCoin);

        BOOST_FOREACH(const CTransaction& tx, block.vtx){
            // Check Mint Zerocoin Transaction
            BOOST_FOREACH(const CTxOut txout, tx.vout) {
                if (!txout.scriptPubKey.empty() && txout.scriptPubKey.IsZerocoinMint()) {
                    vector<unsigned char> vchZeroMint;
                    vchZeroMint.insert(vchZeroMint.end(), txout.scriptPubKey.begin() + 6, txout.scriptPubKey.begin() + txout.scriptPubKey.size());

                    CBigNum pubCoin;
                    pubCoin.setvch(vchZeroMint);

                    BOOST_FOREACH(const CZerocoinEntry& pubCoinItem, listPubCoin) {
                        if (pubCoinItem.value == pubCoin) {

                            CZerocoinEntry pubCoinTx;

                            // PUBCOIN IS IN DB, BUT NOT UPDATE ID
                            printf("UPDATING\n");
                            // GET MAX ID
                            int currentId = 1;
                            BOOST_FOREACH(const CZerocoinEntry& maxIdPubcoin, listPubCoin) {
                                if (maxIdPubcoin.id > currentId && maxIdPubcoin.denomination == pubCoinItem.denomination) {
                                    currentId = maxIdPubcoin.id;
                                }
                            }

                            // FIND HOW MANY OF MAX ID
                            unsigned int countExistingItems = 0;
                            BOOST_FOREACH(const CZerocoinEntry& countItemPubcoin, listPubCoin) {
                                if (currentId == countItemPubcoin.id && countItemPubcoin.denomination == pubCoinItem.denomination) {
                                    countExistingItems++;
                                }
                                printf("pubCoinItem.id = %d\n", countItemPubcoin.id);
                            }

                            // IF IT IS NOT 10 -> ADD MORE
                            if (countExistingItems < 10) {
                                pubCoinTx.id = currentId;
                            }
                            else {// ELSE INCREASE 1 -> ADD
                                currentId += 1;
                                pubCoinTx.id = currentId;
                            }

                            pubCoinTx.IsUsed = pubCoinItem.IsUsed;
                            pubCoinTx.randomness = pubCoinItem.randomness;
                            pubCoinTx.denomination = pubCoinItem.denomination;
                            pubCoinTx.serialNumber = pubCoinItem.serialNumber;
                            pubCoinTx.value = pubCoinItem.value;
                            pubCoinTx.nHeight = pindex->nHeight;
                            printf("REORG PUBCOIN ID: %d HEIGHT: %d\n", pubCoinTx.id, pubCoinTx.nHeight);
                            walletdb.WriteZerocoinEntry(pubCoinTx);
                        }
                    }




                }
            }
        }
    }

    // Flush changes to global coin state
    int64 nStart = GetTimeMicros();
    int nModified = view.GetCacheSize();
    assert(view.Flush());
    int64 nTime = GetTimeMicros() - nStart;
    if (fBenchmark)
        printf("- Flush %i transactions: %.2fms (%.4fms/tx)\n", nModified, 0.001 * nTime, 0.001 * nTime / nModified);

    // Make sure it's successfully written to disk before changing memory structure
    bool fIsInitialDownload = IsInitialBlockDownload();
    if (!fIsInitialDownload || pcoinsTip->GetCacheSize() > nCoinCacheSize) {
        // Typical CCoins structures on disk are around 100 bytes in size.
        // Pushing a new one to the database can cause it to be written
        // twice (once in the log, and once in the tables). This is already
        // an overestimation, as most will delete an existing entry or
        // overwrite one. Still, use a conservative safety factor of 2.
        if (!CheckDiskSpace(100 * 2 * 2 * pcoinsTip->GetCacheSize()))
            return state.Error();
        FlushBlockFile();
        pblocktree->Sync();
        if (!pcoinsTip->Flush())
            return state.Abort(_("Failed to write to coin database"));
    }

    // At this point, all changes have been done to the database.
    // Proceed by updating the memory structures.

    // Disconnect shorter branch
    BOOST_FOREACH(CBlockIndex* pindex, vDisconnect)
        if (pindex->pprev)
            pindex->pprev->pnext = NULL;

    // Connect longer branch
    BOOST_FOREACH(CBlockIndex* pindex, vConnect)
        if (pindex->pprev)
            pindex->pprev->pnext = pindex;

    // Resurrect memory transactions that were in the disconnected branch
    BOOST_FOREACH(CTransaction& tx, vResurrect) {
        // ignore validation errors in resurrected transactions
        CValidationState stateDummy;
        if (!tx.AcceptToMemoryPool(stateDummy, true, false))
            mempool.remove(tx, true);
    }

    // Delete redundant memory transactions that are in the connected branch
    BOOST_FOREACH(CTransaction& tx, vDelete) {
        mempool.remove(tx);
        mempool.removeConflicts(tx);
    }

    // Update best block in wallet (so we can detect restored wallets)
    if ((pindexNew->nHeight % 20160) == 0 || (!fIsInitialDownload && (pindexNew->nHeight % 144) == 0))
    {
        const CBlockLocator locator(pindexNew);
        ::SetBestChain(locator);
    }

    // New best block
    hashBestChain = pindexNew->GetBlockHash();
    pindexBest = pindexNew;
    pblockindexFBBHLast = NULL;
    nBestHeight = pindexBest->nHeight;
    nBestChainWork = pindexNew->nChainWork;
    nTimeBestReceived = GetTime();
    nTransactionsUpdated++;
    printf("SetBestChain: new best=%s  height=%d  log2_work=%.8g  tx=%lu  date=%s progress=%f\n",
      hashBestChain.ToString().c_str(), nBestHeight, log(nBestChainWork.getdouble())/log(2.0), (unsigned long)pindexNew->nChainTx,
      DateTimeStrFormat("%Y-%m-%d %H:%M:%S", pindexBest->GetBlockTime()).c_str(),
      Checkpoints::GuessVerificationProgress(pindexBest));

    // Check the version of the last 100 blocks to see if we need to upgrade:
    if (!fIsInitialDownload)
    {
        int nUpgraded = 0;
        const CBlockIndex* pindex = pindexBest;
        for (int i = 0; i < 100 && pindex != NULL; i++)
        {
            // mask out the high bits of nVersion;
            // since they indicate merged mining information
            if ((pindex->nVersion&0xff) > CBlock::CURRENT_VERSION)
                ++nUpgraded;
            pindex = pindex->pprev;
        }
        if (nUpgraded > 0)
            printf("SetBestChain: %d of last 100 blocks above version %d\n", nUpgraded, CBlock::CURRENT_VERSION);
        if (nUpgraded > 100/2)
            // strMiscWarning is read by GetWarnings(), called by Qt and the JSON-RPC code to warn the user:
            strMiscWarning = _("Warning: This version is obsolete, upgrade required!");
    }

    std::string strCmd = GetArg("-blocknotify", "");

    if (!fIsInitialDownload && !strCmd.empty())
    {
        boost::replace_all(strCmd, "%s", hashBestChain.GetHex());
        boost::thread t(runCommand, strCmd); // thread runs free
    }

    return true;
}


bool CBlock::AddToBlockIndex(CValidationState &state, const CDiskBlockPos &pos)
{
    // Check for duplicate
    uint256 hash = GetHash();
    if (mapBlockIndex.count(hash))
        return state.Invalid(error("AddToBlockIndex() : %s already exists", hash.ToString().c_str()));

    // Construct new block index object
    CBlockIndex* pindexNew = new CBlockIndex(*this);
    assert(pindexNew);
    map<uint256, CBlockIndex*>::iterator mi = mapBlockIndex.insert(make_pair(hash, pindexNew)).first;
    pindexNew->phashBlock = &((*mi).first);
    map<uint256, CBlockIndex*>::iterator miPrev = mapBlockIndex.find(hashPrevBlock);
    if (miPrev != mapBlockIndex.end())
    {
        pindexNew->pprev = (*miPrev).second;
        pindexNew->nHeight = pindexNew->pprev->nHeight + 1;
    }
    pindexNew->nTx = vtx.size();
    pindexNew->nChainWork = (pindexNew->pprev ? pindexNew->pprev->nChainWork : 0) + pindexNew->GetBlockWork().getuint256();
    pindexNew->nChainTx = (pindexNew->pprev ? pindexNew->pprev->nChainTx : 0) + pindexNew->nTx;
    pindexNew->nFile = pos.nFile;
    pindexNew->nDataPos = pos.nPos;
    pindexNew->nUndoPos = 0;
    pindexNew->nStatus = BLOCK_VALID_TRANSACTIONS | BLOCK_HAVE_DATA;
    setBlockIndexValid.insert(pindexNew);

    /* write both the immutible data (CDiskBlockIndex) and the mutable data (BlockIndex) */
    if (!pblocktree->WriteDiskBlockIndex(CDiskBlockIndex(pindexNew, this->auxpow)) || !pblocktree->WriteBlockIndex(*pindexNew))
        return state.Abort(_("Failed to write block index"));

    // New best?
    if (!ConnectBestBlock(state))
        return false;

    if (pindexNew == pindexBest)
    {
        // Notify UI to display prev block's coinbase if it was ours
        static uint256 hashPrevBestCoinBase;
        UpdatedTransaction(hashPrevBestCoinBase);
        hashPrevBestCoinBase = GetTxHash(0);
    }

    if (!pblocktree->Flush())
        return state.Abort(_("Failed to sync block index"));

    uiInterface.NotifyBlocksChanged();
    return true;
}

// to enable merged mining:
// - set a block from which it will be enabled
// - set a unique chain ID
//   each merged minable scrypt_N_1_1_256 coin should have a different one
//   (if two have the same ID, they can't be merge mined together)
int GetAuxPowStartBlock()
{
    if (fTestNet)
        return 138;
    else
        return 500;
}

int GetOurChainID()
{

    return 0x0001; // We are the first :)

}

bool CBlockHeader::CheckProofOfWork(int nHeight) const
{
    if (nHeight >= GetAuxPowStartBlock())
    {
        // Prevent same work from being submitted twice:
        // - this block must have our chain ID
        // - parent block must not have the same chain ID (see CAuxPow::Check)
        // - index of this chain in chain merkle tree must be pre-determined (see CAuxPow::Check)
        if (!fTestNet && nHeight != INT_MAX && GetChainID() != GetOurChainID())
            return error("CheckProofOfWork() : block does not have our chain ID");

        if (auxpow.get() != NULL)
        {
            if (!auxpow->Check(GetHash(), GetChainID()))
                return error("CheckProofOfWork() : AUX POW is not valid");
            // Check proof of work matches claimed amount
            if (!::CheckProofOfWork(auxpow->GetParentBlockHash(nHeight), nBits))
                return error("CheckProofOfWork() : AUX proof of work failed");
        } 
        else
        {

            // Check proof of work matches claimed amount
            if (!::CheckProofOfWork(GetPoWHash(nHeight), nBits))
                return error("CheckProofOfWork() : proof of work failed - 1");
        }
    }
    else
    {
        if (auxpow.get() != NULL)
        {
            return error("CheckProofOfWork() : AUX POW is not allowed at this block");
        }

        // Check if proof of work marches claimed amount
        if (!::CheckProofOfWork(GetPoWHash(nHeight), nBits))
            return error("CheckProofOfWork() : proof of work failed - 2");
    }
    return true;
}

bool FindBlockPos(CValidationState &state, CDiskBlockPos &pos, unsigned int nAddSize, unsigned int nHeight, uint64 nTime, bool fKnown = false)
{
    bool fUpdatedLast = false;

    LOCK(cs_LastBlockFile);

    if (fKnown) {
        if (nLastBlockFile != pos.nFile) {
            nLastBlockFile = pos.nFile;
            infoLastBlockFile.SetNull();
            pblocktree->ReadBlockFileInfo(nLastBlockFile, infoLastBlockFile);
            fUpdatedLast = true;
        }
    } else {
        while (infoLastBlockFile.nSize + nAddSize >= MAX_BLOCKFILE_SIZE) {
            printf("Leaving block file %i: %s\n", nLastBlockFile, infoLastBlockFile.ToString().c_str());
            FlushBlockFile(true);
            nLastBlockFile++;
            infoLastBlockFile.SetNull();
            pblocktree->ReadBlockFileInfo(nLastBlockFile, infoLastBlockFile); // check whether data for the new file somehow already exist; can fail just fine
            fUpdatedLast = true;
        }
        pos.nFile = nLastBlockFile;
        pos.nPos = infoLastBlockFile.nSize;
    }

    infoLastBlockFile.nSize += nAddSize;
    infoLastBlockFile.AddBlock(nHeight, nTime);

    if (!fKnown) {
        unsigned int nOldChunks = (pos.nPos + BLOCKFILE_CHUNK_SIZE - 1) / BLOCKFILE_CHUNK_SIZE;
        unsigned int nNewChunks = (infoLastBlockFile.nSize + BLOCKFILE_CHUNK_SIZE - 1) / BLOCKFILE_CHUNK_SIZE;
        if (nNewChunks > nOldChunks) {
            if (CheckDiskSpace(nNewChunks * BLOCKFILE_CHUNK_SIZE - pos.nPos)) {
                FILE *file = OpenBlockFile(pos);
                if (file) {
                    printf("Pre-allocating up to position 0x%x in blk%05u.dat\n", nNewChunks * BLOCKFILE_CHUNK_SIZE, pos.nFile);
                    AllocateFileRange(file, pos.nPos, nNewChunks * BLOCKFILE_CHUNK_SIZE - pos.nPos);
                    fclose(file);
                }
            }
            else
                return state.Error();
        }
    }

    if (!pblocktree->WriteBlockFileInfo(nLastBlockFile, infoLastBlockFile))
        return state.Abort(_("Failed to write file info"));
    if (fUpdatedLast)
        pblocktree->WriteLastBlockFile(nLastBlockFile);

    return true;
}

bool FindUndoPos(CValidationState &state, int nFile, CDiskBlockPos &pos, unsigned int nAddSize)
{
    pos.nFile = nFile;

    LOCK(cs_LastBlockFile);

    unsigned int nNewSize;
    if (nFile == nLastBlockFile) {
        pos.nPos = infoLastBlockFile.nUndoSize;
        nNewSize = (infoLastBlockFile.nUndoSize += nAddSize);
        if (!pblocktree->WriteBlockFileInfo(nLastBlockFile, infoLastBlockFile))
            return state.Abort(_("Failed to write block info"));
    } else {
        CBlockFileInfo info;
        if (!pblocktree->ReadBlockFileInfo(nFile, info))
            return state.Abort(_("Failed to read block info"));
        pos.nPos = info.nUndoSize;
        nNewSize = (info.nUndoSize += nAddSize);
        if (!pblocktree->WriteBlockFileInfo(nFile, info))
            return state.Abort(_("Failed to write block info"));
    }

    unsigned int nOldChunks = (pos.nPos + UNDOFILE_CHUNK_SIZE - 1) / UNDOFILE_CHUNK_SIZE;
    unsigned int nNewChunks = (nNewSize + UNDOFILE_CHUNK_SIZE - 1) / UNDOFILE_CHUNK_SIZE;
    if (nNewChunks > nOldChunks) {
        if (CheckDiskSpace(nNewChunks * UNDOFILE_CHUNK_SIZE - pos.nPos)) {
            FILE *file = OpenUndoFile(pos);
            if (file) {
                printf("Pre-allocating up to position 0x%x in rev%05u.dat\n", nNewChunks * UNDOFILE_CHUNK_SIZE, pos.nFile);
                AllocateFileRange(file, pos.nPos, nNewChunks * UNDOFILE_CHUNK_SIZE - pos.nPos);
                fclose(file);
            }
        }
        else
            return state.Error();
    }

    return true;
}


bool CBlock::CheckBlock(CValidationState &state, int nHeight, bool fCheckPOW, bool fCheckMerkleRoot, bool isVerifyDB) const
{
    // These are checks that are independent of context
    // that can be verified before saving an orphan block.

    // Size limits
    if (vtx.empty() || vtx.size() > MAX_BLOCK_SIZE || ::GetSerializeSize(*this, SER_NETWORK, PROTOCOL_VERSION) > MAX_BLOCK_SIZE)
        return state.DoS(100, error("CheckBlock() : size limits failed"));

    // ZCoin: Special short-term limits to avoid 10,000 BDB lock limit:
    if (GetBlockTime() < 1376568000)  // stop enforcing 15 August 2013 00:00:00
    {
        // Rule is: #unique txids referenced <= 4,500
        // ... to prevent 10,000 BDB lock exhaustion on old clients
        set<uint256> setTxIn;
        for (size_t i = 0; i < vtx.size(); i++)
        {
            setTxIn.insert(vtx[i].GetHash());
            if (i == 0) continue; // skip coinbase txin
            BOOST_FOREACH(const CTxIn& txin, vtx[i].vin)
                setTxIn.insert(txin.prevout.hash);
        }
        size_t nTxids = setTxIn.size();
        if (nTxids > 4500)
            return error("CheckBlock() : 15 August maxlocks violation");
    }

    CBlockIndex* pindexPrev = NULL;
    if (GetHash() != hashGenesisBlock)
    {
        int nHeightCheckPoW = 0;
        map<uint256, CBlockIndex*>::iterator mi = mapBlockIndex.find(hashPrevBlock);
        pindexPrev = (*mi).second;
        if (mi != mapBlockIndex.end())
        {
            if (pindexPrev != NULL)
            {
                nHeightCheckPoW = pindexPrev->nHeight+1;
                // Check proof of work matches claimed amount
                if (fCheckPOW && !CheckProofOfWork(nHeightCheckPoW))
                    return state.DoS(50, error("CheckBlock() : proof of work failed"));
            }
        }
    }


    // Check timestamp
    if (GetBlockTime() > GetAdjustedTime() + 2 * 60 * 60)
        return state.Invalid(error("CheckBlock() : block timestamp too far in the future"));

    // First transaction must be coinbase, the rest must not be
    if (vtx.empty() || !vtx[0].IsCoinBase())
        return state.DoS(100, error("CheckBlock() : first tx is not coinbase"));
    for (unsigned int i = 1; i < vtx.size(); i++)
        if (vtx[i].IsCoinBase())
            return state.DoS(100, error("CheckBlock() : more than one coinbase"));


    // Check transactions
    BOOST_FOREACH(const CTransaction& tx, vtx){
        if (!tx.CheckTransaction(state, tx.GetHash(), isVerifyDB, nHeight))
            return error("CheckBlock() : CheckTransaction failed");
    }

    // Build the merkle tree already. We need it anyway later, and it makes the
    // block cache the transaction hashes, which means they don't need to be
    // recalculated many times during this block's validation.
    BuildMerkleTree();

    // Check for duplicate txids. This is caught by ConnectInputs(),
    // but catching it earlier avoids a potential DoS attack:
    set<uint256> uniqueTx;
    for (unsigned int i=0; i<vtx.size(); i++) {
        uniqueTx.insert(GetTxHash(i));
    }
    if (uniqueTx.size() != vtx.size())
        return state.DoS(100, error("CheckBlock() : duplicate transaction"), true);

    unsigned int nSigOps = 0;
    BOOST_FOREACH(const CTransaction& tx, vtx)
    {
        nSigOps += tx.GetLegacySigOpCount();
    }
    if (nSigOps > MAX_BLOCK_SIGOPS)
        return state.DoS(100, error("CheckBlock() : out-of-bounds SigOpCount"));

    // Check merkle root
    if (fCheckMerkleRoot && hashMerkleRoot != BuildMerkleTree())
        return state.DoS(100, error("CheckBlock() : hashMerkleRoot mismatch"));

    return true;
}

bool CBlock::AcceptBlock(CValidationState &state, CDiskBlockPos *dbp)
{
    // Check for duplicate
    uint256 hash = GetHash();
    if (mapBlockIndex.count(hash))
        return state.Invalid(error("AcceptBlock() : block already in mapBlockIndex"));

    // Get prev block index
    CBlockIndex* pindexPrev = NULL;
    int nHeight = 0;
    if (hash != hashGenesisBlock) {
        map<uint256, CBlockIndex*>::iterator mi = mapBlockIndex.find(hashPrevBlock);
        if (mi == mapBlockIndex.end())
            return state.DoS(10, error("AcceptBlock() : prev block not found"));
        pindexPrev = (*mi).second;
        nHeight = pindexPrev->nHeight+1;
        LastHeight = pindexPrev->nHeight;

        // Check proof of work
        if (nBits != GetNextWorkRequired(pindexPrev, this))
            return state.DoS(100, error("AcceptBlock() : incorrect proof of work"));

        // Check timestamp against prev
        if (GetBlockTime() <= pindexPrev->GetMedianTimePast())
            return state.Invalid(error("AcceptBlock() : block's timestamp is too early"));

        // Check that all transactions are finalized
        BOOST_FOREACH(const CTransaction& tx, vtx)
            if (!tx.IsFinal(nHeight, GetBlockTime()))
                return state.DoS(10, error("AcceptBlock() : contains a non-final transaction"));

        // Check that the block chain matches the known block chain up to a checkpoint
        if (!Checkpoints::CheckBlock(nHeight, hash))
            return state.DoS(100, error("AcceptBlock() : rejected by checkpoint lock-in at %d", nHeight));

        // Don't accept any forks from the main chain prior to last checkpoint
        CBlockIndex* pcheckpoint = Checkpoints::GetLastCheckpoint(mapBlockIndex);
        if (pcheckpoint && nHeight < pcheckpoint->nHeight)
            return state.DoS(100, error("AcceptBlock() : forked chain older than last checkpoint (height %d)", nHeight));

        // Reject block.nVersion=1 blocks when 95% (75% on testnet) of the network has upgraded:
        if ((nVersion&0xff) < 2)
        {
            if ((!fTestNet && CBlockIndex::IsSuperMajority(2, pindexPrev, 950, 1000)) ||
                (fTestNet && CBlockIndex::IsSuperMajority(2, pindexPrev, 75, 100)))
            {
                return state.Invalid(error("AcceptBlock() : rejected nVersion=1 block"));
            }
        }
        // Enforce block.nVersion=2 rule that the coinbase starts with serialized block height
        if ((nVersion&0xff) >= 2)
        {
            // if 750 of the last 1,000 blocks are version 2 or greater (51/100 if testnet):
            if ((!fTestNet && CBlockIndex::IsSuperMajority(2, pindexPrev, 750, 1000)) ||
                (fTestNet && CBlockIndex::IsSuperMajority(2, pindexPrev, 51, 100)))
            {
                CScript expect = CScript() << nHeight;
                if (vtx[0].vin[0].scriptSig.size() < expect.size() ||
                    !std::equal(expect.begin(), expect.end(), vtx[0].vin[0].scriptSig.begin()))
                    return state.DoS(100, error("AcceptBlock() : block height mismatch in coinbase"));
            }
        }
    }

    // Write block to history file
    try {
        unsigned int nBlockSize = ::GetSerializeSize(*this, SER_DISK, CLIENT_VERSION);
        CDiskBlockPos blockPos;
        if (dbp != NULL)
            blockPos = *dbp;
        if (!FindBlockPos(state, blockPos, nBlockSize+8, nHeight, nTime, dbp != NULL))
            return error("AcceptBlock() : FindBlockPos failed");
        if (dbp == NULL)
            if (!WriteToDisk(blockPos))
                return state.Abort(_("Failed to write block"));
        if (!AddToBlockIndex(state, blockPos))
            return error("AcceptBlock() : AddToBlockIndex failed");
    } catch(std::runtime_error &e) {
        return state.Abort(_("System error: ") + e.what());
    }

    // Relay inventory, but don't relay old inventory during initial block download
    int nBlockEstimate = Checkpoints::GetTotalBlocksEstimate();
    if (hashBestChain == hash)
    {
        LOCK(cs_vNodes);
        BOOST_FOREACH(CNode* pnode, vNodes)
            if (nBestHeight > (pnode->nStartingHeight != -1 ? pnode->nStartingHeight - 2000 : nBlockEstimate))
                pnode->PushInventory(CInv(MSG_BLOCK, hash));
    }

    return true;
}

bool CBlockIndex::IsSuperMajority(int minVersion, const CBlockIndex* pstart, unsigned int nRequired, unsigned int nToCheck)
{
    // ZCoin: temporarily disable v2 block lockin until we are ready for v2 transition
    return false;
    unsigned int nFound = 0;
    for (unsigned int i = 0; i < nToCheck && nFound < nRequired && pstart != NULL; i++)
    {
        if ((pstart->nVersion&0xff) >= minVersion)
            ++nFound;
        pstart = pstart->pprev;
    }
    return (nFound >= nRequired);
}

bool ProcessBlock(CValidationState &state, CNode* pfrom, CBlock* pblock, CDiskBlockPos *dbp)
{
    // Check for duplicate
    uint256 hash = pblock->GetHash();
    if (mapBlockIndex.count(hash))
        return state.Invalid(error("ProcessBlock() : already have block %d %s", mapBlockIndex[hash]->nHeight, hash.ToString().c_str()));
    if (mapOrphanBlocks.count(hash))
        return state.Invalid(error("ProcessBlock() : already have block (orphan) %s", hash.ToString().c_str()));

    // Preliminary checks
    if (!pblock->CheckBlock(state, INT_MAX, true, true, false))
        return error("ProcessBlock() : CheckBlock FAILED");


    CBlockIndex* pcheckpoint = Checkpoints::GetLastCheckpoint(mapBlockIndex);
    if (pcheckpoint && pblock->hashPrevBlock != hashBestChain)
    {
        // Extra checks to prevent "fill up memory by spamming with bogus blocks"
        int64 deltaTime = pblock->GetBlockTime() - pcheckpoint->nTime;
        if (deltaTime < 0)
        {
            return state.DoS(100, error("ProcessBlock() : block with timestamp before last checkpoint"));
        }
        CBigNum bnNewBlock;
        bnNewBlock.SetCompact(pblock->nBits);
        CBigNum bnRequired;
        bnRequired.SetCompact(ComputeMinWork(pcheckpoint->nBits, deltaTime));
        if (bnNewBlock > bnRequired)
        {
            return state.DoS(100, error("ProcessBlock() : block with too little proof-of-work"));
        }
    }


    // If we don't already have its previous block, shunt it off to holding area until we get it
    if (pblock->hashPrevBlock != 0 && !mapBlockIndex.count(pblock->hashPrevBlock))
    {
        printf("ProcessBlock: ORPHAN BLOCK, prev=%s\n", pblock->hashPrevBlock.ToString().c_str());

        // Accept orphans as long as there is a node to request its parents from
        if (pfrom) {
            CBlock* pblock2 = new CBlock(*pblock);
            mapOrphanBlocks.insert(make_pair(hash, pblock2));
            mapOrphanBlocksByPrev.insert(make_pair(pblock2->hashPrevBlock, pblock2));

            // Ask this guy to fill in what we're missing
            pfrom->PushGetBlocks(pindexBest, GetOrphanRoot(pblock2));
        }
        return true;
    }

    // Store to disk
    if (!pblock->AcceptBlock(state, dbp))
        return error("ProcessBlock() : AcceptBlock FAILED");

    // Recursively process any orphan blocks that depended on this one
    vector<uint256> vWorkQueue;
    vWorkQueue.push_back(hash);
    for (unsigned int i = 0; i < vWorkQueue.size(); i++)
    {
        uint256 hashPrev = vWorkQueue[i];
        for (multimap<uint256, CBlock*>::iterator mi = mapOrphanBlocksByPrev.lower_bound(hashPrev);
             mi != mapOrphanBlocksByPrev.upper_bound(hashPrev);
             ++mi)
        {
            CBlock* pblockOrphan = (*mi).second;
            // Use a dummy CValidationState so someone can't setup nodes to counter-DoS based on orphan resolution (that is, feeding people an invalid block based on LegitBlockX in order to get anyone relaying LegitBlockX banned)
            CValidationState stateDummy;
            if (pblockOrphan->AcceptBlock(stateDummy))
                vWorkQueue.push_back(pblockOrphan->GetHash());
            mapOrphanBlocks.erase(pblockOrphan->GetHash());
            delete pblockOrphan;
        }
        mapOrphanBlocksByPrev.erase(hashPrev);
    }

    printf("ProcessBlock: ACCEPTED\n");
    return true;
}








CMerkleBlock::CMerkleBlock(const CBlock& block, CBloomFilter& filter)
{
    header = block.GetBlockHeader();

    vector<bool> vMatch;
    vector<uint256> vHashes;

    vMatch.reserve(block.vtx.size());
    vHashes.reserve(block.vtx.size());

    for (unsigned int i = 0; i < block.vtx.size(); i++)
    {
        uint256 hash = block.vtx[i].GetHash();
        if (filter.IsRelevantAndUpdate(block.vtx[i], hash))
        {
            vMatch.push_back(true);
            vMatchedTxn.push_back(make_pair(i, hash));
        }
        else
            vMatch.push_back(false);
        vHashes.push_back(hash);
    }

    txn = CPartialMerkleTree(vHashes, vMatch);
}








uint256 CPartialMerkleTree::CalcHash(int height, unsigned int pos, const std::vector<uint256> &vTxid) {
    if (height == 0) {
        // hash at height 0 is the txids themself
        return vTxid[pos];
    } else {
        // calculate left hash
        uint256 left = CalcHash(height-1, pos*2, vTxid), right;
        // calculate right hash if not beyong the end of the array - copy left hash otherwise1
        if (pos*2+1 < CalcTreeWidth(height-1))
            right = CalcHash(height-1, pos*2+1, vTxid);
        else
            right = left;
        // combine subhashes
        return Hash(BEGIN(left), END(left), BEGIN(right), END(right));
    }
}

void CPartialMerkleTree::TraverseAndBuild(int height, unsigned int pos, const std::vector<uint256> &vTxid, const std::vector<bool> &vMatch) {
    // determine whether this node is the parent of at least one matched txid
    bool fParentOfMatch = false;
    for (unsigned int p = pos << height; p < (pos+1) << height && p < nTransactions; p++)
        fParentOfMatch |= vMatch[p];
    // store as flag bit
    vBits.push_back(fParentOfMatch);
    if (height==0 || !fParentOfMatch) {
        // if at height 0, or nothing interesting below, store hash and stop
        vHash.push_back(CalcHash(height, pos, vTxid));
    } else {
        // otherwise, don't store any hash, but descend into the subtrees
        TraverseAndBuild(height-1, pos*2, vTxid, vMatch);
        if (pos*2+1 < CalcTreeWidth(height-1))
            TraverseAndBuild(height-1, pos*2+1, vTxid, vMatch);
    }
}

uint256 CPartialMerkleTree::TraverseAndExtract(int height, unsigned int pos, unsigned int &nBitsUsed, unsigned int &nHashUsed, std::vector<uint256> &vMatch) {
    if (nBitsUsed >= vBits.size()) {
        // overflowed the bits array - failure
        fBad = true;
        return 0;
    }
    bool fParentOfMatch = vBits[nBitsUsed++];
    if (height==0 || !fParentOfMatch) {
        // if at height 0, or nothing interesting below, use stored hash and do not descend
        if (nHashUsed >= vHash.size()) {
            // overflowed the hash array - failure
            fBad = true;
            return 0;
        }
        const uint256 &hash = vHash[nHashUsed++];
        if (height==0 && fParentOfMatch) // in case of height 0, we have a matched txid
            vMatch.push_back(hash);
        return hash;
    } else {
        // otherwise, descend into the subtrees to extract matched txids and hashes
        uint256 left = TraverseAndExtract(height-1, pos*2, nBitsUsed, nHashUsed, vMatch), right;
        if (pos*2+1 < CalcTreeWidth(height-1))
            right = TraverseAndExtract(height-1, pos*2+1, nBitsUsed, nHashUsed, vMatch);
        else
            right = left;
        // and combine them before returning
        return Hash(BEGIN(left), END(left), BEGIN(right), END(right));
    }
}

CPartialMerkleTree::CPartialMerkleTree(const std::vector<uint256> &vTxid, const std::vector<bool> &vMatch) : nTransactions(vTxid.size()), fBad(false) {
    // reset state
    vBits.clear();
    vHash.clear();

    // calculate height of tree
    int nHeight = 0;
    while (CalcTreeWidth(nHeight) > 1)
        nHeight++;

    // traverse the partial tree
    TraverseAndBuild(nHeight, 0, vTxid, vMatch);
}

CPartialMerkleTree::CPartialMerkleTree() : nTransactions(0), fBad(true) {}

uint256 CPartialMerkleTree::ExtractMatches(std::vector<uint256> &vMatch) {
    vMatch.clear();
    // An empty set will not work
    if (nTransactions == 0)
        return 0;
    // check for excessively high numbers of transactions
    if (nTransactions > MAX_BLOCK_SIZE / 60) // 60 is the lower bound for the size of a serialized CTransaction
        return 0;
    // there can never be more hashes provided than one for every txid
    if (vHash.size() > nTransactions)
        return 0;
    // there must be at least one bit per node in the partial tree, and at least one node per hash
    if (vBits.size() < vHash.size())
        return 0;
    // calculate height of tree
    int nHeight = 0;
    while (CalcTreeWidth(nHeight) > 1)
        nHeight++;
    // traverse the partial tree
    unsigned int nBitsUsed = 0, nHashUsed = 0;
    uint256 hashMerkleRoot = TraverseAndExtract(nHeight, 0, nBitsUsed, nHashUsed, vMatch);
    // verify that no problems occured during the tree traversal
    if (fBad)
        return 0;
    // verify that all bits were consumed (except for the padding caused by serializing it as a byte sequence)
    if ((nBitsUsed+7)/8 != (vBits.size()+7)/8)
        return 0;
    // verify that all hashes were consumed
    if (nHashUsed != vHash.size())
        return 0;
    return hashMerkleRoot;
}







bool AbortNode(const std::string &strMessage) {
    strMiscWarning = strMessage;
    printf("*** %s\n", strMessage.c_str());
    uiInterface.ThreadSafeMessageBox(strMessage, "", CClientUIInterface::MSG_ERROR);
    StartShutdown();
    return false;
}

bool CheckDiskSpace(uint64 nAdditionalBytes)
{
    uint64 nFreeBytesAvailable = filesystem::space(GetDataDir()).available;

    // Check for nMinDiskSpace bytes (currently 50MB)
    if (nFreeBytesAvailable < nMinDiskSpace + nAdditionalBytes)
        return AbortNode(_("Error: Disk space is low!"));

    return true;
}

CCriticalSection cs_LastBlockFile;
CBlockFileInfo infoLastBlockFile;
int nLastBlockFile = 0;

FILE* OpenDiskFile(const CDiskBlockPos &pos, const char *prefix, bool fReadOnly)
{
    if (pos.IsNull())
        return NULL;
    boost::filesystem::path path = GetDataDir() / "blocks" / strprintf("%s%05u.dat", prefix, pos.nFile);
    boost::filesystem::create_directories(path.parent_path());
    FILE* file = fopen(path.string().c_str(), "rb+");
    if (!file && !fReadOnly)
        file = fopen(path.string().c_str(), "wb+");
    if (!file) {
        printf("Unable to open file %s\n", path.string().c_str());
        return NULL;
    }
    if (pos.nPos) {
        if (fseek(file, pos.nPos, SEEK_SET)) {
            printf("Unable to seek to position %u of %s\n", pos.nPos, path.string().c_str());
            fclose(file);
            return NULL;
        }
    }
    return file;
}

FILE* OpenBlockFile(const CDiskBlockPos &pos, bool fReadOnly) {
    return OpenDiskFile(pos, "blk", fReadOnly);
}

FILE* OpenUndoFile(const CDiskBlockPos &pos, bool fReadOnly) {
    return OpenDiskFile(pos, "rev", fReadOnly);
}

CBlockIndex * InsertBlockIndex(uint256 hash)
{
    if (hash == 0)
        return NULL;

    // Return existing
    map<uint256, CBlockIndex*>::iterator mi = mapBlockIndex.find(hash);
    if (mi != mapBlockIndex.end())
        return (*mi).second;

    // Create new
    CBlockIndex* pindexNew = new CBlockIndex();
    if (!pindexNew)
        throw runtime_error("LoadBlockIndex() : new CBlockIndex failed");
    mi = mapBlockIndex.insert(make_pair(hash, pindexNew)).first;
    pindexNew->phashBlock = &((*mi).first);

    return pindexNew;
}

bool static LoadBlockIndexDB()
{
    if (!pblocktree->LoadBlockIndexGuts())
        return false;

    boost::this_thread::interruption_point();

    // Calculate nChainWork
    vector<pair<int, CBlockIndex*> > vSortedByHeight;
    vSortedByHeight.reserve(mapBlockIndex.size());
    BOOST_FOREACH(const PAIRTYPE(uint256, CBlockIndex*)& item, mapBlockIndex)
    {
        CBlockIndex* pindex = item.second;
        vSortedByHeight.push_back(make_pair(pindex->nHeight, pindex));
    }
    sort(vSortedByHeight.begin(), vSortedByHeight.end());
    BOOST_FOREACH(const PAIRTYPE(int, CBlockIndex*)& item, vSortedByHeight)
    {
        CBlockIndex* pindex = item.second;
        pindex->nChainWork = (pindex->pprev ? pindex->pprev->nChainWork : 0) + pindex->GetBlockWork().getuint256();
        pindex->nChainTx = (pindex->pprev ? pindex->pprev->nChainTx : 0) + pindex->nTx;
        if ((pindex->nStatus & BLOCK_VALID_MASK) >= BLOCK_VALID_TRANSACTIONS && !(pindex->nStatus & BLOCK_FAILED_MASK))
            setBlockIndexValid.insert(pindex);
    }

    // Load block file info
    pblocktree->ReadLastBlockFile(nLastBlockFile);
    printf("LoadBlockIndexDB(): last block file = %i\n", nLastBlockFile);
    if (pblocktree->ReadBlockFileInfo(nLastBlockFile, infoLastBlockFile))
        printf("LoadBlockIndexDB(): last block file info: %s\n", infoLastBlockFile.ToString().c_str());

    // Load nBestInvalidWork, OK if it doesn't exist
    CBigNum bnBestInvalidWork;
    pblocktree->ReadBestInvalidWork(bnBestInvalidWork);
    nBestInvalidWork = bnBestInvalidWork.getuint256();

    // Check whether we need to continue reindexing
    bool fReindexing = false;
    pblocktree->ReadReindexing(fReindexing);
    fReindex |= fReindexing;

    // Check whether we have a transaction index
    pblocktree->ReadFlag("txindex", fTxIndex);
    printf("LoadBlockIndexDB(): transaction index %s\n", fTxIndex ? "enabled" : "disabled");

    // Load hashBestChain pointer to end of best chain
    pindexBest = pcoinsTip->GetBestBlock();
    if (pindexBest == NULL)
        return true;
    hashBestChain = pindexBest->GetBlockHash();
    nBestHeight = pindexBest->nHeight;
    nBestChainWork = pindexBest->nChainWork;

    // set 'next' pointers in best chain
    CBlockIndex *pindex = pindexBest;
    while(pindex != NULL && pindex->pprev != NULL) {
         CBlockIndex *pindexPrev = pindex->pprev;
         pindexPrev->pnext = pindex;
         pindex = pindexPrev;
    }
    printf("LoadBlockIndexDB(): hashBestChain=%s  height=%d date=%s\n",
        hashBestChain.ToString().c_str(), nBestHeight,
        DateTimeStrFormat("%Y-%m-%d %H:%M:%S", pindexBest->GetBlockTime()).c_str());

    return true;
}

bool VerifyDB(int nCheckLevel, int nCheckDepth)
{
    if (pindexBest == NULL || pindexBest->pprev == NULL)
        return true;

    // Verify blocks in the best chain
    if (nCheckDepth <= 0)
        nCheckDepth = 1000000000; // suffices until the year 19000
    if (nCheckDepth > nBestHeight)
        nCheckDepth = nBestHeight;
    nCheckLevel = std::max(0, std::min(4, nCheckLevel));
    printf("Verifying last %i blocks at level %i\n", nCheckDepth, nCheckLevel);
    CCoinsViewCache coins(*pcoinsTip, true);
    CBlockIndex* pindexState = pindexBest;
    CBlockIndex* pindexFailure = NULL;
    int nGoodTransactions = 0;
    CValidationState state;
    for (CBlockIndex* pindex = pindexBest; pindex && pindex->pprev; pindex = pindex->pprev)
    {
        boost::this_thread::interruption_point();
        if (pindex->nHeight < nBestHeight-nCheckDepth)
            break;
        CBlock block;
        // check level 0: read from disk
        if (!block.ReadFromDisk(pindex))
            return error("VerifyDB() : *** block.ReadFromDisk failed at %d, hash=%s", pindex->nHeight, pindex->GetBlockHash().ToString().c_str());
        // check level 1: verify block validity
        if (nCheckLevel >= 1 && !block.CheckBlock(state, pindex->nHeight, true, true, true))
            return error("VerifyDB() : *** found bad block at %d, hash=%s\n", pindex->nHeight, pindex->GetBlockHash().ToString().c_str());
        // check level 2: verify undo validity
        if (nCheckLevel >= 2 && pindex) {
            CBlockUndo undo;
            CDiskBlockPos pos = pindex->GetUndoPos();
            if (!pos.IsNull()) {
                if (!undo.ReadFromDisk(pos, pindex->pprev->GetBlockHash()))
                    return error("VerifyDB() : *** found bad undo data at %d, hash=%s\n", pindex->nHeight, pindex->GetBlockHash().ToString().c_str());
            }
        }
        // check level 3: check for inconsistencies during memory-only disconnect of tip blocks
        if (nCheckLevel >= 3 && pindex == pindexState && (coins.GetCacheSize() + pcoinsTip->GetCacheSize()) <= 2*nCoinCacheSize + 32000) {
            bool fClean = true;
            if (!block.DisconnectBlock(state, pindex, coins, &fClean))
                return error("VerifyDB() : *** irrecoverable inconsistency in block data at %d, hash=%s", pindex->nHeight, pindex->GetBlockHash().ToString().c_str());
            pindexState = pindex->pprev;
            if (!fClean) {
                nGoodTransactions = 0;
                pindexFailure = pindex;
            } else
                nGoodTransactions += block.vtx.size();
        }
    }
    if (pindexFailure)
        return error("VerifyDB() : *** coin database inconsistencies found (last %i blocks, %i good transactions before that)\n", pindexBest->nHeight - pindexFailure->nHeight + 1, nGoodTransactions);

    // check level 4: try reconnecting blocks
    if (nCheckLevel >= 4) {
        CBlockIndex *pindex = pindexState;
        while (pindex != pindexBest) {
            boost::this_thread::interruption_point();
            pindex = pindex->pnext;
            CBlock block;
            if (!block.ReadFromDisk(pindex))
                return error("VerifyDB() : *** block.ReadFromDisk failed at %d, hash=%s", pindex->nHeight, pindex->GetBlockHash().ToString().c_str());
            if (!block.ConnectBlock(state, pindex, coins))
                return error("VerifyDB() : *** found unconnectable block at %d, hash=%s", pindex->nHeight, pindex->GetBlockHash().ToString().c_str());
        }
    }

    printf("No coin database inconsistencies in last %i blocks (%i transactions)\n", pindexBest->nHeight - pindexState->nHeight, nGoodTransactions);

    return true;
}

void UnloadBlockIndex()
{
    mapBlockIndex.clear();
    setBlockIndexValid.clear();
    pindexGenesisBlock = NULL;
    nBestHeight = 0;
    nBestChainWork = 0;
    nBestInvalidWork = 0;
    hashBestChain = 0;
    pindexBest = NULL;
}

bool LoadBlockIndex()
{
    if (fTestNet)
    {
        pchMessageStart[0] = 0xcf;
        pchMessageStart[1] = 0xfc;
        pchMessageStart[2] = 0xbe;
        pchMessageStart[3] = 0xea;
        hashGenesisBlock = uint256("0x7ac038c193c2158c428c59f9ae0c02a07115141c6e9dc244ae96132e99b4e642");
    }

    //
    // Load block index from databases
    //
    if (!fReindex && !LoadBlockIndexDB())
        return false;

    return true;
}


bool InitBlockIndex() {
    // Check whether we're already initialized
    if (pindexGenesisBlock != NULL)
        return true;

    // Use the provided setting for -txindex in the new database
    fTxIndex = GetBoolArg("-txindex", false);
    pblocktree->WriteFlag("txindex", fTxIndex);
    printf("Initializing databases...\n");

    // Only add the genesis block if not reindexing (in which case we reuse the one already on disk)
    if (!fReindex) {

        // Genesis block
        const char* pszTimestamp = "Times 2014/10/31 Maine Judge Says Nurse Must Follow Ebola Quarantine for Now";
        CTransaction txNew;
        vector<unsigned char> extraNonce(4);
        unsigned int startBits;
        
        if(fTestNet) {
            extraNonce[0] = 0x08;
            extraNonce[1] = 0x00;
            extraNonce[2] = 0x00;
            extraNonce[3] = 0x00;
            startBits = 0x1e0ffff0;
        } else {
            extraNonce[0] = 0x82;
            extraNonce[1] = 0x3f;
            extraNonce[2] = 0x00;
            extraNonce[3] = 0x00;
            startBits = 0x1e0ffff0;
        }

        txNew.vin.resize(1);
        txNew.vout.resize(1);
        txNew.vin[0].scriptSig = CScript() << startBits << CBigNum(4) << vector<unsigned char>((const unsigned char*)pszTimestamp, (const unsigned char*)pszTimestamp + strlen(pszTimestamp)) << extraNonce;
        txNew.vout[0].nValue = 0 * COIN;

        txNew.vout[0].scriptPubKey = CScript();
        CBlock block;
        block.vtx.push_back(txNew);
        block.hashPrevBlock = 0;
        block.hashMerkleRoot = block.BuildMerkleTree();
        block.nVersion = 2;
        block.nTime    = 1414776286;
        block.nBits    = startBits;
        block.nNonce   = 142392;

        if (fTestNet)
        {
            block.nTime    = 1414776313;
            block.nNonce   = 1620571;
            block.nBits    = startBits;
        }

        //// debug print
        uint256 hash = block.GetHash();

        printf("block.GetHash = %s\n", hash.ToString().c_str());
        printf("hashGenesisBlock = %s\n", hashGenesisBlock.ToString().c_str());
        printf("block.hashMerkleRoot = %s\n", block.hashMerkleRoot.ToString().c_str());
        uint256 genMerkleRoot;
        if(fTestNet)
            genMerkleRoot.SetHex("0x25b361d60bc7a66b311e72389bf5d9add911c735102bcb6425f63aceeff5b7b8");
        else
            genMerkleRoot.SetHex("0x365d2aa75d061370c9aefdabac3985716b1e3b4bb7c4af4ed54f25e5aaa42783");
        

        assert(block.hashMerkleRoot == genMerkleRoot);
        block.print();
        assert(hash == hashGenesisBlock);


        // Start new block file
        try {
            unsigned int nBlockSize = ::GetSerializeSize(block, SER_DISK, CLIENT_VERSION);
            CDiskBlockPos blockPos;
            CValidationState state;
            if (!FindBlockPos(state, blockPos, nBlockSize+8, 0, block.nTime))
                return error("LoadBlockIndex() : FindBlockPos failed");
            if (!block.WriteToDisk(blockPos))
                return error("LoadBlockIndex() : writing genesis block to disk failed");
            if (!block.AddToBlockIndex(state, blockPos))
                return error("LoadBlockIndex() : genesis block not accepted");
        } catch(std::runtime_error &e) {
            return error("LoadBlockIndex() : failed to initialize block database: %s", e.what());
        }
    }

    return true;
}



void PrintBlockTree()
{
    // pre-compute tree structure
    map<CBlockIndex*, vector<CBlockIndex*> > mapNext;
    for (map<uint256, CBlockIndex*>::iterator mi = mapBlockIndex.begin(); mi != mapBlockIndex.end(); ++mi)
    {
        CBlockIndex* pindex = (*mi).second;
        mapNext[pindex->pprev].push_back(pindex);
        // test
        //while (rand() % 3 == 0)
        //    mapNext[pindex->pprev].push_back(pindex);
    }

    vector<pair<int, CBlockIndex*> > vStack;
    vStack.push_back(make_pair(0, pindexGenesisBlock));

    int nPrevCol = 0;
    while (!vStack.empty())
    {
        int nCol = vStack.back().first;
        CBlockIndex* pindex = vStack.back().second;
        vStack.pop_back();

        // print split or gap
        if (nCol > nPrevCol)
        {
            for (int i = 0; i < nCol-1; i++)
                printf("| ");
            printf("|\\\n");
        }
        else if (nCol < nPrevCol)
        {
            for (int i = 0; i < nCol; i++)
                printf("| ");
            printf("|\n");
       }
        nPrevCol = nCol;

        // print columns
        for (int i = 0; i < nCol; i++)
            printf("| ");

        // print item
        CBlock block;
        block.ReadFromDisk(pindex);
        printf("%d (blk%05u.dat:0x%x)  %s  tx %"PRIszu"",
            pindex->nHeight,
            pindex->GetBlockPos().nFile, pindex->GetBlockPos().nPos,
            DateTimeStrFormat("%Y-%m-%d %H:%M:%S", block.GetBlockTime()).c_str(),
            block.vtx.size());

        PrintWallets(block);

        // put the main time-chain first
        vector<CBlockIndex*>& vNext = mapNext[pindex];
        for (unsigned int i = 0; i < vNext.size(); i++)
        {
            if (vNext[i]->pnext)
            {
                swap(vNext[0], vNext[i]);
                break;
            }
        }

        // iterate children
        for (unsigned int i = 0; i < vNext.size(); i++)
            vStack.push_back(make_pair(nCol+i, vNext[i]));
    }
}

bool LoadExternalBlockFile(FILE* fileIn, CDiskBlockPos *dbp)
{
    int64 nStart = GetTimeMillis();

    int nLoaded = 0;
    try {
        CBufferedFile blkdat(fileIn, 2*MAX_BLOCK_SIZE, MAX_BLOCK_SIZE+8, SER_DISK, CLIENT_VERSION);
        uint64 nStartByte = 0;
        if (dbp) {
            // (try to) skip already indexed part
            CBlockFileInfo info;
            if (pblocktree->ReadBlockFileInfo(dbp->nFile, info)) {
                nStartByte = info.nSize;
                blkdat.Seek(info.nSize);
            }
        }
        uint64 nRewind = blkdat.GetPos();
        while (blkdat.good() && !blkdat.eof()) {
            boost::this_thread::interruption_point();

            blkdat.SetPos(nRewind);
            nRewind++; // start one byte further next time, in case of failure
            blkdat.SetLimit(); // remove former limit
            unsigned int nSize = 0;
            try {
                // locate a header
                unsigned char buf[4];
                blkdat.FindByte(pchMessageStart[0]);
                nRewind = blkdat.GetPos()+1;
                blkdat >> FLATDATA(buf);
                if (memcmp(buf, pchMessageStart, 4))
                    continue;
                // read size
                blkdat >> nSize;
                if (nSize < 80 || nSize > MAX_BLOCK_SIZE)
                    continue;
            } catch (std::exception &e) {
                // no valid block header found; don't complain
                break;
            }
            try {
                // read block
                uint64 nBlockPos = blkdat.GetPos();
                blkdat.SetLimit(nBlockPos + nSize);
                CBlock block;
                blkdat >> block;
                nRewind = blkdat.GetPos();

                // process block
                if (nBlockPos >= nStartByte) {
                    LOCK(cs_main);
                    if (dbp)
                        dbp->nPos = nBlockPos;
                    CValidationState state;
                    if (ProcessBlock(state, NULL, &block, dbp))
                        nLoaded++;
                    if (state.IsError())
                        break;
                }
            } catch (std::exception &e) {
                printf("%s() : Deserialize or I/O error caught during load\n", __PRETTY_FUNCTION__);
            }
        }
        fclose(fileIn);
    } catch(std::runtime_error &e) {
        AbortNode(_("Error: system error: ") + e.what());
    }
    if (nLoaded > 0)
        printf("Loaded %i blocks from external file in %"PRI64d"ms\n", nLoaded, GetTimeMillis() - nStart);
    return nLoaded > 0;
}










//////////////////////////////////////////////////////////////////////////////
//
// CAlert
//

extern map<uint256, CAlert> mapAlerts;
extern CCriticalSection cs_mapAlerts;

string GetWarnings(string strFor)
{
    int nPriority = 0;
    string strStatusBar;
    string strRPC;

    if (GetBoolArg("-testsafemode"))
        strRPC = "test";

    if (!CLIENT_VERSION_IS_RELEASE)
        strStatusBar = _("This is a pre-release test build - use at your own risk - do not use for mining or merchant applications");

    // Misc warnings like out of disk space and clock is wrong
    if (strMiscWarning != "")
    {
        nPriority = 1000;
        strStatusBar = strMiscWarning;
    }

    // Longer invalid proof-of-work chain
    if (pindexBest && nBestInvalidWork > nBestChainWork + (pindexBest->GetBlockWork() * 6).getuint256())
    {
        nPriority = 2000;
        strStatusBar = strRPC = _("Warning: Displayed transactions may not be correct! You may need to upgrade, or other nodes may need to upgrade.");
    }

    // Alerts
    {
        LOCK(cs_mapAlerts);
        BOOST_FOREACH(PAIRTYPE(const uint256, CAlert)& item, mapAlerts)
        {
            const CAlert& alert = item.second;
            if (alert.AppliesToMe() && alert.nPriority > nPriority)
            {
                nPriority = alert.nPriority;
                strStatusBar = alert.strStatusBar;
            }
        }
    }

    if (strFor == "statusbar")
        return strStatusBar;
    else if (strFor == "rpc")
        return strRPC;
    assert(!"GetWarnings() : invalid parameter");
    return "error";
}








//////////////////////////////////////////////////////////////////////////////
//
// Messages
//


bool static AlreadyHave(const CInv& inv)
{
    switch (inv.type)
    {
    case MSG_TX:
        {
            bool txInMap = false;
            {
                LOCK(mempool.cs);
                txInMap = mempool.exists(inv.hash);
            }
            return txInMap || mapOrphanTransactions.count(inv.hash) ||
                pcoinsTip->HaveCoins(inv.hash);
        }
    case MSG_BLOCK:
        return mapBlockIndex.count(inv.hash) ||
               mapOrphanBlocks.count(inv.hash);
    }
    // Don't know what it is, just say we already got one
    return true;
}




// The message start string is designed to be unlikely to occur in normal data.
// The characters are rarely used upper ASCII, not valid as UTF-8, and produce
// a large 4-byte int at any alignment.
unsigned char pchMessageStart[4] = { 0xe3, 0xd9, 0xfe, 0xf1 };


void static ProcessGetData(CNode* pfrom)
{
    std::deque<CInv>::iterator it = pfrom->vRecvGetData.begin();

    vector<CInv> vNotFound;

    while (it != pfrom->vRecvGetData.end()) {
        // Don't bother if send buffer is too full to respond anyway
        if (pfrom->nSendSize >= SendBufferSize())
            break;

        // Don't waste work on slow peers until they catch up on the blocks we
        // give them. 80 bytes is just the size of a block header - obviously
        // the minimum we might return.
        if (pfrom->nBlocksRequested * 80 > pfrom->nSendBytes)
            break;

        const CInv &inv = *it;
        {
            boost::this_thread::interruption_point();
            it++;

            if (inv.type == MSG_BLOCK || inv.type == MSG_FILTERED_BLOCK)
            {
                bool send = true;
                map<uint256, CBlockIndex*>::iterator mi = mapBlockIndex.find(inv.hash);
                pfrom->nBlocksRequested++;
                if (mi != mapBlockIndex.end())
                {
                    // If the requested block is at a height below our last
                    // checkpoint, only serve it if it's in the checkpointed chain
                    int nHeight = ((*mi).second)->nHeight;
                    CBlockIndex* pcheckpoint = Checkpoints::GetLastCheckpoint(mapBlockIndex);
                    if (pcheckpoint && nHeight < pcheckpoint->nHeight) {
                       if (!((*mi).second)->IsInMainChain())
                       {
                         printf("ProcessGetData(): ignoring request for old block that isn't in the main chain\n");
                         send = false;
                       }
                    }
                } else {
                    send = false;
                }
                if (send)
                {
                    // Send block from disk
                    CBlock block;
                    block.ReadFromDisk((*mi).second);
                    if (inv.type == MSG_BLOCK)
                        pfrom->PushMessage("block", block);
                    else // MSG_FILTERED_BLOCK)
                    {
                        LOCK(pfrom->cs_filter);
                        if (pfrom->pfilter)
                        {
                            CMerkleBlock merkleBlock(block, *pfrom->pfilter);
                            pfrom->PushMessage("merkleblock", merkleBlock);
                            // CMerkleBlock just contains hashes, so also push any transactions in the block the client did not see
                            // This avoids hurting performance by pointlessly requiring a round-trip
                            // Note that there is currently no way for a node to request any single transactions we didnt send here -
                            // they must either disconnect and retry or request the full block.
                            // Thus, the protocol spec specified allows for us to provide duplicate txn here,
                            // however we MUST always provide at least what the remote peer needs
                            typedef std::pair<unsigned int, uint256> PairType;
                            BOOST_FOREACH(PairType& pair, merkleBlock.vMatchedTxn)
                                if (!pfrom->setInventoryKnown.count(CInv(MSG_TX, pair.second)))
                                    pfrom->PushMessage("tx", block.vtx[pair.first]);
                        }
                        // else
                            // no response
                    }

                    // Trigger them to send a getblocks request for the next batch of inventory
                    if (inv.hash == pfrom->hashContinue)
                    {
                        // Bypass PushInventory, this must send even if redundant,
                        // and we want it right after the last block so they don't
                        // wait for other stuff first.
                        vector<CInv> vInv;
                        vInv.push_back(CInv(MSG_BLOCK, hashBestChain));
                        pfrom->PushMessage("inv", vInv);
                        pfrom->hashContinue = 0;
                    }
                }
            }
            else if (inv.IsKnownType())
            {
                // Send stream from relay memory
                bool pushed = false;
                {
                    LOCK(cs_mapRelay);
                    map<CInv, CDataStream>::iterator mi = mapRelay.find(inv);
                    if (mi != mapRelay.end()) {
                        pfrom->PushMessage(inv.GetCommand(), (*mi).second);
                        pushed = true;
                    }
                }
                if (!pushed && inv.type == MSG_TX) {
                    LOCK(mempool.cs);
                    if (mempool.exists(inv.hash)) {
                        CTransaction tx = mempool.lookup(inv.hash);
                        CDataStream ss(SER_NETWORK, PROTOCOL_VERSION);
                        ss.reserve(1000);
                        ss << tx;
                        pfrom->PushMessage("tx", ss);
                        pushed = true;
                    }
                }
                if (!pushed) {
                    vNotFound.push_back(inv);
                }
            }

            // Track requests for our stuff.
            Inventory(inv.hash);

            if (inv.type == MSG_BLOCK || inv.type == MSG_FILTERED_BLOCK)
                break;
        }
    }

    pfrom->vRecvGetData.erase(pfrom->vRecvGetData.begin(), it);

    if (!vNotFound.empty()) {
        // Let the peer know that we didn't find what it asked for, so it doesn't
        // have to wait around forever. Currently only SPV clients actually care
        // about this message: it's needed when they are recursively walking the
        // dependencies of relevant unconfirmed transactions. SPV clients want to
        // do that because they want to know about (and store and rebroadcast and
        // risk analyze) the dependencies of transactions relevant to them, without
        // having to download the entire memory pool.
        pfrom->PushMessage("notfound", vNotFound);
    }
}

bool static ProcessMessage(CNode* pfrom, string strCommand, CDataStream& vRecv)
{
    RandAddSeedPerfmon();
    if (fDebug)
        printf("received: %s (%"PRIszu" bytes)\n", strCommand.c_str(), vRecv.size());
    if (mapArgs.count("-dropmessagestest") && GetRand(atoi(mapArgs["-dropmessagestest"])) == 0)
    {
        printf("dropmessagestest DROPPING RECV MESSAGE\n");
        return true;
    }





    if (strCommand == "version")
    {
        // Each connection can only send one version message
        if (pfrom->nVersion != 0)
        {
            pfrom->Misbehaving(1);
            return false;
        }

        int64 nTime;
        CAddress addrMe;
        CAddress addrFrom;
        uint64 nNonce = 1;
        vRecv >> pfrom->nVersion >> pfrom->nServices >> nTime >> addrMe;
        if (pfrom->nVersion < MIN_PEER_PROTO_VERSION)
        {
            // disconnect from peers older than this proto version
            printf("partner %s using obsolete version %i; disconnecting\n", pfrom->addr.ToString().c_str(), pfrom->nVersion);
            pfrom->fDisconnect = true;
            return false;
        }

        if (pfrom->nVersion == 10300)
            pfrom->nVersion = 300;
        if (!vRecv.empty())
            vRecv >> addrFrom >> nNonce;
        if (!vRecv.empty()) {
            vRecv >> pfrom->strSubVer;
            pfrom->cleanSubVer = SanitizeString(pfrom->strSubVer);
        }
        if (!vRecv.empty())
            vRecv >> pfrom->nStartingHeight;
        if (!vRecv.empty())
            vRecv >> pfrom->fRelayTxes; // set to true after we get the first filter* message
        else
            pfrom->fRelayTxes = true;

        if (pfrom->fInbound && addrMe.IsRoutable())
        {
            pfrom->addrLocal = addrMe;
            SeenLocal(addrMe);
        }

        // Disconnect if we connected to ourself
        if (nNonce == nLocalHostNonce && nNonce > 1)
        {
            printf("connected to self at %s, disconnecting\n", pfrom->addr.ToString().c_str());
            pfrom->fDisconnect = true;
            return true;
        }

        // Be shy and don't send version until we hear
        if (pfrom->fInbound)
            pfrom->PushVersion();

        pfrom->fClient = !(pfrom->nServices & NODE_NETWORK);

        AddTimeData(pfrom->addr, nTime);

        // Change version
        pfrom->PushMessage("verack");
        pfrom->ssSend.SetVersion(min(pfrom->nVersion, PROTOCOL_VERSION));

        if (!pfrom->fInbound)
        {
            // Advertise our address
            if (!fNoListen && !IsInitialBlockDownload())
            {
                CAddress addr = GetLocalAddress(&pfrom->addr);
                if (addr.IsRoutable())
                    pfrom->PushAddress(addr);
            }

            // Get recent addresses
            if (pfrom->fOneShot || pfrom->nVersion >= CADDR_TIME_VERSION || addrman.size() < 1000)
            {
                pfrom->PushMessage("getaddr");
                pfrom->fGetAddr = true;
            }
            addrman.Good(pfrom->addr);
        } else {
            if (((CNetAddr)pfrom->addr) == (CNetAddr)addrFrom)
            {
                addrman.Add(addrFrom, addrFrom);
                addrman.Good(addrFrom);
            }
        }

        // Relay alerts
        {
            LOCK(cs_mapAlerts);
            BOOST_FOREACH(PAIRTYPE(const uint256, CAlert)& item, mapAlerts)
                item.second.RelayTo(pfrom);
        }

        pfrom->fSuccessfullyConnected = true;

        printf("receive version message: %s: version %d, blocks=%d, us=%s, them=%s, peer=%s\n", pfrom->cleanSubVer.c_str(), pfrom->nVersion, pfrom->nStartingHeight, addrMe.ToString().c_str(), addrFrom.ToString().c_str(), pfrom->addr.ToString().c_str());

        cPeerBlockCounts.input(pfrom->nStartingHeight);
    }


    else if (pfrom->nVersion == 0)
    {
        // Must have a version message before anything else
        pfrom->Misbehaving(1);
        return false;
    }


    else if (strCommand == "verack")
    {
        pfrom->SetRecvVersion(min(pfrom->nVersion, PROTOCOL_VERSION));
    }


    else if (strCommand == "addr")
    {
        vector<CAddress> vAddr;
        vRecv >> vAddr;

        // Don't want addr from older versions unless seeding
        if (pfrom->nVersion < CADDR_TIME_VERSION && addrman.size() > 1000)
            return true;
        if (vAddr.size() > 1000)
        {
            pfrom->Misbehaving(20);
            return error("message addr size() = %"PRIszu"", vAddr.size());
        }

        // Store the new addresses
        vector<CAddress> vAddrOk;
        int64 nNow = GetAdjustedTime();
        int64 nSince = nNow - 10 * 60;
        BOOST_FOREACH(CAddress& addr, vAddr)
        {
            boost::this_thread::interruption_point();

            if (addr.nTime <= 100000000 || addr.nTime > nNow + 10 * 60)
                addr.nTime = nNow - 5 * 24 * 60 * 60;
            pfrom->AddAddressKnown(addr);
            bool fReachable = IsReachable(addr);
            if (addr.nTime > nSince && !pfrom->fGetAddr && vAddr.size() <= 10 && addr.IsRoutable())
            {
                // Relay to a limited number of other nodes
                {
                    LOCK(cs_vNodes);
                    // Use deterministic randomness to send to the same nodes for 24 hours
                    // at a time so the setAddrKnowns of the chosen nodes prevent repeats
                    static uint256 hashSalt;
                    if (hashSalt == 0)
                        hashSalt = GetRandHash();
                    uint64 hashAddr = addr.GetHash();
                    uint256 hashRand = hashSalt ^ (hashAddr<<32) ^ ((GetTime()+hashAddr)/(24*60*60));
                    hashRand = Hash(BEGIN(hashRand), END(hashRand));
                    multimap<uint256, CNode*> mapMix;
                    BOOST_FOREACH(CNode* pnode, vNodes)
                    {
                        if (pnode->nVersion < CADDR_TIME_VERSION)
                            continue;
                        unsigned int nPointer;
                        memcpy(&nPointer, &pnode, sizeof(nPointer));
                        uint256 hashKey = hashRand ^ nPointer;
                        hashKey = Hash(BEGIN(hashKey), END(hashKey));
                        mapMix.insert(make_pair(hashKey, pnode));
                    }
                    int nRelayNodes = fReachable ? 2 : 1; // limited relaying of addresses outside our network(s)
                    for (multimap<uint256, CNode*>::iterator mi = mapMix.begin(); mi != mapMix.end() && nRelayNodes-- > 0; ++mi)
                        ((*mi).second)->PushAddress(addr);
                }
            }
            // Do not store addresses outside our network
            if (fReachable)
                vAddrOk.push_back(addr);
        }
        addrman.Add(vAddrOk, pfrom->addr, 2 * 60 * 60);
        if (vAddr.size() < 1000)
            pfrom->fGetAddr = false;
        if (pfrom->fOneShot)
            pfrom->fDisconnect = true;
    }


    else if (strCommand == "inv")
    {
        vector<CInv> vInv;
        vRecv >> vInv;
        if (vInv.size() > MAX_INV_SZ)
        {
            pfrom->Misbehaving(20);
            return error("message inv size() = %"PRIszu"", vInv.size());
        }

        // find last block in inv vector
        unsigned int nLastBlock = (unsigned int)(-1);
        for (unsigned int nInv = 0; nInv < vInv.size(); nInv++) {
            if (vInv[vInv.size() - 1 - nInv].type == MSG_BLOCK) {
                nLastBlock = vInv.size() - 1 - nInv;
                break;
            }
        }
        for (unsigned int nInv = 0; nInv < vInv.size(); nInv++)
        {
            const CInv &inv = vInv[nInv];

            boost::this_thread::interruption_point();
            pfrom->AddInventoryKnown(inv);

            bool fAlreadyHave = AlreadyHave(inv);
            if (fDebug)
                printf("  got inventory: %s  %s\n", inv.ToString().c_str(), fAlreadyHave ? "have" : "new");

            if (!fAlreadyHave) {
                if (!fImporting && !fReindex)
                    pfrom->AskFor(inv);
            } else if (inv.type == MSG_BLOCK && mapOrphanBlocks.count(inv.hash)) {
                pfrom->PushGetBlocks(pindexBest, GetOrphanRoot(mapOrphanBlocks[inv.hash]));
            } else if (nInv == nLastBlock) {
                // In case we are on a very long side-chain, it is possible that we already have
                // the last block in an inv bundle sent in response to getblocks. Try to detect
                // this situation and push another getblocks to continue.
                pfrom->PushGetBlocks(mapBlockIndex[inv.hash], uint256(0));
                if (fDebug)
                    printf("force request: %s\n", inv.ToString().c_str());
            }

            // Track requests for our stuff
            Inventory(inv.hash);
        }
    }


    else if (strCommand == "getdata")
    {
        vector<CInv> vInv;
        vRecv >> vInv;
        if (vInv.size() > MAX_INV_SZ)
        {
            pfrom->Misbehaving(20);
            return error("message getdata size() = %"PRIszu"", vInv.size());
        }

        if (fDebugNet || (vInv.size() != 1))
            printf("received getdata (%"PRIszu" invsz)\n", vInv.size());

        if ((fDebugNet && vInv.size() > 0) || (vInv.size() == 1))
            printf("received getdata for: %s\n", vInv[0].ToString().c_str());

        pfrom->vRecvGetData.insert(pfrom->vRecvGetData.end(), vInv.begin(), vInv.end());
        ProcessGetData(pfrom);
    }


    else if (strCommand == "getblocks")
    {
        CBlockLocator locator;
        uint256 hashStop;
        vRecv >> locator >> hashStop;

        // Find the last block the caller has in the main chain
        CBlockIndex* pindex = locator.GetBlockIndex();

        // Send the rest of the chain
        if (pindex)
            pindex = pindex->pnext;
        int nLimit = 2500;
        printf("getblocks %d to %s limit %d\n", (pindex ? pindex->nHeight : -1), hashStop.ToString().c_str(), nLimit);
        for (; pindex; pindex = pindex->pnext)
        {
            if (pindex->GetBlockHash() == hashStop)
            {
                printf("  getblocks stopping at %d %s\n", pindex->nHeight, pindex->GetBlockHash().ToString().c_str());
                break;
            }
            pfrom->PushInventory(CInv(MSG_BLOCK, pindex->GetBlockHash()));
            if (--nLimit <= 0)
            {
                // When this block is requested, we'll send an inv that'll make them
                // getblocks the next batch of inventory.
                printf("  getblocks stopping at limit %d %s\n", pindex->nHeight, pindex->GetBlockHash().ToString().c_str());
                pfrom->hashContinue = pindex->GetBlockHash();
                break;
            }
        }
    }


    else if (strCommand == "getheaders")
    {
        CBlockLocator locator;
        uint256 hashStop;
        vRecv >> locator >> hashStop;

        CBlockIndex* pindex = NULL;
        if (locator.IsNull())
        {
            // If locator is null, return the hashStop block
            map<uint256, CBlockIndex*>::iterator mi = mapBlockIndex.find(hashStop);
            if (mi == mapBlockIndex.end())
                return true;
            pindex = (*mi).second;
        }
        else
        {
            // Find the last block the caller has in the main chain
            pindex = locator.GetBlockIndex();
            if (pindex)
                pindex = pindex->pnext;
        }

        // we must use CBlocks, as CBlockHeaders won't include the 0x00 nTx count at the end
        vector<CBlock> vHeaders;
        int nLimit = 2000;
        printf("getheaders %d to %s\n", (pindex ? pindex->nHeight : -1), hashStop.ToString().c_str());
        for (; pindex; pindex = pindex->pnext)
        {
            vHeaders.push_back(pindex->GetBlockHeader());
            if (--nLimit <= 0 || pindex->GetBlockHash() == hashStop)
                break;
        }
        pfrom->PushMessage("headers", vHeaders);
    }


    else if (strCommand == "tx")
    {
        vector<uint256> vWorkQueue;
        vector<uint256> vEraseQueue;
        CDataStream vMsg(vRecv);
        CTransaction tx;
        vRecv >> tx;

        CInv inv(MSG_TX, tx.GetHash());
        pfrom->AddInventoryKnown(inv);

        bool fMissingInputs = false;
        bool fMissingInputsZerocoin = false;
        CValidationState state;
        if ((!tx.IsZerocoinSpend()) &&
                (tx.AcceptToMemoryPool(state, true, true, &fMissingInputs)))
        {
            RelayTransaction(tx, inv.hash);
            mapAlreadyAskedFor.erase(inv);
            vWorkQueue.push_back(inv.hash);
            vEraseQueue.push_back(inv.hash);

            printf("AcceptToMemoryPool: %s %s : accepted %s (poolsz %"PRIszu")\n",
                pfrom->addr.ToString().c_str(), pfrom->cleanSubVer.c_str(),
                tx.GetHash().ToString().c_str(),
                mempool.mapTx.size());

            // Recursively process any orphan transactions that depended on this one
            for (unsigned int i = 0; i < vWorkQueue.size(); i++)
            {
                uint256 hashPrev = vWorkQueue[i];
                for (set<uint256>::iterator mi = mapOrphanTransactionsByPrev[hashPrev].begin();
                     mi != mapOrphanTransactionsByPrev[hashPrev].end();
                     ++mi)
                {
                    const uint256& orphanHash = *mi;
                    const CTransaction& orphanTx = mapOrphanTransactions[orphanHash];
                    bool fMissingInputs2 = false;
                    // Use a dummy CValidationState so someone can't setup nodes to counter-DoS based on orphan
                    // resolution (that is, feeding people an invalid transaction based on LegitTxX in order to get
                    // anyone relaying LegitTxX banned)
                    CValidationState stateDummy;

                    if (tx.AcceptToMemoryPool(stateDummy, true, true, &fMissingInputs2))
                    {
                        printf("   accepted orphan tx %s\n", orphanHash.ToString().c_str());
                        RelayTransaction(orphanTx, orphanHash);
                        mapAlreadyAskedFor.erase(CInv(MSG_TX, orphanHash));
                        vWorkQueue.push_back(orphanHash);
                        vEraseQueue.push_back(orphanHash);
                    }
                    else if (!fMissingInputs2)
                    {
                        // invalid or too-little-fee orphan
                        vEraseQueue.push_back(orphanHash);
                        printf("   removed orphan tx %s\n", orphanHash.ToString().c_str());
                    }
                }
            }

            BOOST_FOREACH(uint256 hash, vEraseQueue)
                EraseOrphanTx(hash);
        }
        else if ((tx.IsZerocoinSpend()) &&
                 (tx.AcceptToMemoryPool(state, false, true, &fMissingInputsZerocoin)))
        {
            RelayTransaction(tx, inv.hash);
            //mapAlreadyAskedFor.erase(inv);
            //vWorkQueue.push_back(inv.hash);
            //vEraseQueue.push_back(inv.hash);

            printf("AcceptToMemoryPool: %s %s : accepted %s (poolsz %"PRIszu")\n",
                   pfrom->addr.ToString().c_str(), pfrom->cleanSubVer.c_str(),
                   tx.GetHash().ToString().c_str(),
                   mempool.mapTx.size());

            /*
            // Recursively process any orphan transactions that depended on this one
            for (unsigned int i = 0; i < vWorkQueue.size(); i++)
            {
                uint256 hashPrev = vWorkQueue[i];
                for (set<uint256>::iterator mi = mapOrphanTransactionsByPrev[hashPrev].begin();
                     mi != mapOrphanTransactionsByPrev[hashPrev].end();
                     ++mi)
                {
                    const uint256& orphanHash = *mi;
                    const CTransaction& orphanTx = mapOrphanTransactions[orphanHash];
                    bool fMissingInputs2 = false;
                    // Use a dummy CValidationState so someone can't setup nodes to counter-DoS based on orphan
                    // resolution (that is, feeding people an invalid transaction based on LegitTxX in order to get
                    // anyone relaying LegitTxX banned)
                    CValidationState stateDummy;

                    if (tx.AcceptToMemoryPool(stateDummy, true, true, &fMissingInputs2))
                    {
                        printf("   accepted orphan tx %s\n", orphanHash.ToString().c_str());
                        RelayTransaction(orphanTx, orphanHash);
                        mapAlreadyAskedFor.erase(CInv(MSG_TX, orphanHash));
                        vWorkQueue.push_back(orphanHash);
                        vEraseQueue.push_back(orphanHash);
                    }
                    else if (!fMissingInputs2)
                    {
                        // invalid or too-little-fee orphan
                        vEraseQueue.push_back(orphanHash);
                        printf("   removed orphan tx %s\n", orphanHash.ToString().c_str());
                    }
                }
            }

            BOOST_FOREACH(uint256 hash, vEraseQueue)
                    EraseOrphanTx(hash);
            */
        }else if (fMissingInputs){

            AddOrphanTx(tx);

            // DoS prevention: do not allow mapOrphanTransactions to grow unbounded
            unsigned int nEvicted = LimitOrphanTxSize(MAX_ORPHAN_TRANSACTIONS);
            if (nEvicted > 0)
                printf("mapOrphan overflow, removed %u tx\n", nEvicted);
        }
        int nDoS = 0;
        if (state.IsInvalid(nDoS))
        {
            printf("%s from %s %s was not accepted into the memory pool\n", tx.GetHash().ToString().c_str(),
                pfrom->addr.ToString().c_str(), pfrom->cleanSubVer.c_str());
            if (nDoS > 0)
                pfrom->Misbehaving(nDoS);
        }
    }


    else if (strCommand == "block" && !fImporting && !fReindex) // Ignore blocks received while importing
    {
        CBlock block;
        vRecv >> block;

        printf("received block %s\n", block.GetHash().ToString().c_str());
        // block.print();


        CInv inv(MSG_BLOCK, block.GetHash());
        pfrom->AddInventoryKnown(inv);

        CValidationState state;
        if (ProcessBlock(state, pfrom, &block) || state.CorruptionPossible())
            mapAlreadyAskedFor.erase(inv);
        int nDoS = 0;
        if (state.IsInvalid(nDoS))
            if (nDoS > 0)
                pfrom->Misbehaving(nDoS);
    }


    else if (strCommand == "getaddr")
    {
        pfrom->vAddrToSend.clear();
        vector<CAddress> vAddr = addrman.GetAddr();
        BOOST_FOREACH(const CAddress &addr, vAddr)
            pfrom->PushAddress(addr);
    }


    else if (strCommand == "mempool")
    {
        std::vector<uint256> vtxid;
        LOCK2(mempool.cs, pfrom->cs_filter);
        mempool.queryHashes(vtxid);
        vector<CInv> vInv;
        BOOST_FOREACH(uint256& hash, vtxid) {
            CInv inv(MSG_TX, hash);
            if ((pfrom->pfilter && pfrom->pfilter->IsRelevantAndUpdate(mempool.lookup(hash), hash)) ||
               (!pfrom->pfilter))
                vInv.push_back(inv);
            if (vInv.size() == MAX_INV_SZ)
                break;
        }
        if (vInv.size() > 0)
            pfrom->PushMessage("inv", vInv);
    }


    else if (strCommand == "ping")
    {
        if (pfrom->nVersion > BIP0031_VERSION)
        {
            uint64 nonce = 0;
            vRecv >> nonce;
            // Echo the message back with the nonce. This allows for two useful features:
            //
            // 1) A remote node can quickly check if the connection is operational
            // 2) Remote nodes can measure the latency of the network thread. If this node
            //    is overloaded it won't respond to pings quickly and the remote node can
            //    avoid sending us more work, like chain download requests.
            //
            // The nonce stops the remote getting confused between different pings: without
            // it, if the remote node sends a ping once per second and this node takes 5
            // seconds to respond to each, the 5th ping the remote sends would appear to
            // return very quickly.
            pfrom->PushMessage("pong", nonce);
        }
    }


    else if (strCommand == "alert")
    {
        CAlert alert;
        vRecv >> alert;

        uint256 alertHash = alert.GetHash();
        if (pfrom->setKnown.count(alertHash) == 0)
        {
            if (alert.ProcessAlert())
            {
                // Relay
                pfrom->setKnown.insert(alertHash);
                {
                    LOCK(cs_vNodes);
                    BOOST_FOREACH(CNode* pnode, vNodes)
                        alert.RelayTo(pnode);
                }
            }
            else {
                // Small DoS penalty so peers that send us lots of
                // duplicate/expired/invalid-signature/whatever alerts
                // eventually get banned.
                // This isn't a Misbehaving(100) (immediate ban) because the
                // peer might be an older or different implementation with
                // a different signature key, etc.
                pfrom->Misbehaving(10);
            }
        }
    }


    else if (!fBloomFilters &&
             (strCommand == "filterload" ||
              strCommand == "filteradd" ||
              strCommand == "filterclear"))
    {
        pfrom->CloseSocketDisconnect();
        return error("peer %s attempted to set a bloom filter even though we do not advertise that service",
                     pfrom->addr.ToString().c_str());
    }

    else if (strCommand == "filterload")
    {
        CBloomFilter filter;
        vRecv >> filter;

        if (!filter.IsWithinSizeConstraints())
            // There is no excuse for sending a too-large filter
            pfrom->Misbehaving(100);
        else
        {
            LOCK(pfrom->cs_filter);
            delete pfrom->pfilter;
            pfrom->pfilter = new CBloomFilter(filter);
            pfrom->pfilter->UpdateEmptyFull();
        }
        pfrom->fRelayTxes = true;
    }


    else if (strCommand == "filteradd")
    {
        vector<unsigned char> vData;
        vRecv >> vData;

        // Nodes must NEVER send a data item > 520 bytes (the max size for a script data object,
        // and thus, the maximum size any matched object can have) in a filteradd message
        if (vData.size() > MAX_SCRIPT_ELEMENT_SIZE)
        {
            pfrom->Misbehaving(100);
        } else {
            LOCK(pfrom->cs_filter);
            if (pfrom->pfilter)
                pfrom->pfilter->insert(vData);
            else
                pfrom->Misbehaving(100);
        }
    }


    else if (strCommand == "filterclear")
    {
        LOCK(pfrom->cs_filter);
        delete pfrom->pfilter;
        pfrom->pfilter = new CBloomFilter();
        pfrom->fRelayTxes = true;
    }


    else
    {
        // Ignore unknown commands for extensibility
    }


    // Update the last seen time for this node's address
    if (pfrom->fNetworkNode)
        if (strCommand == "version" || strCommand == "addr" || strCommand == "inv" || strCommand == "getdata" || strCommand == "ping")
            AddressCurrentlyConnected(pfrom->addr);


    return true;
}

// requires LOCK(cs_vRecvMsg)
bool ProcessMessages(CNode* pfrom)
{
    //if (fDebug)
    //    printf("ProcessMessages(%zu messages)\n", pfrom->vRecvMsg.size());

    //
    // Message format
    //  (4) message start
    //  (12) command
    //  (4) size
    //  (4) checksum
    //  (x) data
    //
    bool fOk = true;

    if (!pfrom->vRecvGetData.empty())
        ProcessGetData(pfrom);

    // this maintains the order of responses
    if (!pfrom->vRecvGetData.empty()) return fOk;

    std::deque<CNetMessage>::iterator it = pfrom->vRecvMsg.begin();
    while (!pfrom->fDisconnect && it != pfrom->vRecvMsg.end()) {
        // Don't bother if send buffer is too full to respond anyway
        if (pfrom->nSendSize >= SendBufferSize())
            break;

        // get next message
        CNetMessage& msg = *it;

        //if (fDebug)
        //    printf("ProcessMessages(message %u msgsz, %zu bytes, complete:%s)\n",
        //            msg.hdr.nMessageSize, msg.vRecv.size(),
        //            msg.complete() ? "Y" : "N");

        // end, if an incomplete message is found
        if (!msg.complete())
            break;

        // at this point, any failure means we can delete the current message
        it++;

        // Scan for message start
        if (memcmp(msg.hdr.pchMessageStart, pchMessageStart, sizeof(pchMessageStart)) != 0) {
            printf("\n\nPROCESSMESSAGE: INVALID MESSAGESTART\n\n");
            fOk = false;
            break;
        }

        // Read header
        CMessageHeader& hdr = msg.hdr;
        if (!hdr.IsValid())
        {
            printf("\n\nPROCESSMESSAGE: ERRORS IN HEADER %s\n\n\n", hdr.GetCommand().c_str());
            continue;
        }
        string strCommand = hdr.GetCommand();

        // Message size
        unsigned int nMessageSize = hdr.nMessageSize;

        // Checksum
        CDataStream& vRecv = msg.vRecv;
        uint256 hash = Hash(vRecv.begin(), vRecv.begin() + nMessageSize);
        unsigned int nChecksum = 0;
        memcpy(&nChecksum, &hash, sizeof(nChecksum));
        if (nChecksum != hdr.nChecksum)
        {
            printf("ProcessMessages(%s, %u bytes) : CHECKSUM ERROR nChecksum=%08x hdr.nChecksum=%08x\n",
               strCommand.c_str(), nMessageSize, nChecksum, hdr.nChecksum);
            continue;
        }

        // Process message
        bool fRet = false;
        try
        {
            {
                LOCK(cs_main);
                fRet = ProcessMessage(pfrom, strCommand, vRecv);
            }
            boost::this_thread::interruption_point();
        }
        catch (std::ios_base::failure& e)
        {
            if (strstr(e.what(), "end of data"))
            {
                // Allow exceptions from under-length message on vRecv
                printf("ProcessMessages(%s, %u bytes) : Exception '%s' caught, normally caused by a message being shorter than its stated length\n", strCommand.c_str(), nMessageSize, e.what());
            }
            else if (strstr(e.what(), "size too large"))
            {
                // Allow exceptions from over-long size
                printf("ProcessMessages(%s, %u bytes) : Exception '%s' caught\n", strCommand.c_str(), nMessageSize, e.what());
            }
            else
            {
                PrintExceptionContinue(&e, "ProcessMessages()");
            }
        }
        catch (boost::thread_interrupted) {
            throw;
        }
        catch (std::exception& e) {
            PrintExceptionContinue(&e, "ProcessMessages()");
        } catch (...) {
            PrintExceptionContinue(NULL, "ProcessMessages()");
        }

        if (!fRet)
            printf("ProcessMessage(%s, %u bytes) FAILED\n", strCommand.c_str(), nMessageSize);

        break;
    }

    // In case the connection got shut down, its receive buffer was wiped
    if (!pfrom->fDisconnect)
        pfrom->vRecvMsg.erase(pfrom->vRecvMsg.begin(), it);

    return fOk;
}


bool SendMessages(CNode* pto, bool fSendTrickle)
{
    TRY_LOCK(cs_main, lockMain);
    if (lockMain) {
        // Don't send anything until we get their version message
        if (pto->nVersion == 0)
            return true;

        // Keep-alive ping. We send a nonce of zero because we don't use it anywhere
        // right now.
        if (pto->nLastSend && GetTime() - pto->nLastSend > 30 * 60 && pto->vSendMsg.empty()) {
            uint64 nonce = 0;
            if (pto->nVersion > BIP0031_VERSION)
                pto->PushMessage("ping", nonce);
            else
                pto->PushMessage("ping");
        }

        // Start block sync
        if (pto->fStartSync && !fImporting && !fReindex) {
            pto->fStartSync = false;
            pto->PushGetBlocks(pindexBest, uint256(0));
        }

        // Resend wallet transactions that haven't gotten in a block yet
        // Except during reindex, importing and IBD, when old wallet
        // transactions become unconfirmed and spams other nodes.
        if (!fReindex && !fImporting && !IsInitialBlockDownload())
        {
            ResendWalletTransactions();
        }

        // Address refresh broadcast
        static int64 nLastRebroadcast;
        if (!IsInitialBlockDownload() && (GetTime() - nLastRebroadcast > 24 * 60 * 60))
        {
            {
                LOCK(cs_vNodes);
                BOOST_FOREACH(CNode* pnode, vNodes)
                {
                    // Periodically clear setAddrKnown to allow refresh broadcasts
                    if (nLastRebroadcast)
                        pnode->setAddrKnown.clear();

                    // Rebroadcast our address
                    if (!fNoListen)
                    {
                        CAddress addr = GetLocalAddress(&pnode->addr);
                        if (addr.IsRoutable())
                            pnode->PushAddress(addr);
                    }
                }
            }
            nLastRebroadcast = GetTime();
        }

        //
        // Message: addr
        //
        if (fSendTrickle)
        {
            vector<CAddress> vAddr;
            vAddr.reserve(pto->vAddrToSend.size());
            BOOST_FOREACH(const CAddress& addr, pto->vAddrToSend)
            {
                // returns true if wasn't already contained in the set
                if (pto->setAddrKnown.insert(addr).second)
                {
                    vAddr.push_back(addr);
                    // receiver rejects addr messages larger than 1000
                    if (vAddr.size() >= 1000)
                    {
                        pto->PushMessage("addr", vAddr);
                        vAddr.clear();
                    }
                }
            }
            pto->vAddrToSend.clear();
            if (!vAddr.empty())
                pto->PushMessage("addr", vAddr);
        }


        //
        // Message: inventory
        //
        vector<CInv> vInv;
        vector<CInv> vInvWait;
        {
            LOCK(pto->cs_inventory);
            vInv.reserve(pto->vInventoryToSend.size());
            vInvWait.reserve(pto->vInventoryToSend.size());
            BOOST_FOREACH(const CInv& inv, pto->vInventoryToSend)
            {
                if (pto->setInventoryKnown.count(inv))
                    continue;

                // trickle out tx inv to protect privacy
                if (inv.type == MSG_TX && !fSendTrickle)
                {
                    // 1/4 of tx invs blast to all immediately
                    static uint256 hashSalt;
                    if (hashSalt == 0)
                        hashSalt = GetRandHash();
                    uint256 hashRand = inv.hash ^ hashSalt;
                    hashRand = Hash(BEGIN(hashRand), END(hashRand));
                    bool fTrickleWait = ((hashRand & 3) != 0);

                    // always trickle our own transactions
                    if (!fTrickleWait)
                    {
                        CWalletTx wtx;
                        if (GetTransaction(inv.hash, wtx))
                            if (wtx.fFromMe)
                                fTrickleWait = true;
                    }

                    if (fTrickleWait)
                    {
                        vInvWait.push_back(inv);
                        continue;
                    }
                }

                // returns true if wasn't already contained in the set
                if (pto->setInventoryKnown.insert(inv).second)
                {
                    vInv.push_back(inv);
                    if (vInv.size() >= 1000)
                    {
                        pto->PushMessage("inv", vInv);
                        vInv.clear();
                    }
                }
            }
            pto->vInventoryToSend = vInvWait;
        }
        if (!vInv.empty())
            pto->PushMessage("inv", vInv);


        //
        // Message: getdata
        //
        vector<CInv> vGetData;
        int64 nNow = GetTime() * 1000000;
        while (!pto->mapAskFor.empty() && (*pto->mapAskFor.begin()).first <= nNow)
        {
            const CInv& inv = (*pto->mapAskFor.begin()).second;
            if (!AlreadyHave(inv))
            {
                if (fDebugNet)
                    printf("sending getdata: %s\n", inv.ToString().c_str());
                vGetData.push_back(inv);
                if (vGetData.size() >= 1000)
                {
                    pto->PushMessage("getdata", vGetData);
                    vGetData.clear();
                }
            }
            pto->mapAskFor.erase(pto->mapAskFor.begin());
        }
        if (!vGetData.empty())
            pto->PushMessage("getdata", vGetData);

    }
    return true;
}














//////////////////////////////////////////////////////////////////////////////
//
// ZCoinMiner
//

int static FormatHashBlocks(void* pbuffer, unsigned int len)
{
    unsigned char* pdata = (unsigned char*)pbuffer;
    unsigned int blocks = 1 + ((len + 8) / 64);
    unsigned char* pend = pdata + 64 * blocks;
    memset(pdata + len, 0, 64 * blocks - len);
    pdata[len] = 0x80;
    unsigned int bits = len * 8;
    pend[-1] = (bits >> 0) & 0xff;
    pend[-2] = (bits >> 8) & 0xff;
    pend[-3] = (bits >> 16) & 0xff;
    pend[-4] = (bits >> 24) & 0xff;
    return blocks;
}

static const unsigned int pSHA256InitState[8] =
{0x6a09e667, 0xbb67ae85, 0x3c6ef372, 0xa54ff53a, 0x510e527f, 0x9b05688c, 0x1f83d9ab, 0x5be0cd19};

void SHA256Transform(void* pstate, void* pinput, const void* pinit)
{
    SHA256_CTX ctx;
    unsigned char data[64];

    SHA256_Init(&ctx);

    for (int i = 0; i < 16; i++)
        ((uint32_t*)data)[i] = ByteReverse(((uint32_t*)pinput)[i]);

    for (int i = 0; i < 8; i++)
        ctx.h[i] = ((uint32_t*)pinit)[i];

    SHA256_Update(&ctx, data, sizeof(data));
    for (int i = 0; i < 8; i++)
        ((uint32_t*)pstate)[i] = ctx.h[i];
}

// Some explaining would be appreciated
class COrphan
{
public:
    CTransaction* ptx;
    set<uint256> setDependsOn;
    double dPriority;
    double dFeePerKb;

    COrphan(CTransaction* ptxIn)
    {
        ptx = ptxIn;
        dPriority = dFeePerKb = 0;
    }

    void print() const
    {
        printf("COrphan(hash=%s, dPriority=%.1f, dFeePerKb=%.1f)\n",
               ptx->GetHash().ToString().c_str(), dPriority, dFeePerKb);
        BOOST_FOREACH(uint256 hash, setDependsOn)
            printf("   setDependsOn %s\n", hash.ToString().c_str());
    }
};


uint64 nLastBlockTx = 0;
uint64 nLastBlockSize = 0;

// We want to sort transactions by priority and fee, so:
typedef boost::tuple<double, double, CTransaction*> TxPriority;
class TxPriorityCompare
{
    bool byFee;
public:
    TxPriorityCompare(bool _byFee) : byFee(_byFee) { }
    bool operator()(const TxPriority& a, const TxPriority& b)
    {
        if (byFee)
        {
            if (a.get<1>() == b.get<1>())
                return a.get<0>() < b.get<0>();
            return a.get<1>() < b.get<1>();
        }
        else
        {
            if (a.get<0>() == b.get<0>())
                return a.get<1>() < b.get<1>();
            return a.get<0>() < b.get<0>();
        }
    }
};

CBlockTemplate* CreateNewBlock(const CScript& scriptPubKeyIn)
{
    // Create new block
    auto_ptr<CBlockTemplate> pblocktemplate(new CBlockTemplate());
    if(!pblocktemplate.get())
        return NULL;
    CBlock *pblock = &pblocktemplate->block; // pointer for convenience

    // Create coinbase tx
    CTransaction txNew;
    txNew.vin.resize(1);
    txNew.vin[0].prevout.SetNull();
    txNew.vout.resize(1);
    txNew.vout[0].scriptPubKey = scriptPubKeyIn;  
    txNew.vout[0].nValue = 0;

    // To founders and investors
    if ((pindexBest->nHeight+1 > 0) && (pindexBest->nHeight+1 < 210000)) {

         // Take some reward away from us
         txNew.vout[0].nValue = -10 * COIN;

         CScript FOUNDER_1_SCRIPT;
         CScript FOUNDER_2_SCRIPT;
         CScript FOUNDER_3_SCRIPT;
         CScript FOUNDER_4_SCRIPT;
         CScript FOUNDER_5_SCRIPT;

         if(!fTestNet && (GetAdjustedTime() > nStartRewardTime)){
             FOUNDER_1_SCRIPT.SetDestination(CBitcoinAddress("aCAgTPgtYcA4EysU4UKC86EQd5cTtHtCcr").Get());
             FOUNDER_2_SCRIPT.SetDestination(CBitcoinAddress("aLrg41sXbXZc5MyEj7dts8upZKSAtJmRDR").Get());
             FOUNDER_3_SCRIPT.SetDestination(CBitcoinAddress("aQ18FBVFtnueucZKeVg4srhmzbpAeb1KoN").Get());
             FOUNDER_4_SCRIPT.SetDestination(CBitcoinAddress("a1HwTdCmQV3NspP2QqCGpehoFpi8NY4Zg3").Get());
             FOUNDER_5_SCRIPT.SetDestination(CBitcoinAddress("a1kCCGddf5pMXSipLVD9hBG2MGGVNaJ15U").Get());
         }else if(!fTestNet && (GetAdjustedTime() <= nStartRewardTime)){
             throw std::runtime_error("CreateNewBlock() : Create new block too early");
         }else{
             FOUNDER_1_SCRIPT.SetDestination(CBitcoinAddress("TCE4hvs2UTDjYriey7R9qBkbvUAYxWmZni").Get());
             FOUNDER_2_SCRIPT.SetDestination(CBitcoinAddress("TPyA7d3fribqxXm9uJU61S76Lzuj7F8jLz").Get());
             FOUNDER_3_SCRIPT.SetDestination(CBitcoinAddress("TXatvpS15EvejVuJVC2rgD73rSaQz8JiX6").Get());
             FOUNDER_4_SCRIPT.SetDestination(CBitcoinAddress("TJMpFjtDi8s5AM3GyW41QshH2NNmKgrGNq").Get());
             FOUNDER_5_SCRIPT.SetDestination(CBitcoinAddress("TTtLk1iapn8QebamQcb8GEh1MNq8agYcVk").Get());
         }

         // And give it to the founders
         txNew.vout.push_back(CTxOut(2 * COIN, CScript(FOUNDER_1_SCRIPT.begin(), FOUNDER_1_SCRIPT.end())));
         txNew.vout.push_back(CTxOut(2 * COIN, CScript(FOUNDER_2_SCRIPT.begin(), FOUNDER_2_SCRIPT.end())));
         txNew.vout.push_back(CTxOut(2 * COIN, CScript(FOUNDER_3_SCRIPT.begin(), FOUNDER_3_SCRIPT.end())));
         txNew.vout.push_back(CTxOut(2 * COIN, CScript(FOUNDER_4_SCRIPT.begin(), FOUNDER_4_SCRIPT.end())));
         txNew.vout.push_back(CTxOut(2 * COIN, CScript(FOUNDER_5_SCRIPT.begin(), FOUNDER_5_SCRIPT.end())));

    }

    // Add our coinbase tx as first transaction
    pblock->vtx.push_back(txNew);
    pblocktemplate->vTxFees.push_back(-1); // updated at end
    pblocktemplate->vTxSigOps.push_back(-1); // updated at end

    // Largest block you're willing to create:
    unsigned int nBlockMaxSize = GetArg("-blockmaxsize", DEFAULT_BLOCK_MAX_SIZE);
    // Limit to betweeen 1K and MAX_BLOCK_SIZE-1K for sanity:
    nBlockMaxSize = std::max((unsigned int)1000, std::min((unsigned int)(MAX_BLOCK_SIZE-1000), nBlockMaxSize));

    // How much of the block should be dedicated to high-priority transactions,
    // included regardless of the fees they pay
    unsigned int nBlockPrioritySize = GetArg("-blockprioritysize", DEFAULT_BLOCK_PRIORITY_SIZE);
    nBlockPrioritySize = std::min(nBlockMaxSize, nBlockPrioritySize);

    // Minimum block size you want to create; block will be filled with free transactions
    // until there are no more or the block reaches this size:
    unsigned int nBlockMinSize = GetArg("-blockminsize", 0);
    nBlockMinSize = std::min(nBlockMaxSize, nBlockMinSize);

    // Collect memory pool transactions into the block
    int64 nFees = 0;
    {
        LOCK2(cs_main, mempool.cs);
        CBlockIndex* pindexPrev = pindexBest;
        CCoinsViewCache view(*pcoinsTip, true);

        // Priority order to process transactions
        list<COrphan> vOrphan; // list memory doesn't move
        map<uint256, vector<COrphan*> > mapDependers;
        bool fPrintPriority = GetBoolArg("-printpriority");        

        // Collect transactions into block
        uint64 nBlockSize = 1000;
        uint64 nBlockTx = 0;
        int nBlockSigOps = 100;
        bool fSortedByFee = (nBlockPrioritySize <= 0);

        // This vector will be sorted into a priority queue:
        vector<TxPriority> vecPriority;
        vecPriority.reserve(mempool.mapTx.size());

        printf("mempool.mapTx.size() = %d\n", mempool.mapTx.size());

        for (map<uint256, CTransaction>::iterator mi = mempool.mapTx.begin(); mi != mempool.mapTx.end(); ++mi)
        {
            CTransaction& tx = (*mi).second;
            if (tx.IsCoinBase() || !tx.IsFinal())
                continue;

            if (tx.IsZerocoinSpend())
            {
                //mempool.countZCSpend--;
                // Size limits
                unsigned int nTxSize = ::GetSerializeSize(tx, SER_NETWORK, PROTOCOL_VERSION);

                printf("\n\n\n\n######################################\n");
                printf("nBlockMaxSize = %d\n", nBlockMaxSize);
                printf("nBlockSize = %d\n", nBlockSize);
                printf("nTxSize = %d\n", nTxSize);
                printf("nBlockSize + nTxSize  = %d\n", nBlockSize + nTxSize );
                printf("######################################\n\n\n\n\n");

                if (nBlockSize + nTxSize >= nBlockMaxSize)
                    continue;

                // Legacy limits on sigOps:
                unsigned int nTxSigOps = tx.GetLegacySigOpCount();
                if (nBlockSigOps + nTxSigOps >= MAX_BLOCK_SIGOPS)
                    continue;

                int64 nTxFees = 0;

                pblock->vtx.push_back(tx);
                pblocktemplate->vTxFees.push_back(nTxFees);
                pblocktemplate->vTxSigOps.push_back(nTxSigOps);
                nBlockSize += nTxSize;
                ++nBlockTx;
                nBlockSigOps += nTxSigOps;
                nFees += nTxFees;
                continue;
            }

            COrphan* porphan = NULL;
            double dPriority = 0;
            int64 nTotalIn = 0;
            bool fMissingInputs = false;
            BOOST_FOREACH(const CTxIn& txin, tx.vin)
            {
                // Read prev transaction
                if (!view.HaveCoins(txin.prevout.hash))
                {
                    // This should never happen; all transactions in the memory
                    // pool should connect to either transactions in the chain
                    // or other transactions in the memory pool.
                    if (!mempool.mapTx.count(txin.prevout.hash))
                    {
                        printf("ERROR: mempool transaction missing input\n");
                        if (fDebug) assert("mempool transaction missing input" == 0);
                        fMissingInputs = true;
                        if (porphan)
                            vOrphan.pop_back();
                        break;
                    }

                    // Has to wait for dependencies
                    if (!porphan)
                    {
                        // Use list for automatic deletion
                        vOrphan.push_back(COrphan(&tx));
                        porphan = &vOrphan.back();
                    }
                    mapDependers[txin.prevout.hash].push_back(porphan);
                    porphan->setDependsOn.insert(txin.prevout.hash);
                    nTotalIn += mempool.mapTx[txin.prevout.hash].vout[txin.prevout.n].nValue;
                    continue;
                }

                const CCoins &coins = view.GetCoins(txin.prevout.hash);

                int64 nValueIn = coins.vout[txin.prevout.n].nValue;
                nTotalIn += nValueIn;

                int nConf = pindexPrev->nHeight - coins.nHeight + 1;

                dPriority += (double)nValueIn * nConf;


            }
            if (fMissingInputs) continue;

            // Priority is sum(valuein * age) / txsize
            unsigned int nTxSize = ::GetSerializeSize(tx, SER_NETWORK, PROTOCOL_VERSION);
            dPriority /= nTxSize;

            // This is a more accurate fee-per-kilobyte than is used by the client code, because the
            // client code rounds up the size to the nearest 1K. That's good, because it gives an
            // incentive to create smaller transactions.
            double dFeePerKb =  double(nTotalIn-tx.GetValueOut()) / (double(nTxSize)/1000.0);

            if (porphan)
            {
                porphan->dPriority = dPriority;
                porphan->dFeePerKb = dFeePerKb;
            }
            else
                vecPriority.push_back(TxPriority(dPriority, dFeePerKb, &(*mi).second));
        }

        printf("mempool.countZCSpend = %d\n", mempool.countZCSpend);
        //if(mempool.countZCSpend != 0) return NULL;

        TxPriorityCompare comparer(fSortedByFee);
        std::make_heap(vecPriority.begin(), vecPriority.end(), comparer);

        while (!vecPriority.empty())
        {                        
            // Take highest priority transaction off the priority queue:
            double dPriority = vecPriority.front().get<0>();
            double dFeePerKb = vecPriority.front().get<1>();
            CTransaction& tx = *(vecPriority.front().get<2>());


            std::pop_heap(vecPriority.begin(), vecPriority.end(), comparer);
            vecPriority.pop_back();

            // Size limits
            unsigned int nTxSize = ::GetSerializeSize(tx, SER_NETWORK, PROTOCOL_VERSION);
            if (nBlockSize + nTxSize >= nBlockMaxSize)
                continue;

            // Legacy limits on sigOps:
            unsigned int nTxSigOps = tx.GetLegacySigOpCount();
            if (nBlockSigOps + nTxSigOps >= MAX_BLOCK_SIGOPS)
                continue;

            // Skip free transactions if we're past the minimum block size:
            if (fSortedByFee && (dFeePerKb < CTransaction::nMinTxFee) && (nBlockSize + nTxSize >= nBlockMinSize))
                continue;

            // Prioritize by fee once past the priority size or we run out of high-priority
            // transactions:
            if (!fSortedByFee &&
                ((nBlockSize + nTxSize >= nBlockPrioritySize) || (dPriority < COIN * 576 / 250)))
            {
                fSortedByFee = true;
                comparer = TxPriorityCompare(fSortedByFee);
                std::make_heap(vecPriority.begin(), vecPriority.end(), comparer);
            }

            if (!tx.HaveInputs(view))
                continue;

            int64 nTxFees = tx.GetValueIn(view)-tx.GetValueOut();

            nTxSigOps += tx.GetP2SHSigOpCount(view);
            if (nBlockSigOps + nTxSigOps >= MAX_BLOCK_SIGOPS)
                continue;

            CValidationState state;
            if (!tx.CheckInputs(state, view, true, SCRIPT_VERIFY_P2SH))
                continue;

            CTxUndo txundo;
            uint256 hash = tx.GetHash();
            tx.UpdateCoins(state, view, txundo, pindexPrev->nHeight+1, hash);

            // Added
            pblock->vtx.push_back(tx);
            pblocktemplate->vTxFees.push_back(nTxFees);
            pblocktemplate->vTxSigOps.push_back(nTxSigOps);
            nBlockSize += nTxSize;
            ++nBlockTx;
            nBlockSigOps += nTxSigOps;
            nFees += nTxFees;

            if (fPrintPriority)
            {
                printf("priority %.1f feeperkb %.1f txid %s\n",
                       dPriority, dFeePerKb, tx.GetHash().ToString().c_str());
            }

            // Add transactions that depend on this one to the priority queue
            if (mapDependers.count(hash))
            {
                BOOST_FOREACH(COrphan* porphan, mapDependers[hash])
                {
                    if (!porphan->setDependsOn.empty())
                    {
                        porphan->setDependsOn.erase(hash);
                        if (porphan->setDependsOn.empty())
                        {
                            vecPriority.push_back(TxPriority(porphan->dPriority, porphan->dFeePerKb, porphan->ptx));
                            std::push_heap(vecPriority.begin(), vecPriority.end(), comparer);
                        }
                    }
                }
            }
        }

        nLastBlockTx = nBlockTx;
        nLastBlockSize = nBlockSize;
        printf("CreateNewBlock(): total size %"PRI64u"\n", nBlockSize);



        // Fill in header
        pblock->hashPrevBlock  = pindexPrev->GetBlockHash();
        pblock->LastHeight = pindexPrev->nHeight;
        pblock->UpdateTime(pindexPrev);
        pblock->nBits          = GetNextWorkRequired(pindexPrev, pblock);
        pblock->nNonce         = 0;
        pblock->vtx[0].vin[0].scriptSig = CScript() << OP_0 << OP_0;
        pblocktemplate->vTxSigOps[0] = pblock->vtx[0].GetLegacySigOpCount();

        pblock->vtx[0].vout[0].nValue += GetBlockValue(pindexPrev->nHeight+1, nFees, pblock->nTime);
        pblocktemplate->vTxFees[0] = -nFees;

        CBlockIndex indexDummy(*pblock);
        indexDummy.pprev = pindexPrev;
        indexDummy.nHeight = pindexPrev->nHeight + 1;
        CCoinsViewCache viewNew(*pcoinsTip, true);
        CValidationState state;
        if (!pblock->ConnectBlock(state, &indexDummy, viewNew, true))
            throw std::runtime_error("CreateNewBlock() : ConnectBlock failed");
    }

    return pblocktemplate.release();
}

CBlockTemplate* CreateNewBlockWithKey(CReserveKey& reservekey)
{
    CPubKey pubkey;
    if (!reservekey.GetReservedKey(pubkey))
        return NULL;

    CScript scriptPubKey = CScript() << pubkey << OP_CHECKSIG;
    return CreateNewBlock(scriptPubKey);
}

void IncrementExtraNonce(CBlock* pblock, CBlockIndex* pindexPrev, unsigned int& nExtraNonce)
{
    // Update nExtraNonce
    static uint256 hashPrevBlock;
    if (hashPrevBlock != pblock->hashPrevBlock)
    {
        nExtraNonce = 0;
        hashPrevBlock = pblock->hashPrevBlock;
    }
    ++nExtraNonce;
    unsigned int nHeight = pindexPrev->nHeight+1; // Height first in coinbase required for block.version=2
    pblock->vtx[0].vin[0].scriptSig = (CScript() << nHeight << CBigNum(nExtraNonce)) + COINBASE_FLAGS;
    assert(pblock->vtx[0].vin[0].scriptSig.size() <= 100);

    pblock->hashMerkleRoot = pblock->BuildMerkleTree();
}


void FormatHashBuffers(CBlock* pblock, char* pmidstate, char* pdata, char* phash1)
{
    //
    // Pre-build hash buffers
    //
    struct
    {
        struct unnamed2
        {
            int nVersion;
            uint256 hashPrevBlock;
            uint256 hashMerkleRoot;
            unsigned int nTime;
            unsigned int nBits;
            unsigned int nNonce;
        }
        block;
        unsigned char pchPadding0[64];
        uint256 hash1;
        unsigned char pchPadding1[64];
    }
    tmp;
    memset(&tmp, 0, sizeof(tmp));

    tmp.block.nVersion       = pblock->nVersion;
    tmp.block.hashPrevBlock  = pblock->hashPrevBlock;
    tmp.block.hashMerkleRoot = pblock->hashMerkleRoot;
    tmp.block.nTime          = pblock->nTime;
    tmp.block.nBits          = pblock->nBits;
    tmp.block.nNonce         = pblock->nNonce;

    FormatHashBlocks(&tmp.block, sizeof(tmp.block));
    FormatHashBlocks(&tmp.hash1, sizeof(tmp.hash1));

    // Byte swap all the input buffer
    for (unsigned int i = 0; i < sizeof(tmp)/4; i++)
        ((unsigned int*)&tmp)[i] = ByteReverse(((unsigned int*)&tmp)[i]);

    // Precalc the first half of the first hash, which stays constant
    SHA256Transform(pmidstate, &tmp.block, pSHA256InitState);

    memcpy(pdata, &tmp.block, 128);
    memcpy(phash1, &tmp.hash1, 64);
}


bool CheckWork(CBlock* pblock, CWallet& wallet, CReserveKey& reservekey)
{
    CBlockIndex* pindexPrev = NULL;
    int nHeight = 0;
    if (pblock->GetHash() != hashGenesisBlock)
    {
        map<uint256, CBlockIndex*>::iterator mi = mapBlockIndex.find(pblock->hashPrevBlock);
        pindexPrev = (*mi).second;
        nHeight = pindexPrev->nHeight+1;
    }

    uint256 hash = pblock->GetPoWHash(nHeight);
    uint256 hashTarget = CBigNum().SetCompact(pblock->nBits).getuint256();

    CAuxPow *auxpow = pblock->auxpow.get();

    if (auxpow != NULL) {
        if (!auxpow->Check(pblock->GetHash(), pblock->GetChainID()))
            return error("AUX POW is not valid");

        if (auxpow->GetParentBlockHash(nHeight) > hashTarget)
            return error("AUX POW parent hash %s is not under target %s", auxpow->GetParentBlockHash(nHeight).GetHex().c_str(), hashTarget.GetHex().c_str());

        //// debug print
        printf("ZCoinMiner:\n");
        printf("AUX proof-of-work found  \n     our hash: %s   \n  parent hash: %s  \n       target: %s\n",
                hash.GetHex().c_str(),
                auxpow->GetParentBlockHash(nHeight).GetHex().c_str(),
                hashTarget.GetHex().c_str());

    }
    else
    {
        if (hash > hashTarget)
            return false;

        //// debug print
        printf("ZCoinMiner:\n");
        printf("proof-of-work found  \n  hash: %s  \ntarget: %s\n", hash.GetHex().c_str(), hashTarget.GetHex().c_str());
    }
    
    //// debug print    
    pblock->print();
    printf("generated %s\n", FormatMoney(pblock->vtx[0].vout[0].nValue).c_str());

    // Found a solution
    {
        LOCK(cs_main);
        if (pblock->hashPrevBlock != hashBestChain)
            return error("ZCoinMiner : generated block is stale");

        // Remove key from key pool
        reservekey.KeepKey();

        // Track how many getdata requests this block gets
        {
            LOCK(wallet.cs_wallet);
            wallet.mapRequestCount[pblock->GetHash()] = 0;
        }

        // Process this block the same as if we had received it from another node
        CValidationState state;
        if (!ProcessBlock(state, NULL, pblock))
            return error("ZCoinMiner : ProcessBlock, block not accepted");
    }

    return true;
}

std::string CBlockIndex::ToString() const
{
    return strprintf("CBlockIndex(pprev=%p, pnext=%p, nHeight=%d, merkle=%s, hashBlock=%s)",
            pprev, pnext, nHeight,
            hashMerkleRoot.ToString().substr(0,10).c_str(),
            GetBlockHash().ToString().c_str());
}

std::string CDiskBlockIndex::ToString() const
{
    std::string str = "CDiskBlockIndex(";
    str += CBlockIndex::ToString();
    str += strprintf("\n                hashBlock=%s, hashPrev=%s, hashParentBlock=%s)",
        GetBlockHash().ToString().c_str(),
        hashPrev.ToString().c_str(),
        (auxpow.get() != NULL) ? auxpow->GetParentBlockHash(nHeight).ToString().substr(0,20).c_str() : "-");
    return str;
}

CBlockHeader CBlockIndex::GetBlockHeader() const
{
    CBlockHeader block;

    if (nVersion & BLOCK_VERSION_AUXPOW) {
        CDiskBlockIndex diskblockindex;
        // auxpow is not in memory, load CDiskBlockHeader
        // from database to get it

        pblocktree->ReadDiskBlockIndex(*phashBlock, diskblockindex);
        block.auxpow = diskblockindex.auxpow;
    }

    block.nVersion       = nVersion;
    if (pprev)
        block.hashPrevBlock = pprev->GetBlockHash();
    block.hashMerkleRoot = hashMerkleRoot;
    block.nTime          = nTime;
    block.nBits          = nBits;
    block.nNonce         = nNonce;
    return block;
}

void static ScryptMiner(CWallet *pwallet)
{
    printf("ZCoinMiner started\n");
    SetThreadPriority(THREAD_PRIORITY_LOWEST);
    RenameThread("ZCoin-Miner");

    // Each thread has its own key and counter
    CReserveKey reservekey(pwallet);
    unsigned int nExtraNonce = 0;

    try { loop {
        while (vNodes.empty())
            MilliSleep(1000);

        //
        // Create new block
        //
        unsigned int nTransactionsUpdatedLast = nTransactionsUpdated;
        CBlockIndex* pindexPrev = pindexBest;

        auto_ptr<CBlockTemplate> pblocktemplate(CreateNewBlockWithKey(reservekey));
        if (!pblocktemplate.get())
            return;
        CBlock *pblock = &pblocktemplate->block;
        IncrementExtraNonce(pblock, pindexPrev, nExtraNonce);

        printf("Running ScryptMiner with %"PRIszu" transactions in block (%u bytes)\n", pblock->vtx.size(),
               ::GetSerializeSize(*pblock, SER_NETWORK, PROTOCOL_VERSION));

        //
        // Pre-build hash buffers
        //
        char pmidstatebuf[32+16]; char* pmidstate = alignup<16>(pmidstatebuf);
        char pdatabuf[128+16];    char* pdata     = alignup<16>(pdatabuf);
        char phash1buf[64+16];    char* phash1    = alignup<16>(phash1buf);

        FormatHashBuffers(pblock, pmidstate, pdata, phash1);

        unsigned int& nBlockTime = *(unsigned int*)(pdata + 64 + 4);
        unsigned int& nBlockBits = *(unsigned int*)(pdata + 64 + 8);
        //unsigned int& nBlockNonce = *(unsigned int*)(pdata + 64 + 12);


        //
        // Search
        //
        int64 nStart = GetTime();
        uint256 hashTarget = CBigNum().SetCompact(pblock->nBits).getuint256();
        loop
        {
            unsigned int nHashesDone = 0;

            uint256 thash;
            unsigned long int scrypt_scratpad_size_current_block = ((1 << (GetNfactor(pblock->nTime) + 1)) * 128 ) + 63;
            char scratchpad[scrypt_scratpad_size_current_block];
            loop
            {
                if( !fTestNet && pindexPrev->nHeight + 1 >= 500){
                    LYRA2(BEGIN(thash), 32, BEGIN(pblock->nVersion), 80, BEGIN(pblock->nVersion), 80, 2, pindexPrev->nHeight + 1, 256);
                    //printf("thash: %s\n", thash.ToString().c_str());
                    //printf("hashTarget: %s\n", hashTarget.ToString().c_str());
                }else if(fTestNet && pindexPrev->nHeight + 1 >= 138){
                    LYRA2(BEGIN(thash), 32, BEGIN(pblock->nVersion), 80, BEGIN(pblock->nVersion), 80, 2, pindexPrev->nHeight + 1, 256);
                    //printf("thash: %s\n", thash.ToString().c_str());
                    //printf("hashTarget: %s\n", hashTarget.ToString().c_str());
                }else{
                    scrypt_N_1_1_256_sp_generic(BEGIN(pblock->nVersion), BEGIN(thash), scratchpad, GetNfactor(pblock->nTime));
                }


                if (thash <= hashTarget)
                {
                    // Found a solution
                    SetThreadPriority(THREAD_PRIORITY_NORMAL);
                    CheckWork(pblock, *pwallet, reservekey);
                    SetThreadPriority(THREAD_PRIORITY_LOWEST);
                    break;
                }
                pblock->nNonce += 1;
                nHashesDone += 1;
                if ((pblock->nNonce & 0xFF) == 0)
                    break;
            }

            // Meter hashes/sec
            static int64 nHashCounter;
            if (nHPSTimerStart == 0)
            {
                nHPSTimerStart = GetTimeMillis();
                nHashCounter = 0;
            }
            else
                nHashCounter += nHashesDone;
            if (GetTimeMillis() - nHPSTimerStart > 4000)
            {
                static CCriticalSection cs;
                {
                    LOCK(cs);
                    if (GetTimeMillis() - nHPSTimerStart > 4000)
                    {
                        dHashesPerSec = 1000.0 * nHashCounter / (GetTimeMillis() - nHPSTimerStart);
                        nHPSTimerStart = GetTimeMillis();
                        nHashCounter = 0;
                        static int64 nLogTime;
                        if (GetTime() - nLogTime > 30 * 60)
                        {
                            nLogTime = GetTime();
                            printf("hashmeter %f hash/s\n", dHashesPerSec);
                        }
                    }
                }
            }

            // Check for stop or if block needs to be rebuilt
            boost::this_thread::interruption_point();
            if (vNodes.empty())
                break;
            if (pblock->nNonce >= 0xffff0000)
                break;
            if (nTransactionsUpdated != nTransactionsUpdatedLast && GetTime() - nStart > 60)
                break;
            if (pindexPrev != pindexBest)
                break;

            // Update nTime every few seconds
            pblock->UpdateTime(pindexPrev);
            nBlockTime = ByteReverse(pblock->nTime);
            if (fTestNet)
            {
                // Changing pblock->nTime can change work required on testnet:
                nBlockBits = ByteReverse(pblock->nBits);
                hashTarget = CBigNum().SetCompact(pblock->nBits).getuint256();
            }
        }
    } }
    catch (boost::thread_interrupted)
    {
        printf("ScryptMiner terminated\n");
        throw;
    }
}

void GenerateBitcoins(bool fGenerate, CWallet* pwallet)
{
    static boost::thread_group* minerThreads = NULL;

    int nThreads = GetArg("-genproclimit", -1);
    if (nThreads < 0)
        nThreads = boost::thread::hardware_concurrency();

    if (minerThreads != NULL)
    {
        minerThreads->interrupt_all();
        delete minerThreads;
        minerThreads = NULL;
    }

    if (nThreads == 0 || !fGenerate)
        return;

    minerThreads = new boost::thread_group();
    for (int i = 0; i < nThreads; i++)
        minerThreads->create_thread(boost::bind(&ScryptMiner, pwallet));
}



// Amount compression:
// * If the amount is 0, output 0
// * first, divide the amount (in base units) by the largest power of 10 possible; call the exponent e (e is max 9)
// * if e<9, the last digit of the resulting number cannot be 0; store it as d, and drop it (divide by 10)
//   * call the result n
//   * output 1 + 10*(9*n + d - 1) + e
// * if e==9, we only know the resulting number is not zero, so output 1 + 10*(n - 1) + 9
// (this is decodable, as d is in [1-9] and e is in [0-9])

uint64 CTxOutCompressor::CompressAmount(uint64 n)
{
    if (n == 0)
        return 0;
    int e = 0;
    while (((n % 10) == 0) && e < 9) {
        n /= 10;
        e++;
    }
    if (e < 9) {
        int d = (n % 10);
        assert(d >= 1 && d <= 9);
        n /= 10;
        return 1 + (n*9 + d - 1)*10 + e;
    } else {
        return 1 + (n - 1)*10 + 9;
    }
}

uint64 CTxOutCompressor::DecompressAmount(uint64 x)
{
    // x = 0  OR  x = 1+10*(9*n + d - 1) + e  OR  x = 1+10*(n - 1) + 9
    if (x == 0)
        return 0;
    x--;
    // x = 10*(9*n + d - 1) + e
    int e = x % 10;
    x /= 10;
    uint64 n = 0;
    if (e < 9) {
        // x = 9*n + d - 1
        int d = (x % 9) + 1;
        x /= 9;
        // x = n
        n = x*10 + d;
    } else {
        n = x+1;
    }
    while (e) {
        n *= 10;
        e--;
    }
    return n;
}


class CMainCleanup
{
public:
    CMainCleanup() {}
    ~CMainCleanup() {
        // block headers
        std::map<uint256, CBlockIndex*>::iterator it1 = mapBlockIndex.begin();
        for (; it1 != mapBlockIndex.end(); it1++)
            delete (*it1).second;
        mapBlockIndex.clear();

        // orphan blocks
        std::map<uint256, CBlock*>::iterator it2 = mapOrphanBlocks.begin();
        for (; it2 != mapOrphanBlocks.end(); it2++)
            delete (*it2).second;
        mapOrphanBlocks.clear();

        // orphan transactions
        mapOrphanTransactions.clear();
    }
} instance_of_cmaincleanup;<|MERGE_RESOLUTION|>--- conflicted
+++ resolved
@@ -3043,11 +3043,7 @@
                     }
 
                     BOOST_FOREACH(const CZerocoinEntry& pubCoinItem, listPubCoin) {
-<<<<<<< HEAD
-                        if (pubCoinItem.nHeight >= zercoinMintHeight) {
-=======
                         if (pubCoinItem.nHeight > zercoinMintHeight) {
->>>>>>> 5f0c456a
                             CZerocoinEntry pubCoinTx;
                             pubCoinTx.id = -1;
                             pubCoinTx.IsUsed = pubCoinItem.IsUsed;
@@ -3056,11 +3052,7 @@
                             pubCoinTx.serialNumber = pubCoinItem.serialNumber;
                             pubCoinTx.value = pubCoin;
                             pubCoinTx.nHeight = -1;
-<<<<<<< HEAD
-                            printf("FORK# RESET PUBCOIN ID: %d HEIGHT: %d\n", pubCoinTx.id, pindex->nHeight);
-=======
                             printf("- Disconnect Reset Pubcoin Id: %d Height: %d\n", pubCoinTx.id, pindex->nHeight);
->>>>>>> 5f0c456a
                             walletdb.WriteZerocoinEntry(pubCoinTx);
                         }
 
