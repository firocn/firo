// Copyright (c) 2009-2010 Satoshi Nakamoto
// Copyright (c) 2009-2016 The Bitcoin Core developers
// Distributed under the MIT software license, see the accompanying
// file COPYING or http://www.opensource.org/licenses/mit-license.php.

#include "policy/fees.h"
#include "policy/policy.h"

#include "amount.h"
#include "primitives/transaction.h"
#include "random.h"
#include "streams.h"
#include "txmempool.h"
#include "util.h"

void TxConfirmStats::Initialize(std::vector<double>& defaultBuckets,
                                unsigned int maxConfirms, double _decay)
{
    decay = _decay;
    for (unsigned int i = 0; i < defaultBuckets.size(); i++) {
        buckets.push_back(defaultBuckets[i]);
        bucketMap[defaultBuckets[i]] = i;
    }
    confAvg.resize(maxConfirms);
    curBlockConf.resize(maxConfirms);
    unconfTxs.resize(maxConfirms);
    for (unsigned int i = 0; i < maxConfirms; i++) {
        confAvg[i].resize(buckets.size());
        curBlockConf[i].resize(buckets.size());
        unconfTxs[i].resize(buckets.size());
    }

    oldUnconfTxs.resize(buckets.size());
    curBlockTxCt.resize(buckets.size());
    txCtAvg.resize(buckets.size());
    curBlockVal.resize(buckets.size());
    avg.resize(buckets.size());
}

// Zero out the data for the current block
void TxConfirmStats::ClearCurrent(unsigned int nBlockHeight)
{
    for (unsigned int j = 0; j < buckets.size(); j++) {
        oldUnconfTxs[j] += unconfTxs[nBlockHeight%unconfTxs.size()][j];
        unconfTxs[nBlockHeight%unconfTxs.size()][j] = 0;
        for (unsigned int i = 0; i < curBlockConf.size(); i++)
            curBlockConf[i][j] = 0;
        curBlockTxCt[j] = 0;
        curBlockVal[j] = 0;
    }
}


void TxConfirmStats::Record(int blocksToConfirm, double val)
{
    // blocksToConfirm is 1-based
    if (blocksToConfirm < 1)
        return;
    unsigned int bucketindex = bucketMap.lower_bound(val)->second;
    for (size_t i = blocksToConfirm; i <= curBlockConf.size(); i++) {
        curBlockConf[i - 1][bucketindex]++;
    }
    curBlockTxCt[bucketindex]++;
    curBlockVal[bucketindex] += val;
}

void TxConfirmStats::UpdateMovingAverages()
{
    for (unsigned int j = 0; j < buckets.size(); j++) {
        for (unsigned int i = 0; i < confAvg.size(); i++)
            confAvg[i][j] = confAvg[i][j] * decay + curBlockConf[i][j];
        avg[j] = avg[j] * decay + curBlockVal[j];
        txCtAvg[j] = txCtAvg[j] * decay + curBlockTxCt[j];
    }
}

// returns -1 on error conditions
double TxConfirmStats::EstimateMedianVal(int confTarget, double sufficientTxVal,
                                         double successBreakPoint, bool requireGreater,
                                         unsigned int nBlockHeight)
{
    // Counters for a bucket (or range of buckets)
    double nConf = 0; // Number of tx's confirmed within the confTarget
    double totalNum = 0; // Total number of tx's that were ever confirmed
    int extraNum = 0;  // Number of tx's still in mempool for confTarget or longer

    int maxbucketindex = buckets.size() - 1;

    // requireGreater means we are looking for the lowest feerate such that all higher
    // values pass, so we start at maxbucketindex (highest feerate) and look at successively
    // smaller buckets until we reach failure.  Otherwise, we are looking for the highest
    // feerate such that all lower values fail, and we go in the opposite direction.
    unsigned int startbucket = requireGreater ? maxbucketindex : 0;
    int step = requireGreater ? -1 : 1;

    // We'll combine buckets until we have enough samples.
    // The near and far variables will define the range we've combined
    // The best variables are the last range we saw which still had a high
    // enough confirmation rate to count as success.
    // The cur variables are the current range we're counting.
    unsigned int curNearBucket = startbucket;
    unsigned int bestNearBucket = startbucket;
    unsigned int curFarBucket = startbucket;
    unsigned int bestFarBucket = startbucket;

    bool foundAnswer = false;
    unsigned int bins = unconfTxs.size();

    // Start counting from highest(default) or lowest feerate transactions
    for (int bucket = startbucket; bucket >= 0 && bucket <= maxbucketindex; bucket += step) {
        curFarBucket = bucket;
        nConf += confAvg[confTarget - 1][bucket];
        totalNum += txCtAvg[bucket];
        for (unsigned int confct = confTarget; confct < GetMaxConfirms(); confct++)
            extraNum += unconfTxs[(nBlockHeight - confct)%bins][bucket];
        extraNum += oldUnconfTxs[bucket];
        // If we have enough transaction data points in this range of buckets,
        // we can test for success
        // (Only count the confirmed data points, so that each confirmation count
        // will be looking at the same amount of data and same bucket breaks)
        if (totalNum >= sufficientTxVal / (1 - decay)) {
            double curPct = nConf / (totalNum + extraNum);

            // Check to see if we are no longer getting confirmed at the success rate
            if (requireGreater && curPct < successBreakPoint)
                break;
            if (!requireGreater && curPct > successBreakPoint)
                break;

            // Otherwise update the cumulative stats, and the bucket variables
            // and reset the counters
            else {
                foundAnswer = true;
                nConf = 0;
                totalNum = 0;
                extraNum = 0;
                bestNearBucket = curNearBucket;
                bestFarBucket = curFarBucket;
                curNearBucket = bucket + step;
            }
        }
    }

    double median = -1;
    double txSum = 0;

    // Calculate the "average" feerate of the best bucket range that met success conditions
    // Find the bucket with the median transaction and then report the average feerate from that bucket
    // This is a compromise between finding the median which we can't since we don't save all tx's
    // and reporting the average which is less accurate
    unsigned int minBucket = bestNearBucket < bestFarBucket ? bestNearBucket : bestFarBucket;
    unsigned int maxBucket = bestNearBucket > bestFarBucket ? bestNearBucket : bestFarBucket;
    for (unsigned int j = minBucket; j <= maxBucket; j++) {
        txSum += txCtAvg[j];
    }
    if (foundAnswer && txSum != 0) {
        txSum = txSum / 2;
        for (unsigned int j = minBucket; j <= maxBucket; j++) {
            if (txCtAvg[j] < txSum)
                txSum -= txCtAvg[j];
            else { // we're in the right bucket
                median = avg[j] / txCtAvg[j];
                break;
            }
        }
    }

    LogPrint("estimatefee", "%3d: For conf success %s %4.2f need feerate %s: %12.5g from buckets %8g - %8g  Cur Bucket stats %6.2f%%  %8.1f/(%.1f+%d mempool)\n",
             confTarget, requireGreater ? ">" : "<", successBreakPoint,
             requireGreater ? ">" : "<", median, buckets[minBucket], buckets[maxBucket],
             100 * nConf / (totalNum + extraNum), nConf, totalNum, extraNum);

    return median;
}

void TxConfirmStats::Write(CAutoFile& fileout)
{
    fileout << decay;
    fileout << buckets;
    fileout << avg;
    fileout << txCtAvg;
    fileout << confAvg;
}

void TxConfirmStats::Read(CAutoFile& filein)
{
    // Read data file into temporary variables and do some very basic sanity checking
    std::vector<double> fileBuckets;
    std::vector<double> fileAvg;
    std::vector<std::vector<double> > fileConfAvg;
    std::vector<double> fileTxCtAvg;
    double fileDecay;
    size_t maxConfirms;
    size_t numBuckets;

    filein >> fileDecay;
    if (fileDecay <= 0 || fileDecay >= 1)
        throw std::runtime_error("Corrupt estimates file. Decay must be between 0 and 1 (non-inclusive)");
    filein >> fileBuckets;
    numBuckets = fileBuckets.size();
    if (numBuckets <= 1 || numBuckets > 1000)
        throw std::runtime_error("Corrupt estimates file. Must have between 2 and 1000 feerate buckets");
    filein >> fileAvg;
    if (fileAvg.size() != numBuckets)
        throw std::runtime_error("Corrupt estimates file. Mismatch in feerate average bucket count");
    filein >> fileTxCtAvg;
    if (fileTxCtAvg.size() != numBuckets)
        throw std::runtime_error("Corrupt estimates file. Mismatch in tx count bucket count");
    filein >> fileConfAvg;
    maxConfirms = fileConfAvg.size();
    if (maxConfirms <= 0 || maxConfirms > 6 * 24 * 7) // one week
        throw std::runtime_error("Corrupt estimates file.  Must maintain estimates for between 1 and 1008 (one week) confirms");
    for (unsigned int i = 0; i < maxConfirms; i++) {
        if (fileConfAvg[i].size() != numBuckets)
            throw std::runtime_error("Corrupt estimates file. Mismatch in feerate conf average bucket count");
    }
    // Now that we've processed the entire feerate estimate data file and not
    // thrown any errors, we can copy it to our data structures
    decay = fileDecay;
    buckets = fileBuckets;
    avg = fileAvg;
    confAvg = fileConfAvg;
    txCtAvg = fileTxCtAvg;
    bucketMap.clear();

    // Resize the current block variables which aren't stored in the data file
    // to match the number of confirms and buckets
    curBlockConf.resize(maxConfirms);
    for (unsigned int i = 0; i < maxConfirms; i++) {
        curBlockConf[i].resize(buckets.size());
    }
    curBlockTxCt.resize(buckets.size());
    curBlockVal.resize(buckets.size());

    unconfTxs.resize(maxConfirms);
    for (unsigned int i = 0; i < maxConfirms; i++) {
        unconfTxs[i].resize(buckets.size());
    }
    oldUnconfTxs.resize(buckets.size());

    for (unsigned int i = 0; i < buckets.size(); i++)
        bucketMap[buckets[i]] = i;

    LogPrint("estimatefee", "Reading estimates: %u buckets counting confirms up to %u blocks\n",
             numBuckets, maxConfirms);
}

unsigned int TxConfirmStats::NewTx(unsigned int nBlockHeight, double val)
{
    unsigned int bucketindex = bucketMap.lower_bound(val)->second;
    unsigned int blockIndex = nBlockHeight % unconfTxs.size();
    unconfTxs[blockIndex][bucketindex]++;
<<<<<<< HEAD
    LogPrint("estimatefee", "adding to %s, nBlockHeight=%s, fee=%s\n", dataTypeString, nBlockHeight, val/1000000);
=======
>>>>>>> a7b486d6
    return bucketindex;
}

void TxConfirmStats::removeTx(unsigned int entryHeight, unsigned int nBestSeenHeight, unsigned int bucketindex)
{
    //nBestSeenHeight is not updated yet for the new block
    int blocksAgo = nBestSeenHeight - entryHeight;
    if (nBestSeenHeight == 0)  // the BlockPolicyEstimator hasn't seen any blocks yet
        blocksAgo = 0;
    if (blocksAgo < 0) {
        LogPrint("estimatefee", "Blockpolicy error, blocks ago is negative for mempool tx\n");
        return;  //This can't happen because we call this with our best seen height, no entries can have higher
    }

    if (blocksAgo >= (int)unconfTxs.size()) {
        if (oldUnconfTxs[bucketindex] > 0)
            oldUnconfTxs[bucketindex]--;
        else
            LogPrint("estimatefee", "Blockpolicy error, mempool tx removed from >25 blocks,bucketIndex=%u already\n",
                     bucketindex);
    }
    else {
        unsigned int blockIndex = entryHeight % unconfTxs.size();
        if (unconfTxs[blockIndex][bucketindex] > 0)
            unconfTxs[blockIndex][bucketindex]--;
        else
            LogPrint("estimatefee", "Blockpolicy error, mempool tx removed from blockIndex=%u,bucketIndex=%u already\n",
                     blockIndex, bucketindex);
    }
}

// This function is called from CTxMemPool::removeUnchecked to ensure
// txs removed from the mempool for any reason are no longer
// tracked. Txs that were part of a block have already been removed in
// processBlockTx to ensure they are never double tracked, but it is
// of no harm to try to remove them again.
bool CBlockPolicyEstimator::removeTx(uint256 hash)
{
    std::map<uint256, TxStatsInfo>::iterator pos = mapMemPoolTxs.find(hash);
    if (pos != mapMemPoolTxs.end()) {
        feeStats.removeTx(pos->second.blockHeight, nBestSeenHeight, pos->second.bucketIndex);
        mapMemPoolTxs.erase(hash);
        return true;
    } else {
        return false;
    }
}

CBlockPolicyEstimator::CBlockPolicyEstimator(const CFeeRate& _minRelayFee)
    : nBestSeenHeight(0), trackedTxs(0), untrackedTxs(0)
{
    static_assert(MIN_FEERATE > 0, "Min feerate must be nonzero");
    minTrackedFee = _minRelayFee < CFeeRate(MIN_FEERATE) ? CFeeRate(MIN_FEERATE) : _minRelayFee;
    std::vector<double> vfeelist;
    for (double bucketBoundary = minTrackedFee.GetFeePerK(); bucketBoundary <= MAX_FEERATE; bucketBoundary *= FEE_SPACING) {
        vfeelist.push_back(bucketBoundary);
    }
    vfeelist.push_back(INF_FEERATE);
    feeStats.Initialize(vfeelist, MAX_BLOCK_CONFIRMS, DEFAULT_DECAY);
}

void CBlockPolicyEstimator::processTransaction(const CTxMemPoolEntry& entry, bool validFeeEstimate)
{
    unsigned int txHeight = entry.GetHeight();
    uint256 hash = entry.GetTx().GetHash();
    if (mapMemPoolTxs.count(hash)) {
        LogPrint("estimatefee", "Blockpolicy error mempool tx %s already being tracked\n",
                 hash.ToString().c_str());
	return;
    }

    if (txHeight != nBestSeenHeight) {
        // Ignore side chains and re-orgs; assuming they are random they don't
        // affect the estimate.  We'll potentially double count transactions in 1-block reorgs.
<<<<<<< HEAD
        LogPrint("estimatefee", "processTransaction hash=%s failed (txHeight < nBestSeenHeight)\n", hash.ToString());
=======
        // Ignore txs if BlockPolicyEstimator is not in sync with chainActive.Tip().
        // It will be synced next time a block is processed.
>>>>>>> a7b486d6
        return;
    }

    // Only want to be updating estimates when our blockchain is synced,
    // otherwise we'll miscalculate how many blocks its taking to get included.
    if (!validFeeEstimate) {
        untrackedTxs++;
        return;
    }
    trackedTxs++;

    // Feerates are stored and reported as BTC-per-kb:
    CFeeRate feeRate(entry.GetFee(), entry.GetTxSize());

    mapMemPoolTxs[hash].blockHeight = txHeight;
<<<<<<< HEAD

    LogPrint("estimatefee", "entry.GetFee()=%s XZC\n", entry.GetFee()/100000000);
    // Record this as a priority estimate
    if (entry.GetFee() == 0 || isPriDataPoint(feeRate, curPri)) {
        mapMemPoolTxs[hash].stats = &priStats;
        mapMemPoolTxs[hash].bucketIndex =  priStats.NewTx(txHeight, curPri);
    }
    // Record this as a fee estimate
    else if (isFeeDataPoint(feeRate, curPri)) {
        mapMemPoolTxs[hash].stats = &feeStats;
        mapMemPoolTxs[hash].bucketIndex = feeStats.NewTx(txHeight, (double)feeRate.GetFeePerK());
    }
    else {
        LogPrint("estimatefee", "not adding");
    }
    LogPrint("estimatefee", "\n");
=======
    mapMemPoolTxs[hash].bucketIndex = feeStats.NewTx(txHeight, (double)feeRate.GetFeePerK());
>>>>>>> a7b486d6
}

bool CBlockPolicyEstimator::processBlockTx(unsigned int nBlockHeight, const CTxMemPoolEntry* entry)
{
    if (!removeTx(entry->GetTx().GetHash())) {
        // This transaction wasn't being tracked for fee estimation
        return false;
    }

    // How many blocks did it take for miners to include this transaction?
    // blocksToConfirm is 1-based, so a transaction included in the earliest
    // possible block has confirmation count of 1
    int blocksToConfirm = nBlockHeight - entry->GetHeight();
    if (blocksToConfirm <= 0) {
        // This can't happen because we don't process transactions from a block with a height
        // lower than our greatest seen height
        LogPrint("estimatefee", "Blockpolicy error Transaction had negative blocksToConfirm\n");
        return false;
    }

    // Feerates are stored and reported as BTC-per-kb:
    CFeeRate feeRate(entry->GetFee(), entry->GetTxSize());

    feeStats.Record(blocksToConfirm, (double)feeRate.GetFeePerK());
    return true;
}

void CBlockPolicyEstimator::processBlock(unsigned int nBlockHeight,
                                         std::vector<const CTxMemPoolEntry*>& entries)
{
    if (nBlockHeight <= nBestSeenHeight) {
        // Ignore side chains and re-orgs; assuming they are random
        // they don't affect the estimate.
        // And if an attacker can re-org the chain at will, then
        // you've got much bigger problems than "attacker can influence
        // transaction fees."
        return;
    }

    // Must update nBestSeenHeight in sync with ClearCurrent so that
    // calls to removeTx (via processBlockTx) correctly calculate age
    // of unconfirmed txs to remove from tracking.
    nBestSeenHeight = nBlockHeight;

    // Clear the current block state and update unconfirmed circular buffer
    feeStats.ClearCurrent(nBlockHeight);

    unsigned int countedTxs = 0;
    // Repopulate the current block states
    for (unsigned int i = 0; i < entries.size(); i++) {
        if (processBlockTx(nBlockHeight, entries[i]))
            countedTxs++;
    }

    // Update all exponential averages with the current block state
    feeStats.UpdateMovingAverages();

    LogPrint("estimatefee", "Blockpolicy after updating estimates for %u of %u txs in block, since last block %u of %u tracked, new mempool map size %u\n",
             countedTxs, entries.size(), trackedTxs, trackedTxs + untrackedTxs, mapMemPoolTxs.size());

    trackedTxs = 0;
    untrackedTxs = 0;
}

CFeeRate CBlockPolicyEstimator::estimateFee(int confTarget)
{
    // Return failure if trying to analyze a target we're not tracking
    // It's not possible to get reasonable estimates for confTarget of 1
    if (confTarget <= 1 || (unsigned int)confTarget > feeStats.GetMaxConfirms())
        return CFeeRate(0);

    double median = feeStats.EstimateMedianVal(confTarget, SUFFICIENT_FEETXS, MIN_SUCCESS_PCT, true, nBestSeenHeight);

    if (median < 0)
        return CFeeRate(0);

    return CFeeRate(median);
}

CFeeRate CBlockPolicyEstimator::estimateSmartFee(int confTarget, int *answerFoundAtTarget, const CTxMemPool& pool)
{
    if (answerFoundAtTarget)
        *answerFoundAtTarget = confTarget;
    // Return failure if trying to analyze a target we're not tracking
    if (confTarget <= 0 || (unsigned int)confTarget > feeStats.GetMaxConfirms())
        return CFeeRate(0);

    // It's not possible to get reasonable estimates for confTarget of 1
    if (confTarget == 1)
        confTarget = 2;

    double median = -1;
    while (median < 0 && (unsigned int)confTarget <= feeStats.GetMaxConfirms()) {
        median = feeStats.EstimateMedianVal(confTarget++, SUFFICIENT_FEETXS, MIN_SUCCESS_PCT, true, nBestSeenHeight);
    }

    if (answerFoundAtTarget)
        *answerFoundAtTarget = confTarget - 1;

    // If mempool is limiting txs , return at least the min feerate from the mempool
    CAmount minPoolFee = pool.GetMinFee(GetArg("-maxmempool", DEFAULT_MAX_MEMPOOL_SIZE) * 1000000).GetFeePerK();
    if (minPoolFee > 0 && minPoolFee > median)
        return CFeeRate(minPoolFee);

    if (median < 0)
        return CFeeRate(0);

    return CFeeRate(median);
}

double CBlockPolicyEstimator::estimatePriority(int confTarget)
{
    return -1;
}

double CBlockPolicyEstimator::estimateSmartPriority(int confTarget, int *answerFoundAtTarget, const CTxMemPool& pool)
{
    if (answerFoundAtTarget)
        *answerFoundAtTarget = confTarget;

    // If mempool is limiting txs, no priority txs are allowed
    CAmount minPoolFee = pool.GetMinFee(GetArg("-maxmempool", DEFAULT_MAX_MEMPOOL_SIZE) * 1000000).GetFeePerK();
    if (minPoolFee > 0)
        return INF_PRIORITY;

    return -1;
}

void CBlockPolicyEstimator::Write(CAutoFile& fileout)
{
    fileout << nBestSeenHeight;
    feeStats.Write(fileout);
}

void CBlockPolicyEstimator::Read(CAutoFile& filein, int nFileVersion)
{
    int nFileBestSeenHeight;
    filein >> nFileBestSeenHeight;
    feeStats.Read(filein);
    nBestSeenHeight = nFileBestSeenHeight;
    if (nFileVersion < 139900) {
        TxConfirmStats priStats;
        priStats.Read(filein);
    }
}

FeeFilterRounder::FeeFilterRounder(const CFeeRate& minIncrementalFee)
{
    CAmount minFeeLimit = std::max(CAmount(1), minIncrementalFee.GetFeePerK() / 2);
    feeset.insert(0);
    for (double bucketBoundary = minFeeLimit; bucketBoundary <= MAX_FEERATE; bucketBoundary *= FEE_SPACING) {
        feeset.insert(bucketBoundary);
    }
}

CAmount FeeFilterRounder::round(CAmount currentMinFee)
{
    std::set<double>::iterator it = feeset.lower_bound(currentMinFee);
    if ((it != feeset.begin() && insecure_rand.rand32() % 3 != 0) || it == feeset.end()) {
        it--;
    }
    return *it;
}<|MERGE_RESOLUTION|>--- conflicted
+++ resolved
@@ -250,10 +250,6 @@
     unsigned int bucketindex = bucketMap.lower_bound(val)->second;
     unsigned int blockIndex = nBlockHeight % unconfTxs.size();
     unconfTxs[blockIndex][bucketindex]++;
-<<<<<<< HEAD
-    LogPrint("estimatefee", "adding to %s, nBlockHeight=%s, fee=%s\n", dataTypeString, nBlockHeight, val/1000000);
-=======
->>>>>>> a7b486d6
     return bucketindex;
 }
 
@@ -328,12 +324,8 @@
     if (txHeight != nBestSeenHeight) {
         // Ignore side chains and re-orgs; assuming they are random they don't
         // affect the estimate.  We'll potentially double count transactions in 1-block reorgs.
-<<<<<<< HEAD
-        LogPrint("estimatefee", "processTransaction hash=%s failed (txHeight < nBestSeenHeight)\n", hash.ToString());
-=======
         // Ignore txs if BlockPolicyEstimator is not in sync with chainActive.Tip().
         // It will be synced next time a block is processed.
->>>>>>> a7b486d6
         return;
     }
 
@@ -349,26 +341,7 @@
     CFeeRate feeRate(entry.GetFee(), entry.GetTxSize());
 
     mapMemPoolTxs[hash].blockHeight = txHeight;
-<<<<<<< HEAD
-
-    LogPrint("estimatefee", "entry.GetFee()=%s XZC\n", entry.GetFee()/100000000);
-    // Record this as a priority estimate
-    if (entry.GetFee() == 0 || isPriDataPoint(feeRate, curPri)) {
-        mapMemPoolTxs[hash].stats = &priStats;
-        mapMemPoolTxs[hash].bucketIndex =  priStats.NewTx(txHeight, curPri);
-    }
-    // Record this as a fee estimate
-    else if (isFeeDataPoint(feeRate, curPri)) {
-        mapMemPoolTxs[hash].stats = &feeStats;
-        mapMemPoolTxs[hash].bucketIndex = feeStats.NewTx(txHeight, (double)feeRate.GetFeePerK());
-    }
-    else {
-        LogPrint("estimatefee", "not adding");
-    }
-    LogPrint("estimatefee", "\n");
-=======
     mapMemPoolTxs[hash].bucketIndex = feeStats.NewTx(txHeight, (double)feeRate.GetFeePerK());
->>>>>>> a7b486d6
 }
 
 bool CBlockPolicyEstimator::processBlockTx(unsigned int nBlockHeight, const CTxMemPoolEntry* entry)
