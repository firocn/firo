--- conflicted
+++ resolved
@@ -175,13 +175,8 @@
 /** Require greater than 95% of X feerate transactions to be confirmed within Y blocks for X to be big enough */
 static const double MIN_SUCCESS_PCT = .95;
 
-<<<<<<< HEAD
 /** Require an avg of 1 tx in the combined fee bucket per block to have stat significance */
 static const double SUFFICIENT_FEETXS = 0.03;
-=======
-/** Require an avg of 1 tx in the combined feerate bucket per block to have stat significance */
-static const double SUFFICIENT_FEETXS = 1;
->>>>>>> a7b486d6
 
 // Minimum and Maximum values for tracking feerates
 static constexpr double MIN_FEERATE = 10;
