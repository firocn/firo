// Copyright (c) 2010 Satoshi Nakamoto
// Copyright (c) 2016-2019 The Zcoin Core developers
// Copyright (c) 2009-2016 The Bitcoin Core developers
// Distributed under the MIT software license, see the accompanying
// file COPYING or http://www.opensource.org/licenses/mit-license.php.

#include "amount.h"
#include "base58.h"
#include "chain.h"
#include "consensus/validation.h"
#include "core_io.h"
#include "init.h"
#include "validation.h"
#include "zerocoin.h"
#include "sigma.h"
#include "../sigma/coinspend.h"
#include "net.h"
#include "policy/policy.h"
#include "policy/rbf.h"
#include "rpc/server.h"
#include "script/sign.h"
#include "timedata.h"
#include "util.h"
#include "utilmoneystr.h"
#include "wallet.h"
#include "walletdb.h"
#include "hdmint/tracker.h"
#include "znode-sync.h"
#include "zerocoin.h"
#include "walletexcept.h"
#include "bip47/PaymentCode.h"
#include "bip47/SecretPoint.h"
#include "bip47/PaymentAddress.h"
#include "bip47/Bip47Account.h"
#include "bip47/Bip47Util.h"


#include <znode-payments.h>

#include <stdint.h>

#include <boost/assign/list_of.hpp>

#include <univalue.h>

using namespace std;

int64_t nWalletUnlockTime;
static CCriticalSection cs_nWalletUnlockTime;

static void EnsureZerocoinMintIsAllowed()
{
    // We want to make sure the new mint still accept by network when we broadcast.
    // So we will not allow users to use this RPC anymore 10 blocks before it completely
    // disabled at consensus level. We don't need this for spend because it does not make sense
    // since users still lost their mints when it completely disable.
    auto& consensus = Params().GetConsensus();
    constexpr int threshold = 10; // 10 blocks should be enough for mints to get mined.
    int disableHeight = consensus.nSigmaStartBlock + consensus.nZerocoinV2MintMempoolGracefulPeriod - threshold;

    LOCK(cs_main);

    if (chainActive.Height() > disableHeight) {
        throw JSONRPCError(RPC_WALLET_ERROR, "Zerocoin mint is not allowed on network anymore");
    }
}

std::string HelpRequiringPassphrase()
{
    return pwalletMain && pwalletMain->IsCrypted()
        ? "\nRequires wallet passphrase to be set with walletpassphrase call."
        : "";
}

bool EnsureWalletIsAvailable(bool avoidException)
{
    if (!pwalletMain)
    {
        if (!avoidException)
            throw JSONRPCError(RPC_METHOD_NOT_FOUND, "Method not found (disabled)");
        else
            return false;
    }
    return true;
}

void EnsureSigmaWalletIsAvailable()
{
    if (!zwalletMain) {
        throw JSONRPCError(RPC_WALLET_ERROR, "sigma mint/spend is not allowed for legacy wallet");
    }
}

void EnsureWalletIsUnlocked()
{
    if (pwalletMain->IsLocked())
        throw JSONRPCError(RPC_WALLET_UNLOCK_NEEDED, "Error: Please enter the wallet passphrase with walletpassphrase first.");
}

bool ValidMultiMint(const UniValue& data){
    vector<string> keys = data.getKeys();
    CAmount totalValue = 0;
    int totalInputs = 0;
    int denomination;
    int64_t amount;
    BOOST_FOREACH(const string& denominationStr, keys){
        denomination = stoi(denominationStr.c_str());
        amount = data[denominationStr].get_int();
        totalInputs += amount;
        totalValue += denomination * amount * COIN;
    }

    return ((totalValue <= pwalletMain->GetBalance()) &&
            (totalInputs <= ZC_MINT_LIMIT));

}

void WalletTxToJSON(const CWalletTx& wtx, UniValue& entry)
{
    int confirms = wtx.GetDepthInMainChain();
    entry.push_back(Pair("confirmations", confirms));
    if (wtx.IsCoinBase())
        entry.push_back(Pair("generated", true));
    if (confirms > 0)
    {
        entry.push_back(Pair("blockhash", wtx.hashBlock.GetHex()));
        entry.push_back(Pair("blockindex", wtx.nIndex));
        entry.push_back(Pair("blocktime", mapBlockIndex[wtx.hashBlock]->GetBlockTime()));
    } else {
        entry.push_back(Pair("trusted", wtx.IsTrusted()));
    }
    uint256 hash = wtx.GetHash();
    entry.push_back(Pair("txid", hash.GetHex()));
    UniValue conflicts(UniValue::VARR);
    BOOST_FOREACH(const uint256& conflict, wtx.GetConflicts())
        conflicts.push_back(conflict.GetHex());
    entry.push_back(Pair("walletconflicts", conflicts));
    entry.push_back(Pair("time", wtx.GetTxTime()));
    entry.push_back(Pair("timereceived", (int64_t)wtx.nTimeReceived));

    // Add opt-in RBF status
    std::string rbfStatus = "no";
    if (confirms <= 0) {
        LOCK(mempool.cs);
        RBFTransactionState rbfState = IsRBFOptIn(wtx, mempool);
        if (rbfState == RBF_TRANSACTIONSTATE_UNKNOWN)
            rbfStatus = "unknown";
        else if (rbfState == RBF_TRANSACTIONSTATE_REPLACEABLE_BIP125)
            rbfStatus = "yes";
    }
    entry.push_back(Pair("bip125-replaceable", rbfStatus));

    BOOST_FOREACH(const PAIRTYPE(string,string)& item, wtx.mapValue)
        entry.push_back(Pair(item.first, item.second));
}

string AccountFromValue(const UniValue& value)
{
    string strAccount = value.get_str();
    if (strAccount == "*")
        throw JSONRPCError(RPC_WALLET_INVALID_ACCOUNT_NAME, "Invalid account name");
    return strAccount;
}

UniValue getnewaddress(const JSONRPCRequest& request)
{
    if (!EnsureWalletIsAvailable(request.fHelp))
        return NullUniValue;

    if (request.fHelp || request.params.size() > 1)
        throw runtime_error(
            "getnewaddress ( \"account\" )\n"
            "\nReturns a new Zcoin address for receiving payments.\n"
            "If 'account' is specified (DEPRECATED), it is added to the address book \n"
            "so payments received with the address will be credited to 'account'.\n"
            "\nArguments:\n"
            "1. \"account\"        (string, optional) DEPRECATED. The account name for the address to be linked to. If not provided, the default account \"\" is used. It can also be set to the empty string \"\" to represent the default account. The account does not need to exist, it will be created if there is no account by the given name.\n"
            "\nResult:\n"
            "\"zcoinaddress\"    (string) The new Zcoin address\n"
            "\nExamples:\n"
            + HelpExampleCli("getnewaddress", "")
            + HelpExampleRpc("getnewaddress", "")
        );

    LOCK2(cs_main, pwalletMain->cs_wallet);

    // Parse the account first so we don't generate a key if there's an error
    string strAccount;
    if (request.params.size() > 0)
        strAccount = AccountFromValue(request.params[0]);

    if (!pwalletMain->IsLocked())
        pwalletMain->TopUpKeyPool();

    // Generate a new key that is added to wallet
    CPubKey newKey;
    if (!pwalletMain->GetKeyFromPool(newKey))
        throw JSONRPCError(RPC_WALLET_KEYPOOL_RAN_OUT, "Error: Keypool ran out, please call keypoolrefill first");
    CKeyID keyID = newKey.GetID();

    pwalletMain->SetAddressBook(keyID, strAccount, "receive");

    return CBitcoinAddress(keyID).ToString();
}


CBitcoinAddress GetAccountAddress(string strAccount, bool bForceNew=false)
{
    CPubKey pubKey;
    if (!pwalletMain->GetAccountPubkey(pubKey, strAccount, bForceNew)) {
        throw JSONRPCError(RPC_WALLET_KEYPOOL_RAN_OUT, "Error: Keypool ran out, please call keypoolrefill first");
    }

    return CBitcoinAddress(pubKey.GetID());
}

UniValue getaccountaddress(const JSONRPCRequest& request)
{
    if (!EnsureWalletIsAvailable(request.fHelp))
        return NullUniValue;

    if (request.fHelp || request.params.size() != 1)
        throw runtime_error(
            "getaccountaddress \"account\"\n"
            "\nDEPRECATED. Returns the current Zcoin address for receiving payments to this account.\n"
            "\nArguments:\n"
            "1. \"account\"       (string, required) The account name for the address. It can also be set to the empty string \"\" to represent the default account. The account does not need to exist, it will be created and a new address created  if there is no account by the given name.\n"
            "\nResult:\n"
            "\"zcoinaddress\"   (string) The account Zcoin address\n"
            "\nExamples:\n"
            + HelpExampleCli("getaccountaddress", "")
            + HelpExampleCli("getaccountaddress", "\"\"")
            + HelpExampleCli("getaccountaddress", "\"myaccount\"")
            + HelpExampleRpc("getaccountaddress", "\"myaccount\"")
        );

    LOCK2(cs_main, pwalletMain->cs_wallet);

    // Parse the account first so we don't generate a key if there's an error
    string strAccount = AccountFromValue(request.params[0]);

    UniValue ret(UniValue::VSTR);

    ret = GetAccountAddress(strAccount).ToString();
    return ret;
}


UniValue getrawchangeaddress(const JSONRPCRequest& request)
{
    if (!EnsureWalletIsAvailable(request.fHelp))
        return NullUniValue;

    if (request.fHelp || request.params.size() > 1)
        throw runtime_error(
            "getrawchangeaddress\n"
            "\nReturns a new Zcoin address, for receiving change.\n"
            "This is for use with raw transactions, NOT normal use.\n"
            "\nResult:\n"
            "\"address\"    (string) The address\n"
            "\nExamples:\n"
            + HelpExampleCli("getrawchangeaddress", "")
            + HelpExampleRpc("getrawchangeaddress", "")
       );

    LOCK2(cs_main, pwalletMain->cs_wallet);

    if (!pwalletMain->IsLocked())
        pwalletMain->TopUpKeyPool();

    CReserveKey reservekey(pwalletMain);
    CPubKey vchPubKey;
    if (!reservekey.GetReservedKey(vchPubKey))
        throw JSONRPCError(RPC_WALLET_KEYPOOL_RAN_OUT, "Error: Keypool ran out, please call keypoolrefill first");

    reservekey.KeepKey();

    CKeyID keyID = vchPubKey.GetID();

    return CBitcoinAddress(keyID).ToString();
}


UniValue setaccount(const JSONRPCRequest& request)
{
    if (!EnsureWalletIsAvailable(request.fHelp))
        return NullUniValue;

    if (request.fHelp || request.params.size() < 1 || request.params.size() > 2)
        throw runtime_error(
            "setaccount \"zcoinaddress\" \"account\"\n"
            "\nDEPRECATED. Sets the account associated with the given address.\n"
            "\nArguments:\n"
            "1. \"zcoinaddress\"  (string, required) The Zcoin address to be associated with an account.\n"
            "2. \"account\"         (string, required) The account to assign the address to.\n"
            "\nExamples:\n"
            + HelpExampleCli("setaccount", "\"1D1ZrZNe3JUo7ZycKEYQQiQAWd9y54F4XX\" \"tabby\"")
            + HelpExampleRpc("setaccount", "\"1D1ZrZNe3JUo7ZycKEYQQiQAWd9y54F4XX\", \"tabby\"")
        );

    LOCK2(cs_main, pwalletMain->cs_wallet);

    CBitcoinAddress address(request.params[0].get_str());
    if (!address.IsValid())
        throw JSONRPCError(RPC_INVALID_ADDRESS_OR_KEY, "Invalid Zcoin address");

    string strAccount;
    if (request.params.size() > 1)
        strAccount = AccountFromValue(request.params[1]);

    // Only add the account if the address is yours.
    if (IsMine(*pwalletMain, address.Get()))
    {
        // Detect when changing the account of an address that is the 'unused current key' of another account:
        if (pwalletMain->mapAddressBook.count(address.Get()))
        {
            string strOldAccount = pwalletMain->mapAddressBook[address.Get()].name;
            if (address == GetAccountAddress(strOldAccount))
                GetAccountAddress(strOldAccount, true);
        }
        pwalletMain->SetAddressBook(address.Get(), strAccount, "receive");
    }
    else
        throw JSONRPCError(RPC_MISC_ERROR, "setaccount can only be used with own address");

    return NullUniValue;
}


UniValue getaccount(const JSONRPCRequest& request)
{
    if (!EnsureWalletIsAvailable(request.fHelp))
        return NullUniValue;

    if (request.fHelp || request.params.size() != 1)
        throw runtime_error(
            "getaccount \"zcoinaddress\"\n"
            "\nDEPRECATED. Returns the account associated with the given address.\n"
            "\nArguments:\n"
            "1. \"zcoinaddress\"  (string, required) The Zcoin address for account lookup.\n"
            "\nResult:\n"
            "\"accountname\"        (string) the account address\n"
            "\nExamples:\n"
            + HelpExampleCli("getaccount", "\"1D1ZrZNe3JUo7ZycKEYQQiQAWd9y54F4XX\"")
            + HelpExampleRpc("getaccount", "\"1D1ZrZNe3JUo7ZycKEYQQiQAWd9y54F4XX\"")
        );

    LOCK2(cs_main, pwalletMain->cs_wallet);

    CBitcoinAddress address(request.params[0].get_str());
    if (!address.IsValid())
        throw JSONRPCError(RPC_INVALID_ADDRESS_OR_KEY, "Invalid Zcoin address");

    string strAccount;
    map<CTxDestination, CAddressBookData>::iterator mi = pwalletMain->mapAddressBook.find(address.Get());
    if (mi != pwalletMain->mapAddressBook.end() && !(*mi).second.name.empty())
        strAccount = (*mi).second.name;
    return strAccount;
}

UniValue setmininput(const JSONRPCRequest& request)
{
    if (request.fHelp || request.params.size() < 1 || request.params.size() > 1)
        throw runtime_error(
                "setmininput <amount>\n"
                        "<amount> is a real and is rounded to the nearest 0.00000001");

    // Amount
    int64_t nAmount = 0;
    if (request.params[0].get_real() != 0.0)
        nAmount = AmountFromValue(request.params[0]);        // rejects 0.0 amounts

    nMinimumInputValue = nAmount;
    return true;
}


UniValue getaddressesbyaccount(const JSONRPCRequest& request)
{
    if (!EnsureWalletIsAvailable(request.fHelp))
        return NullUniValue;

    if (request.fHelp || request.params.size() != 1)
        throw runtime_error(
            "getaddressesbyaccount \"account\"\n"
            "\nDEPRECATED. Returns the list of addresses for the given account.\n"
            "\nArguments:\n"
            "1. \"account\"        (string, required) The account name.\n"
            "\nResult:\n"
            "[                     (json array of string)\n"
            "  \"zcoinaddress\"  (string) a Zcoin address associated with the given account\n"
            "  ,...\n"
            "]\n"
            "\nExamples:\n"
            + HelpExampleCli("getaddressesbyaccount", "\"tabby\"")
            + HelpExampleRpc("getaddressesbyaccount", "\"tabby\"")
        );

    LOCK2(cs_main, pwalletMain->cs_wallet);

    string strAccount = AccountFromValue(request.params[0]);

    // Find all addresses that have the given account
    UniValue ret(UniValue::VARR);
    BOOST_FOREACH(const PAIRTYPE(CBitcoinAddress, CAddressBookData)& item, pwalletMain->mapAddressBook)
    {
        const CBitcoinAddress& address = item.first;
        const string& strName = item.second.name;
        if (strName == strAccount)
            ret.push_back(address.ToString());
    }
    return ret;
}

static void SendMoney(const CTxDestination &address, CAmount nValue, bool fSubtractFeeFromAmount, CWalletTx& wtxNew)
{
    CAmount curBalance = pwalletMain->GetBalance();

    // Check amount
    if (nValue <= 0)
        throw JSONRPCError(RPC_INVALID_PARAMETER, "Invalid amount");

    if (nValue > curBalance)
        throw JSONRPCError(RPC_WALLET_INSUFFICIENT_FUNDS, "Insufficient funds");

    if (pwalletMain->GetBroadcastTransactions() && !g_connman)
        throw JSONRPCError(RPC_CLIENT_P2P_DISABLED, "Error: Peer-to-peer functionality missing or disabled");

    // Parse Zcoin address
    CScript scriptPubKey = GetScriptForDestination(address);

    // Create and send the transaction
    CReserveKey reservekey(pwalletMain);
    CAmount nFeeRequired;
    std::string strError;
    vector<CRecipient> vecSend;
    int nChangePosRet = -1;
    CRecipient recipient = {scriptPubKey, nValue, fSubtractFeeFromAmount};
    vecSend.push_back(recipient);
    if (!pwalletMain->CreateTransaction(vecSend, wtxNew, reservekey, nFeeRequired, nChangePosRet, strError)) {
        if (!fSubtractFeeFromAmount && nValue + nFeeRequired > curBalance)
            strError = strprintf("Error: This transaction requires a transaction fee of at least %s", FormatMoney(nFeeRequired));
        throw JSONRPCError(RPC_WALLET_ERROR, strError);
    }
    CValidationState state;
    if (!pwalletMain->CommitTransaction(wtxNew, reservekey, g_connman.get(), state)) {
        strError = strprintf("Error: The transaction was rejected! Reason given: %s", state.GetRejectReason());
        throw JSONRPCError(RPC_WALLET_ERROR, strError);
    }
}

UniValue sendtoaddress(const JSONRPCRequest& request)
{
    if (!EnsureWalletIsAvailable(request.fHelp))
        return NullUniValue;

    if (request.fHelp || request.params.size() < 2 || request.params.size() > 5)
        throw runtime_error(
            "sendtoaddress \"zcoinaddress\" amount ( \"comment\" \"comment-to\" subtractfeefromamount )\n"
            "\nSend an amount to a given address.\n"
            + HelpRequiringPassphrase() +
            "\nArguments:\n"
            "1. \"zcoinaddress\"  (string, required) The Zcoin address to send to.\n"
            "2. \"amount\"      (numeric or string, required) The amount in " + CURRENCY_UNIT + " to send. eg 0.1\n"
            "3. \"comment\"     (string, optional) A comment used to store what the transaction is for. \n"
            "                             This is not part of the transaction, just kept in your wallet.\n"
            "4. \"comment_to\"         (string, optional) A comment to store the name of the person or organization \n"
            "                             to which you're sending the transaction. This is not part of the \n"
            "                             transaction, just kept in your wallet.\n"
            "5. subtractfeefromamount  (boolean, optional, default=false) The fee will be deducted from the amount being sent.\n"
            "                             The recipient will receive less bitcoins than you enter in the amount field.\n"
            "\nResult:\n"
            "\"txid\"                  (string) The transaction id.\n"
            "\nExamples:\n"
            + HelpExampleCli("sendtoaddress", "\"1M72Sfpbz1BPpXFHz9m3CdqATR44Jvaydd\" 0.1")
            + HelpExampleCli("sendtoaddress", "\"1M72Sfpbz1BPpXFHz9m3CdqATR44Jvaydd\" 0.1 \"donation\" \"seans outpost\"")
            + HelpExampleCli("sendtoaddress", "\"1M72Sfpbz1BPpXFHz9m3CdqATR44Jvaydd\" 0.1 \"\" \"\" true")
            + HelpExampleRpc("sendtoaddress", "\"1M72Sfpbz1BPpXFHz9m3CdqATR44Jvaydd\", 0.1, \"donation\", \"seans outpost\"")
        );

    LOCK2(cs_main, pwalletMain->cs_wallet);

    CBitcoinAddress address(request.params[0].get_str());
    if (!address.IsValid())
        throw JSONRPCError(RPC_INVALID_ADDRESS_OR_KEY, "Invalid Zcoin address");

    // Amount
    CAmount nAmount = AmountFromValue(request.params[1]);
    if (nAmount <= 0)
        throw JSONRPCError(RPC_TYPE_ERROR, "Invalid amount for send");

    // Wallet comments
    CWalletTx wtx;
    if (request.params.size() > 2 && !request.params[2].isNull() && !request.params[2].get_str().empty())
        wtx.mapValue["comment"] = request.params[2].get_str();
    if (request.params.size() > 3 && !request.params[3].isNull() && !request.params[3].get_str().empty())
        wtx.mapValue["to"]      = request.params[3].get_str();

    bool fSubtractFeeFromAmount = false;
    if (request.params.size() > 4)
        fSubtractFeeFromAmount = request.params[4].get_bool();

    EnsureWalletIsUnlocked();

    SendMoney(address.Get(), nAmount, fSubtractFeeFromAmount, wtx);

    return wtx.GetHash().GetHex();
}

UniValue listaddressgroupings(const JSONRPCRequest& request)
{
    if (!EnsureWalletIsAvailable(request.fHelp))
        return NullUniValue;

    if (request.fHelp)
        throw runtime_error(
            "listaddressgroupings\n"
            "\nLists groups of addresses which have had their common ownership\n"
            "made public by common use as inputs or as the resulting change\n"
            "in past transactions\n"
            "\nResult:\n"
            "[\n"
            "  [\n"
            "    [\n"
            "      \"zcoinaddress\",     (string) The Zcoin address\n"
            "      amount,                 (numeric) The amount in " + CURRENCY_UNIT + "\n"
            "      \"account\"             (string, optional) DEPRECATED. The account\n"
            "    ]\n"
            "    ,...\n"
            "  ]\n"
            "  ,...\n"
            "]\n"
            "\nExamples:\n"
            + HelpExampleCli("listaddressgroupings", "")
            + HelpExampleRpc("listaddressgroupings", "")
        );

    LOCK2(cs_main, pwalletMain->cs_wallet);

    UniValue jsonGroupings(UniValue::VARR);
    map<CTxDestination, CAmount> balances = pwalletMain->GetAddressBalances();
    BOOST_FOREACH(set<CTxDestination> grouping, pwalletMain->GetAddressGroupings())
    {
        UniValue jsonGrouping(UniValue::VARR);
        BOOST_FOREACH(CTxDestination address, grouping)
        {
            UniValue addressInfo(UniValue::VARR);
            addressInfo.push_back(CBitcoinAddress(address).ToString());
            addressInfo.push_back(ValueFromAmount(balances[address]));
            {
                if (pwalletMain->mapAddressBook.find(CBitcoinAddress(address).Get()) != pwalletMain->mapAddressBook.end())
                    addressInfo.push_back(pwalletMain->mapAddressBook.find(CBitcoinAddress(address).Get())->second.name);
            }
            jsonGrouping.push_back(addressInfo);
        }
        jsonGroupings.push_back(jsonGrouping);
    }
    return jsonGroupings;
}

UniValue signmessage(const JSONRPCRequest& request)
{
    if (!EnsureWalletIsAvailable(request.fHelp))
        return NullUniValue;

    if (request.fHelp || request.params.size() != 2)
        throw runtime_error(
            "signmessage \"zcoinaddress\" \"message\"\n"
            "\nSign a message with the private key of an address"
            + HelpRequiringPassphrase() + "\n"
            "\nArguments:\n"
            "1. \"zcoinaddress\"  (string, required) The Zcoin address to use for the private key.\n"
            "2. \"message\"         (string, required) The message to create a signature of.\n"
            "\nResult:\n"
            "\"signature\"          (string) The signature of the message encoded in base 64\n"
            "\nExamples:\n"
            "\nUnlock the wallet for 30 seconds\n"
            + HelpExampleCli("walletpassphrase", "\"mypassphrase\" 30") +
            "\nCreate the signature\n"
            + HelpExampleCli("signmessage", "\"1D1ZrZNe3JUo7ZycKEYQQiQAWd9y54F4XX\" \"my message\"") +
            "\nVerify the signature\n"
            + HelpExampleCli("verifymessage", "\"1D1ZrZNe3JUo7ZycKEYQQiQAWd9y54F4XX\" \"signature\" \"my message\"") +
            "\nAs json rpc\n"
            + HelpExampleRpc("signmessage", "\"1D1ZrZNe3JUo7ZycKEYQQiQAWd9y54F4XX\", \"my message\"")
        );

    LOCK2(cs_main, pwalletMain->cs_wallet);

    EnsureWalletIsUnlocked();

    string strAddress = request.params[0].get_str();
    string strMessage = request.params[1].get_str();

    CBitcoinAddress addr(strAddress);
    if (!addr.IsValid())
        throw JSONRPCError(RPC_TYPE_ERROR, "Invalid address");

    CKeyID keyID;
    if (!addr.GetKeyID(keyID))
        throw JSONRPCError(RPC_TYPE_ERROR, "Address does not refer to key");

    CKey key;
    if (!pwalletMain->GetKey(keyID, key))
        throw JSONRPCError(RPC_WALLET_ERROR, "Private key not available");

    CHashWriter ss(SER_GETHASH, 0);
    ss << strMessageMagic;
    ss << strMessage;

    vector<unsigned char> vchSig;
    if (!key.SignCompact(ss.GetHash(), vchSig))
        throw JSONRPCError(RPC_INVALID_ADDRESS_OR_KEY, "Sign failed");

    return EncodeBase64(&vchSig[0], vchSig.size());
}

UniValue getreceivedbyaddress(const JSONRPCRequest& request)
{
    if (!EnsureWalletIsAvailable(request.fHelp))
        return NullUniValue;

    if (request.fHelp || request.params.size() < 1 || request.params.size() > 2)
        throw runtime_error(
            "getreceivedbyaddress \"zcoinaddress\" ( minconf )\n"
            "\nReturns the total amount received by the given zcoinaddress in transactions with at least minconf confirmations.\n"
            "\nArguments:\n"
            "1. \"zcoinaddress\"  (string, required) The Zcoin address for transactions.\n"
            "2. minconf             (numeric, optional, default=1) Only include transactions confirmed at least this many times.\n"
            "\nResult:\n"
            "amount   (numeric) The total amount in " + CURRENCY_UNIT + " received at this address.\n"
            "\nExamples:\n"
            "\nThe amount from transactions with at least 1 confirmation\n"
            + HelpExampleCli("getreceivedbyaddress", "\"1D1ZrZNe3JUo7ZycKEYQQiQAWd9y54F4XX\"") +
            "\nThe amount including unconfirmed transactions, zero confirmations\n"
            + HelpExampleCli("getreceivedbyaddress", "\"1D1ZrZNe3JUo7ZycKEYQQiQAWd9y54F4XX\" 0") +
            "\nThe amount with at least 6 confirmation, very safe\n"
            + HelpExampleCli("getreceivedbyaddress", "\"1D1ZrZNe3JUo7ZycKEYQQiQAWd9y54F4XX\" 6") +
            "\nAs a json rpc call\n"
            + HelpExampleRpc("getreceivedbyaddress", "\"1D1ZrZNe3JUo7ZycKEYQQiQAWd9y54F4XX\", 6")
       );

    LOCK2(cs_main, pwalletMain->cs_wallet);

    // Zcoin address
    CBitcoinAddress address = CBitcoinAddress(request.params[0].get_str());
    if (!address.IsValid())
        throw JSONRPCError(RPC_INVALID_ADDRESS_OR_KEY, "Invalid Zcoin address");
    CScript scriptPubKey = GetScriptForDestination(address.Get());
    if (!IsMine(*pwalletMain, scriptPubKey))
        return ValueFromAmount(0);

    // Minimum confirmations
    int nMinDepth = 1;
    if (request.params.size() > 1)
        nMinDepth = request.params[1].get_int();

    // Tally
    CAmount nAmount = 0;
    for (map<uint256, CWalletTx>::iterator it = pwalletMain->mapWallet.begin(); it != pwalletMain->mapWallet.end(); ++it)
    {
        const CWalletTx& wtx = (*it).second;
        if (wtx.IsCoinBase() || !CheckFinalTx(*wtx.tx))
            continue;

        BOOST_FOREACH(const CTxOut& txout, wtx.tx->vout)
            if (txout.scriptPubKey == scriptPubKey)
                if (wtx.GetDepthInMainChain() >= nMinDepth)
                    nAmount += txout.nValue;
    }

    return  ValueFromAmount(nAmount);
}


UniValue getreceivedbyaccount(const JSONRPCRequest& request)
{
    if (!EnsureWalletIsAvailable(request.fHelp))
        return NullUniValue;

    if (request.fHelp || request.params.size() < 1 || request.params.size() > 2)
        throw runtime_error(
            "getreceivedbyaccount \"account\" ( minconf )\n"
            "\nDEPRECATED. Returns the total amount received by addresses with <account> in transactions with at least [minconf] confirmations.\n"
            "\nArguments:\n"
            "1. \"account\"      (string, required) The selected account, may be the default account using \"\".\n"
            "2. minconf          (numeric, optional, default=1) Only include transactions confirmed at least this many times.\n"
            "\nResult:\n"
            "amount              (numeric) The total amount in " + CURRENCY_UNIT + " received for this account.\n"
            "\nExamples:\n"
            "\nAmount received by the default account with at least 1 confirmation\n"
            + HelpExampleCli("getreceivedbyaccount", "\"\"") +
            "\nAmount received at the tabby account including unconfirmed amounts with zero confirmations\n"
            + HelpExampleCli("getreceivedbyaccount", "\"tabby\" 0") +
            "\nThe amount with at least 6 confirmation, very safe\n"
            + HelpExampleCli("getreceivedbyaccount", "\"tabby\" 6") +
            "\nAs a json rpc call\n"
            + HelpExampleRpc("getreceivedbyaccount", "\"tabby\", 6")
        );

    LOCK2(cs_main, pwalletMain->cs_wallet);

    // Minimum confirmations
    int nMinDepth = 1;
    if (request.params.size() > 1)
        nMinDepth = request.params[1].get_int();

    // Get the set of pub keys assigned to account
    string strAccount = AccountFromValue(request.params[0]);
    set<CTxDestination> setAddress = pwalletMain->GetAccountAddresses(strAccount);

    // Tally
    CAmount nAmount = 0;
    for (map<uint256, CWalletTx>::iterator it = pwalletMain->mapWallet.begin(); it != pwalletMain->mapWallet.end(); ++it)
    {
        const CWalletTx& wtx = (*it).second;
        if (wtx.IsCoinBase() || !CheckFinalTx(*wtx.tx))
            continue;

        BOOST_FOREACH(const CTxOut& txout, wtx.tx->vout)
        {
            CTxDestination address;
            if (ExtractDestination(txout.scriptPubKey, address) && IsMine(*pwalletMain, address) && setAddress.count(address))
                if (wtx.GetDepthInMainChain() >= nMinDepth)
                    nAmount += txout.nValue;
        }
    }

    return ValueFromAmount(nAmount);
}


UniValue getbalance(const JSONRPCRequest& request)
{
    if (!EnsureWalletIsAvailable(request.fHelp))
        return NullUniValue;

    if (request.fHelp || request.params.size() > 3)
        throw runtime_error(
            "getbalance ( \"account\" minconf include_watchonly )\n"
            "\nIf account is not specified, returns the server's total available balance.\n"
            "If account is specified (DEPRECATED), returns the balance in the account.\n"
            "Note that the account \"\" is not the same as leaving the parameter out.\n"
            "The server total may be different to the balance in the default \"\" account.\n"
            "\nArguments:\n"
            "1. \"account\"         (string, optional) DEPRECATED. The account string may be given as a\n"
            "                     specific account name to find the balance associated with wallet keys in\n"
            "                     a named account, or as the empty string (\"\") to find the balance\n"
            "                     associated with wallet keys not in any named account, or as \"*\" to find\n"
            "                     the balance associated with all wallet keys regardless of account.\n"
            "                     When this option is specified, it calculates the balance in a different\n"
            "                     way than when it is not specified, and which can count spends twice when\n"
            "                     there are conflicting pending transactions (such as those created by\n"
            "                     the bumpfee command), temporarily resulting in low or even negative\n"
            "                     balances. In general, account balance calculation is not considered\n"
            "                     reliable and has resulted in confusing outcomes, so it is recommended to\n"
            "                     avoid passing this argument.\n"
            "2. minconf           (numeric, optional, default=1) Only include transactions confirmed at least this many times.\n"
            "3. include_watchonly (bool, optional, default=false) Also include balance in watch-only addresses (see 'importaddress')\n"
            "\nResult:\n"
            "amount              (numeric) The total amount in " + CURRENCY_UNIT + " received for this account.\n"
            "\nExamples:\n"
            "\nThe total amount in the wallet\n"
            + HelpExampleCli("getbalance", "") +
            "\nThe total amount in the wallet at least 5 blocks confirmed\n"
            + HelpExampleCli("getbalance", "\"*\" 6") +
            "\nAs a json rpc call\n"
            + HelpExampleRpc("getbalance", "\"*\", 6")
        );

    LOCK2(cs_main, pwalletMain->cs_wallet);

    if (request.params.size() == 0)
        return  ValueFromAmount(pwalletMain->GetBalance());

    int nMinDepth = 1;
    if (request.params.size() > 1)
        nMinDepth = request.params[1].get_int();
    isminefilter filter = ISMINE_SPENDABLE;
    if(request.params.size() > 2)
        if(request.params[2].get_bool())
            filter = filter | ISMINE_WATCH_ONLY;

    if (request.params[0].get_str() == "*") {
        // Calculate total balance in a very different way from GetBalance().
        // The biggest difference is that GetBalance() sums up all unspent
        // TxOuts paying to the wallet, while this sums up both spent and
        // unspent TxOuts paying to the wallet, and then subtracts the values of
        // TxIns spending from the wallet. This also has fewer restrictions on
        // which unconfirmed transactions are considered trusted.
        CAmount nBalance = 0;
        for (map<uint256, CWalletTx>::iterator it = pwalletMain->mapWallet.begin(); it != pwalletMain->mapWallet.end(); ++it)
        {
            const CWalletTx& wtx = (*it).second;
            if (!CheckFinalTx(wtx) || wtx.GetBlocksToMaturity() > 0 || wtx.GetDepthInMainChain() < 0)
                continue;

            CAmount allFee;
            string strSentAccount;
            list<COutputEntry> listReceived;
            list<COutputEntry> listSent;
            wtx.GetAmounts(listReceived, listSent, allFee, strSentAccount, filter);
            if (wtx.GetDepthInMainChain() >= nMinDepth)
            {
                BOOST_FOREACH(const COutputEntry& r, listReceived)
                    nBalance += r.amount;
            }
            BOOST_FOREACH(const COutputEntry& s, listSent)
                nBalance -= s.amount;
            nBalance -= allFee;
        }
        return  ValueFromAmount(nBalance);
    }

    string strAccount = AccountFromValue(request.params[0]);

    CAmount nBalance = pwalletMain->GetAccountBalance(strAccount, nMinDepth, filter);

    return ValueFromAmount(nBalance);
}

UniValue getunconfirmedbalance(const JSONRPCRequest &request)
{
    if (!EnsureWalletIsAvailable(request.fHelp))
        return NullUniValue;

    if (request.fHelp || request.params.size() > 0)
        throw runtime_error(
                "getunconfirmedbalance\n"
                "Returns the server's total unconfirmed balance\n");

    LOCK2(cs_main, pwalletMain->cs_wallet);

    return ValueFromAmount(pwalletMain->GetUnconfirmedBalance());
}


UniValue movecmd(const JSONRPCRequest& request)
{
    if (!EnsureWalletIsAvailable(request.fHelp))
        return NullUniValue;

    if (request.fHelp || request.params.size() < 3 || request.params.size() > 5)
        throw runtime_error(
            "move \"fromaccount\" \"toaccount\" amount ( minconf \"comment\" )\n"
            "\nDEPRECATED. Move a specified amount from one account in your wallet to another.\n"
            "\nArguments:\n"
            "1. \"fromaccount\"   (string, required) The name of the account to move funds from. May be the default account using \"\".\n"
            "2. \"toaccount\"     (string, required) The name of the account to move funds to. May be the default account using \"\".\n"
            "3. amount            (numeric) Quantity of " + CURRENCY_UNIT + " to move between accounts.\n"
            "4. (dummy)           (numeric, optional) Ignored. Remains for backward compatibility.\n"
            "5. \"comment\"       (string, optional) An optional comment, stored in the wallet only.\n"
            "\nResult:\n"
            "true|false           (boolean) true if successful.\n"
            "\nExamples:\n"
            "\nMove 0.01 " + CURRENCY_UNIT + " from the default account to the account named tabby\n"
            + HelpExampleCli("move", "\"\" \"tabby\" 0.01") +
            "\nMove 0.01 " + CURRENCY_UNIT + " timotei to akiko with a comment and funds have 6 confirmations\n"
            + HelpExampleCli("move", "\"timotei\" \"akiko\" 0.01 6 \"happy birthday!\"") +
            "\nAs a json rpc call\n"
            + HelpExampleRpc("move", "\"timotei\", \"akiko\", 0.01, 6, \"happy birthday!\"")
        );

    LOCK2(cs_main, pwalletMain->cs_wallet);

    string strFrom = AccountFromValue(request.params[0]);
    string strTo = AccountFromValue(request.params[1]);
    CAmount nAmount = AmountFromValue(request.params[2]);
    if (nAmount <= 0)
        throw JSONRPCError(RPC_TYPE_ERROR, "Invalid amount for send");
    if (request.params.size() > 3)
        // unused parameter, used to be nMinDepth, keep type-checking it though
        (void)request.params[3].get_int();
    string strComment;
    if (request.params.size() > 4)
        strComment = request.params[4].get_str();

    if (!pwalletMain->AccountMove(strFrom, strTo, nAmount, strComment))
        throw JSONRPCError(RPC_DATABASE_ERROR, "database error");

    return true;
}


UniValue sendfrom(const JSONRPCRequest& request)
{
    if (!EnsureWalletIsAvailable(request.fHelp))
        return NullUniValue;

    if (request.fHelp || request.params.size() < 3 || request.params.size() > 6)
        throw runtime_error(
            "sendfrom \"fromaccount\" \"toaddress\" amount ( minconf \"comment\" \"comment_to\" )\n"
            "\nDEPRECATED (use sendtoaddress). Sent an amount from an account to a Zcoin address."
            + HelpRequiringPassphrase() + "\n"
            "\nArguments:\n"
            "1. \"fromaccount\"       (string, required) The name of the account to send funds from. May be the default account using \"\".\n"
            "                       Specifying an account does not influence coin selection, but it does associate the newly created\n"
            "                       transaction with the account, so the account's balance computation and transaction history can reflect\n"
            "                       the spend.\n"
            "2. \"toaddress\"         (string, required) The Zcoin address to send funds to.\n"
            "3. amount                (numeric or string, required) The amount in " + CURRENCY_UNIT + " (transaction fee is added on top).\n"
            "4. minconf               (numeric, optional, default=1) Only use funds with at least this many confirmations.\n"
            "5. \"comment\"           (string, optional) A comment used to store what the transaction is for. \n"
            "                                     This is not part of the transaction, just kept in your wallet.\n"
            "6. \"comment_to\"        (string, optional) An optional comment to store the name of the person or organization \n"
            "                                     to which you're sending the transaction. This is not part of the transaction, \n"
            "                                     it is just kept in your wallet.\n"
            "\nResult:\n"
            "\"txid\"                 (string) The transaction id.\n"
            "\nExamples:\n"
            "\nSend 0.01 " + CURRENCY_UNIT + " from the default account to the address, must have at least 1 confirmation\n"
            + HelpExampleCli("sendfrom", "\"\" \"1M72Sfpbz1BPpXFHz9m3CdqATR44Jvaydd\" 0.01") +
            "\nSend 0.01 from the tabby account to the given address, funds must have at least 6 confirmations\n"
            + HelpExampleCli("sendfrom", "\"tabby\" \"1M72Sfpbz1BPpXFHz9m3CdqATR44Jvaydd\" 0.01 6 \"donation\" \"seans outpost\"") +
            "\nAs a json rpc call\n"
            + HelpExampleRpc("sendfrom", "\"tabby\", \"1M72Sfpbz1BPpXFHz9m3CdqATR44Jvaydd\", 0.01, 6, \"donation\", \"seans outpost\"")
        );

    LOCK2(cs_main, pwalletMain->cs_wallet);

    string strAccount = AccountFromValue(request.params[0]);
    CBitcoinAddress address(request.params[1].get_str());
    if (!address.IsValid())
        throw JSONRPCError(RPC_INVALID_ADDRESS_OR_KEY, "Invalid Zcoin address");
    CAmount nAmount = AmountFromValue(request.params[2]);
    if (nAmount <= 0)
        throw JSONRPCError(RPC_TYPE_ERROR, "Invalid amount for send");
    int nMinDepth = 1;
    if (request.params.size() > 3)
        nMinDepth = request.params[3].get_int();

    CWalletTx wtx;
    wtx.strFromAccount = strAccount;
    if (request.params.size() > 4 && !request.params[4].isNull() && !request.params[4].get_str().empty())
        wtx.mapValue["comment"] = request.params[4].get_str();
    if (request.params.size() > 5 && !request.params[5].isNull() && !request.params[5].get_str().empty())
        wtx.mapValue["to"]      = request.params[5].get_str();

    EnsureWalletIsUnlocked();

    // Check funds
    CAmount nBalance = pwalletMain->GetAccountBalance(strAccount, nMinDepth, ISMINE_SPENDABLE);
    if (nAmount > nBalance)
        throw JSONRPCError(RPC_WALLET_INSUFFICIENT_FUNDS, "Account has insufficient funds");

    SendMoney(address.Get(), nAmount, false, wtx);

    return wtx.GetHash().GetHex();
}


UniValue sendmany(const JSONRPCRequest& request)
{
    if (!EnsureWalletIsAvailable(request.fHelp))
        return NullUniValue;

    if (request.fHelp || request.params.size() < 2 || request.params.size() > 5)
        throw runtime_error(
            "sendmany \"fromaccount\" {\"address\":amount,...} ( minconf \"comment\" [\"address\",...] )\n"
            "\nSend multiple times. Amounts are double-precision floating point numbers."
            + HelpRequiringPassphrase() + "\n"
            "\nArguments:\n"
            "1. \"fromaccount\"         (string, required) DEPRECATED. The account to send the funds from. Should be \"\" for the default account\n"
            "2. \"amounts\"             (string, required) A json object with addresses and amounts\n"
            "    {\n"
            "      \"address\":amount   (numeric or string) The Zcoin address is the key, the numeric amount (can be string) in " + CURRENCY_UNIT + " is the value\n"
            "      ,...\n"
            "    }\n"
            "3. minconf                 (numeric, optional, default=1) Only use the balance confirmed at least this many times.\n"
            "4. \"comment\"             (string, optional) A comment\n"
            "5. subtractfeefrom         (array, optional) A json array with addresses.\n"
            "                           The fee will be equally deducted from the amount of each selected address.\n"
            "                           Those recipients will receive less bitcoins than you enter in their corresponding amount field.\n"
            "                           If no addresses are specified here, the sender pays the fee.\n"
            "    [\n"
            "      \"address\"          (string) Subtract fee from this address\n"
            "      ,...\n"
            "    ]\n"
            "\nResult:\n"
            "\"txid\"                   (string) The transaction id for the send. Only 1 transaction is created regardless of \n"
            "                                    the number of addresses.\n"
            "\nExamples:\n"
            "\nSend two amounts to two different addresses:\n"
            + HelpExampleCli("sendmany", "\"\" \"{\\\"1D1ZrZNe3JUo7ZycKEYQQiQAWd9y54F4XX\\\":0.01,\\\"1353tsE8YMTA4EuV7dgUXGjNFf9KpVvKHz\\\":0.02}\"") +
            "\nSend two amounts to two different addresses setting the confirmation and comment:\n"
            + HelpExampleCli("sendmany", "\"\" \"{\\\"1D1ZrZNe3JUo7ZycKEYQQiQAWd9y54F4XX\\\":0.01,\\\"1353tsE8YMTA4EuV7dgUXGjNFf9KpVvKHz\\\":0.02}\" 6 \"testing\"") +
            "\nSend two amounts to two different addresses, subtract fee from amount:\n"
            + HelpExampleCli("sendmany", "\"\" \"{\\\"1D1ZrZNe3JUo7ZycKEYQQiQAWd9y54F4XX\\\":0.01,\\\"1353tsE8YMTA4EuV7dgUXGjNFf9KpVvKHz\\\":0.02}\" 1 \"\" \"[\\\"1D1ZrZNe3JUo7ZycKEYQQiQAWd9y54F4XX\\\",\\\"1353tsE8YMTA4EuV7dgUXGjNFf9KpVvKHz\\\"]\"") +
            "\nAs a json rpc call\n"
            + HelpExampleRpc("sendmany", "\"\", \"{\\\"1D1ZrZNe3JUo7ZycKEYQQiQAWd9y54F4XX\\\":0.01,\\\"1353tsE8YMTA4EuV7dgUXGjNFf9KpVvKHz\\\":0.02}\", 6, \"testing\"")
        );

    LOCK2(cs_main, pwalletMain->cs_wallet);

    if (pwalletMain->GetBroadcastTransactions() && !g_connman)
        throw JSONRPCError(RPC_CLIENT_P2P_DISABLED, "Error: Peer-to-peer functionality missing or disabled");

    string strAccount = AccountFromValue(request.params[0]);
    UniValue sendTo = request.params[1].get_obj();
    int nMinDepth = 1;
    if (request.params.size() > 2)
        nMinDepth = request.params[2].get_int();

    CWalletTx wtx;
    wtx.strFromAccount = strAccount;
    if (request.params.size() > 3 && !request.params[3].isNull() && !request.params[3].get_str().empty())
        wtx.mapValue["comment"] = request.params[3].get_str();

    UniValue subtractFeeFromAmount(UniValue::VARR);
    if (request.params.size() > 4)
        subtractFeeFromAmount = request.params[4].get_array();

    set<CBitcoinAddress> setAddress;
    vector<CRecipient> vecSend;

    CAmount totalAmount = 0;
    vector<string> keys = sendTo.getKeys();
    BOOST_FOREACH(const string& name_, keys)
    {
        CBitcoinAddress address(name_);
        if (!address.IsValid())
            throw JSONRPCError(RPC_INVALID_ADDRESS_OR_KEY, string("Invalid Zcoin address: ")+name_);

        if (setAddress.count(address))
            throw JSONRPCError(RPC_INVALID_PARAMETER, string("Invalid parameter, duplicated address: ")+name_);
        setAddress.insert(address);

        CScript scriptPubKey = GetScriptForDestination(address.Get());
        CAmount nAmount = AmountFromValue(sendTo[name_]);
        if (nAmount <= 0)
            throw JSONRPCError(RPC_TYPE_ERROR, "Invalid amount for send");
        totalAmount += nAmount;

        bool fSubtractFeeFromAmount = false;
        for (unsigned int idx = 0; idx < subtractFeeFromAmount.size(); idx++) {
            const UniValue& addr = subtractFeeFromAmount[idx];
            if (addr.get_str() == name_)
                fSubtractFeeFromAmount = true;
        }

        CRecipient recipient = {scriptPubKey, nAmount, fSubtractFeeFromAmount};
        vecSend.push_back(recipient);
    }

    EnsureWalletIsUnlocked();

    // Check funds
    CAmount nBalance = pwalletMain->GetAccountBalance(strAccount, nMinDepth, ISMINE_SPENDABLE);
    if (totalAmount > nBalance)
        throw JSONRPCError(RPC_WALLET_INSUFFICIENT_FUNDS, "Account has insufficient funds");

    // Send
    CReserveKey keyChange(pwalletMain);
    CAmount nFeeRequired = 0;
    int nChangePosRet = -1;
    string strFailReason;
    bool fCreated = pwalletMain->CreateTransaction(vecSend, wtx, keyChange, nFeeRequired, nChangePosRet, strFailReason);
    if (!fCreated)
        throw JSONRPCError(RPC_WALLET_INSUFFICIENT_FUNDS, strFailReason);
    CValidationState state;
    if (!pwalletMain->CommitTransaction(wtx, keyChange, g_connman.get(), state)) {
        strFailReason = strprintf("Transaction commit failed:: %s", state.GetRejectReason());
        throw JSONRPCError(RPC_WALLET_ERROR, strFailReason);
    }

    return wtx.GetHash().GetHex();
}

// Defined in rpc/misc.cpp
extern CScript _createmultisig_redeemScript(const UniValue& params);

UniValue addmultisigaddress(const JSONRPCRequest& request)
{
    if (!EnsureWalletIsAvailable(request.fHelp))
        return NullUniValue;

    if (request.fHelp || request.params.size() < 2 || request.params.size() > 3)
    {
        string msg = "addmultisigaddress nrequired [\"key\",...] ( \"account\" )\n"
            "\nAdd a nrequired-to-sign multisignature address to the wallet.\n"
            "Each key is a Zcoin address or hex-encoded public key.\n"
            "If 'account' is specified (DEPRECATED), assign address to that account.\n"

            "\nArguments:\n"
            "1. nrequired        (numeric, required) The number of required signatures out of the n keys or addresses.\n"
            "2. \"keys\"         (string, required) A json array of Zcoin addresses or hex-encoded public keys\n"
            "     [\n"
            "       \"address\"  (string) Zcoin address or hex-encoded public key\n"
            "       ...,\n"
            "     ]\n"
            "3. \"account\"      (string, optional) DEPRECATED. An account to assign the addresses to.\n"

            "\nResult:\n"
            "\"address\"         (string) A Zcoin address associated with the keys.\n"

            "\nExamples:\n"
            "\nAdd a multisig address from 2 addresses\n"
            + HelpExampleCli("addmultisigaddress", "2 \"[\\\"16sSauSf5pF2UkUwvKGq4qjNRzBZYqgEL5\\\",\\\"171sgjn4YtPu27adkKGrdDwzRTxnRkBfKV\\\"]\"") +
            "\nAs json rpc call\n"
            + HelpExampleRpc("addmultisigaddress", "2, \"[\\\"16sSauSf5pF2UkUwvKGq4qjNRzBZYqgEL5\\\",\\\"171sgjn4YtPu27adkKGrdDwzRTxnRkBfKV\\\"]\"")
        ;
        throw runtime_error(msg);
    }

    LOCK2(cs_main, pwalletMain->cs_wallet);

    string strAccount;
    if (request.params.size() > 2)
        strAccount = AccountFromValue(request.params[2]);

    // Construct using pay-to-script-hash:
    CScript inner = _createmultisig_redeemScript(request.params);
    CScriptID innerID(inner);
    pwalletMain->AddCScript(inner);

    pwalletMain->SetAddressBook(innerID, strAccount, "send");
    return CBitcoinAddress(innerID).ToString();
}

class Witnessifier : public boost::static_visitor<bool>
{
public:
    CScriptID result;

    bool operator()(const CNoDestination &dest) const { return false; }

    bool operator()(const CKeyID &keyID) {
        CPubKey pubkey;
        if (pwalletMain) {
            CScript basescript = GetScriptForDestination(keyID);
            isminetype typ;
            typ = IsMine(*pwalletMain, basescript, SIGVERSION_WITNESS_V0);
            if (typ != ISMINE_SPENDABLE && typ != ISMINE_WATCH_SOLVABLE)
                return false;
            CScript witscript = GetScriptForWitness(basescript);
            pwalletMain->AddCScript(witscript);
            result = CScriptID(witscript);
            return true;
        }
        return false;
    }

    bool operator()(const CScriptID &scriptID) {
        CScript subscript;
        if (pwalletMain && pwalletMain->GetCScript(scriptID, subscript)) {
            int witnessversion;
            std::vector<unsigned char> witprog;
            if (subscript.IsWitnessProgram(witnessversion, witprog)) {
                result = scriptID;
                return true;
            }
            isminetype typ;
            typ = IsMine(*pwalletMain, subscript, SIGVERSION_WITNESS_V0);
            if (typ != ISMINE_SPENDABLE && typ != ISMINE_WATCH_SOLVABLE)
                return false;
            CScript witscript = GetScriptForWitness(subscript);
            pwalletMain->AddCScript(witscript);
            result = CScriptID(witscript);
            return true;
        }
        return false;
    }
};

UniValue addwitnessaddress(const JSONRPCRequest& request)
{
    if (!EnsureWalletIsAvailable(request.fHelp))
        return NullUniValue;

    if (request.fHelp || request.params.size() < 1 || request.params.size() > 1)
    {
        string msg = "addwitnessaddress \"address\"\n"
            "\nAdd a witness address for a script (with pubkey or redeemscript known).\n"
            "It returns the witness script.\n"

            "\nArguments:\n"
            "1. \"address\"       (string, required) An address known to the wallet\n"

            "\nResult:\n"
            "\"witnessaddress\",  (string) The value of the new address (P2SH of witness script).\n"
            "}\n"
        ;
        throw runtime_error(msg);
    }

    {
        LOCK(cs_main);
        if (!IsWitnessEnabled(chainActive.Tip(), Params().GetConsensus()) && !GetBoolArg("-walletprematurewitness", false)) {
            throw JSONRPCError(RPC_WALLET_ERROR, "Segregated witness not enabled on network");
        }
    }

    CBitcoinAddress address(request.params[0].get_str());
    if (!address.IsValid())
        throw JSONRPCError(RPC_INVALID_ADDRESS_OR_KEY, "Invalid Zcoin address");

    Witnessifier w;
    CTxDestination dest = address.Get();
    bool ret = boost::apply_visitor(w, dest);
    if (!ret) {
        throw JSONRPCError(RPC_WALLET_ERROR, "Public key or redeemscript not known to wallet, or the key is uncompressed");
    }

    pwalletMain->SetAddressBook(w.result, "", "receive");

    return CBitcoinAddress(w.result).ToString();
}

struct tallyitem
{
    CAmount nAmount;
    int nConf;
    vector<uint256> txids;
    bool fIsWatchonly;
    tallyitem()
    {
        nAmount = 0;
        nConf = std::numeric_limits<int>::max();
        fIsWatchonly = false;
    }
};

UniValue ListReceived(const UniValue& params, bool fByAccounts)
{
    // Minimum confirmations
    int nMinDepth = 1;
    if (params.size() > 0)
        nMinDepth = params[0].get_int();

    // Whether to include empty accounts
    bool fIncludeEmpty = false;
    if (params.size() > 1)
        fIncludeEmpty = params[1].get_bool();

    isminefilter filter = ISMINE_SPENDABLE;
    if(params.size() > 2)
        if(params[2].get_bool())
            filter = filter | ISMINE_WATCH_ONLY;

    // Tally
    map<CBitcoinAddress, tallyitem> mapTally;
    for (map<uint256, CWalletTx>::iterator it = pwalletMain->mapWallet.begin(); it != pwalletMain->mapWallet.end(); ++it)
    {
        const CWalletTx& wtx = (*it).second;

        if (wtx.IsCoinBase() || !CheckFinalTx(*wtx.tx))
            continue;

        int nDepth = wtx.GetDepthInMainChain();
        if (nDepth < nMinDepth)
            continue;

        BOOST_FOREACH(const CTxOut& txout, wtx.tx->vout)
        {
            CTxDestination address;
            if (!ExtractDestination(txout.scriptPubKey, address))
                continue;

            isminefilter mine = IsMine(*pwalletMain, address);
            if(!(mine & filter))
                continue;

            tallyitem& item = mapTally[address];
            item.nAmount += txout.nValue;
            item.nConf = min(item.nConf, nDepth);
            item.txids.push_back(wtx.GetHash());
            if (mine & ISMINE_WATCH_ONLY)
                item.fIsWatchonly = true;
        }
    }

    // Reply
    UniValue ret(UniValue::VARR);
    map<string, tallyitem> mapAccountTally;
    BOOST_FOREACH(const PAIRTYPE(CBitcoinAddress, CAddressBookData)& item, pwalletMain->mapAddressBook)
    {
        const CBitcoinAddress& address = item.first;
        const string& strAccount = item.second.name;
        map<CBitcoinAddress, tallyitem>::iterator it = mapTally.find(address);
        if (it == mapTally.end() && !fIncludeEmpty)
            continue;

        CAmount nAmount = 0;
        int nConf = std::numeric_limits<int>::max();
        bool fIsWatchonly = false;
        if (it != mapTally.end())
        {
            nAmount = (*it).second.nAmount;
            nConf = (*it).second.nConf;
            fIsWatchonly = (*it).second.fIsWatchonly;
        }

        if (fByAccounts)
        {
            tallyitem& _item = mapAccountTally[strAccount];
            _item.nAmount += nAmount;
            _item.nConf = min(_item.nConf, nConf);
            _item.fIsWatchonly = fIsWatchonly;
        }
        else
        {
            UniValue obj(UniValue::VOBJ);
            if(fIsWatchonly)
                obj.push_back(Pair("involvesWatchonly", true));
            obj.push_back(Pair("address",       address.ToString()));
            obj.push_back(Pair("account",       strAccount));
            obj.push_back(Pair("amount",        ValueFromAmount(nAmount)));
            obj.push_back(Pair("confirmations", (nConf == std::numeric_limits<int>::max() ? 0 : nConf)));
            if (!fByAccounts)
                obj.push_back(Pair("label", strAccount));
            UniValue transactions(UniValue::VARR);
            if (it != mapTally.end())
            {
                BOOST_FOREACH(const uint256& _item, (*it).second.txids)
                {
                    transactions.push_back(_item.GetHex());
                }
            }
            obj.push_back(Pair("txids", transactions));
            ret.push_back(obj);
        }
    }

    if (fByAccounts)
    {
        for (map<string, tallyitem>::iterator it = mapAccountTally.begin(); it != mapAccountTally.end(); ++it)
        {
            CAmount nAmount = (*it).second.nAmount;
            int nConf = (*it).second.nConf;
            UniValue obj(UniValue::VOBJ);
            if((*it).second.fIsWatchonly)
                obj.push_back(Pair("involvesWatchonly", true));
            obj.push_back(Pair("account",       (*it).first));
            obj.push_back(Pair("amount",        ValueFromAmount(nAmount)));
            obj.push_back(Pair("confirmations", (nConf == std::numeric_limits<int>::max() ? 0 : nConf)));
            ret.push_back(obj);
        }
    }

    return ret;
}

UniValue listreceivedbyaddress(const JSONRPCRequest& request)
{
    if (!EnsureWalletIsAvailable(request.fHelp))
        return NullUniValue;

    if (request.fHelp || request.params.size() > 3)
        throw runtime_error(
            "listreceivedbyaddress ( minconf include_empty include_watchonly)\n"
            "\nList balances by receiving address.\n"
            "\nArguments:\n"
            "1. minconf           (numeric, optional, default=1) The minimum number of confirmations before payments are included.\n"
            "2. include_empty     (bool, optional, default=false) Whether to include addresses that haven't received any payments.\n"
            "3. include_watchonly (bool, optional, default=false) Whether to include watch-only addresses (see 'importaddress').\n"

            "\nResult:\n"
            "[\n"
            "  {\n"
            "    \"involvesWatchonly\" : true,        (bool) Only returned if imported addresses were involved in transaction\n"
            "    \"address\" : \"receivingaddress\",  (string) The receiving address\n"
            "    \"account\" : \"accountname\",       (string) DEPRECATED. The account of the receiving address. The default account is \"\".\n"
            "    \"amount\" : x.xxx,                  (numeric) The total amount in " + CURRENCY_UNIT + " received by the address\n"
            "    \"confirmations\" : n,               (numeric) The number of confirmations of the most recent transaction included\n"
            "    \"label\" : \"label\",               (string) A comment for the address/transaction, if any\n"
            "    \"txids\": [\n"
            "       n,                                (numeric) The ids of transactions received with the address \n"
            "       ...\n"
            "    ]\n"
            "  }\n"
            "  ,...\n"
            "]\n"

            "\nExamples:\n"
            + HelpExampleCli("listreceivedbyaddress", "")
            + HelpExampleCli("listreceivedbyaddress", "6 true")
            + HelpExampleRpc("listreceivedbyaddress", "6, true, true")
        );

    LOCK2(cs_main, pwalletMain->cs_wallet);

    return ListReceived(request.params, false);
}

UniValue listreceivedbyaccount(const JSONRPCRequest& request)
{
    if (!EnsureWalletIsAvailable(request.fHelp))
        return NullUniValue;

    if (request.fHelp || request.params.size() > 3)
        throw runtime_error(
            "listreceivedbyaccount ( minconf include_empty include_watchonly)\n"
            "\nDEPRECATED. List balances by account.\n"
            "\nArguments:\n"
            "1. minconf           (numeric, optional, default=1) The minimum number of confirmations before payments are included.\n"
            "2. include_empty     (bool, optional, default=false) Whether to include accounts that haven't received any payments.\n"
            "3. include_watchonly (bool, optional, default=false) Whether to include watch-only addresses (see 'importaddress').\n"

            "\nResult:\n"
            "[\n"
            "  {\n"
            "    \"involvesWatchonly\" : true,   (bool) Only returned if imported addresses were involved in transaction\n"
            "    \"account\" : \"accountname\",  (string) The account name of the receiving account\n"
            "    \"amount\" : x.xxx,             (numeric) The total amount received by addresses with this account\n"
            "    \"confirmations\" : n,          (numeric) The number of confirmations of the most recent transaction included\n"
            "    \"label\" : \"label\"           (string) A comment for the address/transaction, if any\n"
            "  }\n"
            "  ,...\n"
            "]\n"

            "\nExamples:\n"
            + HelpExampleCli("listreceivedbyaccount", "")
            + HelpExampleCli("listreceivedbyaccount", "6 true")
            + HelpExampleRpc("listreceivedbyaccount", "6, true, true")
        );

    LOCK2(cs_main, pwalletMain->cs_wallet);

    return ListReceived(request.params, true);
}

static void MaybePushAddress(UniValue & entry, const CTxDestination &dest, CBitcoinAddress &addr)
{
    if (addr.Set(dest))
        entry.push_back(Pair("address", addr.ToString()));
}

void ListTransactions(const CWalletTx& wtx, const string& strAccount, int nMinDepth, bool fLong, UniValue& ret, const isminefilter& filter)
{
    CAmount nFee;
    string strSentAccount;
    list<COutputEntry> listReceived;
    list<COutputEntry> listSent;
    CBitcoinAddress addr;

    wtx.GetAmounts(listReceived, listSent, nFee, strSentAccount, filter);

    bool fAllAccounts = (strAccount == string("*"));
    bool involvesWatchonly = wtx.IsFromMe(ISMINE_WATCH_ONLY);

    // Sent
    if ((!listSent.empty() || nFee != 0) && (fAllAccounts || strAccount == strSentAccount))
    {
        BOOST_FOREACH(const COutputEntry& s, listSent)
        {
            UniValue entry(UniValue::VOBJ);
            if(involvesWatchonly || (::IsMine(*pwalletMain, s.destination) & ISMINE_WATCH_ONLY))
                entry.push_back(Pair("involvesWatchonly", true));
            entry.push_back(Pair("account", strSentAccount));
            MaybePushAddress(entry, s.destination, addr);
            if (wtx.tx->IsZerocoinSpend() || wtx.tx->IsSigmaSpend() || wtx.tx->IsZerocoinRemint()) {
                entry.push_back(Pair("category", "spend"));
            }
            else if (wtx.tx->IsZerocoinMint() || wtx.tx->IsSigmaMint()) {
                entry.push_back(Pair("category", "mint"));
            }
            else {
                entry.push_back(Pair("category", "send"));
            }
            entry.push_back(Pair("amount", ValueFromAmount(-s.amount)));
            if (pwalletMain->mapAddressBook.count(s.destination))
                entry.push_back(Pair("label", pwalletMain->mapAddressBook[s.destination].name));
            entry.push_back(Pair("vout", s.vout));
            entry.push_back(Pair("fee", ValueFromAmount(-nFee)));
            if (fLong)
                WalletTxToJSON(wtx, entry);
            entry.push_back(Pair("abandoned", wtx.isAbandoned()));
            ret.push_back(entry);
        }
    }

    // Received
    if (listReceived.size() > 0 && wtx.GetDepthInMainChain() >= nMinDepth)
    {
        BOOST_FOREACH(const COutputEntry& r, listReceived)
        {
            string account;
            if (pwalletMain->mapAddressBook.count(r.destination))
                account = pwalletMain->mapAddressBook[r.destination].name;
            if (fAllAccounts || (account == strAccount))
            {
                UniValue entry(UniValue::VOBJ);
                if(involvesWatchonly || (::IsMine(*pwalletMain, r.destination) & ISMINE_WATCH_ONLY))
                    entry.push_back(Pair("involvesWatchonly", true));
                entry.push_back(Pair("account", account));
                MaybePushAddress(entry, r.destination, addr);
                if (wtx.IsCoinBase())
                {
                    int txHeight = chainActive.Height() - wtx.GetDepthInMainChain();
                    CScript payee;

                    mnpayments.GetBlockPayee(txHeight, payee);
                    //compare address of payee to addr.
                    CTxDestination payeeDest;
                    ExtractDestination(payee, payeeDest);
                    CBitcoinAddress payeeAddr(payeeDest);
                    if(addr.ToString() == payeeAddr.ToString()){
                        entry.push_back(Pair("category", "znode"));
                    }
                    else if (wtx.GetDepthInMainChain() < 1)
                        entry.push_back(Pair("category", "orphan"));
                    else if (wtx.GetBlocksToMaturity() > 0)
                        entry.push_back(Pair("category", "immature"));
                    else
                        entry.push_back(Pair("category", "generate"));
                }
                else {
                    entry.push_back(Pair("category", "receive"));
                }
                entry.push_back(Pair("amount", ValueFromAmount(r.amount)));
                if (pwalletMain->mapAddressBook.count(r.destination))
                    entry.push_back(Pair("label", account));
                entry.push_back(Pair("vout", r.vout));
                if (fLong)
                    WalletTxToJSON(wtx, entry);
                ret.push_back(entry);
            }
        }
    }
}

void AcentryToJSON(const CAccountingEntry& acentry, const string& strAccount, UniValue& ret)
{
    bool fAllAccounts = (strAccount == string("*"));

    if (fAllAccounts || acentry.strAccount == strAccount)
    {
        UniValue entry(UniValue::VOBJ);
        entry.push_back(Pair("account", acentry.strAccount));
        entry.push_back(Pair("category", "move"));
        entry.push_back(Pair("time", acentry.nTime));
        entry.push_back(Pair("amount", ValueFromAmount(acentry.nCreditDebit)));
        entry.push_back(Pair("otheraccount", acentry.strOtherAccount));
        entry.push_back(Pair("comment", acentry.strComment));
        ret.push_back(entry);
    }
}

UniValue listtransactions(const JSONRPCRequest& request)
{
    if (!EnsureWalletIsAvailable(request.fHelp))
        return NullUniValue;

    if (request.fHelp || request.params.size() > 4)
        throw runtime_error(
            "listtransactions ( \"account\" count skip include_watchonly)\n"
            "\nReturns up to 'count' most recent transactions skipping the first 'from' transactions for account 'account'.\n"
            "\nArguments:\n"
            "1. \"account\"    (string, optional) DEPRECATED. The account name. Should be \"*\".\n"
            "2. count          (numeric, optional, default=10) The number of transactions to return\n"
            "3. skip           (numeric, optional, default=0) The number of transactions to skip\n"
            "4. include_watchonly (bool, optional, default=false) Include transactions to watch-only addresses (see 'importaddress')\n"
            "\nResult:\n"
            "[\n"
            "  {\n"
            "    \"account\":\"accountname\",       (string) DEPRECATED. The account name associated with the transaction. \n"
            "                                                It will be \"\" for the default account.\n"
            "    \"address\":\"zcoinaddress\",    (string) The Zcoin address of the transaction. Not present for \n"
            "                                                move transactions (category = move).\n"
            "    \"category\":\"send|receive|move\", (string) The transaction category. 'move' is a local (off blockchain)\n"
            "                                                transaction between accounts, and not associated with an address,\n"
            "                                                transaction id or block. 'send' and 'receive' transactions are \n"
            "                                                associated with an address, transaction id and block details\n"
            "    \"amount\": x.xxx,          (numeric) The amount in " + CURRENCY_UNIT + ". This is negative for the 'send' category, and for the\n"
            "                                         'move' category for moves outbound. It is positive for the 'receive' category,\n"
            "                                         and for the 'move' category for inbound funds.\n"
            "    \"label\": \"label\",       (string) A comment for the address/transaction, if any\n"
            "    \"vout\": n,                (numeric) the vout value\n"
            "    \"fee\": x.xxx,             (numeric) The amount of the fee in " + CURRENCY_UNIT + ". This is negative and only available for the \n"
            "                                         'send' category of transactions.\n"
            "    \"confirmations\": n,       (numeric) The number of confirmations for the transaction. Available for 'send' and \n"
            "                                         'receive' category of transactions. Negative confirmations indicate the\n"
            "                                         transaction conflicts with the block chain\n"
            "    \"trusted\": xxx,           (bool) Whether we consider the outputs of this unconfirmed transaction safe to spend.\n"
            "    \"blockhash\": \"hashvalue\", (string) The block hash containing the transaction. Available for 'send' and 'receive'\n"
            "                                          category of transactions.\n"
            "    \"blockindex\": n,          (numeric) The index of the transaction in the block that includes it. Available for 'send' and 'receive'\n"
            "                                          category of transactions.\n"
            "    \"blocktime\": xxx,         (numeric) The block time in seconds since epoch (1 Jan 1970 GMT).\n"
            "    \"txid\": \"transactionid\", (string) The transaction id. Available for 'send' and 'receive' category of transactions.\n"
            "    \"time\": xxx,              (numeric) The transaction time in seconds since epoch (midnight Jan 1 1970 GMT).\n"
            "    \"timereceived\": xxx,      (numeric) The time received in seconds since epoch (midnight Jan 1 1970 GMT). Available \n"
            "                                          for 'send' and 'receive' category of transactions.\n"
            "    \"comment\": \"...\",       (string) If a comment is associated with the transaction.\n"
            "    \"otheraccount\": \"accountname\",  (string) DEPRECATED. For the 'move' category of transactions, the account the funds came \n"
            "                                          from (for receiving funds, positive amounts), or went to (for sending funds,\n"
            "                                          negative amounts).\n"
            "    \"bip125-replaceable\": \"yes|no|unknown\",  (string) Whether this transaction could be replaced due to BIP125 (replace-by-fee);\n"
            "                                                     may be unknown for unconfirmed transactions not in the mempool\n"
            "    \"abandoned\": xxx          (bool) 'true' if the transaction has been abandoned (inputs are respendable). Only available for the \n"
            "                                         'send' category of transactions.\n"
            "  }\n"
            "]\n"

            "\nExamples:\n"
            "\nList the most recent 10 transactions in the systems\n"
            + HelpExampleCli("listtransactions", "") +
            "\nList transactions 100 to 120\n"
            + HelpExampleCli("listtransactions", "\"*\" 20 100") +
            "\nAs a json rpc call\n"
            + HelpExampleRpc("listtransactions", "\"*\", 20, 100")
        );

    LOCK2(cs_main, pwalletMain->cs_wallet);

    string strAccount = "*";
    if (request.params.size() > 0)
        strAccount = request.params[0].get_str();
    int nCount = 10;
    if (request.params.size() > 1)
        nCount = request.params[1].get_int();
    int nFrom = 0;
    if (request.params.size() > 2)
        nFrom = request.params[2].get_int();
    isminefilter filter = ISMINE_SPENDABLE;
    if(request.params.size() > 3)
        if(request.params[3].get_bool())
            filter = filter | ISMINE_WATCH_ONLY;

    if (nCount < 0)
        throw JSONRPCError(RPC_INVALID_PARAMETER, "Negative count");
    if (nFrom < 0)
        throw JSONRPCError(RPC_INVALID_PARAMETER, "Negative from");

    UniValue ret(UniValue::VARR);

    const CWallet::TxItems & txOrdered = pwalletMain->wtxOrdered;

    // iterate backwards until we have nCount items to return:
    for (CWallet::TxItems::const_reverse_iterator it = txOrdered.rbegin(); it != txOrdered.rend(); ++it)
    {
        CWalletTx *const pwtx = (*it).second.first;
        if (pwtx != 0)
            ListTransactions(*pwtx, strAccount, 0, true, ret, filter);
        CAccountingEntry *const pacentry = (*it).second.second;
        if (pacentry != 0)
            AcentryToJSON(*pacentry, strAccount, ret);

        if ((int)ret.size() >= (nCount+nFrom)) break;
    }
    // ret is newest to oldest

    if (nFrom > (int)ret.size())
        nFrom = ret.size();
    if ((nFrom + nCount) > (int)ret.size())
        nCount = ret.size() - nFrom;

    vector<UniValue> arrTmp = ret.getValues();

    vector<UniValue>::iterator first = arrTmp.begin();
    std::advance(first, nFrom);
    vector<UniValue>::iterator last = arrTmp.begin();
    std::advance(last, nFrom+nCount);

    if (last != arrTmp.end()) arrTmp.erase(last, arrTmp.end());
    if (first != arrTmp.begin()) arrTmp.erase(arrTmp.begin(), first);

    std::reverse(arrTmp.begin(), arrTmp.end()); // Return oldest to newest

    ret.clear();
    ret.setArray();
    ret.push_backV(arrTmp);

    return ret;
}

UniValue listaccounts(const JSONRPCRequest& request)
{
    if (!EnsureWalletIsAvailable(request.fHelp))
        return NullUniValue;

    if (request.fHelp || request.params.size() > 2)
        throw runtime_error(
            "listaccounts ( minconf include_watchonly)\n"
            "\nDEPRECATED. Returns Object that has account names as keys, account balances as values.\n"
            "\nArguments:\n"
            "1. minconf             (numeric, optional, default=1) Only include transactions with at least this many confirmations\n"
            "2. include_watchonly   (bool, optional, default=false) Include balances in watch-only addresses (see 'importaddress')\n"
            "\nResult:\n"
            "{                      (json object where keys are account names, and values are numeric balances\n"
            "  \"account\": x.xxx,  (numeric) The property name is the account name, and the value is the total balance for the account.\n"
            "  ...\n"
            "}\n"
            "\nExamples:\n"
            "\nList account balances where there at least 1 confirmation\n"
            + HelpExampleCli("listaccounts", "") +
            "\nList account balances including zero confirmation transactions\n"
            + HelpExampleCli("listaccounts", "0") +
            "\nList account balances for 6 or more confirmations\n"
            + HelpExampleCli("listaccounts", "6") +
            "\nAs json rpc call\n"
            + HelpExampleRpc("listaccounts", "6")
        );

    LOCK2(cs_main, pwalletMain->cs_wallet);

    int nMinDepth = 1;
    if (request.params.size() > 0)
        nMinDepth = request.params[0].get_int();
    isminefilter includeWatchonly = ISMINE_SPENDABLE;
    if(request.params.size() > 1)
        if(request.params[1].get_bool())
            includeWatchonly = includeWatchonly | ISMINE_WATCH_ONLY;

    map<string, CAmount> mapAccountBalances;
    BOOST_FOREACH(const PAIRTYPE(CTxDestination, CAddressBookData)& entry, pwalletMain->mapAddressBook) {
        if (IsMine(*pwalletMain, entry.first) & includeWatchonly) // This address belongs to me
            mapAccountBalances[entry.second.name] = 0;
    }

    for (map<uint256, CWalletTx>::iterator it = pwalletMain->mapWallet.begin(); it != pwalletMain->mapWallet.end(); ++it)
    {
        const CWalletTx& wtx = (*it).second;
        CAmount nFee;
        string strSentAccount;
        list<COutputEntry> listReceived;
        list<COutputEntry> listSent;
        int nDepth = wtx.GetDepthInMainChain();
        if (wtx.GetBlocksToMaturity() > 0 || nDepth < 0)
            continue;
        wtx.GetAmounts(listReceived, listSent, nFee, strSentAccount, includeWatchonly);
        mapAccountBalances[strSentAccount] -= nFee;
        BOOST_FOREACH(const COutputEntry& s, listSent)
            mapAccountBalances[strSentAccount] -= s.amount;
        if (nDepth >= nMinDepth)
        {
            BOOST_FOREACH(const COutputEntry& r, listReceived)
                if (pwalletMain->mapAddressBook.count(r.destination))
                    mapAccountBalances[pwalletMain->mapAddressBook[r.destination].name] += r.amount;
                else
                    mapAccountBalances[""] += r.amount;
        }
    }

    const list<CAccountingEntry> & acentries = pwalletMain->laccentries;
    BOOST_FOREACH(const CAccountingEntry& entry, acentries)
        mapAccountBalances[entry.strAccount] += entry.nCreditDebit;

    UniValue ret(UniValue::VOBJ);
    BOOST_FOREACH(const PAIRTYPE(string, CAmount)& accountBalance, mapAccountBalances) {
        ret.push_back(Pair(accountBalance.first, ValueFromAmount(accountBalance.second)));
    }
    return ret;
}

UniValue listsinceblock(const JSONRPCRequest& request)
{
    if (!EnsureWalletIsAvailable(request.fHelp))
        return NullUniValue;

    if (request.fHelp)
        throw runtime_error(
            "listsinceblock ( \"blockhash\" target_confirmations include_watchonly)\n"
            "\nGet all transactions in blocks since block [blockhash], or all transactions if omitted\n"
            "\nArguments:\n"
            "1. \"blockhash\"            (string, optional) The block hash to list transactions since\n"
            "2. target_confirmations:    (numeric, optional) The confirmations required, must be 1 or more\n"
            "3. include_watchonly:       (bool, optional, default=false) Include transactions to watch-only addresses (see 'importaddress')"
            "\nResult:\n"
            "{\n"
            "  \"transactions\": [\n"
            "    \"account\":\"accountname\",       (string) DEPRECATED. The account name associated with the transaction. Will be \"\" for the default account.\n"
            "    \"address\":\"zcoinaddress\",    (string) The Zcoin address of the transaction. Not present for move transactions (category = move).\n"
            "    \"category\":\"send|receive\",     (string) The transaction category. 'send' has negative amounts, 'receive' has positive amounts.\n"
            "    \"amount\": x.xxx,          (numeric) The amount in " + CURRENCY_UNIT + ". This is negative for the 'send' category, and for the 'move' category for moves \n"
            "                                          outbound. It is positive for the 'receive' category, and for the 'move' category for inbound funds.\n"
            "    \"vout\" : n,               (numeric) the vout value\n"
            "    \"fee\": x.xxx,             (numeric) The amount of the fee in " + CURRENCY_UNIT + ". This is negative and only available for the 'send' category of transactions.\n"
            "    \"confirmations\": n,       (numeric) The number of confirmations for the transaction. Available for 'send' and 'receive' category of transactions.\n"
            "                                          When it's < 0, it means the transaction conflicted that many blocks ago.\n"
            "    \"blockhash\": \"hashvalue\",     (string) The block hash containing the transaction. Available for 'send' and 'receive' category of transactions.\n"
            "    \"blockindex\": n,          (numeric) The index of the transaction in the block that includes it. Available for 'send' and 'receive' category of transactions.\n"
            "    \"blocktime\": xxx,         (numeric) The block time in seconds since epoch (1 Jan 1970 GMT).\n"
            "    \"txid\": \"transactionid\",  (string) The transaction id. Available for 'send' and 'receive' category of transactions.\n"
            "    \"time\": xxx,              (numeric) The transaction time in seconds since epoch (Jan 1 1970 GMT).\n"
            "    \"timereceived\": xxx,      (numeric) The time received in seconds since epoch (Jan 1 1970 GMT). Available for 'send' and 'receive' category of transactions.\n"
            "    \"bip125-replaceable\": \"yes|no|unknown\",  (string) Whether this transaction could be replaced due to BIP125 (replace-by-fee);\n"
            "                                                   may be unknown for unconfirmed transactions not in the mempool\n"
            "    \"abandoned\": xxx,         (bool) 'true' if the transaction has been abandoned (inputs are respendable). Only available for the 'send' category of transactions.\n"
            "    \"comment\": \"...\",       (string) If a comment is associated with the transaction.\n"
            "    \"label\" : \"label\"       (string) A comment for the address/transaction, if any\n"
            "    \"to\": \"...\",            (string) If a comment to is associated with the transaction.\n"
             "  ],\n"
            "  \"lastblock\": \"lastblockhash\"     (string) The hash of the last block\n"
            "}\n"
            "\nExamples:\n"
            + HelpExampleCli("listsinceblock", "")
            + HelpExampleCli("listsinceblock", "\"000000000000000bacf66f7497b7dc45ef753ee9a7d38571037cdb1a57f663ad\" 6")
            + HelpExampleRpc("listsinceblock", "\"000000000000000bacf66f7497b7dc45ef753ee9a7d38571037cdb1a57f663ad\", 6")
        );

    LOCK2(cs_main, pwalletMain->cs_wallet);

    const CBlockIndex *pindex = NULL;
    int target_confirms = 1;
    isminefilter filter = ISMINE_SPENDABLE;

    if (request.params.size() > 0)
    {
        uint256 blockId;

        blockId.SetHex(request.params[0].get_str());
        BlockMap::iterator it = mapBlockIndex.find(blockId);
        if (it != mapBlockIndex.end())
        {
            pindex = it->second;
            if (chainActive[pindex->nHeight] != pindex)
            {
                // the block being asked for is a part of a deactivated chain;
                // we don't want to depend on its perceived height in the block
                // chain, we want to instead use the last common ancestor
                pindex = chainActive.FindFork(pindex);
            }
        }
    }

    if (request.params.size() > 1)
    {
        target_confirms = request.params[1].get_int();

        if (target_confirms < 1)
            throw JSONRPCError(RPC_INVALID_PARAMETER, "Invalid parameter");
    }

    if (request.params.size() > 2 && request.params[2].get_bool())
    {
        filter = filter | ISMINE_WATCH_ONLY;
    }

    int depth = pindex ? (1 + chainActive.Height() - pindex->nHeight) : -1;

    UniValue transactions(UniValue::VARR);

    for (map<uint256, CWalletTx>::iterator it = pwalletMain->mapWallet.begin(); it != pwalletMain->mapWallet.end(); it++)
    {
        CWalletTx tx = (*it).second;

        if (depth == -1 || tx.GetDepthInMainChain() < depth)
            ListTransactions(tx, "*", 0, true, transactions, filter);
    }

    CBlockIndex *pblockLast = chainActive[chainActive.Height() + 1 - target_confirms];
    uint256 lastblock = pblockLast ? pblockLast->GetBlockHash() : uint256();

    UniValue ret(UniValue::VOBJ);
    ret.push_back(Pair("transactions", transactions));
    ret.push_back(Pair("lastblock", lastblock.GetHex()));

    return ret;
}

UniValue gettransaction(const JSONRPCRequest& request)
{
    if (!EnsureWalletIsAvailable(request.fHelp))
        return NullUniValue;

    if (request.fHelp || request.params.size() < 1 || request.params.size() > 2)
        throw runtime_error(
            "gettransaction \"txid\" ( include_watchonly )\n"
            "\nGet detailed information about in-wallet transaction <txid>\n"
            "\nArguments:\n"
            "1. \"txid\"                  (string, required) The transaction id\n"
            "2. \"include_watchonly\"     (bool, optional, default=false) Whether to include watch-only addresses in balance calculation and details[]\n"
            "\nResult:\n"
            "{\n"
            "  \"amount\" : x.xxx,        (numeric) The transaction amount in " + CURRENCY_UNIT + "\n"
            "  \"fee\": x.xxx,            (numeric) The amount of the fee in " + CURRENCY_UNIT + ". This is negative and only available for the \n"
            "                              'send' category of transactions.\n"
            "  \"confirmations\" : n,     (numeric) The number of confirmations\n"
            "  \"blockhash\" : \"hash\",  (string) The block hash\n"
            "  \"blockindex\" : xx,       (numeric) The index of the transaction in the block that includes it\n"
            "  \"blocktime\" : ttt,       (numeric) The time in seconds since epoch (1 Jan 1970 GMT)\n"
            "  \"txid\" : \"transactionid\",   (string) The transaction id.\n"
            "  \"time\" : ttt,            (numeric) The transaction time in seconds since epoch (1 Jan 1970 GMT)\n"
            "  \"timereceived\" : ttt,    (numeric) The time received in seconds since epoch (1 Jan 1970 GMT)\n"
            "  \"bip125-replaceable\": \"yes|no|unknown\",  (string) Whether this transaction could be replaced due to BIP125 (replace-by-fee);\n"
            "                                                   may be unknown for unconfirmed transactions not in the mempool\n"
            "  \"details\" : [\n"
            "    {\n"
            "      \"account\" : \"accountname\",  (string) DEPRECATED. The account name involved in the transaction, can be \"\" for the default account.\n"
            "      \"address\" : \"zcoinaddress\",   (string) The Zcoin address involved in the transaction\n"
            "      \"category\" : \"send|receive\",    (string) The category, either 'send' or 'receive'\n"
            "      \"amount\" : x.xxx,                 (numeric) The amount in " + CURRENCY_UNIT + "\n"
            "      \"label\" : \"label\",              (string) A comment for the address/transaction, if any\n"
            "      \"vout\" : n,                       (numeric) the vout value\n"
            "      \"fee\": x.xxx,                     (numeric) The amount of the fee in " + CURRENCY_UNIT + ". This is negative and only available for the \n"
            "                                           'send' category of transactions.\n"
            "      \"abandoned\": xxx                  (bool) 'true' if the transaction has been abandoned (inputs are respendable). Only available for the \n"
            "                                           'send' category of transactions.\n"			
            "    }\n"
            "    ,...\n"
            "  ],\n"
            "  \"hex\" : \"data\"         (string) Raw data for transaction\n"
            "}\n"

            "\nExamples:\n"
            + HelpExampleCli("gettransaction", "\"1075db55d416d3ca199f55b6084e2115b9345e16c5cf302fc80e9d5fbf5d48d\"")
            + HelpExampleCli("gettransaction", "\"1075db55d416d3ca199f55b6084e2115b9345e16c5cf302fc80e9d5fbf5d48d\" true")
            + HelpExampleRpc("gettransaction", "\"1075db55d416d3ca199f55b6084e2115b9345e16c5cf302fc80e9d5fbf5d48d\"")
        );

    LOCK2(cs_main, pwalletMain->cs_wallet);

    uint256 hash;
    hash.SetHex(request.params[0].get_str());

    isminefilter filter = ISMINE_SPENDABLE;
    if(request.params.size() > 1)
        if(request.params[1].get_bool())
            filter = filter | ISMINE_WATCH_ONLY;

    UniValue entry(UniValue::VOBJ);
    if (!pwalletMain->mapWallet.count(hash))
        throw JSONRPCError(RPC_INVALID_ADDRESS_OR_KEY, "Invalid or non-wallet transaction id");
    const CWalletTx& wtx = pwalletMain->mapWallet[hash];

    CAmount nCredit = wtx.GetCredit(filter);
    CAmount nDebit = wtx.GetDebit(filter);
    CAmount nNet = nCredit - nDebit;
    CAmount nFee = (wtx.IsFromMe(filter) ? wtx.tx->GetValueOut() - nDebit : 0);

    entry.push_back(Pair("amount", ValueFromAmount(nNet - nFee)));
    if (wtx.IsFromMe(filter))
        entry.push_back(Pair("fee", ValueFromAmount(nFee)));

    WalletTxToJSON(wtx, entry);

    UniValue details(UniValue::VARR);
    ListTransactions(wtx, "*", 0, false, details, filter);
    entry.push_back(Pair("details", details));

    string strHex = EncodeHexTx(static_cast<CTransaction>(wtx), RPCSerializationFlags());
    entry.push_back(Pair("hex", strHex));

    return entry;
}

UniValue abandontransaction(const JSONRPCRequest& request)
{
    if (!EnsureWalletIsAvailable(request.fHelp))
        return NullUniValue;

    if (request.fHelp || request.params.size() != 1)
        throw runtime_error(
            "abandontransaction \"txid\"\n"
            "\nMark in-wallet transaction <txid> as abandoned\n"
            "This will mark this transaction and all its in-wallet descendants as abandoned which will allow\n"
            "for their inputs to be respent.  It can be used to replace \"stuck\" or evicted transactions.\n"
            "It only works on transactions which are not included in a block and are not currently in the mempool.\n"
            "It has no effect on transactions which are already conflicted or abandoned.\n"
            "\nArguments:\n"
            "1. \"txid\"    (string, required) The transaction id\n"
            "\nResult:\n"
            "\nExamples:\n"
            + HelpExampleCli("abandontransaction", "\"1075db55d416d3ca199f55b6084e2115b9345e16c5cf302fc80e9d5fbf5d48d\"")
            + HelpExampleRpc("abandontransaction", "\"1075db55d416d3ca199f55b6084e2115b9345e16c5cf302fc80e9d5fbf5d48d\"")
        );

    LOCK2(cs_main, pwalletMain->cs_wallet);

    uint256 hash;
    hash.SetHex(request.params[0].get_str());

    if (!pwalletMain->mapWallet.count(hash))
        throw JSONRPCError(RPC_INVALID_ADDRESS_OR_KEY, "Invalid or non-wallet transaction id");
    if (!pwalletMain->AbandonTransaction(hash))
        throw JSONRPCError(RPC_INVALID_ADDRESS_OR_KEY, "Transaction not eligible for abandonment");

    return NullUniValue;
}


UniValue backupwallet(const JSONRPCRequest& request)
{
    if (!EnsureWalletIsAvailable(request.fHelp))
        return NullUniValue;

    if (request.fHelp || request.params.size() != 1)
        throw runtime_error(
            "backupwallet \"destination\"\n"
            "\nSafely copies current wallet file to destination, which can be a directory or a path with filename.\n"
            "\nArguments:\n"
            "1. \"destination\"   (string) The destination directory or file\n"
            "\nExamples:\n"
            + HelpExampleCli("backupwallet", "\"backup.dat\"")
            + HelpExampleRpc("backupwallet", "\"backup.dat\"")
        );

    // WARNING: don't lock any mutexes here before calling into pwalletMain->BackupWallet() due to it can cause dead
    // lock. Here is the example scenario that will cause dead lock if we lock cs_wallet before calling into
    // pwalletMain->BackupWallet():
    //
    // 1. Other threads construct CWalletDB without locking cs_wallet. This is safe because CWalletDB is a thread safe.
    // 2. This RPC get invoked. Then it lock cs_wallet before calling into pwalletMain->BackupWallet().
    // 3. pwalletMain->BackupWallet() will loop until the CWalletDB in the step 1 closed.
    // 4. Thread in step 1 try to lock cs_wallet while CWalletDB still open but it will wait forever due to it already
    //    locked by this RPC.
    //
    // We don't need to worry about pwalletMain->BackupWallet() due to it already thread safe.

    string strDest = request.params[0].get_str();
    if (!pwalletMain->BackupWallet(strDest))
        throw JSONRPCError(RPC_WALLET_ERROR, "Error: Wallet backup failed!");

    return NullUniValue;
}


UniValue keypoolrefill(const JSONRPCRequest& request)
{
    if (!EnsureWalletIsAvailable(request.fHelp))
        return NullUniValue;

    if (request.fHelp || request.params.size() > 1)
        throw runtime_error(
            "keypoolrefill ( newsize )\n"
            "\nFills the keypool."
            + HelpRequiringPassphrase() + "\n"
            "\nArguments\n"
            "1. newsize     (numeric, optional, default=100) The new keypool size\n"
            "\nExamples:\n"
            + HelpExampleCli("keypoolrefill", "")
            + HelpExampleRpc("keypoolrefill", "")
        );

    LOCK2(cs_main, pwalletMain->cs_wallet);

    // 0 is interpreted by TopUpKeyPool() as the default keypool size given by -keypool
    unsigned int kpSize = 0;
    if (request.params.size() > 0) {
        if (request.params[0].get_int() < 0)
            throw JSONRPCError(RPC_INVALID_PARAMETER, "Invalid parameter, expected valid size.");
        kpSize = (unsigned int)request.params[0].get_int();
    }

    EnsureWalletIsUnlocked();
    pwalletMain->TopUpKeyPool(kpSize);

    if (pwalletMain->GetKeyPoolSize() < kpSize)
        throw JSONRPCError(RPC_WALLET_ERROR, "Error refreshing keypool.");

    return NullUniValue;
}


static void LockWallet(CWallet* pWallet)
{
    LOCK(cs_nWalletUnlockTime);
    nWalletUnlockTime = 0;
    pWallet->Lock();
}

UniValue walletpassphrase(const JSONRPCRequest& request)
{
    if (!EnsureWalletIsAvailable(request.fHelp))
        return NullUniValue;

    if (pwalletMain->IsCrypted() && (request.fHelp || request.params.size() != 2))
        throw runtime_error(
            "walletpassphrase \"passphrase\" timeout\n"
            "\nStores the wallet decryption key in memory for 'timeout' seconds.\n"
            "This is needed prior to performing transactions related to private keys such as sending zcoins\n"
            "\nArguments:\n"
            "1. \"passphrase\"     (string, required) The wallet passphrase\n"
            "2. timeout            (numeric, required) The time to keep the decryption key in seconds.\n"
            "\nNote:\n"
            "Issuing the walletpassphrase command while the wallet is already unlocked will set a new unlock\n"
            "time that overrides the old one.\n"
            "\nExamples:\n"
            "\nunlock the wallet for 60 seconds\n"
            + HelpExampleCli("walletpassphrase", "\"my pass phrase\" 60") +
            "\nLock the wallet again (before 60 seconds)\n"
            + HelpExampleCli("walletlock", "") +
            "\nAs json rpc call\n"
            + HelpExampleRpc("walletpassphrase", "\"my pass phrase\", 60")
        );

    LOCK2(cs_main, pwalletMain->cs_wallet);

    if (request.fHelp)
        return true;
    if (!pwalletMain->IsCrypted())
        throw JSONRPCError(RPC_WALLET_WRONG_ENC_STATE, "Error: running with an unencrypted wallet, but walletpassphrase was called.");

    // Note that the walletpassphrase is stored in request.params[0] which is not mlock()ed
    SecureString strWalletPass;
    strWalletPass.reserve(100);
    // TODO: get rid of this .c_str() by implementing SecureString::operator=(std::string)
    // Alternately, find a way to make request.params[0] mlock()'d to begin with.
    strWalletPass = request.params[0].get_str().c_str();

    if (strWalletPass.length() > 0)
    {
        if (!pwalletMain->Unlock(strWalletPass))
            throw JSONRPCError(RPC_WALLET_PASSPHRASE_INCORRECT, "Error: The wallet passphrase entered was incorrect.");
    }
    else
        throw runtime_error(
            "walletpassphrase <passphrase> <timeout>\n"
            "Stores the wallet decryption key in memory for <timeout> seconds.");

    pwalletMain->TopUpKeyPool();

    int64_t nSleepTime = request.params[1].get_int64();
    LOCK(cs_nWalletUnlockTime);
    nWalletUnlockTime = GetTime() + nSleepTime;
    RPCRunLater("lockwallet", boost::bind(LockWallet, pwalletMain), nSleepTime);

    return NullUniValue;
}


UniValue walletpassphrasechange(const JSONRPCRequest& request)
{
    if (!EnsureWalletIsAvailable(request.fHelp))
        return NullUniValue;

    if (pwalletMain->IsCrypted() && (request.fHelp || request.params.size() != 2))
        throw runtime_error(
            "walletpassphrasechange \"oldpassphrase\" \"newpassphrase\"\n"
            "\nChanges the wallet passphrase from 'oldpassphrase' to 'newpassphrase'.\n"
            "\nArguments:\n"
            "1. \"oldpassphrase\"      (string) The current passphrase\n"
            "2. \"newpassphrase\"      (string) The new passphrase\n"
            "\nExamples:\n"
            + HelpExampleCli("walletpassphrasechange", "\"old one\" \"new one\"")
            + HelpExampleRpc("walletpassphrasechange", "\"old one\", \"new one\"")
        );

    LOCK2(cs_main, pwalletMain->cs_wallet);

    if (request.fHelp)
        return true;
    if (!pwalletMain->IsCrypted())
        throw JSONRPCError(RPC_WALLET_WRONG_ENC_STATE, "Error: running with an unencrypted wallet, but walletpassphrasechange was called.");

    // TODO: get rid of these .c_str() calls by implementing SecureString::operator=(std::string)
    // Alternately, find a way to make request.params[0] mlock()'d to begin with.
    SecureString strOldWalletPass;
    strOldWalletPass.reserve(100);
    strOldWalletPass = request.params[0].get_str().c_str();

    SecureString strNewWalletPass;
    strNewWalletPass.reserve(100);
    strNewWalletPass = request.params[1].get_str().c_str();

    if (strOldWalletPass.length() < 1 || strNewWalletPass.length() < 1)
        throw runtime_error(
            "walletpassphrasechange <oldpassphrase> <newpassphrase>\n"
            "Changes the wallet passphrase from <oldpassphrase> to <newpassphrase>.");

    if (!pwalletMain->ChangeWalletPassphrase(strOldWalletPass, strNewWalletPass))
        throw JSONRPCError(RPC_WALLET_PASSPHRASE_INCORRECT, "Error: The wallet passphrase entered was incorrect.");

    return NullUniValue;
}


UniValue walletlock(const JSONRPCRequest& request)
{
    if (!EnsureWalletIsAvailable(request.fHelp))
        return NullUniValue;

    if (pwalletMain->IsCrypted() && (request.fHelp || request.params.size() != 0))
        throw runtime_error(
            "walletlock\n"
            "\nRemoves the wallet encryption key from memory, locking the wallet.\n"
            "After calling this method, you will need to call walletpassphrase again\n"
            "before being able to call any methods which require the wallet to be unlocked.\n"
            "\nExamples:\n"
            "\nSet the passphrase for 2 minutes to perform a transaction\n"
            + HelpExampleCli("walletpassphrase", "\"my pass phrase\" 120") +
            "\nPerform a send (requires passphrase set)\n"
            + HelpExampleCli("sendtoaddress", "\"1M72Sfpbz1BPpXFHz9m3CdqATR44Jvaydd\" 1.0") +
            "\nClear the passphrase since we are done before 2 minutes is up\n"
            + HelpExampleCli("walletlock", "") +
            "\nAs json rpc call\n"
            + HelpExampleRpc("walletlock", "")
        );

    LOCK2(cs_main, pwalletMain->cs_wallet);

    if (request.fHelp)
        return true;
    if (!pwalletMain->IsCrypted())
        throw JSONRPCError(RPC_WALLET_WRONG_ENC_STATE, "Error: running with an unencrypted wallet, but walletlock was called.");

    {
        LOCK(cs_nWalletUnlockTime);
        pwalletMain->Lock();
        nWalletUnlockTime = 0;
    }

    return NullUniValue;
}


UniValue encryptwallet(const JSONRPCRequest& request)
{
    if (!EnsureWalletIsAvailable(request.fHelp))
        return NullUniValue;

    if (!pwalletMain->IsCrypted() && (request.fHelp || request.params.size() != 1))
        throw runtime_error(
            "encryptwallet \"passphrase\"\n"
            "\nEncrypts the wallet with 'passphrase'. This is for first time encryption.\n"
            "After this, any calls that interact with private keys such as sending or signing \n"
            "will require the passphrase to be set prior the making these calls.\n"
            "Use the walletpassphrase call for this, and then walletlock call.\n"
            "If the wallet is already encrypted, use the walletpassphrasechange call.\n"
            "Note that this will shutdown the server.\n"
            "\nArguments:\n"
            "1. \"passphrase\"    (string) The pass phrase to encrypt the wallet with. It must be at least 1 character, but should be long.\n"
            "\nExamples:\n"
            "\nEncrypt you wallet\n"
            + HelpExampleCli("encryptwallet", "\"my pass phrase\"") +
            "\nNow set the passphrase to use the wallet, such as for signing or sending bitcoin\n"
            + HelpExampleCli("walletpassphrase", "\"my pass phrase\"") +
            "\nNow we can so something like sign\n"
            + HelpExampleCli("signmessage", "\"zcoinaddress\" \"test message\"") +
            "\nNow lock the wallet again by removing the passphrase\n"
            + HelpExampleCli("walletlock", "") +
            "\nAs a json rpc call\n"
            + HelpExampleRpc("encryptwallet", "\"my pass phrase\"")
        );

    LOCK2(cs_main, pwalletMain->cs_wallet);

    if (request.fHelp)
        return true;
    if (pwalletMain->IsCrypted())
        throw JSONRPCError(RPC_WALLET_WRONG_ENC_STATE, "Error: running with an encrypted wallet, but encryptwallet was called.");

    // TODO: get rid of this .c_str() by implementing SecureString::operator=(std::string)
    // Alternately, find a way to make request.params[0] mlock()'d to begin with.
    SecureString strWalletPass;
    strWalletPass.reserve(100);
    strWalletPass = request.params[0].get_str().c_str();

    if (strWalletPass.length() < 1)
        throw runtime_error(
            "encryptwallet <passphrase>\n"
            "Encrypts the wallet with <passphrase>.");

    if (!pwalletMain->EncryptWallet(strWalletPass))
        throw JSONRPCError(RPC_WALLET_ENCRYPTION_FAILED, "Error: Failed to encrypt the wallet.");

    // BDB seems to have a bad habit of writing old data into
    // slack space in .dat files; that is bad if the old data is
    // unencrypted private keys. So:
    StartShutdown();

    return "wallet encrypted; Zcoin server stopping, restart to run with encrypted wallet.";
}

UniValue lockunspent(const JSONRPCRequest& request)
{
    if (!EnsureWalletIsAvailable(request.fHelp))
        return NullUniValue;

    if (request.fHelp || request.params.size() < 1 || request.params.size() > 2)
        throw runtime_error(
            "lockunspent unlock ([{\"txid\":\"txid\",\"vout\":n},...])\n"
            "\nUpdates list of temporarily unspendable outputs.\n"
            "Temporarily lock (unlock=false) or unlock (unlock=true) specified transaction outputs.\n"
            "If no transaction outputs are specified when unlocking then all current locked transaction outputs are unlocked.\n"
            "A locked transaction output will not be chosen by automatic coin selection, when spending bitcoins.\n"
            "Locks are stored in memory only. Nodes start with zero locked outputs, and the locked output list\n"
            "is always cleared (by virtue of process exit) when a node stops or fails.\n"
            "Also see the listunspent call\n"
            "\nArguments:\n"
            "1. unlock            (boolean, required) Whether to unlock (true) or lock (false) the specified transactions\n"
            "2. \"transactions\"  (string, optional) A json array of objects. Each object the txid (string) vout (numeric)\n"
            "     [           (json array of json objects)\n"
            "       {\n"
            "         \"txid\":\"id\",    (string) The transaction id\n"
            "         \"vout\": n         (numeric) The output number\n"
            "       }\n"
            "       ,...\n"
            "     ]\n"

            "\nResult:\n"
            "true|false    (boolean) Whether the command was successful or not\n"

            "\nExamples:\n"
            "\nList the unspent transactions\n"
            + HelpExampleCli("listunspent", "") +
            "\nLock an unspent transaction\n"
            + HelpExampleCli("lockunspent", "false \"[{\\\"txid\\\":\\\"a08e6907dbbd3d809776dbfc5d82e371b764ed838b5655e72f463568df1aadf0\\\",\\\"vout\\\":1}]\"") +
            "\nList the locked transactions\n"
            + HelpExampleCli("listlockunspent", "") +
            "\nUnlock the transaction again\n"
            + HelpExampleCli("lockunspent", "true \"[{\\\"txid\\\":\\\"a08e6907dbbd3d809776dbfc5d82e371b764ed838b5655e72f463568df1aadf0\\\",\\\"vout\\\":1}]\"") +
            "\nAs a json rpc call\n"
            + HelpExampleRpc("lockunspent", "false, \"[{\\\"txid\\\":\\\"a08e6907dbbd3d809776dbfc5d82e371b764ed838b5655e72f463568df1aadf0\\\",\\\"vout\\\":1}]\"")
        );

    LOCK2(cs_main, pwalletMain->cs_wallet);

    if (request.params.size() == 1)
        RPCTypeCheck(request.params, boost::assign::list_of(UniValue::VBOOL));
    else
        RPCTypeCheck(request.params, boost::assign::list_of(UniValue::VBOOL)(UniValue::VARR));

    bool fUnlock = request.params[0].get_bool();

    if (request.params.size() == 1) {
        if (fUnlock)
            pwalletMain->UnlockAllCoins();
        return true;
    }

    UniValue outputs = request.params[1].get_array();
    for (unsigned int idx = 0; idx < outputs.size(); idx++) {
        const UniValue& output = outputs[idx];
        if (!output.isObject())
            throw JSONRPCError(RPC_INVALID_PARAMETER, "Invalid parameter, expected object");
        const UniValue& o = output.get_obj();

        RPCTypeCheckObj(o,
            {
                {"txid", UniValueType(UniValue::VSTR)},
                {"vout", UniValueType(UniValue::VNUM)},
            });

        string txid = find_value(o, "txid").get_str();
        if (!IsHex(txid))
            throw JSONRPCError(RPC_INVALID_PARAMETER, "Invalid parameter, expected hex txid");

        int nOutput = find_value(o, "vout").get_int();
        if (nOutput < 0)
            throw JSONRPCError(RPC_INVALID_PARAMETER, "Invalid parameter, vout must be positive");

        COutPoint outpt(uint256S(txid), nOutput);

        if (fUnlock)
            pwalletMain->UnlockCoin(outpt);
        else
            pwalletMain->LockCoin(outpt);
    }

    return true;
}

UniValue listlockunspent(const JSONRPCRequest& request)
{
    if (!EnsureWalletIsAvailable(request.fHelp))
        return NullUniValue;

    if (request.fHelp || request.params.size() > 0)
        throw runtime_error(
            "listlockunspent\n"
            "\nReturns list of temporarily unspendable outputs.\n"
            "See the lockunspent call to lock and unlock transactions for spending.\n"
            "\nResult:\n"
            "[\n"
            "  {\n"
            "    \"txid\" : \"transactionid\",     (string) The transaction id locked\n"
            "    \"vout\" : n                      (numeric) The vout value\n"
            "  }\n"
            "  ,...\n"
            "]\n"
            "\nExamples:\n"
            "\nList the unspent transactions\n"
            + HelpExampleCli("listunspent", "") +
            "\nLock an unspent transaction\n"
            + HelpExampleCli("lockunspent", "false \"[{\\\"txid\\\":\\\"a08e6907dbbd3d809776dbfc5d82e371b764ed838b5655e72f463568df1aadf0\\\",\\\"vout\\\":1}]\"") +
            "\nList the locked transactions\n"
            + HelpExampleCli("listlockunspent", "") +
            "\nUnlock the transaction again\n"
            + HelpExampleCli("lockunspent", "true \"[{\\\"txid\\\":\\\"a08e6907dbbd3d809776dbfc5d82e371b764ed838b5655e72f463568df1aadf0\\\",\\\"vout\\\":1}]\"") +
            "\nAs a json rpc call\n"
            + HelpExampleRpc("listlockunspent", "")
        );

    LOCK2(cs_main, pwalletMain->cs_wallet);

    vector<COutPoint> vOutpts;
    pwalletMain->ListLockedCoins(vOutpts);

    UniValue ret(UniValue::VARR);

    BOOST_FOREACH(COutPoint &outpt, vOutpts) {
        UniValue o(UniValue::VOBJ);

        o.push_back(Pair("txid", outpt.hash.GetHex()));
        o.push_back(Pair("vout", (int)outpt.n));
        ret.push_back(o);
    }

    return ret;
}

UniValue settxfee(const JSONRPCRequest& request)
{
    if (!EnsureWalletIsAvailable(request.fHelp))
        return NullUniValue;

    if (request.fHelp || request.params.size() < 1 || request.params.size() > 1)
        throw runtime_error(
            "settxfee amount\n"
            "\nSet the transaction fee per kB. Overwrites the paytxfee parameter.\n"
            "\nArguments:\n"
            "1. amount         (numeric or string, required) The transaction fee in " + CURRENCY_UNIT + "/kB\n"
            "\nResult\n"
            "true|false        (boolean) Returns true if successful\n"
            "\nExamples:\n"
            + HelpExampleCli("settxfee", "0.00000001 XZC")
            + HelpExampleRpc("settxfee", "0.00000001 XZC")
        );

    LOCK2(cs_main, pwalletMain->cs_wallet);

    // Amount
    CAmount nAmount = AmountFromValue(request.params[0]);

    payTxFee = CFeeRate(nAmount, 1000);
    return true;
}

UniValue getwalletinfo(const JSONRPCRequest& request)
{
    if (!EnsureWalletIsAvailable(request.fHelp))
        return NullUniValue;

    if (request.fHelp || request.params.size() != 0)
        throw runtime_error(
            "getwalletinfo\n"
            "Returns an object containing various wallet state info.\n"
            "\nResult:\n"
            "{\n"
            "  \"walletversion\": xxxxx,       (numeric) the wallet version\n"
            "  \"balance\": xxxxxxx,           (numeric) the total confirmed balance of the wallet in " + CURRENCY_UNIT + "\n"
            "  \"unconfirmed_balance\": xxx,   (numeric) the total unconfirmed balance of the wallet in " + CURRENCY_UNIT + "\n"
            "  \"immature_balance\": xxxxxx,   (numeric) the total immature balance of the wallet in " + CURRENCY_UNIT + "\n"
            "  \"txcount\": xxxxxxx,           (numeric) the total number of transactions in the wallet\n"
            "  \"keypoololdest\": xxxxxx,      (numeric) the timestamp (seconds since Unix epoch) of the oldest pre-generated key in the key pool\n"
            "  \"keypoolsize\": xxxx,          (numeric) how many new keys are pre-generated\n"
            "  \"unlocked_until\": ttt,        (numeric) the timestamp in seconds since epoch (midnight Jan 1 1970 GMT) that the wallet is unlocked for transfers, or 0 if the wallet is locked\n"
            "  \"paytxfee\": x.xxxx,           (numeric) the transaction fee configuration, set in " + CURRENCY_UNIT + "/kB\n"
            "  \"hdmasterkeyid\": \"<hash160>\" (string) the Hash160 of the HD master pubkey\n"
            "}\n"
            "\nExamples:\n"
            + HelpExampleCli("getwalletinfo", "")
            + HelpExampleRpc("getwalletinfo", "")
        );

    LOCK2(cs_main, pwalletMain->cs_wallet);

    UniValue obj(UniValue::VOBJ);
    obj.push_back(Pair("walletversion", pwalletMain->GetVersion()));
    obj.push_back(Pair("balance",       ValueFromAmount(pwalletMain->GetBalance())));
    obj.push_back(Pair("unconfirmed_balance", ValueFromAmount(pwalletMain->GetUnconfirmedBalance())));
    obj.push_back(Pair("immature_balance",    ValueFromAmount(pwalletMain->GetImmatureBalance())));
    obj.push_back(Pair("txcount",       (int)pwalletMain->mapWallet.size()));
    obj.push_back(Pair("keypoololdest", pwalletMain->GetOldestKeyPoolTime()));
    obj.push_back(Pair("keypoolsize",   (int)pwalletMain->GetKeyPoolSize()));
    if (pwalletMain->IsCrypted())
        obj.push_back(Pair("unlocked_until", nWalletUnlockTime));
    obj.push_back(Pair("paytxfee",      ValueFromAmount(payTxFee.GetFeePerK())));
    CKeyID masterKeyID = pwalletMain->GetHDChain().masterKeyID;
    if (!masterKeyID.IsNull())
         obj.push_back(Pair("hdmasterkeyid", masterKeyID.GetHex()));
    return obj;
}

UniValue resendwallettransactions(const JSONRPCRequest& request)
{
    if (!EnsureWalletIsAvailable(request.fHelp))
        return NullUniValue;

    if (request.fHelp || request.params.size() != 0)
        throw runtime_error(
            "resendwallettransactions\n"
            "Immediately re-broadcast unconfirmed wallet transactions to all peers.\n"
            "Intended only for testing; the wallet code periodically re-broadcasts\n"
            "automatically.\n"
            "Returns array of transaction ids that were re-broadcast.\n"
            );

    if (!g_connman)
        throw JSONRPCError(RPC_CLIENT_P2P_DISABLED, "Error: Peer-to-peer functionality missing or disabled");

    LOCK2(cs_main, pwalletMain->cs_wallet);

    std::vector<uint256> txids = pwalletMain->ResendWalletTransactionsBefore(GetTime(), g_connman.get());
    UniValue result(UniValue::VARR);
    BOOST_FOREACH(const uint256& txid, txids)
    {
        result.push_back(txid.ToString());
    }
    return result;
}

UniValue listunspent(const JSONRPCRequest& request)
{
    if (!EnsureWalletIsAvailable(request.fHelp))
        return NullUniValue;

    if (request.fHelp || request.params.size() > 4)
        throw runtime_error(
            "listunspent ( minconf maxconf  [\"addresses\",...] [include_unsafe] )\n"
            "\nReturns array of unspent transaction outputs\n"
            "with between minconf and maxconf (inclusive) confirmations.\n"
            "Optionally filter to only include txouts paid to specified addresses.\n"
            "\nArguments:\n"
            "1. minconf          (numeric, optional, default=1) The minimum confirmations to filter\n"
            "2. maxconf          (numeric, optional, default=9999999) The maximum confirmations to filter\n"
            "3. \"addresses\"    (string) A json array of Zcoin addresses to filter\n"
            "    [\n"
            "      \"address\"   (string) Zcoin address\n"
            "      ,...\n"
            "    ]\n"
            "4. include_unsafe (bool, optional, default=true) Include outputs that are not safe to spend\n"
            "                  because they come from unconfirmed untrusted transactions or unconfirmed\n"
            "                  replacement transactions (cases where we are less sure that a conflicting\n"
            "                  transaction won't be mined).\n"
            "\nResult\n"
            "[                   (array of json object)\n"
            "  {\n"
            "    \"txid\" : \"txid\",          (string) the transaction id \n"
            "    \"vout\" : n,               (numeric) the vout value\n"
            "    \"address\" : \"address\",    (string) the Zcoin address\n"
            "    \"account\" : \"account\",    (string) DEPRECATED. The associated account, or \"\" for the default account\n"
            "    \"scriptPubKey\" : \"key\",   (string) the script key\n"
            "    \"amount\" : x.xxx,         (numeric) the transaction output amount in " + CURRENCY_UNIT + "\n"
            "    \"confirmations\" : n,      (numeric) The number of confirmations\n"
            "    \"redeemScript\" : n        (string) The redeemScript if scriptPubKey is P2SH\n"
            "    \"spendable\" : xxx,        (bool) Whether we have the private keys to spend this output\n"
            "    \"solvable\" : xxx          (bool) Whether we know how to spend this output, ignoring the lack of keys\n"
            "  }\n"
            "  ,...\n"
            "]\n"

            "\nExamples\n"
            + HelpExampleCli("listunspent", "")
            + HelpExampleCli("listunspent", "6 9999999 \"[\\\"1PGFqEzfmQch1gKD3ra4k18PNj3tTUUSqg\\\",\\\"1LtvqCaApEdUGFkpKMM4MstjcaL4dKg8SP\\\"]\"")
            + HelpExampleRpc("listunspent", "6, 9999999 \"[\\\"1PGFqEzfmQch1gKD3ra4k18PNj3tTUUSqg\\\",\\\"1LtvqCaApEdUGFkpKMM4MstjcaL4dKg8SP\\\"]\"")
        );

    int nMinDepth = 1;
    if (request.params.size() > 0 && !request.params[0].isNull()) {
        RPCTypeCheckArgument(request.params[0], UniValue::VNUM);
        nMinDepth = request.params[0].get_int();
    }

    int nMaxDepth = 9999999;
    if (request.params.size() > 1 && !request.params[1].isNull()) {
        RPCTypeCheckArgument(request.params[1], UniValue::VNUM);
        nMaxDepth = request.params[1].get_int();
    }

    set<CBitcoinAddress> setAddress;
    if (request.params.size() > 2 && !request.params[2].isNull()) {
        RPCTypeCheckArgument(request.params[2], UniValue::VARR);
        UniValue inputs = request.params[2].get_array();
        for (unsigned int idx = 0; idx < inputs.size(); idx++) {
            const UniValue& input = inputs[idx];
            CBitcoinAddress address(input.get_str());
            if (!address.IsValid())
                throw JSONRPCError(RPC_INVALID_ADDRESS_OR_KEY, string("Invalid Zcoin address: ")+input.get_str());
            if (setAddress.count(address))
                throw JSONRPCError(RPC_INVALID_PARAMETER, string("Invalid parameter, duplicated address: ")+input.get_str());
           setAddress.insert(address);
        }
    }

    bool include_unsafe = true;
    if (request.params.size() > 3 && !request.params[3].isNull()) {
        RPCTypeCheckArgument(request.params[3], UniValue::VBOOL);
        include_unsafe = request.params[3].get_bool();
    }

    UniValue results(UniValue::VARR);
    vector<COutput> vecOutputs;
    assert(pwalletMain != NULL);
    LOCK2(cs_main, pwalletMain->cs_wallet);
    pwalletMain->AvailableCoins(vecOutputs, !include_unsafe, NULL, true);
    BOOST_FOREACH(const COutput& out, vecOutputs) {
        if (out.nDepth < nMinDepth || out.nDepth > nMaxDepth)
            continue;

        CTxDestination address;
        const CScript& scriptPubKey = out.tx->tx->vout[out.i].scriptPubKey;
        bool fValidAddress = ExtractDestination(scriptPubKey, address);

        if (setAddress.size() && (!fValidAddress || !setAddress.count(address)))
            continue;

        UniValue entry(UniValue::VOBJ);
        entry.push_back(Pair("txid", out.tx->GetHash().GetHex()));
        entry.push_back(Pair("vout", out.i));

        if (fValidAddress) {
            entry.push_back(Pair("address", CBitcoinAddress(address).ToString()));

            if (pwalletMain->mapAddressBook.count(address))
                entry.push_back(Pair("account", pwalletMain->mapAddressBook[address].name));

            if (scriptPubKey.IsPayToScriptHash()) {
                const CScriptID& hash = boost::get<CScriptID>(address);
                CScript redeemScript;
                if (pwalletMain->GetCScript(hash, redeemScript))
                    entry.push_back(Pair("redeemScript", HexStr(redeemScript.begin(), redeemScript.end())));
            }
        }

        entry.push_back(Pair("scriptPubKey", HexStr(scriptPubKey.begin(), scriptPubKey.end())));
        entry.push_back(Pair("amount", ValueFromAmount(out.tx->tx->vout[out.i].nValue)));
        entry.push_back(Pair("confirmations", out.nDepth));
        entry.push_back(Pair("spendable", out.fSpendable));
        entry.push_back(Pair("solvable", out.fSolvable));
        results.push_back(entry);
    }

    return results;
}

UniValue fundrawtransaction(const JSONRPCRequest& request)
{
    if (!EnsureWalletIsAvailable(request.fHelp))
        return NullUniValue;

    if (request.fHelp || request.params.size() < 1 || request.params.size() > 2)
        throw runtime_error(
                            "fundrawtransaction \"hexstring\" ( options )\n"
                            "\nAdd inputs to a transaction until it has enough in value to meet its out value.\n"
                            "This will not modify existing inputs, and will add at most one change output to the outputs.\n"
                            "No existing outputs will be modified unless \"subtractFeeFromOutputs\" is specified.\n"
                            "Note that inputs which were signed may need to be resigned after completion since in/outputs have been added.\n"
                            "The inputs added will not be signed, use signrawtransaction for that.\n"
                            "Note that all existing inputs must have their previous output transaction be in the wallet.\n"
                            "Note that all inputs selected must be of standard form and P2SH scripts must be\n"
                            "in the wallet using importaddress or addmultisigaddress (to calculate fees).\n"
                            "You can see whether this is the case by checking the \"solvable\" field in the listunspent output.\n"
                            "Only pay-to-pubkey, multisig, and P2SH versions thereof are currently supported for watch-only\n"
                            "\nArguments:\n"
                            "1. \"hexstring\"           (string, required) The hex string of the raw transaction\n"
                            "2. options                 (object, optional)\n"
                            "   {\n"
                            "     \"changeAddress\"          (string, optional, default pool address) The Zcoin address to receive the change\n"
                            "     \"changePosition\"         (numeric, optional, default random) The index of the change output\n"
                            "     \"includeWatching\"        (boolean, optional, default false) Also select inputs which are watch only\n"
                            "     \"lockUnspents\"           (boolean, optional, default false) Lock selected unspent outputs\n"
                            "     \"reserveChangeKey\"       (boolean, optional, default true) Reserves the change output key from the keypool\n"
                            "     \"feeRate\"                (numeric, optional, default not set: makes wallet determine the fee) Set a specific feerate (" + CURRENCY_UNIT + " per KB)\n"
                            "     \"subtractFeeFromOutputs\" (array, optional) A json array of integers.\n"
                            "                              The fee will be equally deducted from the amount of each specified output.\n"
                            "                              The outputs are specified by their zero-based index, before any change output is added.\n"
                            "                              Those recipients will receive less bitcoins than you enter in their corresponding amount field.\n"
                            "                              If no outputs are specified here, the sender pays the fee.\n"
                            "                                  [vout_index,...]\n"
                            "   }\n"
                            "                         for backward compatibility: passing in a true instead of an object will result in {\"includeWatching\":true}\n"
                            "\nResult:\n"
                            "{\n"
                            "  \"hex\":       \"value\", (string)  The resulting raw transaction (hex-encoded string)\n"
                            "  \"fee\":       n,         (numeric) Fee in " + CURRENCY_UNIT + " the resulting transaction pays\n"
                            "  \"changepos\": n          (numeric) The position of the added change output, or -1\n"
                            "}\n"
                            "\nExamples:\n"
                            "\nCreate a transaction with no inputs\n"
                            + HelpExampleCli("createrawtransaction", "\"[]\" \"{\\\"myaddress\\\":0.01}\"") +
                            "\nAdd sufficient unsigned inputs to meet the output value\n"
                            + HelpExampleCli("fundrawtransaction", "\"rawtransactionhex\"") +
                            "\nSign the transaction\n"
                            + HelpExampleCli("signrawtransaction", "\"fundedtransactionhex\"") +
                            "\nSend the transaction\n"
                            + HelpExampleCli("sendrawtransaction", "\"signedtransactionhex\"")
                            );

    RPCTypeCheck(request.params, boost::assign::list_of(UniValue::VSTR));

    CTxDestination changeAddress = CNoDestination();
    int changePosition = -1;
    bool includeWatching = false;
    bool lockUnspents = false;
    bool reserveChangeKey = true;
    CFeeRate feeRate = CFeeRate(0);
    bool overrideEstimatedFeerate = false;
    UniValue subtractFeeFromOutputs;
    set<int> setSubtractFeeFromOutputs;

    if (request.params.size() > 1) {
      if (request.params[1].type() == UniValue::VBOOL) {
        // backward compatibility bool only fallback
        includeWatching = request.params[1].get_bool();
      }
      else {
        RPCTypeCheck(request.params, boost::assign::list_of(UniValue::VSTR)(UniValue::VOBJ));

        UniValue options = request.params[1];

        RPCTypeCheckObj(options,
            {
                {"changeAddress", UniValueType(UniValue::VSTR)},
                {"changePosition", UniValueType(UniValue::VNUM)},
                {"includeWatching", UniValueType(UniValue::VBOOL)},
                {"lockUnspents", UniValueType(UniValue::VBOOL)},
                {"reserveChangeKey", UniValueType(UniValue::VBOOL)},
                {"feeRate", UniValueType()}, // will be checked below
                {"subtractFeeFromOutputs", UniValueType(UniValue::VARR)},
            },
            true, true);

        if (options.exists("changeAddress")) {
            CBitcoinAddress address(options["changeAddress"].get_str());

            if (!address.IsValid())
                throw JSONRPCError(RPC_INVALID_ADDRESS_OR_KEY, "changeAddress must be a valid Zcoin address");

            changeAddress = address.Get();
        }

        if (options.exists("changePosition"))
            changePosition = options["changePosition"].get_int();

        if (options.exists("includeWatching"))
            includeWatching = options["includeWatching"].get_bool();

        if (options.exists("lockUnspents"))
            lockUnspents = options["lockUnspents"].get_bool();

        if (options.exists("reserveChangeKey"))
            reserveChangeKey = options["reserveChangeKey"].get_bool();

        if (options.exists("feeRate"))
        {
            feeRate = CFeeRate(AmountFromValue(options["feeRate"]));
            overrideEstimatedFeerate = true;
        }

        if (options.exists("subtractFeeFromOutputs"))
            subtractFeeFromOutputs = options["subtractFeeFromOutputs"].get_array();
      }
    }

    // parse hex string from parameter
    CMutableTransaction tx;
    if (!DecodeHexTx(tx, request.params[0].get_str(), true))
        throw JSONRPCError(RPC_DESERIALIZATION_ERROR, "TX decode failed");

    if (tx.vout.size() == 0)
        throw JSONRPCError(RPC_INVALID_PARAMETER, "TX must have at least one output");

    if (changePosition != -1 && (changePosition < 0 || (unsigned int)changePosition > tx.vout.size()))
        throw JSONRPCError(RPC_INVALID_PARAMETER, "changePosition out of bounds");

    for (unsigned int idx = 0; idx < subtractFeeFromOutputs.size(); idx++) {
        int pos = subtractFeeFromOutputs[idx].get_int();
        if (setSubtractFeeFromOutputs.count(pos))
            throw JSONRPCError(RPC_INVALID_PARAMETER, strprintf("Invalid parameter, duplicated position: %d", pos));
        if (pos < 0)
            throw JSONRPCError(RPC_INVALID_PARAMETER, strprintf("Invalid parameter, negative position: %d", pos));
        if (pos >= int(tx.vout.size()))
            throw JSONRPCError(RPC_INVALID_PARAMETER, strprintf("Invalid parameter, position too large: %d", pos));
        setSubtractFeeFromOutputs.insert(pos);
    }

    CAmount nFeeOut;
    string strFailReason;

    if(!pwalletMain->FundTransaction(tx, nFeeOut, overrideEstimatedFeerate, feeRate, changePosition, strFailReason, includeWatching, lockUnspents, setSubtractFeeFromOutputs, reserveChangeKey, changeAddress))
        throw JSONRPCError(RPC_WALLET_ERROR, strFailReason);

    UniValue result(UniValue::VOBJ);
    result.push_back(Pair("hex", EncodeHexTx(tx)));
    result.push_back(Pair("changepos", changePosition));
    result.push_back(Pair("fee", ValueFromAmount(nFeeOut)));

    return result;
}

UniValue regeneratemintpool(const JSONRPCRequest& request) {

        if (request.fHelp || request.params.size() > 0)
	        throw runtime_error(
       	        	"regeneratemintpool\n"
       		        "\nIf issues exist with the keys that map to mintpool entries in the DB, this function corrects them.\n"
                    "\nExamples:\n"
                    + HelpExampleCli("regeneratemintpool", "")
                    + HelpExampleRpc("regeneratemintpool", "")
                );
    if (pwalletMain->IsLocked())
        throw JSONRPCError(RPC_WALLET_UNLOCK_NEEDED,
                           "Error: Please enter the wallet passphrase with walletpassphrase first.");

    if (!pwalletMain->IsHDSeedAvailable() || !zwalletMain) {
        throw JSONRPCError(RPC_WALLET_UNLOCK_NEEDED,
                           "Error: Can only regenerate mintpool on a HD-enabled wallet.");
    }

    CWalletDB walletdb(pwalletMain->strWalletFile);
    vector<std::pair<uint256, MintPoolEntry>> listMintPool = walletdb.ListMintPool();
    std::vector<std::pair<uint256, GroupElement>> serialPubcoinPairs = walletdb.ListSerialPubcoinPairs();

    // <hashPubcoin, hashSerial>
    std::pair<uint256,uint256> nIndexes;

    uint256 oldHashSerial;
    uint256 oldHashPubcoin;

    bool reindexRequired = false;

    for (auto& mintPoolPair : listMintPool){
        LogPrintf("regeneratemintpool: hashPubcoin: %d hashSeedMaster: %d seedId: %d nCount: %s\n",
            mintPoolPair.first.GetHex(), get<0>(mintPoolPair.second).GetHex(), get<1>(mintPoolPair.second).GetHex(), get<2>(mintPoolPair.second));

        oldHashPubcoin = mintPoolPair.first;
        bool hasSerial = zwalletMain->GetSerialForPubcoin(serialPubcoinPairs, oldHashPubcoin, oldHashSerial);

        MintPoolEntry entry = mintPoolPair.second;
        nIndexes = zwalletMain->RegenerateMintPoolEntry(get<0>(entry),get<1>(entry),get<2>(entry));

        if(nIndexes.first != oldHashPubcoin){
            walletdb.EraseMintPoolPair(oldHashPubcoin);
            reindexRequired = true;
        }

        if(!hasSerial || nIndexes.second != oldHashSerial){
            walletdb.ErasePubcoin(oldHashSerial);
            reindexRequired = true;
        }
    }

    if(reindexRequired)
        throw JSONRPCError(RPC_INTERNAL_ERROR, "Mintpool issue corrected. Please shutdown zcoin and restart with -reindex flag.");

    return true;
}

//[zcoin]: zerocoin section
// zerocoin section

UniValue listunspentmintzerocoins(const JSONRPCRequest& request) {
    if (request.fHelp || request.params.size() > 2)
        throw runtime_error(
                "listunspentmintzerocoins [minconf=1] [maxconf=9999999] \n"
                        "Returns array of unspent transaction outputs\n"
                        "with between minconf and maxconf (inclusive) confirmations.\n"
                        "Results are an array of Objects, each of which has:\n"
                        "{txid, vout, scriptPubKey, amount, confirmations}");

    if (pwalletMain->IsLocked())
        throw JSONRPCError(RPC_WALLET_UNLOCK_NEEDED,
                           "Error: Please enter the wallet passphrase with walletpassphrase first.");

    RPCTypeCheck(request.params, boost::assign::list_of(UniValue::VNUM)(UniValue::VNUM)(UniValue::VARR));

    int nMinDepth = 1;
    if (request.params.size() > 0)
        nMinDepth = request.params[0].get_int();

    int nMaxDepth = 9999999;
    if (request.params.size() > 1)
        nMaxDepth = request.params[1].get_int();

    UniValue results(UniValue::VARR);
    vector <COutput> vecOutputs;
    assert(pwalletMain != NULL);
    pwalletMain->ListAvailableCoinsMintCoins(vecOutputs, false);
    LogPrintf("vecOutputs.size()=%s\n", vecOutputs.size());
    BOOST_FOREACH(const COutput &out, vecOutputs)
    {
        if (out.nDepth < nMinDepth || out.nDepth > nMaxDepth)
            continue;

        int64_t nValue = out.tx->tx->vout[out.i].nValue;
        const CScript &pk = out.tx->tx->vout[out.i].scriptPubKey;
        UniValue entry(UniValue::VOBJ);
        entry.push_back(Pair("txid", out.tx->GetHash().GetHex()));
        entry.push_back(Pair("vout", out.i));
        entry.push_back(Pair("scriptPubKey", HexStr(pk.begin(), pk.end())));
        if (pk.IsPayToScriptHash()) {
            CTxDestination address;
            if (ExtractDestination(pk, address)) {
                const CScriptID &hash = boost::get<CScriptID>(address);
                CScript redeemScript;
                if (pwalletMain->GetCScript(hash, redeemScript))
                    entry.push_back(Pair("redeemScript", HexStr(redeemScript.begin(), redeemScript.end())));
            }
        }
        entry.push_back(Pair("amount", ValueFromAmount(nValue)));
        entry.push_back(Pair("confirmations", out.nDepth));
        results.push_back(entry);
    }

    return results;
}

UniValue listunspentsigmamints(const JSONRPCRequest& request) {
    if (request.fHelp || request.params.size() > 2)
        throw runtime_error(
                "listunspentsigmamints [minconf=1] [maxconf=9999999] \n"
                        "Returns array of unspent transaction outputs\n"
                        "with between minconf and maxconf (inclusive) confirmations.\n"
                        "Results are an array of Objects, each of which has:\n"
                        "{txid, vout, scriptPubKey, amount, confirmations}");

    if (pwalletMain->IsLocked())
        throw JSONRPCError(RPC_WALLET_UNLOCK_NEEDED,
                           "Error: Please enter the wallet passphrase with walletpassphrase first.");

    EnsureSigmaWalletIsAvailable();

    RPCTypeCheck(request.params, boost::assign::list_of(UniValue::VNUM)(UniValue::VNUM)(UniValue::VARR));

    int nMinDepth = 1;
    if (request.params.size() > 0)
        nMinDepth = request.params[0].get_int();

    int nMaxDepth = 9999999;
    if (request.params.size() > 1)
        nMaxDepth = request.params[1].get_int();

    UniValue results(UniValue::VARR);
    vector <COutput> vecOutputs;
    assert(pwalletMain != NULL);
    pwalletMain->ListAvailableSigmaMintCoins(vecOutputs, false);
    LogPrintf("vecOutputs.size()=%s\n", vecOutputs.size());
    BOOST_FOREACH(const COutput &out, vecOutputs)
    {
        if (out.nDepth < nMinDepth || out.nDepth > nMaxDepth)
            continue;

        int64_t nValue = out.tx->tx->vout[out.i].nValue;
        const CScript &pk = out.tx->tx->vout[out.i].scriptPubKey;
        UniValue entry(UniValue::VOBJ);
        entry.push_back(Pair("txid", out.tx->GetHash().GetHex()));
        entry.push_back(Pair("vout", out.i));
        entry.push_back(Pair("scriptPubKey", HexStr(pk.begin(), pk.end())));
        if (pk.IsPayToScriptHash()) {
            CTxDestination address;
            if (ExtractDestination(pk, address)) {
                const CScriptID &hash = boost::get<CScriptID>(address);
                CScript redeemScript;
                if (pwalletMain->GetCScript(hash, redeemScript))
                    entry.push_back(Pair("redeemScript", HexStr(redeemScript.begin(), redeemScript.end())));
            }
        }
        entry.push_back(Pair("amount", ValueFromAmount(nValue)));
        entry.push_back(Pair("confirmations", out.nDepth));
        results.push_back(entry);
    }

    return results;
}

UniValue mint(const JSONRPCRequest& request)
{
    if (!EnsureWalletIsAvailable(request.fHelp)) {
        return NullUniValue;
    }

    if (request.fHelp || request.params.size() != 1)
        throw std::runtime_error(
            "mint amount\n"
            "\nAutomatically choose denominations to mint by amount."
            + HelpRequiringPassphrase() + "\n"
            "\nArguments:\n"
            "1. \"amount\"      (numeric or string, required) The amount in " + CURRENCY_UNIT + " to mint, must be a multiple of 0.05\n"
            "\nResult:\n"
            "\"transactionid\"  (string) The transaction id.\n"
            "\nExamples:\n"
            + HelpExampleCli("mint", "0.15")
            + HelpExampleCli("mint", "100.9")
            + HelpExampleRpc("mint", "0.15")
        );

    EnsureWalletIsUnlocked();
    EnsureSigmaWalletIsAvailable();

    // Ensure Sigma mints is already accepted by network so users will not lost their coins
    // due to other nodes will treat it as garbage data.
    if (!sigma::IsSigmaAllowed()) {
        throw JSONRPCError(RPC_WALLET_ERROR, "Sigma is not activated yet");
    }

    CAmount nAmount = AmountFromValue(request.params[0]);
    LogPrintf("rpcWallet.mint() denomination = %s, nAmount = %d \n", request.params[0].getValStr(), nAmount);

    std::vector<sigma::CoinDenomination> denominations;
    sigma::GetAllDenoms(denominations);

    CAmount smallestDenom;
    DenominationToInteger(denominations.back(), smallestDenom);

    if (nAmount % smallestDenom != 0) {
        throw JSONRPCError(RPC_INVALID_PARAMETER, "Amount to mint is invalid.\n");
    }

    std::vector<sigma::CoinDenomination> mints;
    if (CWallet::SelectMintCoinsForAmount(nAmount, denominations, mints) != nAmount) {
        throw JSONRPCError(RPC_WALLET_ERROR, "Problem with coin selection.\n");
    }

    std::vector<sigma::PrivateCoin> privCoins;

    const auto& sigmaParams = sigma::Params::get_default();
    std::transform(mints.begin(), mints.end(), std::back_inserter(privCoins),
        [sigmaParams](const sigma::CoinDenomination& denom) -> sigma::PrivateCoin {
            return sigma::PrivateCoin(sigmaParams, denom);
        });
    vector<CHDMint> vDMints;
    auto vecSend = CWallet::CreateSigmaMintRecipients(privCoins, vDMints);

    CWalletTx wtx;
    std::string strError = pwalletMain->MintAndStoreSigma(vecSend, privCoins, vDMints, wtx);

    if (strError != "")
        throw JSONRPCError(RPC_WALLET_ERROR, strError);

    return wtx.GetHash().GetHex();
}

UniValue mintzerocoin(const JSONRPCRequest& request)
{
    if (request.fHelp || request.params.size() != 1)
        throw runtime_error("mintzerocoin <amount>(1,10,25,50,100)\n" + HelpRequiringPassphrase());

    EnsureZerocoinMintIsAllowed();

    int64_t nAmount = 0;
    libzerocoin::CoinDenomination denomination;
    // Amount
    if (request.params[0].get_real() == 1.0) {
        denomination = libzerocoin::ZQ_LOVELACE;
        nAmount = AmountFromValue(request.params[0]);
    } else if (request.params[0].get_real() == 10.0) {
        denomination = libzerocoin::ZQ_GOLDWASSER;
        nAmount = AmountFromValue(request.params[0]);
    } else if (request.params[0].get_real() == 25.0) {
        denomination = libzerocoin::ZQ_RACKOFF;
        nAmount = AmountFromValue(request.params[0]);
    } else if (request.params[0].get_real() == 50.0) {
        denomination = libzerocoin::ZQ_PEDERSEN;
        nAmount = AmountFromValue(request.params[0]);
    } else if (request.params[0].get_real() == 100.0) {
        denomination = libzerocoin::ZQ_WILLIAMSON;
        nAmount = AmountFromValue(request.params[0]);
    } else {
        throw runtime_error("mintzerocoin <amount>(1,10,25,50,100)\n");
    }
    LogPrintf("rpcWallet.mintzerocoin() denomination = %s, nAmount = %s \n", denomination, nAmount);


    // Always use modulus v2
    libzerocoin::Params *zcParams = ZCParamsV2;

    // The following constructor does all the work of minting a brand
    // new zerocoin. It stores all the private values inside the
    // PrivateCoin object. This includes the coin secrets, which must be
    // stored in a secure location (wallet) at the client.
    libzerocoin::PrivateCoin newCoin(zcParams, denomination, ZEROCOIN_TX_VERSION_2);
    // Get a copy of the 'public' portion of the coin. You should
    // embed this into a Zerocoin 'MINT' transaction along with a series
    // of currency inputs totaling the assigned value of one zerocoin.
    libzerocoin::PublicCoin pubCoin = newCoin.getPublicCoin();

    // Validate
    if (pubCoin.validate()) {
        CScript scriptSerializedCoin =
                CScript() << OP_ZEROCOINMINT << pubCoin.getValue().getvch().size() << pubCoin.getValue().getvch();

        if (pwalletMain->IsLocked())
            throw JSONRPCError(RPC_WALLET_UNLOCK_NEEDED, "Error: Please enter the wallet passphrase with walletpassphrase first.");

        // Wallet comments
        CWalletTx wtx;
        bool isSigmaMint = false;
        string strError = pwalletMain->MintZerocoin(scriptSerializedCoin, nAmount, isSigmaMint, wtx);

        if (strError != "")
            throw JSONRPCError(RPC_WALLET_ERROR, strError);

        CWalletDB walletdb(pwalletMain->strWalletFile);
        CZerocoinEntry zerocoinTx;
        zerocoinTx.IsUsed = false;
        zerocoinTx.denomination = denomination;
        zerocoinTx.value = pubCoin.getValue();
        libzerocoin::PublicCoin checkPubCoin(zcParams, zerocoinTx.value, denomination);
        if (!checkPubCoin.validate()) {
            return false;
        }
        zerocoinTx.randomness = newCoin.getRandomness();
        zerocoinTx.serialNumber = newCoin.getSerialNumber();
        const unsigned char *ecdsaSecretKey = newCoin.getEcdsaSeckey();
        zerocoinTx.ecdsaSecretKey = std::vector<unsigned char>(ecdsaSecretKey, ecdsaSecretKey+32);
        pwalletMain->NotifyZerocoinChanged(pwalletMain, zerocoinTx.value.GetHex(), "New (" + std::to_string(zerocoinTx.denomination) + " mint)", CT_NEW);
        walletdb.WriteZerocoinEntry(zerocoinTx);

        return wtx.GetHash().GetHex();
    } else {
        return "";
    }

}

UniValue mintmanyzerocoin(const JSONRPCRequest& request)
{
    if (request.fHelp || request.params.size() == 0 || request.params.size() % 2 != 0 || request.params.size() > 10)
        throw runtime_error(
                "mintmanyzerocoin <denomination>(1,10,25,50,100), numberOfMints, <denomination>(1,10,25,50,100), numberOfMints, ... }\n"
                + HelpRequiringPassphrase()
                + "\nMint 1 or more zerocoins in a single transaction. Amounts must be of denominations specified.\n"
                + "Specify each denomination followed by the number of them to mint, for all denominations desired.\n"
                + "Total amount for all must be less than " + to_string(ZC_MINT_LIMIT) + ".  \n"
                "\nArguments:\n"
                "1. \"denomination\"             (integer, required) zerocoin denomination\n"
                "2. \"numberOfMints\"            (integer, required) amount of mints for chosen denomination\n"
                "\nExamples:\nThe first example mints denomination 1, one time, for a total XZC valuation of 1.\nThe next example mints denomination 25, ten times, and denomination 50, five times, for a total XZC valuation of 500.\n"
                    + HelpExampleCli("mintmanyzerocoin", "1 1")
                    + HelpExampleCli("mintmanyzerocoin", "25 10 50 5")
        );

    EnsureZerocoinMintIsAllowed();

    UniValue sendTo(UniValue::VOBJ);

    for(size_t i=0; i<request.params.size(); i+=2){
        string denomination = request.params[i].get_str();
        string amount = request.params[i+1].get_str();
        sendTo.push_back(Pair(denomination, stoi(amount)));
    }

    if(!ValidMultiMint(sendTo)){
        throw JSONRPCError(RPC_WALLET_ERROR, "Insufficient funds/mint inputs out of range");
    }

    int64_t denominationInt = 0;
    libzerocoin::CoinDenomination denomination;
    // Always use modulus v2
    libzerocoin::Params *zcParams = ZCParamsV2;

    vector<CRecipient> vecSend;
    vector<libzerocoin::PrivateCoin> privCoins;
    CWalletTx wtx;

    vector<string> keys = sendTo.getKeys();
    BOOST_FOREACH(const string& denominationStr, keys){

        denominationInt = stoi(denominationStr.c_str());

        switch(denominationInt){
            case 1:
                denomination = libzerocoin::ZQ_LOVELACE;
                break;
            case 10:
                denomination = libzerocoin::ZQ_GOLDWASSER;
                break;
            case 25:
                denomination = libzerocoin::ZQ_RACKOFF;
                break;
            case 50:
                denomination = libzerocoin::ZQ_PEDERSEN;
                break;
            case 100:
                denomination = libzerocoin::ZQ_WILLIAMSON;
                break;
            default:
                throw runtime_error(
                    "denomination must be one of (1,10,25,50,100)\n");
        }


        int64_t amount = sendTo[denominationStr].get_int();

        LogPrintf("rpcWallet.mintmanyzerocoin() denomination = %s, nAmount = %s \n", denominationStr, amount);


        if(amount < 0){
                throw runtime_error(
                    "amounts must be greater than 0.\n");
        }

        for(int64_t i=0; i<amount; i++){
            // The following constructor does all the work of minting a brand
            // new zerocoin. It stores all the private values inside the
            // PrivateCoin object. This includes the coin secrets, which must be
            // stored in a secure location (wallet) at the client.
            libzerocoin::PrivateCoin newCoin(zcParams, denomination, ZEROCOIN_TX_VERSION_2);
            // Get a copy of the 'public' portion of the coin. You should
            // embed this into a Zerocoin 'MINT' transaction along with a series
            // of currency inputs totaling the assigned value of one zerocoin.

            libzerocoin::PublicCoin pubCoin = newCoin.getPublicCoin();

            //Validate
            bool validCoin = pubCoin.validate();

            // loop until we find a valid coin
            while(!validCoin){
                newCoin = libzerocoin::PrivateCoin(zcParams, denomination, ZEROCOIN_TX_VERSION_2);
                pubCoin = newCoin.getPublicCoin();
                validCoin = pubCoin.validate();
            }

            // Create script for coin
            CScript scriptSerializedCoin =
                    CScript() << OP_ZEROCOINMINT << pubCoin.getValue().getvch().size() << pubCoin.getValue().getvch();

            CRecipient recipient = {scriptSerializedCoin, (denominationInt * COIN), false};

            vecSend.push_back(recipient);
            privCoins.push_back(newCoin);
        }
    }

    string strError = pwalletMain->MintAndStoreZerocoin(vecSend, privCoins, wtx);

    if (strError != "")
        throw runtime_error(strError);

    return wtx.GetHash().GetHex();
}

UniValue spendzerocoin(const JSONRPCRequest& request) {

    if (request.fHelp || request.params.size() < 1 || request.params.size() > 2)
        throw runtime_error(
                "spendzerocoin <amount>(1,10,25,50,100) (\"zcoinaddress\")\n"
                + HelpRequiringPassphrase() +
				"\nArguments:\n"
				"1. \"amount\"      (numeric or string, required) The amount in " + CURRENCY_UNIT + " to send. currently options are following 1, 10, 25, 50 and 100 only\n"
				"2. \"zcoinaddress\"  (string, optional) The Zcoin address to send to third party.\n"
				"\nExamples:\n"
				            + HelpExampleCli("spendzerocoin", "10 \"a1kCCGddf5pMXSipLVD9hBG2MGGVNaJ15U\"")
        );

    LOCK2(cs_main, pwalletMain->cs_wallet);

    int64_t nAmount = 0;
    libzerocoin::CoinDenomination denomination;
    // Amount
    if (request.params[0].get_real() == 1.0) {
        denomination = libzerocoin::ZQ_LOVELACE;
        nAmount = AmountFromValue(request.params[0]);
    } else if (request.params[0].get_real() == 10.0) {
        denomination = libzerocoin::ZQ_GOLDWASSER;
        nAmount = AmountFromValue(request.params[0]);
    } else if (request.params[0].get_real() == 25.0) {
        denomination = libzerocoin::ZQ_RACKOFF;
        nAmount = AmountFromValue(request.params[0]);
    } else if (request.params[0].get_real() == 50.0) {
        denomination = libzerocoin::ZQ_PEDERSEN;
        nAmount = AmountFromValue(request.params[0]);
    } else if (request.params[0].get_real() == 100.0) {
        denomination = libzerocoin::ZQ_WILLIAMSON;
        nAmount = AmountFromValue(request.params[0]);
    } else {
        throw runtime_error(
                "spendzerocoin <amount>(1,10,25,50,100) (\"zcoinaddress\")\n");
    }

    CBitcoinAddress address;
    string thirdPartyaddress = "";
    if (request.params.size() > 1){
    	// Address
    	thirdPartyaddress = request.params[1].get_str();
    	address = CBitcoinAddress(request.params[1].get_str());
		 if (!address.IsValid())
			 throw JSONRPCError(RPC_INVALID_ADDRESS_OR_KEY, "Invalid Zcoin address");
    }

    EnsureWalletIsUnlocked();

    // Wallet comments
    CWalletTx wtx;
    CBigNum coinSerial;
    uint256 txHash;
    CBigNum zcSelectedValue;
    bool zcSelectedIsUsed;

    string strError = pwalletMain->SpendZerocoin(thirdPartyaddress, nAmount, denomination, wtx, coinSerial, txHash, zcSelectedValue,
                                                 zcSelectedIsUsed);

    if (strError != "")
        throw JSONRPCError(RPC_WALLET_ERROR, strError);

    return wtx.GetHash().GetHex();

}

UniValue spendallzerocoin(const JSONRPCRequest& request) {

    if (request.fHelp || request.params.size() >= 1)
        throw runtime_error(
                "spendallzerocoin\n"
                "\nAutomatically spends all zerocoin mints to self\n" );

    LOCK2(cs_main, pwalletMain->cs_wallet);

    bool hasUnspendableMints = false;

    string strError;
    bool result = pwalletMain->SpendOldMints(strError);
    if (strError != "")
        throw JSONRPCError(RPC_WALLET_ERROR, strError);
    else if(strError == "" && !result)
        hasUnspendableMints = true;

    return  hasUnspendableMints;
}

UniValue spendmanyzerocoin(const JSONRPCRequest& request) {

        if (request.fHelp || request.params.size() != 1)
        throw runtime_error(
                "spendmanyzerocoin \"{\"address\":\"<third party address or blank for internal>\", \"denominations\": [{\"value\":(1,10,25,50,100), \"amount\":<>}, {\"value\":(1,10,25,50,100), \"amount\":<>},...]}\"\n"
                + HelpRequiringPassphrase()
                + "\nSpend multiple zerocoins in a single transaction. Amounts must be of denominations specified.\n"
                "\nArguments:\n"
                "1. \"address: \"             (object, required) A string specifying the address to send to. If left blank, will spend to a wallet address. \n"
                    " denominations: "
                    "    [\n"
                    "    {"
                    "      \"value\": ,   (numeric) The numeric value must be one of (1,10,25,50,100)\n"
                    "      \"amount\" :,  (numeric or string) The amount of spends of this value.\n"
                    "    }"
                    "    ,...\n"
                    "    ]\n"
                "\nExamples:\n"
                    + HelpExampleCli("spendmanyzerocoin", "\"{\\\"address\\\":\\\"TXYb6pEWBDcxQvTxbFQ9sEV1c3rWUPGW3v\\\", \\\"denominations\\\": [{\\\"value\\\":1, \\\"amount\\\":1}, {\\\"value\\\":10, \\\"amount\\\":1}]}\"")
                    + HelpExampleCli("spendmanyzerocoin", "\"{\\\"address\\\":\\\"\\\", \\\"denominations\\\": [{\\\"value\\\":1, \\\"amount\\\":2}]}\"")
        );

    UniValue data = request.params[0].get_obj();

    LOCK2(cs_main, pwalletMain->cs_wallet);

    int64_t value = 0;
    int64_t amount = 0;
    libzerocoin::CoinDenomination denomination;
    std::vector<std::pair<int64_t, libzerocoin::CoinDenomination>> denominations;
    UniValue addressUni(UniValue::VOBJ);

    UniValue inputs = find_value(data, "denominations");
    if(inputs.isNull()){
        throw JSONRPCError(RPC_INVALID_PARAMETER, "Invalid, missing or duplicate parameter");
    }

    addressUni = find_value(data, "address");
    if(addressUni.isNull()){
        throw JSONRPCError(RPC_INVALID_PARAMETER, "Invalid, missing or duplicate parameter");
    }
    std::string addressStr = addressUni.get_str();

    for(size_t i=0; i<inputs.size();i++) {

        const UniValue& inputObj = inputs[i].get_obj();

        amount = find_value(inputObj, "amount").get_int();

        value = find_value(inputObj, "value").get_int();

        switch(value){
            case 1:
                denomination = libzerocoin::ZQ_LOVELACE;
                break;
            case 10:
                denomination = libzerocoin::ZQ_GOLDWASSER;
                break;
            case 25:
                denomination = libzerocoin::ZQ_RACKOFF;
                break;
            case 50:
                denomination = libzerocoin::ZQ_PEDERSEN;
                break;
            case 100:
                denomination = libzerocoin::ZQ_WILLIAMSON;
                break;
            default:
                throw runtime_error(
                    "spendmanyzerocoin <amount>(1,10,25,50,100) (\"zcoinaddress\")\n");
        }
        for(int64_t j=0; j<amount; j++){
            denominations.push_back(std::make_pair(value * COIN, denomination));
        }
    }

    string thirdPartyAddress = "";
    if (!(addressStr == "")){
        CBitcoinAddress address(addressStr);
        if (!address.IsValid())
            throw JSONRPCError(RPC_INVALID_ADDRESS_OR_KEY, "Invalid Zcoin address");
        thirdPartyAddress = addressStr;
    }

    EnsureWalletIsUnlocked();

    // Wallet comments
    CWalletTx wtx;
    vector<CBigNum> coinSerials;
    uint256 txHash;
    vector<CBigNum> zcSelectedValues;
    string strError = "";

    // begin spend process
    CReserveKey reservekey(pwalletMain);

    if (pwalletMain->IsLocked()) {
        strError = "Error: Wallet locked, unable to create transaction!";
        LogPrintf("SpendZerocoin() : %s", strError.c_str());
        return strError;
    }

    strError = pwalletMain->SpendMultipleZerocoin(thirdPartyAddress, denominations, wtx, coinSerials, txHash, zcSelectedValues, false);
    if (strError != "")
        throw JSONRPCError(RPC_WALLET_ERROR, strError);

    return wtx.GetHash().GetHex();
}

UniValue spendmany(const JSONRPCRequest& request) {
    if (request.fHelp || request.params.size() < 2 || request.params.size() > 5)
        throw std::runtime_error(
                "spendmany \"fromaccount\" {\"address\":amount,...} ( minconf \"comment\" [\"address\",...] )\n"
                "\nSpend multiple zerocoins and remint changes in a single transaction by specify addresses and amount for each address."
                + HelpRequiringPassphrase() + "\n"
                "\nArguments:\n"
                "1. \"fromaccount\"         (string, required) DEPRECATED. The account to send the funds from. Should be \"\" for the default account\n"
                "2. \"amounts\"             (string, required) A json object with addresses and amounts\n"
                "    {\n"
                "      \"address\":amount   (numeric or string) The Zcoin address is the key, the numeric amount (can be string) in " + CURRENCY_UNIT + " is the value\n"
                "      ,...\n"
                "    }\n"
                "3. minconf                 (numeric, optional, default=6) NOT IMPLEMENTED. Only use the balance confirmed at least this many times.\n"
                "4. \"comment\"             (string, optional) A comment\n"
                "5. subtractfeefromamount   (string, optional) A json array with addresses.\n"
                "                           The fee will be equally deducted from the amount of each selected address.\n"
                "                           Those recipients will receive less zcoins than you enter in their corresponding amount field.\n"
                "                           If no addresses are specified here, the sender pays the fee.\n"
                "    [\n"
                "      \"address\"            (string) Subtract fee from this address\n"
                "      ,...\n"
                "    ]\n"
                "\nResult:\n"
                "\"transactionid\"          (string) The transaction id for the send. Only 1 transaction is created regardless of \n"
                "                                    the number of addresses.\n"
                "\nExamples:\n"
                "\nSend two amounts to two different addresses:\n"
                + HelpExampleCli("spendmany", "\"\" \"{\\\"1D1ZrZNe3JUo7ZycKEYQQiQAWd9y54F4XZ\\\":0.01,\\\"1353tsE8YMTA4EuV7dgUXGjNFf9KpVvKHz\\\":0.02}\"") +
                "\nSend two amounts to two different addresses and subtract fee from amount:\n"
                + HelpExampleCli("spendmany", "\"\" \"{\\\"1D1ZrZNe3JUo7ZycKEYQQiQAWd9y54F4XZ\\\":0.01,\\\"1353tsE8YMTA4EuV7dgUXGjNFf9KpVvKHz\\\":0.02}\" 6 \"testing\" \"[\\\"1D1ZrZNe3JUo7ZycKEYQQiQAWd9y54F4XZ\\\",\\\"1353tsE8YMTA4EuV7dgUXGjNFf9KpVvKHz\\\"]\"")
        );

    if (!sigma::IsSigmaAllowed()) {
        throw JSONRPCError(RPC_WALLET_ERROR, "Sigma is not activated yet");
    }

    EnsureSigmaWalletIsAvailable();

    LOCK2(cs_main, pwalletMain->cs_wallet);

    // Only account "" have sigma coins.
    std::string strAccount = AccountFromValue(request.params[0]);
    if (!strAccount.empty())
        throw JSONRPCError(RPC_WALLET_INSUFFICIENT_FUNDS, "Account has insufficient funds");

    UniValue sendTo = request.params[1].get_obj();

    CWalletTx wtx;
    if (request.params.size() > 3 && !request.params[3].isNull() && !request.params[3].get_str().empty())
        wtx.mapValue["comment"] = request.params[3].get_str();

    std::unordered_set<std::string> subtractFeeFromAmountSet;
    UniValue subtractFeeFromAmount(UniValue::VARR);
    if (request.params.size() > 4) {
        subtractFeeFromAmount = request.params[4].get_array();
        for (int i = subtractFeeFromAmount.size(); i--;) {
            subtractFeeFromAmountSet.insert(subtractFeeFromAmount[i].get_str());
        }
    }

    std::set<CBitcoinAddress> setAddress;
    std::vector<CRecipient> vecSend;

    CAmount totalAmount = 0;
    auto keys = sendTo.getKeys();
    if (keys.size() <= 0) {
        throw JSONRPCError(RPC_INVALID_PARAMETER, "Required at least an address to send");
    }

    for (const auto& strAddr : keys) {
        CBitcoinAddress address(strAddr);
        if (!address.IsValid())
            throw JSONRPCError(RPC_INVALID_ADDRESS_OR_KEY, "Invalid Zcoin address: " + strAddr);

        if (!setAddress.insert(address).second)
            throw JSONRPCError(RPC_INVALID_PARAMETER, "Invalid parameter, duplicated address: " + strAddr);

        CScript scriptPubKey = GetScriptForDestination(address.Get());
        CAmount nAmount = AmountFromValue(sendTo[strAddr]);
        if (nAmount <= 0) {
            throw JSONRPCError(RPC_TYPE_ERROR, "Invalid amount for send");
        }
        totalAmount += nAmount;

        bool fSubtractFeeFromAmount =
            subtractFeeFromAmountSet.find(strAddr) != subtractFeeFromAmountSet.end();

        vecSend.push_back({scriptPubKey, nAmount, fSubtractFeeFromAmount});
    }

    EnsureWalletIsUnlocked();

    CAmount nFeeRequired = 0;

    try {
        pwalletMain->SpendSigma(vecSend, wtx, nFeeRequired);
    }
    catch (const InsufficientFunds& e) {
        throw JSONRPCError(RPC_WALLET_INSUFFICIENT_FUNDS, e.what());
    }
    catch (const std::exception& e) {
        throw JSONRPCError(RPC_WALLET_ERROR, e.what());
    }

    return wtx.GetHash().GetHex();
}

UniValue resetmintzerocoin(const JSONRPCRequest& request) {
    if (request.fHelp || request.params.size() != 0)
        throw runtime_error(
                "resetmintzerocoin"
                + HelpRequiringPassphrase());

    list <CZerocoinEntry> listPubcoin;
    CWalletDB walletdb(pwalletMain->strWalletFile);
    walletdb.ListPubCoin(listPubcoin);

    BOOST_FOREACH(const CZerocoinEntry &zerocoinItem, listPubcoin){
        if (zerocoinItem.randomness != 0 && zerocoinItem.serialNumber != 0) {
            CZerocoinEntry zerocoinTx;
            zerocoinTx.IsUsed = false;
            zerocoinTx.denomination = zerocoinItem.denomination;
            zerocoinTx.value = zerocoinItem.value;
            zerocoinTx.serialNumber = zerocoinItem.serialNumber;
            zerocoinTx.nHeight = -1;
            zerocoinTx.randomness = zerocoinItem.randomness;
            zerocoinTx.ecdsaSecretKey = zerocoinItem.ecdsaSecretKey;
            walletdb.WriteZerocoinEntry(zerocoinTx);
        }
    }

    return NullUniValue;
}

UniValue resetsigmamint(const JSONRPCRequest& request) {

    if (request.fHelp || request.params.size() != 0)
        throw runtime_error(
                "resetsigmamint"
                + HelpRequiringPassphrase());

    EnsureSigmaWalletIsAvailable();

    std::vector <CMintMeta> listMints;
    CWalletDB walletdb(pwalletMain->strWalletFile);
    listMints = zwalletMain->GetTracker().ListMints(false, false);

    BOOST_FOREACH(CMintMeta &mint, listMints) {
        CHDMint dMint;
        if (!walletdb.ReadHDMint(mint.GetPubCoinValueHash(), dMint)){
            continue;
        }
        dMint.SetUsed(false);
        dMint.SetHeight(-1);
        zwalletMain->GetTracker().Add(dMint, true);
    }

    return NullUniValue;
}

UniValue listmintzerocoins(const JSONRPCRequest& request) {
    if (request.fHelp || request.params.size() > 1)
        throw runtime_error(
                "listmintzerocoins <all>(false/true)\n"
                        "\nArguments:\n"
                        "1. <all> (boolean, optional) false (default) to return own mintzerocoins. true to return every mintzerocoins.\n"
                        "\nResults are an array of Objects, each of which has:\n"
                        "{id, IsUsed, denomination, value, serialNumber, nHeight, randomness}");

    bool fAllStatus = false;
    if (request.params.size() > 0) {
        fAllStatus = request.params[0].get_bool();
    }

    list <CZerocoinEntry> listPubcoin;
    CWalletDB walletdb(pwalletMain->strWalletFile);
    walletdb.ListPubCoin(listPubcoin);
    UniValue results(UniValue::VARR);

    BOOST_FOREACH(const CZerocoinEntry &zerocoinItem, listPubcoin) {
        if (fAllStatus || zerocoinItem.IsUsed || (zerocoinItem.randomness != 0 && zerocoinItem.serialNumber != 0)) {
            UniValue entry(UniValue::VOBJ);
            entry.push_back(Pair("id", zerocoinItem.id));
            entry.push_back(Pair("IsUsed", zerocoinItem.IsUsed));
            entry.push_back(Pair("denomination", zerocoinItem.denomination));
            entry.push_back(Pair("value", zerocoinItem.value.GetHex()));
            entry.push_back(Pair("serialNumber", zerocoinItem.serialNumber.GetHex()));
            entry.push_back(Pair("nHeight", zerocoinItem.nHeight));
            entry.push_back(Pair("randomness", zerocoinItem.randomness.GetHex()));
            results.push_back(entry);
        }
    }

    return results;
}

UniValue listsigmamints(const JSONRPCRequest& request) {

    if (request.fHelp || request.params.size() > 1)
        throw runtime_error(
                "listsigmamints <all>(false/true)\n"
                "\nArguments:\n"
                "1. <all> (boolean, optional) false (default) to return own mintzerocoins. true to return every mintzerocoins.\n"
                "\nResults are an array of Objects, each of which has:\n"
                "{id, IsUsed, denomination, value, serialNumber, nHeight, randomness}");

    EnsureSigmaWalletIsAvailable();

    bool fAllStatus = false;
    if (request.params.size() > 0) {
        fAllStatus = request.params[0].get_bool();
    }

    // Mint secret data encrypted in wallet
    EnsureWalletIsUnlocked();

    list <CSigmaEntry> listPubcoin;
    CWalletDB walletdb(pwalletMain->strWalletFile);
    listPubcoin = zwalletMain->GetTracker().MintsAsSigmaEntries(false, false);
    UniValue results(UniValue::VARR);

    BOOST_FOREACH(const CSigmaEntry &zerocoinItem, listPubcoin) {
        if (fAllStatus || zerocoinItem.IsUsed || (zerocoinItem.randomness != uint64_t(0) && zerocoinItem.serialNumber != uint64_t(0))) {
            UniValue entry(UniValue::VOBJ);
            entry.push_back(Pair("id", zerocoinItem.id));
            entry.push_back(Pair("IsUsed", zerocoinItem.IsUsed));
            entry.push_back(Pair("denomination", zerocoinItem.get_denomination_value()));
            entry.push_back(Pair("value", zerocoinItem.value.GetHex()));
            entry.push_back(Pair("serialNumber", zerocoinItem.serialNumber.GetHex()));
            entry.push_back(Pair("nHeight", zerocoinItem.nHeight));
            entry.push_back(Pair("randomness", zerocoinItem.randomness.GetHex()));
            results.push_back(entry);
        }
    }

    return results;
}


UniValue listpubcoins(const JSONRPCRequest& request) {
    if (request.fHelp || request.params.size() > 1)
        throw runtime_error(
                "listpubcoins <all>(1/10/25/50/100)\n"
                        "\nArguments:\n"
                        "1. <all> (int, optional) 1,10,25,50,100 (default) to return all pubcoin with denomination. empty to return all pubcoin.\n"
                        "\nResults are an array of Objects, each of which has:\n"
                        "{id, IsUsed, denomination, value, serialNumber, nHeight, randomness}");

    int denomination = -1;
    if (request.params.size() > 0) {
        denomination = request.params[0].get_int();
    }

    list <CZerocoinEntry> listPubcoin;
    CWalletDB walletdb(pwalletMain->strWalletFile);
    walletdb.ListPubCoin(listPubcoin);
    UniValue results(UniValue::VARR);
    listPubcoin.sort(CompID);

    BOOST_FOREACH(const CZerocoinEntry &zerocoinItem, listPubcoin) {
        if (zerocoinItem.id > 0 && (denomination < 0 || zerocoinItem.denomination == denomination)) {
            UniValue entry(UniValue::VOBJ);
            entry.push_back(Pair("id", zerocoinItem.id));
            entry.push_back(Pair("IsUsed", zerocoinItem.IsUsed));
            entry.push_back(Pair("denomination", zerocoinItem.denomination));
            entry.push_back(Pair("value", zerocoinItem.value.GetHex()));
            entry.push_back(Pair("serialNumber", zerocoinItem.serialNumber.GetHex()));
            entry.push_back(Pair("nHeight", zerocoinItem.nHeight));
            entry.push_back(Pair("randomness", zerocoinItem.randomness.GetHex()));
            results.push_back(entry);
        }
    }

    return results;
}

UniValue listsigmapubcoins(const JSONRPCRequest& request) {

    std::string help_message =
        "listsigmapubcoins <all>(0.05/0.1/0.5/1/10/25/100)\n"
            "\nArguments:\n"
            "1. <all> (string, optional) 0.05, 0.1, 0.5, 1, 10, 25, 100 (default) to return all sigma public coins with given denomination. empty to return all pubcoin.\n"
            "\nResults are an array of Objects, each of which has:\n"
            "{id, IsUsed, denomination, value, serialNumber, nHeight, randomness}";
    if (request.fHelp || request.params.size() > 1) {
        throw runtime_error(help_message);
    }

    EnsureSigmaWalletIsAvailable();

    sigma::CoinDenomination denomination;
    bool filter_by_denom = false;
    if (request.params.size() > 0) {
        filter_by_denom = true;
        if (!sigma::StringToDenomination(request.params[0].get_str(), denomination)) {
            throw runtime_error(help_message);
        }
    }

    // Mint secret data encrypted in wallet
    EnsureWalletIsUnlocked();

    list<CSigmaEntry> listPubcoin;
    CWalletDB walletdb(pwalletMain->strWalletFile);
    listPubcoin = zwalletMain->GetTracker().MintsAsSigmaEntries(false, false);
    UniValue results(UniValue::VARR);
    listPubcoin.sort(CompSigmaHeight);

    auto state = sigma::CSigmaState::GetState();
    BOOST_FOREACH(const CSigmaEntry &sigmaItem, listPubcoin) {
        sigma::PublicCoin coin(sigmaItem.value, sigmaItem.get_denomination());
        int height, id;
        std::tie(height, id) = state->GetMintedCoinHeightAndId(coin);
        if (id > 0 &&
            (!filter_by_denom || sigmaItem.get_denomination() == denomination)) {
            UniValue entry(UniValue::VOBJ);
            entry.push_back(Pair("id", id));
            entry.push_back(Pair("IsUsed", sigmaItem.IsUsed));
            entry.push_back(Pair("denomination", sigmaItem.get_string_denomination()));
            entry.push_back(Pair("value", sigmaItem.value.GetHex()));
            entry.push_back(Pair("serialNumber", sigmaItem.serialNumber.GetHex()));
            entry.push_back(Pair("nHeight", height));
            entry.push_back(Pair("randomness", sigmaItem.randomness.GetHex()));
            results.push_back(entry);
        }
    }

    return results;
}

UniValue setmintzerocoinstatus(const JSONRPCRequest& request) {
    if (request.fHelp || request.params.size() != 2)
        throw runtime_error(
                "setmintzerocoinstatus \"coinserial\" <isused>(true/false)\n"
                        "Set mintzerocoin IsUsed status to True or False\n"
                        "Results are an array of one or no Objects, each of which has:\n"
                        "{id, IsUsed, denomination, value, serialNumber, nHeight, randomness}");

    CBigNum coinSerial;
    coinSerial.SetHex(request.params[0].get_str());

    bool fStatus = true;
    fStatus = request.params[1].get_bool();

    list <CZerocoinEntry> listPubcoin;
    CWalletDB walletdb(pwalletMain->strWalletFile);
    walletdb.ListPubCoin(listPubcoin);

    UniValue results(UniValue::VARR);

    BOOST_FOREACH(const CZerocoinEntry &zerocoinItem, listPubcoin) {
        if (zerocoinItem.serialNumber != 0) {
            LogPrintf("zerocoinItem.serialNumber = %s\n", zerocoinItem.serialNumber.GetHex());
            if (zerocoinItem.serialNumber == coinSerial) {
                LogPrintf("setmintzerocoinstatus Found!\n");
                CZerocoinEntry zerocoinTx;
                zerocoinTx.id = zerocoinItem.id;
                zerocoinTx.IsUsed = fStatus;
                zerocoinTx.denomination = zerocoinItem.denomination;
                zerocoinTx.value = zerocoinItem.value;
                zerocoinTx.serialNumber = zerocoinItem.serialNumber;
                zerocoinTx.nHeight = zerocoinItem.nHeight;
                zerocoinTx.randomness = zerocoinItem.randomness;
                zerocoinTx.ecdsaSecretKey = zerocoinItem.ecdsaSecretKey;
                const std::string& isUsedDenomStr = zerocoinTx.IsUsed
                        ? "Used (" + std::to_string(zerocoinTx.denomination) + " mint)"
                        : "New (" + std::to_string(zerocoinTx.denomination) + " mint)";
                pwalletMain->NotifyZerocoinChanged(pwalletMain, zerocoinTx.value.GetHex(), isUsedDenomStr, CT_UPDATED);
                walletdb.WriteZerocoinEntry(zerocoinTx);

                if (!fStatus) {
                    // erase zerocoin spend entry
                    CZerocoinSpendEntry spendEntry;
                    spendEntry.coinSerial = coinSerial;
                    walletdb.EraseCoinSpendSerialEntry(spendEntry);
                }

                UniValue entry(UniValue::VOBJ);
                entry.push_back(Pair("id", zerocoinTx.id));
                entry.push_back(Pair("IsUsed", zerocoinTx.IsUsed));
                entry.push_back(Pair("denomination", zerocoinTx.denomination));
                entry.push_back(Pair("value", zerocoinTx.value.GetHex()));
                entry.push_back(Pair("serialNumber", zerocoinTx.serialNumber.GetHex()));
                entry.push_back(Pair("nHeight", zerocoinTx.nHeight));
                entry.push_back(Pair("randomness", zerocoinTx.randomness.GetHex()));
                results.push_back(entry);
                break;
            }
        }
    }

    return results;
}

UniValue setsigmamintstatus(const JSONRPCRequest& request) {

    if (request.fHelp || request.params.size() != 2)
        throw runtime_error(
                "setsigmamintstatus \"coinserial\" <isused>(true/false)\n"
                "Set mintsigma IsUsed status to True or False\n"
                "Results are an array of one or no Objects, each of which has:\n"
                "{id, IsUsed, denomination, value, serialNumber, nHeight, randomness}");

    EnsureSigmaWalletIsAvailable();

    Scalar coinSerial;
    coinSerial.SetHex(request.params[0].get_str());

    bool fStatus = true;
    fStatus = request.params[1].get_bool();

    EnsureWalletIsUnlocked();

    std::vector <CMintMeta> listMints;
    CWalletDB walletdb(pwalletMain->strWalletFile);
    listMints = zwalletMain->GetTracker().ListMints(false, false);

    UniValue results(UniValue::VARR);

    BOOST_FOREACH(CMintMeta &mint, listMints) {
        CSigmaEntry zerocoinItem;
        if(!pwalletMain->GetMint(mint.hashSerial, zerocoinItem))
            continue;

        CHDMint dMint;
        if (!walletdb.ReadHDMint(mint.GetPubCoinValueHash(), dMint)){
            continue;
        }

        if (zerocoinItem.serialNumber != uint64_t(0)) {
            LogPrintf("zerocoinItem.serialNumber = %s\n", zerocoinItem.serialNumber.GetHex());
            if (zerocoinItem.serialNumber == coinSerial) {
                LogPrintf("setmintzerocoinstatus Found!\n");

                const std::string& isUsedDenomStr =
                    fStatus
                    ? "Used (" + std::to_string((double)zerocoinItem.get_denomination_value() / COIN) + " mint)"
                    : "New (" + std::to_string((double)zerocoinItem.get_denomination_value() / COIN) + " mint)";
                pwalletMain->NotifyZerocoinChanged(pwalletMain, zerocoinItem.value.GetHex(), isUsedDenomStr, CT_UPDATED);

                if(!mint.isDeterministic){
                    zerocoinItem.IsUsed = fStatus;
                    zwalletMain->GetTracker().Add(zerocoinItem, true);
                }else{
                    dMint.SetUsed(fStatus);
                    zwalletMain->GetTracker().Add(dMint, true);
                }

                if (!fStatus) {
                    // erase zerocoin spend entry
                    CSigmaSpendEntry spendEntry;
                    spendEntry.coinSerial = coinSerial;
                    walletdb.EraseCoinSpendSerialEntry(spendEntry);
                }

                UniValue entry(UniValue::VOBJ);
                entry.push_back(Pair("id", zerocoinItem.id));
                entry.push_back(Pair("IsUsed", fStatus));
                entry.push_back(Pair("denomination", zerocoinItem.get_denomination_value()));
                entry.push_back(Pair("value", zerocoinItem.value.GetHex()));
                entry.push_back(Pair("serialNumber", zerocoinItem.serialNumber.GetHex()));
                entry.push_back(Pair("nHeight", zerocoinItem.nHeight));
                entry.push_back(Pair("randomness", zerocoinItem.randomness.GetHex()));
                results.push_back(entry);
                break;
            }
        }
    }

    return results;
}

UniValue listsigmaspends(const JSONRPCRequest& request) {

    if (request.fHelp || request.params.size() < 1 || request.params.size() > 2)
        throw runtime_error(
                "listsigmaspends\n"
                "Return up to \"count\" saved sigma spend transactions\n"
                "\nArguments:\n"
                "1. count            (numeric) The number of transactions to return, <=0 means no limit\n"
                "2. onlyunconfirmed  (bool, optional, default=false) If true return only unconfirmed transactions\n"
                "\nResult:\n"
                "[\n"
                "  {\n"
                "    \"txid\": \"transactionid\",      (string) The transaction hash\n"
                "    \"confirmations\": n,             (numeric) The number of confirmations for the transaction\n"
                "    \"abandoned\": xxx,               (bool) True if the transaction was already abandoned\n"
                "    \"spends\": \n"
                "    [\n"
                "      {\n"
                "        \"denomination\": d,            (string) Denomination\n"
                "        \"spendid\": id,                (numeric) Spend group id\n"
                "        \"serial\": \"s\",              (string) Serial number of the coin\n"
                "      }\n"
                "    ]\n"
                "    \"re-mints\": \n"
                "    [\n"
                "      {\n"
                "        \"denomination\": \"s\",        (string) Denomination\n"
                "        \"value\": \"s\",               (string) value\n"
                "      }\n"
                "    ]\n"
                "  }\n"
                "]\n");

    EnsureSigmaWalletIsAvailable();

    int  count = request.params[0].get_int();
    bool fOnlyUnconfirmed = request.params.size()>=2 && request.params[1].get_bool();

    LOCK2(cs_main, pwalletMain->cs_wallet);

    UniValue ret(UniValue::VARR);
    const CWallet::TxItems& txOrdered = pwalletMain->wtxOrdered;

    for (CWallet::TxItems::const_reverse_iterator it = txOrdered.rbegin();
         it != txOrdered.rend();
         ++it) {
        CWalletTx *const pwtx = (*it).second.first;

        if (!pwtx || !pwtx->tx->IsSigmaSpend())
            continue;

        UniValue entry(UniValue::VOBJ);

        int confirmations = pwtx->GetDepthInMainChain();
        if (confirmations > 0 && fOnlyUnconfirmed)
            continue;

        entry.push_back(Pair("txid", pwtx->GetHash().GetHex()));
        entry.push_back(Pair("confirmations", confirmations));
        entry.push_back(Pair("abandoned", pwtx->isAbandoned()));

        UniValue spends(UniValue::VARR);
        BOOST_FOREACH(const CTxIn &txin, pwtx->tx->vin) {
            // For sigma public coin group id is prevout.n.
            int pubcoinId = txin.prevout.n;

            // NOTE(martun): +1 on the next line stands for 1 byte in which the opcode of
            // OP_SIGMASPEND is written. In zerocoin you will see +4 instead,
            // because the size of serialized spend is also written, probably in 3 bytes.
            CDataStream serializedCoinSpend((const char *)&*(txin.scriptSig.begin() + 1),
                                            (const char *)&*txin.scriptSig.end(),
                                            SER_NETWORK, PROTOCOL_VERSION);
            sigma::Params* zcParams = sigma::Params::get_default();
            sigma::CoinSpend spend(zcParams, serializedCoinSpend);

            UniValue spendEntry(UniValue::VOBJ);
            spendEntry.push_back(Pair("denomination",
                                 sigma::DenominationToString(spend.getDenomination())));
            spendEntry.push_back(Pair("spendid", pubcoinId));
            spendEntry.push_back(Pair("serial", spend.getCoinSerialNumber().GetHex()));
            spends.push_back(spendEntry);
        }

        entry.push_back(Pair("spends", spends));

        UniValue remints(UniValue::VARR);
        BOOST_FOREACH(const CTxOut &txout, pwtx->tx->vout) {
            if (txout.scriptPubKey.empty() || !txout.scriptPubKey.IsSigmaMint()) {
                continue;
            }
            sigma::CoinDenomination denomination;
            IntegerToDenomination(txout.nValue, denomination);

            UniValue remintEntry(UniValue::VOBJ);
            remintEntry.push_back(Pair(
                "denomination", sigma::DenominationToString(denomination)));
            remintEntry.push_back(Pair(
                "value", sigma::ParseSigmaMintScript(txout.scriptPubKey).tostring()));
            remints.push_back(remintEntry);
        }

        entry.push_back(Pair("remints", remints));
        ret.push_back(entry);

        if (count > 0 && (int)ret.size() >= count)
            break;
    }

    return ret;
}

UniValue listspendzerocoins(const JSONRPCRequest& request) {
    if (request.fHelp || request.params.size() < 1 || request.params.size() > 2)
        throw runtime_error(
                "listspendzerocoins\n"
                "Return up to \"count\" saved spend transactions\n"
                "\nArguments:\n"
                "1. count            (numeric) The number of transactions to return, <=0 means no limit\n"
                "2. onlyunconfirmed  (bool, optional, default=false) If true return only unconfirmed transactions\n"
                "\nResult:\n"
                "[\n"
                "  {\n"
                "    \"txid\": \"transactionid\",      (string) The transaction hash\n"
                "    \"denomination\": d,            (numeric) Denomination\n"
                "    \"spendid\": id,                (numeric) Spend group id\n"
                "    \"version\": \"v\",               (string) Spend version (1.0, 1.5 or 2.0)\n"
                "    \"modversion\": mv,             (numeric) Modulus version (1 or 2)\n"
                "    \"serial\": \"s\",                (string) Serial number of the coin\n"
                "    \"abandoned\": xxx,             (bool) True if the transaction was already abandoned\n"
                "    \"confirmations\": n,           (numeric) The number of confirmations for the transaction\n"
                "  }\n"
                "]\n");

    int  count = request.params[0].get_int();
    bool fOnlyUnconfirmed = request.params.size()>=2 && request.params[1].get_bool();

    LOCK2(cs_main, pwalletMain->cs_wallet);

    UniValue ret(UniValue::VARR);
    const CWallet::TxItems & txOrdered = pwalletMain->wtxOrdered;

    for (CWallet::TxItems::const_reverse_iterator it = txOrdered.rbegin(); it != txOrdered.rend(); ++it) {
        CWalletTx *const pwtx = (*it).second.first;

        if (!pwtx || !pwtx->tx->IsZerocoinSpend() || pwtx->tx->vin.size() != 1)
            continue;

        UniValue entry(UniValue::VOBJ);

        int confirmations = pwtx->GetDepthInMainChain();
        if (confirmations > 0 && fOnlyUnconfirmed)
            continue;

        entry.push_back(Pair("txid", pwtx->GetHash().GetHex()));
        entry.push_back(Pair("confirmations", confirmations));
        entry.push_back(Pair("abandoned", pwtx->isAbandoned()));

        const CTxIn &txin = pwtx->tx->vin[0];
        int pubcoinId = txin.nSequence;
        bool fModulusV2 = pubcoinId >= ZC_MODULUS_V2_BASE_ID;
        if (fModulusV2)
            pubcoinId -= ZC_MODULUS_V2_BASE_ID;

        CDataStream serializedCoinSpend((const char *)&*(txin.scriptSig.begin() + 4),
                                        (const char *)&*txin.scriptSig.end(),
                                        SER_NETWORK, PROTOCOL_VERSION);
        libzerocoin::CoinSpend spend(fModulusV2 ? ZCParamsV2 : ZCParams, serializedCoinSpend);
        int spendVersion = spend.getVersion();

        entry.push_back(Pair("denomination", (int)spend.getDenomination()));
        entry.push_back(Pair("spendid", pubcoinId));
        entry.push_back(Pair("modversion", fModulusV2 ? 2 : 1));
        entry.push_back(Pair("version", spendVersion==ZEROCOIN_TX_VERSION_1 ? "1.0" :
                                         (spendVersion==ZEROCOIN_TX_VERSION_1_5 ? "1.5" : "2.0")));
        entry.push_back(Pair("serial", spend.getCoinSerialNumber().GetHex()));

        ret.push_back(entry);

        if (count > 0 && (int)ret.size() >= count)
            break;
    }

    return ret;
}

UniValue remintzerocointosigma(const JSONRPCRequest& request) {

    if (request.fHelp || request.params.size() != 1)
        throw runtime_error(
            "remintzerocointosigma <denomination>(1,10,25,50,100)\n"
            +HelpRequiringPassphrase() +
            "\nConvert zerocoin mint to sigma mint.\n"
            "\nArguments:\n"
            "1. \"denomination\"          (integer, required) existing zerocoin mint denomination\n"
        );

    EnsureSigmaWalletIsAvailable();

    LOCK2(cs_main, pwalletMain->cs_wallet);
    libzerocoin::CoinDenomination denomination;
    switch (request.params[0].get_int()) {
        case 1:
        case 10:
        case 25:
        case 50:
        case 100:
            denomination = (libzerocoin::CoinDenomination)request.params[0].get_int();
            break;

        default:
            throw runtime_error("Incorrect denomination\n");
    }

    EnsureWalletIsUnlocked();
    std::string stringError;
    CWalletTx wtx;

    if (!pwalletMain->CreateZerocoinToSigmaRemintModel(stringError, ZEROCOIN_TX_VERSION_2, denomination, &wtx))
        throw JSONRPCError(RPC_WALLET_ERROR, stringError);

    return wtx.GetHash().GetHex();
}

UniValue removetxmempool(const JSONRPCRequest& request) {
    if (request.fHelp || request.params.size() != 1)
        throw runtime_error(
                "removetxmempool <txid>\n"
                + HelpRequiringPassphrase());

    uint256 hash;
    hash.SetHex(request.params[0].get_str());

    if (pwalletMain->IsLocked())
        throw JSONRPCError(RPC_WALLET_UNLOCK_NEEDED,
                           "Error: Please enter the wallet passphrase with walletpassphrase first.");

    LOCK(cs_main);
    {
        LOCK(mempool.cs);
        if (mempool.exists(hash)) {
            LogPrintf("[Ooops], Uncomplete function\n");
//            CTransaction tx;
//            tx = mempool.lookup(hash);
//            mempool.remove(tx);
            return NullUniValue;
        }
    }

    return NullUniValue;
}

UniValue removetxwallet(const JSONRPCRequest& request) {
    if (request.fHelp || request.params.size() != 1)
        throw runtime_error("removetxwallet <txid>\n" + HelpRequiringPassphrase());

    uint256 hash;
    hash.SetHex(request.params[0].get_str());

    if (pwalletMain->IsLocked())
        throw JSONRPCError(RPC_WALLET_UNLOCK_NEEDED, "Error: Please enter the wallet passphrase with walletpassphrase first.");

    pwalletMain->EraseFromWallet(hash);
    return NullUniValue;
}

<<<<<<< HEAD
UniValue getnewpcode(const JSONRPCRequest& request)
{

    if (!EnsureWalletIsAvailable(request.fHelp))
        return NullUniValue;

    if (request.fHelp || request.params.size() > 1)
=======
UniValue getnewpcode(const UniValue& params, bool fHelp)
{

    if (!EnsureWalletIsAvailable(fHelp))
        return NullUniValue;

    if (fHelp || params.size() > 1)
>>>>>>> 4cf2852a
        throw runtime_error(
                "getnewpcode ( \"address\" )\n"
                "\nReturns a new Zcoin payment code for receiving payments.\n"
                "If 'address' is specified (DEPRECATED), it is added to the address book \n"
                "so payments received with the payment code will be credited to 'address'.\n"
                "\nArguments:\n"
                "1. \"address\"        (string, optional) DEPRECATED.\n"
                "\nResult:\n"
                "\"paymentcode\"    (string) The new Zcoin paymentcode\n"
                "\nExamples:\n"
                + HelpExampleCli("getnewpcode", "")
                + HelpExampleRpc("getnewpcode", "")
        );

    LOCK2(cs_main, pwalletMain->cs_wallet);

    // Parse the account first so we don't generate a key if there's an error
    string strAccount;
<<<<<<< HEAD
    if (request.params.size() > 0)
        strAccount = AccountFromValue(request.params[0]);
=======
    if (params.size() > 0)
        strAccount = AccountFromValue(params[0]);
>>>>>>> 4cf2852a

    if (!pwalletMain->IsLocked())
        pwalletMain->TopUpKeyPool();

    // Generate a new key that is added to wallet
    CPubKey newKey;
    if (!pwalletMain->GetKeyFromPool(newKey))
        throw JSONRPCError(RPC_WALLET_KEYPOOL_RAN_OUT, "Error: Keypool ran out, please call keypoolrefill first");
    CKeyID keyID = newKey.GetID();

    pwalletMain->SetAddressBook(keyID, strAccount, "receive");

    return CBitcoinAddress(keyID).ToString();
}



<<<<<<< HEAD
UniValue getMyPaymentCode(const JSONRPCRequest& request)
{
    if (!EnsureWalletIsAvailable(request.fHelp))
        return NullUniValue;

    if (request.fHelp || request.params.size() >= 1)
=======
UniValue getMyPaymentCode(const UniValue& params, bool fHelp)
{
    if (!EnsureWalletIsAvailable(fHelp))
        return NullUniValue;

    if (fHelp || params.size() >= 1)
>>>>>>> 4cf2852a
        throw runtime_error(
                "getMyPaymentCode\n" 
                "return payment Code"
        );

    LOCK2(cs_main, pwalletMain->cs_wallet);

    EnsureWalletIsUnlocked();

    
    return pwalletMain->getPaymentCode();
}

<<<<<<< HEAD
UniValue getMyNotificationAddress(const JSONRPCRequest& request)
{
    if (!EnsureWalletIsAvailable(request.fHelp))
        return NullUniValue;

    if (request.fHelp || request.params.size() >= 1)
=======
UniValue getMyNotificationAddress(const UniValue& params, bool fHelp)
{
    if (!EnsureWalletIsAvailable(fHelp))
        return NullUniValue;

    if (fHelp || params.size() >= 1)
>>>>>>> 4cf2852a
        throw runtime_error(
                "getMyNotificationAddress\n" 
                "return notificatioinAddress"
        );

    LOCK2(cs_main, pwalletMain->cs_wallet);

    EnsureWalletIsUnlocked();

    
    return pwalletMain->getNotifiactionAddress();
}

<<<<<<< HEAD
UniValue getNotificationAddressFromPaymentCode(const JSONRPCRequest& request)
{
    if (!EnsureWalletIsAvailable(request.fHelp))
        return NullUniValue;

    if (request.fHelp || request.params.size() != 1)
=======
UniValue getNotificationAddressFromPaymentCode(const UniValue& params, bool fHelp)
{
    if (!EnsureWalletIsAvailable(fHelp))
        return NullUniValue;

    if (fHelp || params.size() != 1)
>>>>>>> 4cf2852a
        throw runtime_error(
                "getNotificationAddressFromPaymentCode <Payment Code>\n" 
                "return notificatioinAddress of Payment Code"
        );

    LOCK2(cs_main, pwalletMain->cs_wallet);

    EnsureWalletIsUnlocked();

<<<<<<< HEAD
    Bip47Account bip47Account(request.params[0].get_str());
=======
    Bip47Account bip47Account(params[0].get_str());
>>>>>>> 4cf2852a

    return bip47Account.getNotificationAddress().ToString();
}

<<<<<<< HEAD
UniValue getPaymentCodeFromNotificationTx(const JSONRPCRequest& request)
{
    if (!EnsureWalletIsAvailable(request.fHelp))
        return NullUniValue;

    if (request.fHelp || request.params.size() != 1)
=======
UniValue getPaymentCodeFromNotificationTx(const UniValue& params, bool fHelp)
{
    if (!EnsureWalletIsAvailable(fHelp))
        return NullUniValue;

    if (fHelp || params.size() != 1)
>>>>>>> 4cf2852a
        throw runtime_error(
                "getPaymentCodeFromNotificationTx <txid of notification tx>\n" 
                "return paymentcode of recieved"
        );

    LOCK2(cs_main, pwalletMain->cs_wallet);

    EnsureWalletIsUnlocked();

    uint256 hash;
<<<<<<< HEAD
    hash.SetHex(request.params[0].get_str());

    if (!pwalletMain->mapWallet.count(hash))
        throw JSONRPCError(RPC_INVALID_ADDRESS_OR_KEY, "Invalid or non-wallet transaction id");
    const CWalletTx& wtx = pwalletMain->mapWallet[hash];
    CTransaction tx = static_cast<CTransaction>(wtx);
=======
    hash.SetHex(params[0].get_str());

    if (!pwalletMain->mapWallet.count(hash))
        throw JSONRPCError(RPC_INVALID_ADDRESS_OR_KEY, "Invalid or non-wallet transaction id");
    const CWalletTx& wtx = pwalletMain->mapWallet[hash];
    CTransaction tx = static_cast<CTransaction>(wtx);

    if(pwalletMain->isNotificationTransaction(tx))
    {
        PaymentCode pcode = pwalletMain->getPaymentCodeInNotificationTransaction(tx);
        if (pcode.isValid())
        {
            bool needsSaving = pwalletMain->savePaymentCode(pcode);
            if(needsSaving)
            {
                LogPrintf("saveBip47PaymentChannelData\n");
                pwalletMain->saveBip47PaymentChannelData(pcode.toString());
            }

            return pcode.toString();
        }
        else
        {
            return "Invalid Result";
        }
    }
    else 
    {
        throw runtime_error("getPaymentCodeFromNotificationTx <txid of notification tx>\n" 
                        "Txid is not for notification Transaction"
                );
    }
    
    
    return wtx.GetHash().GetHex();
}

UniValue SecretPointCheck(const UniValue& params, bool fHelp)
{
    if (!EnsureWalletIsAvailable(fHelp))
        return NullUniValue;
    
    LOCK2(cs_main, pwalletMain->cs_wallet);
    
    if(SecretPoint::SelfTest(pwalletMain))
    {
        return "true";
    }
    else
    {
        return "false";
    }
    
}

UniValue PaymentAddressSelfCheck(const UniValue& params, bool fHelp)
{
    if (!EnsureWalletIsAvailable(fHelp))
        return NullUniValue;
    
    LOCK2(cs_main, pwalletMain->cs_wallet);
    
    if(PaymentAddress::SelfTest(pwalletMain))
    {
        return "true";
    }
    else
    {
        return "false";
    }
}

UniValue validatepcode(const UniValue& params, bool fHelp)
{

    if (fHelp || params.size() != 1)
        throw runtime_error(
                "validatepcode \"paymentcode\"\n"
                "\nReturn information about the given paymentcode.\n"
                "\nArguments:\n"
                "1. \"paymentcode\"     (string, required) The paymentcode to validate\n"
                "\nResult:\n"
                "{\n"
                "  \"isvalid\" : true|false,       (boolean) If the paymentcode is valid or not. If not, this is the only property returned.\n"
                "  \"paymentcode\" : \"paymentcode\", (string) The Zcoin paymentcode validated\n"
                "  \"scriptPubKey\" : \"hex\",       (string) The hex encoded scriptPubKey generated by the address\n"
                "  \"ismine\" : true|false,        (boolean) If the address is yours or not\n"
                "  \"iswatchonly\" : true|false,   (boolean) If the address is watchonly\n"
                "  \"isscript\" : true|false,      (boolean) If the key is a script\n"
                "  \"pubkey\" : \"publickeyhex\",    (string) The hex value of the raw public key\n"
                "  \"iscompressed\" : true|false,  (boolean) If the address is compressed\n"
                "  \"account\" : \"account\"         (string) DEPRECATED. The account associated with the address, \"\" is the default account\n"
                "  \"hdkeypath\" : \"keypath\"       (string, optional) The HD keypath if the key is HD and available\n"
                "  \"hdmasterkeyid\" : \"<hash160>\" (string, optional) The Hash160 of the HD master pubkey\n"
                "}\n"
                "\nExamples:\n"
                + HelpExampleCli("validatepcode", "\"PM8TJgiBF3npDfpxaKqU9W8iDL3T9v8j1RMVqoLqNFQcFdJ6PqjmcosHEQsHMGwe3CcgSdPz46NvJkNpHWym7b3XPF2CMZvcMT5vCvTnh58zpw529bGn\"")
                + HelpExampleRpc("validatepcode", "\"PM8TJgiBF3npDfpxaKqU9W8iDL3T9v8j1RMVqoLqNFQcFdJ6PqjmcosHEQsHMGwe3CcgSdPz46NvJkNpHWym7b3XPF2CMZvcMT5vCvTnh58zpw529bGn\"")
        );

#ifdef ENABLE_WALLET
    LOCK2(cs_main, pwalletMain ? &pwalletMain->cs_wallet : NULL);
#else
    LOCK(cs_main);
#endif

    std::string strPcode = params[0].get_str();
    PaymentCode paymentCode(strPcode);
    Bip47Account bip47Account(strPcode);
    bool isValid = paymentCode.isValid();
    bool walletBip47AccountValid = pwalletMain->getBip47Account(0).isValid();

    UniValue ret(UniValue::VOBJ);
    ret.push_back(Pair("isvalid", isValid));
    ret.push_back(Pair("Notification Address", bip47Account.getNotificationAddress().ToString()));
    ret.push_back(Pair("Wallet Account isvalid", walletBip47AccountValid));
    
    if(pwalletMain->getPaymentCode().compare(strPcode) == 0)
    {
        ret.push_back(Pair("IsMine", true));
    }
    else
    {
        ret.push_back(Pair("IsMine", false));
        if(pwalletMain->m_Bip47channels.count(strPcode) > 0 )
        {
            ret.push_back(Pair("Exist in Bip47PaymentChannel", true));
            Bip47PaymentChannel *pchannel = pwalletMain->getPaymentChannelFromPaymentCode(strPcode);
            std::string outaddress = pwalletMain->getCurrentOutgoingAddress(*pchannel);
            ret.push_back(Pair("OutGoingAddress", outaddress));
            ret.push_back(Pair("OutGoingAddress Size", (int64_t)pchannel->getOutgoingAddresses().size()));
            if(pchannel->getIncomingAddresses().size() == 0) {
                PaymentAddress paddr = BIP47Util::getReceiveAddress(pwalletMain, paymentCode, 0);
                CKey receiveKey = paddr.getReceiveECKey();
                CPubKey rePubKey = receiveKey.GetPubKey();
                CBitcoinAddress rcvAddr(rePubKey.GetID());
                ret.push_back(Pair("IncomingAddress", rcvAddr.ToString()));
            } else {
                LogPrintf("current Incoming Address size = %d\n", pchannel->getIncomingAddresses().size());
                ret.push_back(Pair("IncomingAddress Size", (int64_t)pchannel->getIncomingAddresses().size()));
            }
        } 
        else
        {
            ret.push_back(Pair("Exist in Bip47PaymentChannel", false));
            Bip47PaymentChannel pchannel(strPcode);
            std::string outaddress = pwalletMain->getCurrentOutgoingAddress(pchannel);
            ret.push_back(Pair("OutGoingAddress", outaddress));
            if(pchannel.getIncomingAddresses().size() == 0) {
                PaymentAddress paddr = BIP47Util::getReceiveAddress(pwalletMain, paymentCode, 0);
                CKey receiveKey = paddr.getReceiveECKey();
                CPubKey rePubKey = receiveKey.GetPubKey();
                CBitcoinAddress rcvAddr(rePubKey.GetID());
                ret.push_back(Pair("IncomingAddress", rcvAddr.ToString()));
            } else {
                LogPrintf("current Incoming Address size = %d\n", pchannel.getIncomingAddresses().size());
                
            }
        }
        
        
    }

    return ret;
}



UniValue sendtopcode(const UniValue& params, bool fHelp)
{
    if (!EnsureWalletIsAvailable(fHelp))
        return NullUniValue;

    if (fHelp || params.size() < 2 || params.size() > 5)
        throw runtime_error(
                "sendtopcode \"paymentcode\" amount ( \"comment\" \"comment-to\" subtractfeefromamount )\n"
                "\nSend an amount to a given address.\n"
                + HelpRequiringPassphrase() +
                "\nArguments:\n"
                "1. \"paymentcode\"  (string, required) The Zcoin paymentcode to send to.\n"
                "2. \"amount\"      (numeric or string, required) The amount in " + CURRENCY_UNIT + " to send. eg 0.1\n"
                + HelpExampleCli("paymentcode", "\"PM8TJgiBF3npDfpxaKqU9W8iDL3T9v8j1RMVqoLqNFQcFdJ6PqjmcosHEQsHMGwe3CcgSdPz46NvJkNpHWym7b3XPF2CMZvcMT5vCvTnh58zpw529bGn\" 0.1")
                + HelpExampleCli("paymentcode", "\"PM8TJgiBF3npDfpxaKqU9W8iDL3T9v8j1RMVqoLqNFQcFdJ6PqjmcosHEQsHMGwe3CcgSdPz46NvJkNpHWym7b3XPF2CMZvcMT5vCvTnh58zpw529bGn\" 0.1 \"donation\" \"seans outpost\"")
                + HelpExampleCli("paymentcode", "\"PM8TJgiBF3npDfpxaKqU9W8iDL3T9v8j1RMVqoLqNFQcFdJ6PqjmcosHEQsHMGwe3CcgSdPz46NvJkNpHWym7b3XPF2CMZvcMT5vCvTnh58zpw529bGn\" 0.1 \"\" \"\" true")
                + HelpExampleRpc("paymentcode", "\"PM8TJgiBF3npDfpxaKqU9W8iDL3T9v8j1RMVqoLqNFQcFdJ6PqjmcosHEQsHMGwe3CcgSdPz46NvJkNpHWym7b3XPF2CMZvcMT5vCvTnh58zpw529bGn\", 0.1, \"donation\", \"seans outpost\"")
        );

    LOCK2(cs_main, pwalletMain->cs_wallet);

    PaymentCode paymentCode(params[0].get_str());
    if (!paymentCode.isValid())
        throw JSONRPCError(RPC_INVALID_ADDRESS_OR_KEY, "Invalid Zcoin paymentcode");

    // Amount
    CAmount nAmount = AmountFromValue(params[1]);
    if (nAmount <= 0)
        throw JSONRPCError(RPC_TYPE_ERROR, "Invalid amount for send");


    EnsureWalletIsUnlocked();
    
    Bip47PaymentChannel* channel = pwalletMain->getPaymentChannelFromPaymentCode(paymentCode.toString());
    
    if (channel->isNotificationTransactionSent()) 
    {
        std::string addressTo = pwalletMain->getCurrentOutgoingAddress(*channel);
        CBitcoinAddress pcAddress(addressTo);
        CWalletTx wtx;
        bool fSubtractFeeFromAmount = false;

        SendMoney(pcAddress.Get(), nAmount, fSubtractFeeFromAmount, wtx);

        return wtx.GetHash().GetHex();
    }
    else
    {
        return pwalletMain->makeNotificationTransaction(paymentCode.toString());    
    }
    
    
    
}

UniValue listreceivedbypcode(const UniValue& params, bool fHelp)
{
    if (!EnsureWalletIsAvailable(fHelp))
        return NullUniValue;

    if (fHelp || params.size() > 3)
        throw runtime_error(
                "listreceivedbypcode ( minconf includeempty includeWatchonly)\n"
                "\nList balances by receiving paymentcode.\n"
                "\nArguments:\n"
                "1. minconf       (numeric, optional, default=1) The minimum number of confirmations before payments are included.\n"
                "2. includeempty  (bool, optional, default=false) Whether to include addresses that haven't received any payments.\n"
                "3. includeWatchonly (bool, optional, default=false) Whether to include watchonly addresses (see 'importaddress').\n"

                "\nResult:\n"
                "[\n"
                "  {\n"
                "    \"involvesWatchonly\" : true,        (bool) Only returned if imported addresses were involved in transaction\n"
                "    \"paymentcode\" : \"receivingpaymentcode\",  (string) The receiving paymentcode\n"
                "    \"account\" : \"accountname\",       (string) DEPRECATED. The account of the receiving address. The default account is \"\".\n"
                "    \"amount\" : x.xxx,                  (numeric) The total amount in " + CURRENCY_UNIT + " received by the address\n"
                                                                                                            "    \"confirmations\" : n,               (numeric) The number of confirmations of the most recent transaction included\n"
                                                                                                            "    \"label\" : \"label\"                (string) A comment for the address/transaction, if any\n"
                                                                                                            "  }\n"
                                                                                                            "  ,...\n"
                                                                                                            "]\n"

                                                                                                            "\nExamples:\n"
                + HelpExampleCli("listreceivedbypcode", "")
                + HelpExampleCli("listreceivedbypcode", "6 true")
                + HelpExampleRpc("listreceivedbypcode", "6, true, true")
        );

    LOCK2(cs_main, pwalletMain->cs_wallet);

    return ListReceived(params, false);
}

UniValue getreceivedbypcode(const UniValue& params, bool fHelp)
{
    if (!EnsureWalletIsAvailable(fHelp))
        return NullUniValue;

    if (fHelp || params.size() < 1 || params.size() > 2)
        throw runtime_error(
                "getreceivedbypcode \"zcoinpaymentcode\" ( minconf )\n"
                "\nReturns the total amount received by the given zcoinpaymentcode in transactions with at least minconf confirmations.\n"
                "\nArguments:\n"
                "1. \"zcoinpaymentcode\"  (string, required) The Zcoin paymentcode for transactions.\n"
                "2. minconf             (numeric, optional, default=1) Only include transactions confirmed at least this many times.\n"
                "\nResult:\n"
                "amount   (numeric) The total amount in " + CURRENCY_UNIT + " received at this paymentcode.\n"
                                                                            "\nExamples:\n"
                                                                            "\nThe amount from transactions with at least 1 confirmation\n"
                + HelpExampleCli("getreceivedbypcode", "\"PM8TJgiBF3npDfpxaKqU9W8iDL3T9v8j1RMVqoLqNFQcFdJ6PqjmcosHEQsHMGwe3CcgSdPz46NvJkNpHWym7b3XPF2CMZvcMT5vCvTnh58zpw529bGn\"") +
                "\nThe amount including unconfirmed transactions, zero confirmations\n"
                + HelpExampleCli("getreceivedbypcode", "\"PM8TJgiBF3npDfpxaKqU9W8iDL3T9v8j1RMVqoLqNFQcFdJ6PqjmcosHEQsHMGwe3CcgSdPz46NvJkNpHWym7b3XPF2CMZvcMT5vCvTnh58zpw529bGn\" 0") +
                "\nThe amount with at least 6 confirmation, very safe\n"
                + HelpExampleCli("getreceivedbypcode", "\"PM8TJgiBF3npDfpxaKqU9W8iDL3T9v8j1RMVqoLqNFQcFdJ6PqjmcosHEQsHMGwe3CcgSdPz46NvJkNpHWym7b3XPF2CMZvcMT5vCvTnh58zpw529bGn\" 6") +
                "\nAs a json rpc call\n"
                + HelpExampleRpc("getreceivedbypcode", "\"PM8TJgiBF3npDfpxaKqU9W8iDL3T9v8j1RMVqoLqNFQcFdJ6PqjmcosHEQsHMGwe3CcgSdPz46NvJkNpHWym7b3XPF2CMZvcMT5vCvTnh58zpw529bGn\", 6")
        );

    LOCK2(cs_main, pwalletMain->cs_wallet);

    // Zcoin address
    CBitcoinAddress address = CBitcoinAddress(params[0].get_str());
    if (!address.IsValid())
        throw JSONRPCError(RPC_INVALID_ADDRESS_OR_KEY, "Invalid Zcoin zcoinpaymentcode");
    CScript scriptPubKey = GetScriptForDestination(address.Get());
    if (!IsMine(*pwalletMain, scriptPubKey))
        return ValueFromAmount(0);

    // Minimum confirmations
    int nMinDepth = 1;
    if (params.size() > 1)
        nMinDepth = params[1].get_int();

    // Tally
    CAmount nAmount = 0;
    for (map<uint256, CWalletTx>::iterator it = pwalletMain->mapWallet.begin(); it != pwalletMain->mapWallet.end(); ++it)
    {
        const CWalletTx& wtx = (*it).second;
        if (wtx.IsCoinBase() || !CheckFinalTx(wtx))
            continue;

        BOOST_FOREACH(const CTxOut& txout, wtx.vout)
        if (txout.scriptPubKey == scriptPubKey)
            if (wtx.GetDepthInMainChain() >= nMinDepth)
                nAmount += txout.nValue;
    }

    return  ValueFromAmount(nAmount);
}
>>>>>>> 4cf2852a

    if(pwalletMain->isNotificationTransaction(tx))
    {
        PaymentCode pcode = pwalletMain->getPaymentCodeInNotificationTransaction(tx);
        if (pcode.isValid())
        {
            bool needsSaving = pwalletMain->savePaymentCode(pcode);
            if(needsSaving)
            {
                LogPrintf("saveBip47PaymentChannelData\n");
                pwalletMain->saveBip47PaymentChannelData(pcode.toString());
            }

            return pcode.toString();
        }
        else
        {
            return "Invalid Result";
        }
    }
    else 
    {
        throw runtime_error("getPaymentCodeFromNotificationTx <txid of notification tx>\n" 
                        "Txid is not for notification Transaction"
                );
    }
    
    
    return wtx.GetHash().GetHex();
}

UniValue SecretPointCheck(const JSONRPCRequest& request)
{
    if (!EnsureWalletIsAvailable(request.fHelp))
        return NullUniValue;
    
    LOCK2(cs_main, pwalletMain->cs_wallet);
    
    if(SecretPoint::SelfTest(pwalletMain))
    {
        return "true";
    }
    else
    {
        return "false";
    }
    
}

UniValue PaymentAddressSelfCheck(const JSONRPCRequest& request)
{
    if (!EnsureWalletIsAvailable(request.fHelp))
        return NullUniValue;
    
    LOCK2(cs_main, pwalletMain->cs_wallet);
    
    if(PaymentAddress::SelfTest(pwalletMain))
    {
        return "true";
    }
    else
    {
        return "false";
    }
}

UniValue validatepcode(const JSONRPCRequest& request)
{

    if (request.fHelp || request.params.size() != 1)
        throw runtime_error(
                "validatepcode \"paymentcode\"\n"
                "\nReturn information about the given paymentcode.\n"
                "\nArguments:\n"
                "1. \"paymentcode\"     (string, required) The paymentcode to validate\n"
                "\nResult:\n"
                "{\n"
                "  \"isvalid\" : true|false,       (boolean) If the paymentcode is valid or not. If not, this is the only property returned.\n"
                "  \"paymentcode\" : \"paymentcode\", (string) The Zcoin paymentcode validated\n"
                "  \"scriptPubKey\" : \"hex\",       (string) The hex encoded scriptPubKey generated by the address\n"
                "  \"ismine\" : true|false,        (boolean) If the address is yours or not\n"
                "  \"iswatchonly\" : true|false,   (boolean) If the address is watchonly\n"
                "  \"isscript\" : true|false,      (boolean) If the key is a script\n"
                "  \"pubkey\" : \"publickeyhex\",    (string) The hex value of the raw public key\n"
                "  \"iscompressed\" : true|false,  (boolean) If the address is compressed\n"
                "  \"account\" : \"account\"         (string) DEPRECATED. The account associated with the address, \"\" is the default account\n"
                "  \"hdkeypath\" : \"keypath\"       (string, optional) The HD keypath if the key is HD and available\n"
                "  \"hdmasterkeyid\" : \"<hash160>\" (string, optional) The Hash160 of the HD master pubkey\n"
                "}\n"
                "\nExamples:\n"
                + HelpExampleCli("validatepcode", "\"PM8TJgiBF3npDfpxaKqU9W8iDL3T9v8j1RMVqoLqNFQcFdJ6PqjmcosHEQsHMGwe3CcgSdPz46NvJkNpHWym7b3XPF2CMZvcMT5vCvTnh58zpw529bGn\"")
                + HelpExampleRpc("validatepcode", "\"PM8TJgiBF3npDfpxaKqU9W8iDL3T9v8j1RMVqoLqNFQcFdJ6PqjmcosHEQsHMGwe3CcgSdPz46NvJkNpHWym7b3XPF2CMZvcMT5vCvTnh58zpw529bGn\"")
        );

#ifdef ENABLE_WALLET
    LOCK2(cs_main, pwalletMain ? &pwalletMain->cs_wallet : NULL);
#else
    LOCK(cs_main);
#endif

    std::string strPcode = request.params[0].get_str();
    PaymentCode paymentCode(strPcode);
    Bip47Account bip47Account(strPcode);
    bool isValid = paymentCode.isValid();
    bool walletBip47AccountValid = pwalletMain->getBip47Account(0).isValid();

    UniValue ret(UniValue::VOBJ);
    ret.push_back(Pair("isvalid", isValid));
    ret.push_back(Pair("Notification Address", bip47Account.getNotificationAddress().ToString()));
    ret.push_back(Pair("Wallet Account isvalid", walletBip47AccountValid));
    
    if(pwalletMain->getPaymentCode().compare(strPcode) == 0)
    {
        ret.push_back(Pair("IsMine", true));
    }
    else
    {
        ret.push_back(Pair("IsMine", false));
        if(pwalletMain->m_Bip47channels.count(strPcode) > 0 )
        {
            ret.push_back(Pair("Exist in Bip47PaymentChannel", true));
            Bip47PaymentChannel *pchannel = pwalletMain->getPaymentChannelFromPaymentCode(strPcode);
            std::string outaddress = pwalletMain->getCurrentOutgoingAddress(*pchannel);
            ret.push_back(Pair("OutGoingAddress", outaddress));
            ret.push_back(Pair("OutGoingAddress Size", pchannel->getOutgoingAddresses().size()));
            if(pchannel->getIncomingAddresses().size() == 0) {
                PaymentAddress paddr = BIP47Util::getReceiveAddress(pwalletMain, paymentCode, 0);
                CKey receiveKey = paddr.getReceiveECKey();
                CPubKey rePubKey = receiveKey.GetPubKey();
                CBitcoinAddress rcvAddr(rePubKey.GetID());
                ret.push_back(Pair("IncomingAddress", rcvAddr.ToString()));
            } else {
                LogPrintf("current Incoming Address size = %d\n", pchannel->getIncomingAddresses().size());
                ret.push_back(Pair("IncomingAddress Size", pchannel->getIncomingAddresses().size()));
            }
        } 
        else
        {
            ret.push_back(Pair("Exist in Bip47PaymentChannel", false));
            Bip47PaymentChannel pchannel(strPcode);
            std::string outaddress = pwalletMain->getCurrentOutgoingAddress(pchannel);
            ret.push_back(Pair("OutGoingAddress", outaddress));
            if(pchannel.getIncomingAddresses().size() == 0) {
                PaymentAddress paddr = BIP47Util::getReceiveAddress(pwalletMain, paymentCode, 0);
                CKey receiveKey = paddr.getReceiveECKey();
                CPubKey rePubKey = receiveKey.GetPubKey();
                CBitcoinAddress rcvAddr(rePubKey.GetID());
                ret.push_back(Pair("IncomingAddress", rcvAddr.ToString()));
            } else {
                LogPrintf("current Incoming Address size = %d\n", pchannel.getIncomingAddresses().size());
                
            }
        }
        
        
    }

    return ret;
}



UniValue sendtopcode(const JSONRPCRequest& request)
{
    if (!EnsureWalletIsAvailable(request.fHelp))
        return NullUniValue;

    if (request.fHelp || request.params.size() < 2 || request.params.size() > 5)
        throw runtime_error(
                "sendtopcode \"paymentcode\" amount ( \"comment\" \"comment-to\" subtractfeefromamount )\n"
                "\nSend an amount to a given address.\n"
                + HelpRequiringPassphrase() +
                "\nArguments:\n"
                "1. \"paymentcode\"  (string, required) The Zcoin paymentcode to send to.\n"
                "2. \"amount\"      (numeric or string, required) The amount in " + CURRENCY_UNIT + " to send. eg 0.1\n"
                + HelpExampleCli("paymentcode", "\"PM8TJgiBF3npDfpxaKqU9W8iDL3T9v8j1RMVqoLqNFQcFdJ6PqjmcosHEQsHMGwe3CcgSdPz46NvJkNpHWym7b3XPF2CMZvcMT5vCvTnh58zpw529bGn\" 0.1")
                + HelpExampleCli("paymentcode", "\"PM8TJgiBF3npDfpxaKqU9W8iDL3T9v8j1RMVqoLqNFQcFdJ6PqjmcosHEQsHMGwe3CcgSdPz46NvJkNpHWym7b3XPF2CMZvcMT5vCvTnh58zpw529bGn\" 0.1 \"donation\" \"seans outpost\"")
                + HelpExampleCli("paymentcode", "\"PM8TJgiBF3npDfpxaKqU9W8iDL3T9v8j1RMVqoLqNFQcFdJ6PqjmcosHEQsHMGwe3CcgSdPz46NvJkNpHWym7b3XPF2CMZvcMT5vCvTnh58zpw529bGn\" 0.1 \"\" \"\" true")
                + HelpExampleRpc("paymentcode", "\"PM8TJgiBF3npDfpxaKqU9W8iDL3T9v8j1RMVqoLqNFQcFdJ6PqjmcosHEQsHMGwe3CcgSdPz46NvJkNpHWym7b3XPF2CMZvcMT5vCvTnh58zpw529bGn\", 0.1, \"donation\", \"seans outpost\"")
        );

    LOCK2(cs_main, pwalletMain->cs_wallet);

    PaymentCode paymentCode(request.params[0].get_str());
    if (!paymentCode.isValid())
        throw JSONRPCError(RPC_INVALID_ADDRESS_OR_KEY, "Invalid Zcoin paymentcode");

    // Amount
    CAmount nAmount = AmountFromValue(request.params[1]);
    if (nAmount <= 0)
        throw JSONRPCError(RPC_TYPE_ERROR, "Invalid amount for send");


    EnsureWalletIsUnlocked();
    
    Bip47PaymentChannel* channel = pwalletMain->getPaymentChannelFromPaymentCode(paymentCode.toString());
    
    if (channel->isNotificationTransactionSent()) 
    {
        std::string addressTo = pwalletMain->getCurrentOutgoingAddress(*channel);
        CBitcoinAddress pcAddress(addressTo);
        CWalletTx wtx;
        bool fSubtractFeeFromAmount = false;

        SendMoney(pcAddress.Get(), nAmount, fSubtractFeeFromAmount, wtx);

        return wtx.GetHash().GetHex();
    }
    else
    {
        return pwalletMain->makeNotificationTransaction(paymentCode.toString());    
    }
    
    
    
}

UniValue listreceivedbypcode(const JSONRPCRequest& request)
{
    if (!EnsureWalletIsAvailable(request.fHelp))
        return NullUniValue;

    if (request.fHelp || request.params.size() > 3)
        throw runtime_error(
                "listreceivedbypcode ( minconf includeempty includeWatchonly)\n"
                "\nList balances by receiving paymentcode.\n"
                "\nArguments:\n"
                "1. minconf       (numeric, optional, default=1) The minimum number of confirmations before payments are included.\n"
                "2. includeempty  (bool, optional, default=false) Whether to include addresses that haven't received any payments.\n"
                "3. includeWatchonly (bool, optional, default=false) Whether to include watchonly addresses (see 'importaddress').\n"

                "\nResult:\n"
                "[\n"
                "  {\n"
                "    \"involvesWatchonly\" : true,        (bool) Only returned if imported addresses were involved in transaction\n"
                "    \"paymentcode\" : \"receivingpaymentcode\",  (string) The receiving paymentcode\n"
                "    \"account\" : \"accountname\",       (string) DEPRECATED. The account of the receiving address. The default account is \"\".\n"
                "    \"amount\" : x.xxx,                  (numeric) The total amount in " + CURRENCY_UNIT + " received by the address\n"
                                                                                                            "    \"confirmations\" : n,               (numeric) The number of confirmations of the most recent transaction included\n"
                                                                                                            "    \"label\" : \"label\"                (string) A comment for the address/transaction, if any\n"
                                                                                                            "  }\n"
                                                                                                            "  ,...\n"
                                                                                                            "]\n"

                                                                                                            "\nExamples:\n"
                + HelpExampleCli("listreceivedbypcode", "")
                + HelpExampleCli("listreceivedbypcode", "6 true")
                + HelpExampleRpc("listreceivedbypcode", "6, true, true")
        );

    LOCK2(cs_main, pwalletMain->cs_wallet);

    return ListReceived(request.params, false);
}

UniValue getreceivedbypcode(const JSONRPCRequest& request)
{
    if (!EnsureWalletIsAvailable(request.fHelp))
        return NullUniValue;

    if (request.fHelp || request.params.size() < 1 || request.params.size() > 2)
        throw runtime_error(
                "getreceivedbypcode \"zcoinpaymentcode\" ( minconf )\n"
                "\nReturns the total amount received by the given zcoinpaymentcode in transactions with at least minconf confirmations.\n"
                "\nArguments:\n"
                "1. \"zcoinpaymentcode\"  (string, required) The Zcoin paymentcode for transactions.\n"
                "2. minconf             (numeric, optional, default=1) Only include transactions confirmed at least this many times.\n"
                "\nResult:\n"
                "amount   (numeric) The total amount in " + CURRENCY_UNIT + " received at this paymentcode.\n"
                                                                            "\nExamples:\n"
                                                                            "\nThe amount from transactions with at least 1 confirmation\n"
                + HelpExampleCli("getreceivedbypcode", "\"PM8TJgiBF3npDfpxaKqU9W8iDL3T9v8j1RMVqoLqNFQcFdJ6PqjmcosHEQsHMGwe3CcgSdPz46NvJkNpHWym7b3XPF2CMZvcMT5vCvTnh58zpw529bGn\"") +
                "\nThe amount including unconfirmed transactions, zero confirmations\n"
                + HelpExampleCli("getreceivedbypcode", "\"PM8TJgiBF3npDfpxaKqU9W8iDL3T9v8j1RMVqoLqNFQcFdJ6PqjmcosHEQsHMGwe3CcgSdPz46NvJkNpHWym7b3XPF2CMZvcMT5vCvTnh58zpw529bGn\" 0") +
                "\nThe amount with at least 6 confirmation, very safe\n"
                + HelpExampleCli("getreceivedbypcode", "\"PM8TJgiBF3npDfpxaKqU9W8iDL3T9v8j1RMVqoLqNFQcFdJ6PqjmcosHEQsHMGwe3CcgSdPz46NvJkNpHWym7b3XPF2CMZvcMT5vCvTnh58zpw529bGn\" 6") +
                "\nAs a json rpc call\n"
                + HelpExampleRpc("getreceivedbypcode", "\"PM8TJgiBF3npDfpxaKqU9W8iDL3T9v8j1RMVqoLqNFQcFdJ6PqjmcosHEQsHMGwe3CcgSdPz46NvJkNpHWym7b3XPF2CMZvcMT5vCvTnh58zpw529bGn\", 6")
        );

    LOCK2(cs_main, pwalletMain->cs_wallet);

    // Zcoin address
    CBitcoinAddress address = CBitcoinAddress(request.params[0].get_str());
    if (!address.IsValid())
        throw JSONRPCError(RPC_INVALID_ADDRESS_OR_KEY, "Invalid Zcoin zcoinpaymentcode");
    CScript scriptPubKey = GetScriptForDestination(address.Get());
    if (!IsMine(*pwalletMain, scriptPubKey))
        return ValueFromAmount(0);

    // Minimum confirmations
    int nMinDepth = 1;
    if (request.params.size() > 1)
        nMinDepth = request.params[1].get_int();

    // Tally
    CAmount nAmount = 0;
    for (map<uint256, CWalletTx>::iterator it = pwalletMain->mapWallet.begin(); it != pwalletMain->mapWallet.end(); ++it)
    {
        const CWalletTx& wtx = (*it).second;
        if (wtx.IsCoinBase() || !CheckFinalTx(wtx))
            continue;

        BOOST_FOREACH(const CTxOut& txout, wtx.tx->vout)
        if (txout.scriptPubKey == scriptPubKey)
            if (wtx.GetDepthInMainChain() >= nMinDepth)
                nAmount += txout.nValue;
    }

    return  ValueFromAmount(nAmount);
}

extern UniValue dumpprivkey_zcoin(const JSONRPCRequest& request); // in rpcdump.cpp
extern UniValue importprivkey(const JSONRPCRequest& request);
extern UniValue importaddress(const JSONRPCRequest& request);
extern UniValue importpubkey(const JSONRPCRequest& request);
extern UniValue dumpwallet_zcoin(const JSONRPCRequest& request);
extern UniValue importwallet(const JSONRPCRequest& request);
extern UniValue importprunedfunds(const JSONRPCRequest& request);
extern UniValue removeprunedfunds(const JSONRPCRequest& request);

// Calculate the size of the transaction assuming all signatures are max size
// Use DummySignatureCreator, which inserts 72 byte signatures everywhere.
// TODO: re-use this in CWallet::CreateTransaction (right now
// CreateTransaction uses the constructed dummy-signed tx to do a priority
// calculation, but we should be able to refactor after priority is removed).
// NOTE: this requires that all inputs must be in mapWallet (eg the tx should
// be IsAllFromMe).
int64_t CalculateMaximumSignedTxSize(const CTransaction &tx)
{
    CMutableTransaction txNew(tx);
    std::vector<pair<CWalletTx *, unsigned int>> vCoins;
    // Look up the inputs.  We should have already checked that this transaction
    // IsAllFromMe(ISMINE_SPENDABLE), so every input should already be in our
    // wallet, with a valid index into the vout array.
    for (auto& input : tx.vin) {
        const auto mi = pwalletMain->mapWallet.find(input.prevout.hash);
        assert(mi != pwalletMain->mapWallet.end() && input.prevout.n < mi->second.tx->vout.size());
        vCoins.emplace_back(make_pair(&(mi->second), input.prevout.n));
    }
    if (!pwalletMain->DummySignTx(txNew, vCoins)) {
        // This should never happen, because IsAllFromMe(ISMINE_SPENDABLE)
        // implies that we can sign for every input.
        throw JSONRPCError(RPC_INVALID_ADDRESS_OR_KEY, "Transaction contains inputs that cannot be signed");
    }
    return GetVirtualTransactionSize(txNew);
}

UniValue bumpfee(const JSONRPCRequest& request)
{
    if (!EnsureWalletIsAvailable(request.fHelp)) {
        return NullUniValue;
    }

    if (request.fHelp || request.params.size() < 1 || request.params.size() > 2) {
        throw runtime_error(
            "bumpfee \"txid\" ( options ) \n"
            "\nBumps the fee of an opt-in-RBF transaction T, replacing it with a new transaction B.\n"
            "An opt-in RBF transaction with the given txid must be in the wallet.\n"
            "The command will pay the additional fee by decreasing (or perhaps removing) its change output.\n"
            "If the change output is not big enough to cover the increased fee, the command will currently fail\n"
            "instead of adding new inputs to compensate. (A future implementation could improve this.)\n"
            "The command will fail if the wallet or mempool contains a transaction that spends one of T's outputs.\n"
            "By default, the new fee will be calculated automatically using estimatefee.\n"
            "The user can specify a confirmation target for estimatefee.\n"
            "Alternatively, the user can specify totalFee, or use RPC setpaytxfee to set a higher fee rate.\n"
            "At a minimum, the new fee rate must be high enough to pay an additional new relay fee (incrementalfee\n"
            "returned by getnetworkinfo) to enter the node's mempool.\n"
            "\nArguments:\n"
            "1. txid                  (string, required) The txid to be bumped\n"
            "2. options               (object, optional)\n"
            "   {\n"
            "     \"confTarget\"        (numeric, optional) Confirmation target (in blocks)\n"
            "     \"totalFee\"          (numeric, optional) Total fee (NOT feerate) to pay, in satoshis.\n"
            "                         In rare cases, the actual fee paid might be slightly higher than the specified\n"
            "                         totalFee if the tx change output has to be removed because it is too close to\n"
            "                         the dust threshold.\n"
            "     \"replaceable\"       (boolean, optional, default true) Whether the new transaction should still be\n"
            "                         marked bip-125 replaceable. If true, the sequence numbers in the transaction will\n"
            "                         be left unchanged from the original. If false, any input sequence numbers in the\n"
            "                         original transaction that were less than 0xfffffffe will be increased to 0xfffffffe\n"
            "                         so the new transaction will not be explicitly bip-125 replaceable (though it may\n"
            "                         still be replacable in practice, for example if it has unconfirmed ancestors which\n"
            "                         are replaceable).\n"
            "   }\n"
            "\nResult:\n"
            "{\n"
            "  \"txid\":    \"value\",   (string)  The id of the new transaction\n"
            "  \"origfee\":  n,         (numeric) Fee of the replaced transaction\n"
            "  \"fee\":      n,         (numeric) Fee of the new transaction\n"
            "  \"errors\":  [ str... ] (json array of strings) Errors encountered during processing (may be empty)\n"
            "}\n"
            "\nExamples:\n"
            "\nBump the fee, get the new transaction\'s txid\n" +
            HelpExampleCli("bumpfee", "<txid>"));
    }

    RPCTypeCheck(request.params, boost::assign::list_of(UniValue::VSTR)(UniValue::VOBJ));
    uint256 hash;
    hash.SetHex(request.params[0].get_str());

    // retrieve the original tx from the wallet
    LOCK2(cs_main, pwalletMain->cs_wallet);
    EnsureWalletIsUnlocked();
    if (!pwalletMain->mapWallet.count(hash)) {
        throw JSONRPCError(RPC_INVALID_ADDRESS_OR_KEY, "Invalid or non-wallet transaction id");
    }
    CWalletTx& wtx = pwalletMain->mapWallet[hash];

    if (pwalletMain->HasWalletSpend(hash)) {
        throw JSONRPCError(RPC_INVALID_PARAMETER, "Transaction has descendants in the wallet");
    }

    {
        LOCK(mempool.cs);
        auto it = mempool.mapTx.find(hash);
        if (it != mempool.mapTx.end() && it->GetCountWithDescendants() > 1) {
            throw JSONRPCError(RPC_INVALID_PARAMETER, "Transaction has descendants in the mempool");
        }
    }

    if (wtx.GetDepthInMainChain() != 0) {
        throw JSONRPCError(RPC_WALLET_ERROR, "Transaction has been mined, or is conflicted with a mined transaction");
    }

    if (!SignalsOptInRBF(wtx)) {
        throw JSONRPCError(RPC_WALLET_ERROR, "Transaction is not BIP 125 replaceable");
    }

    if (wtx.mapValue.count("replaced_by_txid")) {
        throw JSONRPCError(RPC_WALLET_ERROR, strprintf("Cannot bump transaction %s which was already bumped by transaction %s", hash.ToString(), wtx.mapValue.at("replaced_by_txid")));
    }

    // check that original tx consists entirely of our inputs
    // if not, we can't bump the fee, because the wallet has no way of knowing the value of the other inputs (thus the fee)
    if (!pwalletMain->IsAllFromMe(wtx, ISMINE_SPENDABLE)) {
        throw JSONRPCError(RPC_WALLET_ERROR, "Transaction contains inputs that don't belong to this wallet");
    }

    // figure out which output was change
    // if there was no change output or multiple change outputs, fail
    int nOutput = -1;
    for (size_t i = 0; i < wtx.tx->vout.size(); ++i) {
        if (pwalletMain->IsChange(wtx.tx->GetHash(), wtx.tx->vout[i])) {
            if (nOutput != -1) {
                throw JSONRPCError(RPC_WALLET_ERROR, "Transaction has multiple change outputs");
            }
            nOutput = i;
        }
    }
    if (nOutput == -1) {
        throw JSONRPCError(RPC_WALLET_ERROR, "Transaction does not have a change output");
    }

    // Calculate the expected size of the new transaction.
    int64_t txSize = GetVirtualTransactionSize(*(wtx.tx));
    const int64_t maxNewTxSize = CalculateMaximumSignedTxSize(*wtx.tx);

    // optional parameters
    bool specifiedConfirmTarget = false;
    int newConfirmTarget = nTxConfirmTarget;
    CAmount totalFee = 0;
    bool replaceable = true;
    if (request.params.size() > 1) {
        UniValue options = request.params[1];
        RPCTypeCheckObj(options,
            {
                {"confTarget", UniValueType(UniValue::VNUM)},
                {"totalFee", UniValueType(UniValue::VNUM)},
                {"replaceable", UniValueType(UniValue::VBOOL)},
            },
            true, true);

        if (options.exists("confTarget") && options.exists("totalFee")) {
            throw JSONRPCError(RPC_INVALID_PARAMETER, "confTarget and totalFee options should not both be set. Please provide either a confirmation target for fee estimation or an explicit total fee for the transaction.");
        } else if (options.exists("confTarget")) {
            specifiedConfirmTarget = true;
            newConfirmTarget = options["confTarget"].get_int();
            if (newConfirmTarget <= 0) { // upper-bound will be checked by estimatefee/smartfee
                throw JSONRPCError(RPC_INVALID_PARAMETER, "Invalid confTarget (cannot be <= 0)");
            }
        } else if (options.exists("totalFee")) {
            totalFee = options["totalFee"].get_int64();
            CAmount requiredFee = CWallet::GetRequiredFee(maxNewTxSize);
            if (totalFee < requiredFee ) {
                throw JSONRPCError(RPC_INVALID_PARAMETER,
                                   strprintf("Insufficient totalFee (cannot be less than required fee %s)",
                                             FormatMoney(requiredFee)));
            }
        }

        if (options.exists("replaceable")) {
            replaceable = options["replaceable"].get_bool();
        }
    }

    // calculate the old fee and fee-rate
    CAmount nOldFee = wtx.GetDebit(ISMINE_SPENDABLE) - wtx.tx->GetValueOut();
    CFeeRate nOldFeeRate(nOldFee, txSize);
    CAmount nNewFee;
    CFeeRate nNewFeeRate;
    // The wallet uses a conservative WALLET_INCREMENTAL_RELAY_FEE value to
    // future proof against changes to network wide policy for incremental relay
    // fee that our node may not be aware of.
    CFeeRate walletIncrementalRelayFee = CFeeRate(WALLET_INCREMENTAL_RELAY_FEE);
    if (::incrementalRelayFee > walletIncrementalRelayFee) {
        walletIncrementalRelayFee = ::incrementalRelayFee;
    }

    if (totalFee > 0) {
        CAmount minTotalFee = nOldFeeRate.GetFee(maxNewTxSize) + ::incrementalRelayFee.GetFee(maxNewTxSize);
        if (totalFee < minTotalFee) {
            throw JSONRPCError(RPC_INVALID_PARAMETER, strprintf("Insufficient totalFee, must be at least %s (oldFee %s + incrementalFee %s)",
                                                                FormatMoney(minTotalFee), FormatMoney(nOldFeeRate.GetFee(maxNewTxSize)), FormatMoney(::incrementalRelayFee.GetFee(maxNewTxSize))));
        }
        nNewFee = totalFee;
        nNewFeeRate = CFeeRate(totalFee, maxNewTxSize);
    } else {
        // if user specified a confirm target then don't consider any global payTxFee
        if (specifiedConfirmTarget) {
            nNewFee = CWallet::GetMinimumFee(maxNewTxSize, newConfirmTarget, mempool, CAmount(0));
        }
        // otherwise use the regular wallet logic to select payTxFee or default confirm target
        else {
            nNewFee = CWallet::GetMinimumFee(maxNewTxSize, newConfirmTarget, mempool);
        }

        nNewFeeRate = CFeeRate(nNewFee, maxNewTxSize);

        // New fee rate must be at least old rate + minimum incremental relay rate
        // walletIncrementalRelayFee.GetFeePerK() should be exact, because it's initialized
        // in that unit (fee per kb).
        // However, nOldFeeRate is a calculated value from the tx fee/size, so
        // add 1 satoshi to the result, because it may have been rounded down.
        if (nNewFeeRate.GetFeePerK() < nOldFeeRate.GetFeePerK() + 1 + walletIncrementalRelayFee.GetFeePerK()) {
            nNewFeeRate = CFeeRate(nOldFeeRate.GetFeePerK() + 1 + walletIncrementalRelayFee.GetFeePerK());
            nNewFee = nNewFeeRate.GetFee(maxNewTxSize);
        }
    }

    // Check that in all cases the new fee doesn't violate maxTxFee
     if (nNewFee > maxTxFee) {
         throw JSONRPCError(RPC_WALLET_ERROR,
                            strprintf("Specified or calculated fee %s is too high (cannot be higher than maxTxFee %s)",
                                      FormatMoney(nNewFee), FormatMoney(maxTxFee)));
     }

    // check that fee rate is higher than mempool's minimum fee
    // (no point in bumping fee if we know that the new tx won't be accepted to the mempool)
    // This may occur if the user set TotalFee or paytxfee too low, if fallbackfee is too low, or, perhaps,
    // in a rare situation where the mempool minimum fee increased significantly since the fee estimation just a
    // moment earlier. In this case, we report an error to the user, who may use totalFee to make an adjustment.
    CFeeRate minMempoolFeeRate = mempool.GetMinFee(GetArg("-maxmempool", DEFAULT_MAX_MEMPOOL_SIZE) * 1000000);
    if (nNewFeeRate.GetFeePerK() < minMempoolFeeRate.GetFeePerK()) {
        throw JSONRPCError(RPC_WALLET_ERROR, strprintf("New fee rate (%s) is less than the minimum fee rate (%s) to get into the mempool. totalFee value should to be at least %s or settxfee value should be at least %s to add transaction.", FormatMoney(nNewFeeRate.GetFeePerK()), FormatMoney(minMempoolFeeRate.GetFeePerK()), FormatMoney(minMempoolFeeRate.GetFee(maxNewTxSize)), FormatMoney(minMempoolFeeRate.GetFeePerK())));
    }

    // Now modify the output to increase the fee.
    // If the output is not large enough to pay the fee, fail.
    CAmount nDelta = nNewFee - nOldFee;
    assert(nDelta > 0);
    CMutableTransaction tx(*(wtx.tx));
    CTxOut* poutput = &(tx.vout[nOutput]);
    if (poutput->nValue < nDelta) {
        throw JSONRPCError(RPC_WALLET_ERROR, "Change output is too small to bump the fee");
    }

    // If the output would become dust, discard it (converting the dust to fee)
    poutput->nValue -= nDelta;
    if (poutput->nValue <= poutput->GetDustThreshold(::dustRelayFee)) {
        LogPrint("rpc", "Bumping fee and discarding dust output\n");
        nNewFee += poutput->nValue;
        tx.vout.erase(tx.vout.begin() + nOutput);
    }

    // Mark new tx not replaceable, if requested.
    if (!replaceable) {
        for (auto& input : tx.vin) {
            if (input.nSequence < 0xfffffffe) input.nSequence = 0xfffffffe;
        }
    }

    // sign the new tx
    CTransaction txNewConst(tx);
    int nIn = 0;
    for (auto& input : tx.vin) {
        std::map<uint256, CWalletTx>::const_iterator mi = pwalletMain->mapWallet.find(input.prevout.hash);
        assert(mi != pwalletMain->mapWallet.end() && input.prevout.n < mi->second.tx->vout.size());
        const CScript& scriptPubKey = mi->second.tx->vout[input.prevout.n].scriptPubKey;
        const CAmount& amount = mi->second.tx->vout[input.prevout.n].nValue;
        SignatureData sigdata;
        if (!ProduceSignature(TransactionSignatureCreator(pwalletMain, &txNewConst, nIn, amount, SIGHASH_ALL), scriptPubKey, sigdata)) {
            throw JSONRPCError(RPC_WALLET_ERROR, "Can't sign transaction.");
        }
        UpdateTransaction(tx, nIn, sigdata);
        nIn++;
    }

    // commit/broadcast the tx
    CReserveKey reservekey(pwalletMain);
    CWalletTx wtxBumped(pwalletMain, MakeTransactionRef(std::move(tx)));
    wtxBumped.mapValue = wtx.mapValue;
    wtxBumped.mapValue["replaces_txid"] = hash.ToString();
    wtxBumped.vOrderForm = wtx.vOrderForm;
    wtxBumped.strFromAccount = wtx.strFromAccount;
    wtxBumped.fTimeReceivedIsTxTime = true;
    wtxBumped.fFromMe = true;
    CValidationState state;
    if (!pwalletMain->CommitTransaction(wtxBumped, reservekey, g_connman.get(), state)) {
        // NOTE: CommitTransaction never returns false, so this should never happen.
        throw JSONRPCError(RPC_WALLET_ERROR, strprintf("Error: The transaction was rejected! Reason given: %s", state.GetRejectReason()));
    }

    UniValue vErrors(UniValue::VARR);
    if (state.IsInvalid()) {
        // This can happen if the mempool rejected the transaction.  Report
        // what happened in the "errors" response.
        vErrors.push_back(strprintf("Error: The transaction was rejected: %s", FormatStateMessage(state)));
    }

    // mark the original tx as bumped
    if (!pwalletMain->MarkReplaced(wtx.GetHash(), wtxBumped.GetHash())) {
        // TODO: see if JSON-RPC has a standard way of returning a response
        // along with an exception. It would be good to return information about
        // wtxBumped to the caller even if marking the original transaction
        // replaced does not succeed for some reason.
        vErrors.push_back("Error: Created new bumpfee transaction but could not mark the original transaction as replaced.");
    }

    UniValue result(UniValue::VOBJ);
    result.push_back(Pair("txid", wtxBumped.GetHash().GetHex()));
    result.push_back(Pair("origfee", ValueFromAmount(nOldFee)));
    result.push_back(Pair("fee", ValueFromAmount(nNewFee)));
    result.push_back(Pair("errors", vErrors));

    return result;
}

extern UniValue dumpprivkey(const JSONRPCRequest& request); // in rpcdump.cpp
extern UniValue importprivkey(const JSONRPCRequest& request);
extern UniValue importaddress(const JSONRPCRequest& request);
extern UniValue importpubkey(const JSONRPCRequest& request);
extern UniValue dumpwallet(const JSONRPCRequest& request);
extern UniValue importwallet(const JSONRPCRequest& request);
extern UniValue importprunedfunds(const JSONRPCRequest& request);
extern UniValue removeprunedfunds(const JSONRPCRequest& request);
extern UniValue importmulti(const JSONRPCRequest& request);

static const CRPCCommand commands[] =
{ //  category              name                        actor (function)           okSafeMode
    //  --------------------- ------------------------    -----------------------    ----------
    { "rawtransactions",    "fundrawtransaction",       &fundrawtransaction,       false,  {"hexstring","options"} },
    { "hidden",             "resendwallettransactions", &resendwallettransactions, true,   {} },
    { "wallet",             "abandontransaction",       &abandontransaction,       false,  {"txid"} },
    { "wallet",             "addmultisigaddress",       &addmultisigaddress,       true,   {"nrequired","keys","account"} },
    { "wallet",             "addwitnessaddress",        &addwitnessaddress,        true,   {"address"} },
    { "wallet",             "backupwallet",             &backupwallet,             true,   {"destination"} },
    { "wallet",             "bumpfee",                  &bumpfee,                  true,   {"txid", "options"} },
    { "wallet",             "dumpprivkey",              &dumpprivkey_zcoin,        true,   {"address"}  },
    { "wallet",             "dumpwallet",               &dumpwallet_zcoin,         true,   {"filename"} },
    { "wallet",             "encryptwallet",            &encryptwallet,            true,   {"passphrase"} },
    { "wallet",             "getaccountaddress",        &getaccountaddress,        true,   {"account"} },
    { "wallet",             "getaccount",               &getaccount,               true,   {"address"} },
    { "wallet",             "getaddressesbyaccount",    &getaddressesbyaccount,    true,   {"account"} },
    { "wallet",             "getbalance",               &getbalance,               false,  {"account","minconf","include_watchonly"} },
    { "wallet",             "getnewaddress",            &getnewaddress,            true,   {"account"} },
    { "wallet",             "getrawchangeaddress",      &getrawchangeaddress,      true,   {} },
    { "wallet",             "getreceivedbyaccount",     &getreceivedbyaccount,     false,  {"account","minconf"} },
    { "wallet",             "getreceivedbyaddress",     &getreceivedbyaddress,     false,  {"address","minconf"} },
    { "wallet",             "gettransaction",           &gettransaction,           false,  {"txid","include_watchonly"} },
    { "wallet",             "getunconfirmedbalance",    &getunconfirmedbalance,    false,  {} },
    { "wallet",             "getwalletinfo",            &getwalletinfo,            false,  {} },
    { "wallet",             "importmulti",              &importmulti,              true,   {"requests","options"} },
    { "wallet",             "importprivkey",            &importprivkey,            true,   {"privkey","label","rescan"} },
    { "wallet",             "importwallet",             &importwallet,             true,   {"filename"} },
    { "wallet",             "importaddress",            &importaddress,            true,   {"address","label","rescan","p2sh"} },
    { "wallet",             "importprunedfunds",        &importprunedfunds,        true,   {"rawtransaction","txoutproof"} },
    { "wallet",             "importpubkey",             &importpubkey,             true,   {"pubkey","label","rescan"} },
    { "wallet",             "keypoolrefill",            &keypoolrefill,            true,   {"newsize"} },
    { "wallet",             "listaccounts",             &listaccounts,             false,  {"minconf","include_watchonly"} },
    { "wallet",             "listaddressgroupings",     &listaddressgroupings,     false,  {} },
    { "wallet",             "listlockunspent",          &listlockunspent,          false,  {} },
    { "wallet",             "listreceivedbyaccount",    &listreceivedbyaccount,    false,  {"minconf","include_empty","include_watchonly"} },
    { "wallet",             "listreceivedbyaddress",    &listreceivedbyaddress,    false,  {"minconf","include_empty","include_watchonly"} },
    { "wallet",             "listsinceblock",           &listsinceblock,           false,  {"blockhash","target_confirmations","include_watchonly"} },
    { "wallet",             "listtransactions",         &listtransactions,         false,  {"account","count","skip","include_watchonly"} },
    { "wallet",             "listunspent",              &listunspent,              false,  {"minconf","maxconf","addresses","include_unsafe"} },
    { "wallet",             "lockunspent",              &lockunspent,              true,   {"unlock","transactions"} },
    { "wallet",             "move",                     &movecmd,                  false,  {"fromaccount","toaccount","amount","minconf","comment"} },
    { "wallet",             "sendfrom",                 &sendfrom,                 false,  {"fromaccount","toaddress","amount","minconf","comment","comment_to"} },
    { "wallet",             "sendmany",                 &sendmany,                 false,  {"fromaccount","amounts","minconf","comment","subtractfeefrom"} },
    { "wallet",             "sendtoaddress",            &sendtoaddress,            false,  {"address","amount","comment","comment_to","subtractfeefromamount"} },
    { "wallet",             "setaccount",               &setaccount,               true,   {"address","account"} },
    { "wallet",             "settxfee",                 &settxfee,                 true,   {"amount"} },
    { "wallet",             "signmessage",              &signmessage,              true,   {"address","message"} },
    { "wallet",             "walletlock",               &walletlock,               true,   {} },
    { "wallet",             "walletpassphrasechange",   &walletpassphrasechange,   true,   {"oldpassphrase","newpassphrase"} },
    { "wallet",             "walletpassphrase",         &walletpassphrase,         true,   {"passphrase","timeout"} },
    { "wallet",             "removeprunedfunds",        &removeprunedfunds,        true,   {"txid"} },

    { "wallet",             "listunspentmintzerocoins", &listunspentmintzerocoins, false },
    { "wallet",             "listunspentsigmamints",    &listunspentsigmamints,    false },
    { "wallet",             "mint",                     &mint,                     false },
    { "wallet",             "mintzerocoin",             &mintzerocoin,             false },
    { "wallet",             "mintmanyzerocoin",         &mintmanyzerocoin,         false },
    { "wallet",             "spendzerocoin",            &spendzerocoin,            false },
    { "wallet",             "spendmanyzerocoin",        &spendmanyzerocoin,        false },
    { "wallet",             "spendmany",                &spendmany,                false },
    { "wallet",             "resetmintzerocoin",        &resetmintzerocoin,        false },
    { "wallet",             "resetsigmamint",           &resetsigmamint,           false },
    { "wallet",             "setmintzerocoinstatus",    &setmintzerocoinstatus,    false },
    { "wallet",             "setsigmamintstatus",       &setsigmamintstatus,       false },
    { "wallet",             "listmintzerocoins",        &listmintzerocoins,        false },
    { "wallet",             "listsigmamints",           &listsigmamints,           false },
    { "wallet",             "listpubcoins",             &listpubcoins,             false },
    { "wallet",             "listsigmapubcoins",        &listsigmapubcoins,        false },

    { "wallet",             "setmininput",              &setmininput,              false },
    { "wallet",             "regeneratemintpool",       &regeneratemintpool,       false },
    { "wallet",             "removetxmempool",          &removetxmempool,          false },
    { "wallet",             "removetxwallet",           &removetxwallet,           false },
    { "wallet",             "listspendzerocoins",       &listspendzerocoins,       false },
    { "wallet",             "listsigmaspends",          &listsigmaspends,          false },
    { "wallet",             "spendallzerocoin",         &spendallzerocoin,         false },
    { "wallet",             "remintzerocointosigma",    &remintzerocointosigma,    false },

    // new RPC functions for payment code
    { "wallet",             "getnewpcode",            &getnewpcode,            true  },
    { "wallet",             "getMyPaymentCode",       &getMyPaymentCode,       true  },
    { "wallet",             "getMyNotificationAddress",       &getMyNotificationAddress,       true  },
    { "wallet",             "getNotificationAddressFromPaymentCode",       &getNotificationAddressFromPaymentCode,       true  },
    { "wallet",             "sendtopcode",            &sendtopcode,            false },
    { "wallet",             "listreceivedbypcode",    &listreceivedbypcode,    false },
    { "wallet",             "getreceivedbypcode",     &getreceivedbypcode,     false },
    { "wallet",             "getPaymentCodeFromNotificationTx",     &getPaymentCodeFromNotificationTx,     false },
    { "wallet",             "SecretPointCheck",     &SecretPointCheck,     false },
    { "wallet",             "PaymentAddressSelfCheck",     &PaymentAddressSelfCheck,     false },
    { "wallet",              "validatepcode",       &validatepcode,      true  },
<<<<<<< HEAD
=======
    
>>>>>>> 4cf2852a

};

void RegisterWalletRPCCommands(CRPCTable &t)
{
    if (GetBoolArg("-disablewallet", false))
        return;

    for (unsigned int vcidx = 0; vcidx < ARRAYLEN(commands); vcidx++)
        t.appendCommand(commands[vcidx].name, &commands[vcidx]);
}<|MERGE_RESOLUTION|>--- conflicted
+++ resolved
@@ -4148,7 +4148,6 @@
     return NullUniValue;
 }
 
-<<<<<<< HEAD
 UniValue getnewpcode(const JSONRPCRequest& request)
 {
 
@@ -4156,15 +4155,6 @@
         return NullUniValue;
 
     if (request.fHelp || request.params.size() > 1)
-=======
-UniValue getnewpcode(const UniValue& params, bool fHelp)
-{
-
-    if (!EnsureWalletIsAvailable(fHelp))
-        return NullUniValue;
-
-    if (fHelp || params.size() > 1)
->>>>>>> 4cf2852a
         throw runtime_error(
                 "getnewpcode ( \"address\" )\n"
                 "\nReturns a new Zcoin payment code for receiving payments.\n"
@@ -4183,13 +4173,8 @@
 
     // Parse the account first so we don't generate a key if there's an error
     string strAccount;
-<<<<<<< HEAD
     if (request.params.size() > 0)
         strAccount = AccountFromValue(request.params[0]);
-=======
-    if (params.size() > 0)
-        strAccount = AccountFromValue(params[0]);
->>>>>>> 4cf2852a
 
     if (!pwalletMain->IsLocked())
         pwalletMain->TopUpKeyPool();
@@ -4207,21 +4192,12 @@
 
 
 
-<<<<<<< HEAD
 UniValue getMyPaymentCode(const JSONRPCRequest& request)
 {
     if (!EnsureWalletIsAvailable(request.fHelp))
         return NullUniValue;
 
     if (request.fHelp || request.params.size() >= 1)
-=======
-UniValue getMyPaymentCode(const UniValue& params, bool fHelp)
-{
-    if (!EnsureWalletIsAvailable(fHelp))
-        return NullUniValue;
-
-    if (fHelp || params.size() >= 1)
->>>>>>> 4cf2852a
         throw runtime_error(
                 "getMyPaymentCode\n" 
                 "return payment Code"
@@ -4235,21 +4211,12 @@
     return pwalletMain->getPaymentCode();
 }
 
-<<<<<<< HEAD
 UniValue getMyNotificationAddress(const JSONRPCRequest& request)
 {
     if (!EnsureWalletIsAvailable(request.fHelp))
         return NullUniValue;
 
     if (request.fHelp || request.params.size() >= 1)
-=======
-UniValue getMyNotificationAddress(const UniValue& params, bool fHelp)
-{
-    if (!EnsureWalletIsAvailable(fHelp))
-        return NullUniValue;
-
-    if (fHelp || params.size() >= 1)
->>>>>>> 4cf2852a
         throw runtime_error(
                 "getMyNotificationAddress\n" 
                 "return notificatioinAddress"
@@ -4263,21 +4230,12 @@
     return pwalletMain->getNotifiactionAddress();
 }
 
-<<<<<<< HEAD
 UniValue getNotificationAddressFromPaymentCode(const JSONRPCRequest& request)
 {
     if (!EnsureWalletIsAvailable(request.fHelp))
         return NullUniValue;
 
     if (request.fHelp || request.params.size() != 1)
-=======
-UniValue getNotificationAddressFromPaymentCode(const UniValue& params, bool fHelp)
-{
-    if (!EnsureWalletIsAvailable(fHelp))
-        return NullUniValue;
-
-    if (fHelp || params.size() != 1)
->>>>>>> 4cf2852a
         throw runtime_error(
                 "getNotificationAddressFromPaymentCode <Payment Code>\n" 
                 "return notificatioinAddress of Payment Code"
@@ -4287,30 +4245,17 @@
 
     EnsureWalletIsUnlocked();
 
-<<<<<<< HEAD
     Bip47Account bip47Account(request.params[0].get_str());
-=======
-    Bip47Account bip47Account(params[0].get_str());
->>>>>>> 4cf2852a
 
     return bip47Account.getNotificationAddress().ToString();
 }
 
-<<<<<<< HEAD
 UniValue getPaymentCodeFromNotificationTx(const JSONRPCRequest& request)
 {
     if (!EnsureWalletIsAvailable(request.fHelp))
         return NullUniValue;
 
     if (request.fHelp || request.params.size() != 1)
-=======
-UniValue getPaymentCodeFromNotificationTx(const UniValue& params, bool fHelp)
-{
-    if (!EnsureWalletIsAvailable(fHelp))
-        return NullUniValue;
-
-    if (fHelp || params.size() != 1)
->>>>>>> 4cf2852a
         throw runtime_error(
                 "getPaymentCodeFromNotificationTx <txid of notification tx>\n" 
                 "return paymentcode of recieved"
@@ -4321,332 +4266,12 @@
     EnsureWalletIsUnlocked();
 
     uint256 hash;
-<<<<<<< HEAD
     hash.SetHex(request.params[0].get_str());
 
     if (!pwalletMain->mapWallet.count(hash))
         throw JSONRPCError(RPC_INVALID_ADDRESS_OR_KEY, "Invalid or non-wallet transaction id");
     const CWalletTx& wtx = pwalletMain->mapWallet[hash];
-    CTransaction tx = static_cast<CTransaction>(wtx);
-=======
-    hash.SetHex(params[0].get_str());
-
-    if (!pwalletMain->mapWallet.count(hash))
-        throw JSONRPCError(RPC_INVALID_ADDRESS_OR_KEY, "Invalid or non-wallet transaction id");
-    const CWalletTx& wtx = pwalletMain->mapWallet[hash];
-    CTransaction tx = static_cast<CTransaction>(wtx);
-
-    if(pwalletMain->isNotificationTransaction(tx))
-    {
-        PaymentCode pcode = pwalletMain->getPaymentCodeInNotificationTransaction(tx);
-        if (pcode.isValid())
-        {
-            bool needsSaving = pwalletMain->savePaymentCode(pcode);
-            if(needsSaving)
-            {
-                LogPrintf("saveBip47PaymentChannelData\n");
-                pwalletMain->saveBip47PaymentChannelData(pcode.toString());
-            }
-
-            return pcode.toString();
-        }
-        else
-        {
-            return "Invalid Result";
-        }
-    }
-    else 
-    {
-        throw runtime_error("getPaymentCodeFromNotificationTx <txid of notification tx>\n" 
-                        "Txid is not for notification Transaction"
-                );
-    }
-    
-    
-    return wtx.GetHash().GetHex();
-}
-
-UniValue SecretPointCheck(const UniValue& params, bool fHelp)
-{
-    if (!EnsureWalletIsAvailable(fHelp))
-        return NullUniValue;
-    
-    LOCK2(cs_main, pwalletMain->cs_wallet);
-    
-    if(SecretPoint::SelfTest(pwalletMain))
-    {
-        return "true";
-    }
-    else
-    {
-        return "false";
-    }
-    
-}
-
-UniValue PaymentAddressSelfCheck(const UniValue& params, bool fHelp)
-{
-    if (!EnsureWalletIsAvailable(fHelp))
-        return NullUniValue;
-    
-    LOCK2(cs_main, pwalletMain->cs_wallet);
-    
-    if(PaymentAddress::SelfTest(pwalletMain))
-    {
-        return "true";
-    }
-    else
-    {
-        return "false";
-    }
-}
-
-UniValue validatepcode(const UniValue& params, bool fHelp)
-{
-
-    if (fHelp || params.size() != 1)
-        throw runtime_error(
-                "validatepcode \"paymentcode\"\n"
-                "\nReturn information about the given paymentcode.\n"
-                "\nArguments:\n"
-                "1. \"paymentcode\"     (string, required) The paymentcode to validate\n"
-                "\nResult:\n"
-                "{\n"
-                "  \"isvalid\" : true|false,       (boolean) If the paymentcode is valid or not. If not, this is the only property returned.\n"
-                "  \"paymentcode\" : \"paymentcode\", (string) The Zcoin paymentcode validated\n"
-                "  \"scriptPubKey\" : \"hex\",       (string) The hex encoded scriptPubKey generated by the address\n"
-                "  \"ismine\" : true|false,        (boolean) If the address is yours or not\n"
-                "  \"iswatchonly\" : true|false,   (boolean) If the address is watchonly\n"
-                "  \"isscript\" : true|false,      (boolean) If the key is a script\n"
-                "  \"pubkey\" : \"publickeyhex\",    (string) The hex value of the raw public key\n"
-                "  \"iscompressed\" : true|false,  (boolean) If the address is compressed\n"
-                "  \"account\" : \"account\"         (string) DEPRECATED. The account associated with the address, \"\" is the default account\n"
-                "  \"hdkeypath\" : \"keypath\"       (string, optional) The HD keypath if the key is HD and available\n"
-                "  \"hdmasterkeyid\" : \"<hash160>\" (string, optional) The Hash160 of the HD master pubkey\n"
-                "}\n"
-                "\nExamples:\n"
-                + HelpExampleCli("validatepcode", "\"PM8TJgiBF3npDfpxaKqU9W8iDL3T9v8j1RMVqoLqNFQcFdJ6PqjmcosHEQsHMGwe3CcgSdPz46NvJkNpHWym7b3XPF2CMZvcMT5vCvTnh58zpw529bGn\"")
-                + HelpExampleRpc("validatepcode", "\"PM8TJgiBF3npDfpxaKqU9W8iDL3T9v8j1RMVqoLqNFQcFdJ6PqjmcosHEQsHMGwe3CcgSdPz46NvJkNpHWym7b3XPF2CMZvcMT5vCvTnh58zpw529bGn\"")
-        );
-
-#ifdef ENABLE_WALLET
-    LOCK2(cs_main, pwalletMain ? &pwalletMain->cs_wallet : NULL);
-#else
-    LOCK(cs_main);
-#endif
-
-    std::string strPcode = params[0].get_str();
-    PaymentCode paymentCode(strPcode);
-    Bip47Account bip47Account(strPcode);
-    bool isValid = paymentCode.isValid();
-    bool walletBip47AccountValid = pwalletMain->getBip47Account(0).isValid();
-
-    UniValue ret(UniValue::VOBJ);
-    ret.push_back(Pair("isvalid", isValid));
-    ret.push_back(Pair("Notification Address", bip47Account.getNotificationAddress().ToString()));
-    ret.push_back(Pair("Wallet Account isvalid", walletBip47AccountValid));
-    
-    if(pwalletMain->getPaymentCode().compare(strPcode) == 0)
-    {
-        ret.push_back(Pair("IsMine", true));
-    }
-    else
-    {
-        ret.push_back(Pair("IsMine", false));
-        if(pwalletMain->m_Bip47channels.count(strPcode) > 0 )
-        {
-            ret.push_back(Pair("Exist in Bip47PaymentChannel", true));
-            Bip47PaymentChannel *pchannel = pwalletMain->getPaymentChannelFromPaymentCode(strPcode);
-            std::string outaddress = pwalletMain->getCurrentOutgoingAddress(*pchannel);
-            ret.push_back(Pair("OutGoingAddress", outaddress));
-            ret.push_back(Pair("OutGoingAddress Size", (int64_t)pchannel->getOutgoingAddresses().size()));
-            if(pchannel->getIncomingAddresses().size() == 0) {
-                PaymentAddress paddr = BIP47Util::getReceiveAddress(pwalletMain, paymentCode, 0);
-                CKey receiveKey = paddr.getReceiveECKey();
-                CPubKey rePubKey = receiveKey.GetPubKey();
-                CBitcoinAddress rcvAddr(rePubKey.GetID());
-                ret.push_back(Pair("IncomingAddress", rcvAddr.ToString()));
-            } else {
-                LogPrintf("current Incoming Address size = %d\n", pchannel->getIncomingAddresses().size());
-                ret.push_back(Pair("IncomingAddress Size", (int64_t)pchannel->getIncomingAddresses().size()));
-            }
-        } 
-        else
-        {
-            ret.push_back(Pair("Exist in Bip47PaymentChannel", false));
-            Bip47PaymentChannel pchannel(strPcode);
-            std::string outaddress = pwalletMain->getCurrentOutgoingAddress(pchannel);
-            ret.push_back(Pair("OutGoingAddress", outaddress));
-            if(pchannel.getIncomingAddresses().size() == 0) {
-                PaymentAddress paddr = BIP47Util::getReceiveAddress(pwalletMain, paymentCode, 0);
-                CKey receiveKey = paddr.getReceiveECKey();
-                CPubKey rePubKey = receiveKey.GetPubKey();
-                CBitcoinAddress rcvAddr(rePubKey.GetID());
-                ret.push_back(Pair("IncomingAddress", rcvAddr.ToString()));
-            } else {
-                LogPrintf("current Incoming Address size = %d\n", pchannel.getIncomingAddresses().size());
-                
-            }
-        }
-        
-        
-    }
-
-    return ret;
-}
-
-
-
-UniValue sendtopcode(const UniValue& params, bool fHelp)
-{
-    if (!EnsureWalletIsAvailable(fHelp))
-        return NullUniValue;
-
-    if (fHelp || params.size() < 2 || params.size() > 5)
-        throw runtime_error(
-                "sendtopcode \"paymentcode\" amount ( \"comment\" \"comment-to\" subtractfeefromamount )\n"
-                "\nSend an amount to a given address.\n"
-                + HelpRequiringPassphrase() +
-                "\nArguments:\n"
-                "1. \"paymentcode\"  (string, required) The Zcoin paymentcode to send to.\n"
-                "2. \"amount\"      (numeric or string, required) The amount in " + CURRENCY_UNIT + " to send. eg 0.1\n"
-                + HelpExampleCli("paymentcode", "\"PM8TJgiBF3npDfpxaKqU9W8iDL3T9v8j1RMVqoLqNFQcFdJ6PqjmcosHEQsHMGwe3CcgSdPz46NvJkNpHWym7b3XPF2CMZvcMT5vCvTnh58zpw529bGn\" 0.1")
-                + HelpExampleCli("paymentcode", "\"PM8TJgiBF3npDfpxaKqU9W8iDL3T9v8j1RMVqoLqNFQcFdJ6PqjmcosHEQsHMGwe3CcgSdPz46NvJkNpHWym7b3XPF2CMZvcMT5vCvTnh58zpw529bGn\" 0.1 \"donation\" \"seans outpost\"")
-                + HelpExampleCli("paymentcode", "\"PM8TJgiBF3npDfpxaKqU9W8iDL3T9v8j1RMVqoLqNFQcFdJ6PqjmcosHEQsHMGwe3CcgSdPz46NvJkNpHWym7b3XPF2CMZvcMT5vCvTnh58zpw529bGn\" 0.1 \"\" \"\" true")
-                + HelpExampleRpc("paymentcode", "\"PM8TJgiBF3npDfpxaKqU9W8iDL3T9v8j1RMVqoLqNFQcFdJ6PqjmcosHEQsHMGwe3CcgSdPz46NvJkNpHWym7b3XPF2CMZvcMT5vCvTnh58zpw529bGn\", 0.1, \"donation\", \"seans outpost\"")
-        );
-
-    LOCK2(cs_main, pwalletMain->cs_wallet);
-
-    PaymentCode paymentCode(params[0].get_str());
-    if (!paymentCode.isValid())
-        throw JSONRPCError(RPC_INVALID_ADDRESS_OR_KEY, "Invalid Zcoin paymentcode");
-
-    // Amount
-    CAmount nAmount = AmountFromValue(params[1]);
-    if (nAmount <= 0)
-        throw JSONRPCError(RPC_TYPE_ERROR, "Invalid amount for send");
-
-
-    EnsureWalletIsUnlocked();
-    
-    Bip47PaymentChannel* channel = pwalletMain->getPaymentChannelFromPaymentCode(paymentCode.toString());
-    
-    if (channel->isNotificationTransactionSent()) 
-    {
-        std::string addressTo = pwalletMain->getCurrentOutgoingAddress(*channel);
-        CBitcoinAddress pcAddress(addressTo);
-        CWalletTx wtx;
-        bool fSubtractFeeFromAmount = false;
-
-        SendMoney(pcAddress.Get(), nAmount, fSubtractFeeFromAmount, wtx);
-
-        return wtx.GetHash().GetHex();
-    }
-    else
-    {
-        return pwalletMain->makeNotificationTransaction(paymentCode.toString());    
-    }
-    
-    
-    
-}
-
-UniValue listreceivedbypcode(const UniValue& params, bool fHelp)
-{
-    if (!EnsureWalletIsAvailable(fHelp))
-        return NullUniValue;
-
-    if (fHelp || params.size() > 3)
-        throw runtime_error(
-                "listreceivedbypcode ( minconf includeempty includeWatchonly)\n"
-                "\nList balances by receiving paymentcode.\n"
-                "\nArguments:\n"
-                "1. minconf       (numeric, optional, default=1) The minimum number of confirmations before payments are included.\n"
-                "2. includeempty  (bool, optional, default=false) Whether to include addresses that haven't received any payments.\n"
-                "3. includeWatchonly (bool, optional, default=false) Whether to include watchonly addresses (see 'importaddress').\n"
-
-                "\nResult:\n"
-                "[\n"
-                "  {\n"
-                "    \"involvesWatchonly\" : true,        (bool) Only returned if imported addresses were involved in transaction\n"
-                "    \"paymentcode\" : \"receivingpaymentcode\",  (string) The receiving paymentcode\n"
-                "    \"account\" : \"accountname\",       (string) DEPRECATED. The account of the receiving address. The default account is \"\".\n"
-                "    \"amount\" : x.xxx,                  (numeric) The total amount in " + CURRENCY_UNIT + " received by the address\n"
-                                                                                                            "    \"confirmations\" : n,               (numeric) The number of confirmations of the most recent transaction included\n"
-                                                                                                            "    \"label\" : \"label\"                (string) A comment for the address/transaction, if any\n"
-                                                                                                            "  }\n"
-                                                                                                            "  ,...\n"
-                                                                                                            "]\n"
-
-                                                                                                            "\nExamples:\n"
-                + HelpExampleCli("listreceivedbypcode", "")
-                + HelpExampleCli("listreceivedbypcode", "6 true")
-                + HelpExampleRpc("listreceivedbypcode", "6, true, true")
-        );
-
-    LOCK2(cs_main, pwalletMain->cs_wallet);
-
-    return ListReceived(params, false);
-}
-
-UniValue getreceivedbypcode(const UniValue& params, bool fHelp)
-{
-    if (!EnsureWalletIsAvailable(fHelp))
-        return NullUniValue;
-
-    if (fHelp || params.size() < 1 || params.size() > 2)
-        throw runtime_error(
-                "getreceivedbypcode \"zcoinpaymentcode\" ( minconf )\n"
-                "\nReturns the total amount received by the given zcoinpaymentcode in transactions with at least minconf confirmations.\n"
-                "\nArguments:\n"
-                "1. \"zcoinpaymentcode\"  (string, required) The Zcoin paymentcode for transactions.\n"
-                "2. minconf             (numeric, optional, default=1) Only include transactions confirmed at least this many times.\n"
-                "\nResult:\n"
-                "amount   (numeric) The total amount in " + CURRENCY_UNIT + " received at this paymentcode.\n"
-                                                                            "\nExamples:\n"
-                                                                            "\nThe amount from transactions with at least 1 confirmation\n"
-                + HelpExampleCli("getreceivedbypcode", "\"PM8TJgiBF3npDfpxaKqU9W8iDL3T9v8j1RMVqoLqNFQcFdJ6PqjmcosHEQsHMGwe3CcgSdPz46NvJkNpHWym7b3XPF2CMZvcMT5vCvTnh58zpw529bGn\"") +
-                "\nThe amount including unconfirmed transactions, zero confirmations\n"
-                + HelpExampleCli("getreceivedbypcode", "\"PM8TJgiBF3npDfpxaKqU9W8iDL3T9v8j1RMVqoLqNFQcFdJ6PqjmcosHEQsHMGwe3CcgSdPz46NvJkNpHWym7b3XPF2CMZvcMT5vCvTnh58zpw529bGn\" 0") +
-                "\nThe amount with at least 6 confirmation, very safe\n"
-                + HelpExampleCli("getreceivedbypcode", "\"PM8TJgiBF3npDfpxaKqU9W8iDL3T9v8j1RMVqoLqNFQcFdJ6PqjmcosHEQsHMGwe3CcgSdPz46NvJkNpHWym7b3XPF2CMZvcMT5vCvTnh58zpw529bGn\" 6") +
-                "\nAs a json rpc call\n"
-                + HelpExampleRpc("getreceivedbypcode", "\"PM8TJgiBF3npDfpxaKqU9W8iDL3T9v8j1RMVqoLqNFQcFdJ6PqjmcosHEQsHMGwe3CcgSdPz46NvJkNpHWym7b3XPF2CMZvcMT5vCvTnh58zpw529bGn\", 6")
-        );
-
-    LOCK2(cs_main, pwalletMain->cs_wallet);
-
-    // Zcoin address
-    CBitcoinAddress address = CBitcoinAddress(params[0].get_str());
-    if (!address.IsValid())
-        throw JSONRPCError(RPC_INVALID_ADDRESS_OR_KEY, "Invalid Zcoin zcoinpaymentcode");
-    CScript scriptPubKey = GetScriptForDestination(address.Get());
-    if (!IsMine(*pwalletMain, scriptPubKey))
-        return ValueFromAmount(0);
-
-    // Minimum confirmations
-    int nMinDepth = 1;
-    if (params.size() > 1)
-        nMinDepth = params[1].get_int();
-
-    // Tally
-    CAmount nAmount = 0;
-    for (map<uint256, CWalletTx>::iterator it = pwalletMain->mapWallet.begin(); it != pwalletMain->mapWallet.end(); ++it)
-    {
-        const CWalletTx& wtx = (*it).second;
-        if (wtx.IsCoinBase() || !CheckFinalTx(wtx))
-            continue;
-
-        BOOST_FOREACH(const CTxOut& txout, wtx.vout)
-        if (txout.scriptPubKey == scriptPubKey)
-            if (wtx.GetDepthInMainChain() >= nMinDepth)
-                nAmount += txout.nValue;
-    }
-
-    return  ValueFromAmount(nAmount);
-}
->>>>>>> 4cf2852a
+    CTransaction tx = *wtx.tx.get();
 
     if(pwalletMain->isNotificationTransaction(tx))
     {
@@ -5385,10 +5010,6 @@
     { "wallet",             "SecretPointCheck",     &SecretPointCheck,     false },
     { "wallet",             "PaymentAddressSelfCheck",     &PaymentAddressSelfCheck,     false },
     { "wallet",              "validatepcode",       &validatepcode,      true  },
-<<<<<<< HEAD
-=======
-    
->>>>>>> 4cf2852a
 
 };
 
