// Copyright (c) 2010 Satoshi Nakamoto
// Copyright (c) 2009-2016 The zcoin Core developers
// Distributed under the MIT software license, see the accompanying
// file COPYING or http://www.opensource.org/licenses/mit-license.php.

#include "amount.h"
#include "base58.h"
#include "chain.h"
#include "core_io.h"
#include "init.h"
#include "main.h"
#include "zerocoin.h"
#include "net.h"
#include "netbase.h"
#include "policy/rbf.h"
#include "rpc/server.h"
#include "timedata.h"
#include "util.h"
#include "utilmoneystr.h"
#include "wallet.h"
#include "walletdb.h"
#include "zerocoin.h"
#include "znode-payments.h"
#include "wallet/rpcwallet.h"

#include <znode-payments.h>

#include <stdint.h>

#include <boost/assign/list_of.hpp>

#include <univalue.h>

using namespace std;

int64_t nWalletUnlockTime;

std::string HelpRequiringPassphrase()
{
    return pwalletMain && pwalletMain->IsCrypted()
        ? "\nRequires wallet passphrase to be set with walletpassphrase call."
        : "";
}

bool EnsureWalletIsAvailable(bool avoidException)
{
    if (!pwalletMain)
    {
        if (!avoidException)
            throw JSONRPCError(RPC_METHOD_NOT_FOUND, "Method not found (disabled)");
        else
            return false;
    }
    return true;
}

void EnsureWalletIsUnlocked()
{
    if (pwalletMain->IsLocked())
        throw JSONRPCError(RPC_WALLET_UNLOCK_NEEDED, "Error: Please enter the wallet passphrase with walletpassphrase first.");
}

void WalletTxToJSON(const CWalletTx& wtx, UniValue& entry)
{
    int confirms = wtx.GetDepthInMainChain();
    entry.push_back(Pair("confirmations", confirms));
    if (wtx.IsCoinBase())
        entry.push_back(Pair("generated", true));
    if (confirms > 0)
    {
        entry.push_back(Pair("blockhash", wtx.hashBlock.GetHex()));
        entry.push_back(Pair("blockindex", wtx.nIndex));
        entry.push_back(Pair("blocktime", mapBlockIndex[wtx.hashBlock]->GetBlockTime()));
    } else {
        entry.push_back(Pair("trusted", wtx.IsTrusted()));
    }
    uint256 hash = wtx.GetHash();
    entry.push_back(Pair("txid", hash.GetHex()));
    UniValue conflicts(UniValue::VARR);
    BOOST_FOREACH(const uint256& conflict, wtx.GetConflicts())
        conflicts.push_back(conflict.GetHex());
    entry.push_back(Pair("walletconflicts", conflicts));
    entry.push_back(Pair("time", wtx.GetTxTime()));
    entry.push_back(Pair("timereceived", (int64_t)wtx.nTimeReceived));

    // Add opt-in RBF status
    std::string rbfStatus = "no";
    if (confirms <= 0) {
        LOCK(mempool.cs);
        RBFTransactionState rbfState = IsRBFOptIn(wtx, mempool);
        if (rbfState == RBF_TRANSACTIONSTATE_UNKNOWN)
            rbfStatus = "unknown";
        else if (rbfState == RBF_TRANSACTIONSTATE_REPLACEABLE_BIP125)
            rbfStatus = "yes";
    }
    entry.push_back(Pair("bip125-replaceable", rbfStatus));

    BOOST_FOREACH(const PAIRTYPE(string,string)& item, wtx.mapValue)
        entry.push_back(Pair(item.first, item.second));
}

string AccountFromValue(const UniValue& value)
{
    string strAccount = value.get_str();
    if (strAccount == "*")
        throw JSONRPCError(RPC_WALLET_INVALID_ACCOUNT_NAME, "Invalid account name");
    return strAccount;
}

UniValue getnewaddress(const UniValue& params, bool fHelp)
{
    if (!EnsureWalletIsAvailable(fHelp))
        return NullUniValue;

    if (fHelp || params.size() > 1)
        throw runtime_error(
            "getnewaddress ( \"account\" )\n"
            "\nReturns a new zcoin address for receiving payments.\n"
            "If 'account' is specified (DEPRECATED), it is added to the address book \n"
            "so payments received with the address will be credited to 'account'.\n"
            "\nArguments:\n"
            "1. \"account\"        (string, optional) DEPRECATED. The account name for the address to be linked to. If not provided, the default account \"\" is used. It can also be set to the empty string \"\" to represent the default account. The account does not need to exist, it will be created if there is no account by the given name.\n"
            "\nResult:\n"
            "\"zcoinaddress\"    (string) The new zcoin address\n"
            "\nExamples:\n"
            + HelpExampleCli("getnewaddress", "")
            + HelpExampleRpc("getnewaddress", "")
        );

    LOCK2(cs_main, pwalletMain->cs_wallet);

    // Parse the account first so we don't generate a key if there's an error
    string strAccount;
    if (params.size() > 0)
        strAccount = AccountFromValue(params[0]);

    if (!pwalletMain->IsLocked())
        pwalletMain->TopUpKeyPool();

    // Generate a new key that is added to wallet
    CPubKey newKey;
    if (!pwalletMain->GetKeyFromPool(newKey))
        throw JSONRPCError(RPC_WALLET_KEYPOOL_RAN_OUT, "Error: Keypool ran out, please call keypoolrefill first");
    CKeyID keyID = newKey.GetID();

    pwalletMain->SetAddressBook(keyID, strAccount, "receive");

    return CBitcoinAddress(keyID).ToString();
}


CBitcoinAddress GetAccountAddress(string strAccount, bool bForceNew)
{
    CPubKey pubKey;
    if (!pwalletMain->GetAccountPubkey(pubKey, strAccount, bForceNew)) {
        throw JSONRPCError(RPC_WALLET_KEYPOOL_RAN_OUT, "Error: Keypool ran out, please call keypoolrefill first");
    }

    return CBitcoinAddress(pubKey.GetID());
}

UniValue getaccountaddress(const UniValue& params, bool fHelp)
{
    if (!EnsureWalletIsAvailable(fHelp))
        return NullUniValue;

    if (fHelp || params.size() != 1)
        throw runtime_error(
            "getaccountaddress \"account\"\n"
            "\nDEPRECATED. Returns the current zcoin address for receiving payments to this account.\n"
            "\nArguments:\n"
            "1. \"account\"       (string, required) The account name for the address. It can also be set to the empty string \"\" to represent the default account. The account does not need to exist, it will be created and a new address created  if there is no account by the given name.\n"
            "\nResult:\n"
            "\"zcoinaddress\"   (string) The account zcoin address\n"
            "\nExamples:\n"
            + HelpExampleCli("getaccountaddress", "")
            + HelpExampleCli("getaccountaddress", "\"\"")
            + HelpExampleCli("getaccountaddress", "\"myaccount\"")
            + HelpExampleRpc("getaccountaddress", "\"myaccount\"")
        );

    LOCK2(cs_main, pwalletMain->cs_wallet);

    // Parse the account first so we don't generate a key if there's an error
    string strAccount = AccountFromValue(params[0]);

    UniValue ret(UniValue::VSTR);

    ret = GetAccountAddress(strAccount).ToString();
    return ret;
}


UniValue getrawchangeaddress(const UniValue& params, bool fHelp)
{
    if (!EnsureWalletIsAvailable(fHelp))
        return NullUniValue;

    if (fHelp || params.size() > 1)
        throw runtime_error(
            "getrawchangeaddress\n"
            "\nReturns a new zcoin address, for receiving change.\n"
            "This is for use with raw transactions, NOT normal use.\n"
            "\nResult:\n"
            "\"address\"    (string) The address\n"
            "\nExamples:\n"
            + HelpExampleCli("getrawchangeaddress", "")
            + HelpExampleRpc("getrawchangeaddress", "")
       );

    LOCK2(cs_main, pwalletMain->cs_wallet);

    if (!pwalletMain->IsLocked())
        pwalletMain->TopUpKeyPool();

    CReserveKey reservekey(pwalletMain);
    CPubKey vchPubKey;
    if (!reservekey.GetReservedKey(vchPubKey))
        throw JSONRPCError(RPC_WALLET_KEYPOOL_RAN_OUT, "Error: Keypool ran out, please call keypoolrefill first");

    reservekey.KeepKey();

    CKeyID keyID = vchPubKey.GetID();

    return CBitcoinAddress(keyID).ToString();
}


UniValue setaccount(const UniValue& params, bool fHelp)
{
    if (!EnsureWalletIsAvailable(fHelp))
        return NullUniValue;

    if (fHelp || params.size() < 1 || params.size() > 2)
        throw runtime_error(
            "setaccount \"zcoinaddress\" \"account\"\n"
            "\nDEPRECATED. Sets the account associated with the given address.\n"
            "\nArguments:\n"
            "1. \"zcoinaddress\"  (string, required) The zcoin address to be associated with an account.\n"
            "2. \"account\"         (string, required) The account to assign the address to.\n"
            "\nExamples:\n"
            + HelpExampleCli("setaccount", "\"1D1ZrZNe3JUo7ZycKEYQQiQAWd9y54F4XZ\" \"tabby\"")
            + HelpExampleRpc("setaccount", "\"1D1ZrZNe3JUo7ZycKEYQQiQAWd9y54F4XZ\", \"tabby\"")
        );

    LOCK2(cs_main, pwalletMain->cs_wallet);

    CBitcoinAddress address(params[0].get_str());
    if (!address.IsValid())
        throw JSONRPCError(RPC_INVALID_ADDRESS_OR_KEY, "Invalid zcoin address");

    string strAccount;
    if (params.size() > 1)
        strAccount = AccountFromValue(params[1]);

    // Only add the account if the address is yours.
    if (IsMine(*pwalletMain, address.Get()))
    {
        // Detect when changing the account of an address that is the 'unused current key' of another account:
        if (pwalletMain->mapAddressBook.count(address.Get()))
        {
            string strOldAccount = pwalletMain->mapAddressBook[address.Get()].name;
            if (address == GetAccountAddress(strOldAccount))
                GetAccountAddress(strOldAccount, true);
        }
        pwalletMain->SetAddressBook(address.Get(), strAccount, "receive");
    }
    else
        throw JSONRPCError(RPC_MISC_ERROR, "setaccount can only be used with own address");

    return NullUniValue;
}


UniValue getaccount(const UniValue& params, bool fHelp)
{
    if (!EnsureWalletIsAvailable(fHelp))
        return NullUniValue;

    if (fHelp || params.size() != 1)
        throw runtime_error(
            "getaccount \"zcoinaddress\"\n"
            "\nDEPRECATED. Returns the account associated with the given address.\n"
            "\nArguments:\n"
            "1. \"zcoinaddress\"  (string, required) The zcoin address for account lookup.\n"
            "\nResult:\n"
            "\"accountname\"        (string) the account address\n"
            "\nExamples:\n"
            + HelpExampleCli("getaccount", "\"1D1ZrZNe3JUo7ZycKEYQQiQAWd9y54F4XZ\"")
            + HelpExampleRpc("getaccount", "\"1D1ZrZNe3JUo7ZycKEYQQiQAWd9y54F4XZ\"")
        );

    LOCK2(cs_main, pwalletMain->cs_wallet);

    CBitcoinAddress address(params[0].get_str());
    if (!address.IsValid())
        throw JSONRPCError(RPC_INVALID_ADDRESS_OR_KEY, "Invalid zcoin address");

    string strAccount;
    map<CTxDestination, CAddressBookData>::iterator mi = pwalletMain->mapAddressBook.find(address.Get());
    if (mi != pwalletMain->mapAddressBook.end() && !(*mi).second.name.empty())
        strAccount = (*mi).second.name;
    return strAccount;
}

UniValue setmininput(const UniValue& params, bool fHelp)
{
    if (fHelp || params.size() < 1 || params.size() > 1)
        throw runtime_error(
                "setmininput <amount>\n"
                        "<amount> is a real and is rounded to the nearest 0.00000001");

    // Amount
    int64_t nAmount = 0;
    if (params[0].get_real() != 0.0)
        nAmount = AmountFromValue(params[0]);        // rejects 0.0 amounts

    nMinimumInputValue = nAmount;
    return true;
}


UniValue getaddressesbyaccount(const UniValue& params, bool fHelp)
{
    if (!EnsureWalletIsAvailable(fHelp))
        return NullUniValue;

    if (fHelp || params.size() != 1)
        throw runtime_error(
            "getaddressesbyaccount \"account\"\n"
            "\nDEPRECATED. Returns the list of addresses for the given account.\n"
            "\nArguments:\n"
            "1. \"account\"  (string, required) The account name.\n"
            "\nResult:\n"
            "[                     (json array of string)\n"
            "  \"zcoinaddress\"  (string) a zcoin address associated with the given account\n"
            "  ,...\n"
            "]\n"
            "\nExamples:\n"
            + HelpExampleCli("getaddressesbyaccount", "\"tabby\"")
            + HelpExampleRpc("getaddressesbyaccount", "\"tabby\"")
        );

    LOCK2(cs_main, pwalletMain->cs_wallet);

    string strAccount = AccountFromValue(params[0]);

    // Find all addresses that have the given account
    UniValue ret(UniValue::VARR);
    BOOST_FOREACH(const PAIRTYPE(CBitcoinAddress, CAddressBookData)& item, pwalletMain->mapAddressBook)
    {
        const CBitcoinAddress& address = item.first;
        const string& strName = item.second.name;
        if (strName == strAccount)
            ret.push_back(address.ToString());
    }
    return ret;
}

static void SendMoney(const CTxDestination &address, CAmount nValue, bool fSubtractFeeFromAmount, CWalletTx& wtxNew)
{
    CAmount curBalance = pwalletMain->GetBalance();

    // Check amount
    if (nValue <= 0)
        throw JSONRPCError(RPC_INVALID_PARAMETER, "Invalid amount");

    if (nValue > curBalance)
        throw JSONRPCError(RPC_WALLET_INSUFFICIENT_FUNDS, "Insufficient funds");

    // Parse Zcoin address
    CScript scriptPubKey = GetScriptForDestination(address);

    // Create and send the transaction
    CReserveKey reservekey(pwalletMain);
    CAmount nFeeRequired;
    std::string strError;
    vector<CRecipient> vecSend;
    int nChangePosRet = -1;
    CRecipient recipient = {scriptPubKey, nValue, fSubtractFeeFromAmount};
    vecSend.push_back(recipient);
    if (!pwalletMain->CreateTransaction(vecSend, wtxNew, reservekey, nFeeRequired, nChangePosRet, strError)) {
        if (!fSubtractFeeFromAmount && nValue + nFeeRequired > pwalletMain->GetBalance())
            strError = strprintf("Error: This transaction requires a transaction fee of at least %s because of its amount, complexity, or use of recently received funds!", FormatMoney(nFeeRequired));
        throw JSONRPCError(RPC_WALLET_ERROR, strError);
    }
    if (!pwalletMain->CommitTransaction(wtxNew, reservekey))
        throw JSONRPCError(RPC_WALLET_ERROR, "Error: The transaction was rejected! This might happen if some of the coins in your wallet were already spent, such as if you used a copy of the wallet and coins were spent in the copy but not marked as spent here.");
}

UniValue sendtoaddress(const UniValue& params, bool fHelp)
{
    if (!EnsureWalletIsAvailable(fHelp))
        return NullUniValue;

    if (fHelp || params.size() < 2 || params.size() > 5)
        throw runtime_error(
            "sendtoaddress \"zcoinaddress\" amount ( \"comment\" \"comment-to\" subtractfeefromamount )\n"
            "\nSend an amount to a given address.\n"
            + HelpRequiringPassphrase() +
            "\nArguments:\n"
            "1. \"zcoinaddress\"  (string, required) The zcoin address to send to.\n"
            "2. \"amount\"      (numeric or string, required) The amount in " + CURRENCY_UNIT + " to send. eg 0.1\n"
            "3. \"comment\"     (string, optional) A comment used to store what the transaction is for. \n"
            "                             This is not part of the transaction, just kept in your wallet.\n"
            "4. \"comment-to\"  (string, optional) A comment to store the name of the person or organization \n"
            "                             to which you're sending the transaction. This is not part of the \n"
            "                             transaction, just kept in your wallet.\n"
            "5. subtractfeefromamount  (boolean, optional, default=false) The fee will be deducted from the amount being sent.\n"
            "                             The recipient will receive less bitcoins than you enter in the amount field.\n"
            "\nResult:\n"
            "\"transactionid\"  (string) The transaction id.\n"
            "\nExamples:\n"
            + HelpExampleCli("sendtoaddress", "\"1M72Sfpbz1BPpXFHz9m3CdqATR44Jvaydd\" 0.1")
            + HelpExampleCli("sendtoaddress", "\"1M72Sfpbz1BPpXFHz9m3CdqATR44Jvaydd\" 0.1 \"donation\" \"seans outpost\"")
            + HelpExampleCli("sendtoaddress", "\"1M72Sfpbz1BPpXFHz9m3CdqATR44Jvaydd\" 0.1 \"\" \"\" true")
            + HelpExampleRpc("sendtoaddress", "\"1M72Sfpbz1BPpXFHz9m3CdqATR44Jvaydd\", 0.1, \"donation\", \"seans outpost\"")
        );

    LOCK2(cs_main, pwalletMain->cs_wallet);

    CBitcoinAddress address(params[0].get_str());
    if (!address.IsValid())
        throw JSONRPCError(RPC_INVALID_ADDRESS_OR_KEY, "Invalid zcoin address");

    // Amount
    CAmount nAmount = AmountFromValue(params[1]);
    if (nAmount <= 0)
        throw JSONRPCError(RPC_TYPE_ERROR, "Invalid amount for send");

    // Wallet comments
    CWalletTx wtx;
    if (params.size() > 2 && !params[2].isNull() && !params[2].get_str().empty())
        wtx.mapValue["comment"] = params[2].get_str();
    if (params.size() > 3 && !params[3].isNull() && !params[3].get_str().empty())
        wtx.mapValue["to"]      = params[3].get_str();

    bool fSubtractFeeFromAmount = false;
    if (params.size() > 4)
        fSubtractFeeFromAmount = params[4].get_bool();

    EnsureWalletIsUnlocked();

    SendMoney(address.Get(), nAmount, fSubtractFeeFromAmount, wtx);

    return wtx.GetHash().GetHex();
}

UniValue listaddressgroupings(const UniValue& params, bool fHelp)
{
    if (!EnsureWalletIsAvailable(fHelp))
        return NullUniValue;

    if (fHelp)
        throw runtime_error(
            "listaddressgroupings\n"
            "\nLists groups of addresses which have had their common ownership\n"
            "made public by common use as inputs or as the resulting change\n"
            "in past transactions\n"
            "\nResult:\n"
            "[\n"
            "  [\n"
            "    [\n"
            "      \"zcoinaddress\",     (string) The zcoin address\n"
            "      amount,                 (numeric) The amount in " + CURRENCY_UNIT + "\n"
            "      \"account\"             (string, optional) The account (DEPRECATED)\n"
            "    ]\n"
            "    ,...\n"
            "  ]\n"
            "  ,...\n"
            "]\n"
            "\nExamples:\n"
            + HelpExampleCli("listaddressgroupings", "")
            + HelpExampleRpc("listaddressgroupings", "")
        );

    LOCK2(cs_main, pwalletMain->cs_wallet);

    UniValue jsonGroupings(UniValue::VARR);
    map<CTxDestination, CAmount> balances = pwalletMain->GetAddressBalances();
    BOOST_FOREACH(set<CTxDestination> grouping, pwalletMain->GetAddressGroupings())
    {
        UniValue jsonGrouping(UniValue::VARR);
        BOOST_FOREACH(CTxDestination address, grouping)
        {
            UniValue addressInfo(UniValue::VARR);
            addressInfo.push_back(CBitcoinAddress(address).ToString());
            addressInfo.push_back(ValueFromAmount(balances[address]));
            {
                if (pwalletMain->mapAddressBook.find(CBitcoinAddress(address).Get()) != pwalletMain->mapAddressBook.end())
                    addressInfo.push_back(pwalletMain->mapAddressBook.find(CBitcoinAddress(address).Get())->second.name);
            }
            jsonGrouping.push_back(addressInfo);
        }
        jsonGroupings.push_back(jsonGrouping);
    }
    return jsonGroupings;
}

UniValue signmessage(const UniValue& params, bool fHelp)
{
    if (!EnsureWalletIsAvailable(fHelp))
        return NullUniValue;

    if (fHelp || params.size() != 2)
        throw runtime_error(
            "signmessage \"zcoinaddress\" \"message\"\n"
            "\nSign a message with the private key of an address"
            + HelpRequiringPassphrase() + "\n"
            "\nArguments:\n"
            "1. \"zcoinaddress\"  (string, required) The zcoin address to use for the private key.\n"
            "2. \"message\"         (string, required) The message to create a signature of.\n"
            "\nResult:\n"
            "\"signature\"          (string) The signature of the message encoded in base 64\n"
            "\nExamples:\n"
            "\nUnlock the wallet for 30 seconds\n"
            + HelpExampleCli("walletpassphrase", "\"mypassphrase\" 30") +
            "\nCreate the signature\n"
            + HelpExampleCli("signmessage", "\"1D1ZrZNe3JUo7ZycKEYQQiQAWd9y54F4XZ\" \"my message\"") +
            "\nVerify the signature\n"
            + HelpExampleCli("verifymessage", "\"1D1ZrZNe3JUo7ZycKEYQQiQAWd9y54F4XZ\" \"signature\" \"my message\"") +
            "\nAs json rpc\n"
            + HelpExampleRpc("signmessage", "\"1D1ZrZNe3JUo7ZycKEYQQiQAWd9y54F4XZ\", \"my message\"")
        );

    LOCK2(cs_main, pwalletMain->cs_wallet);

    EnsureWalletIsUnlocked();

    string strAddress = params[0].get_str();
    string strMessage = params[1].get_str();

    CBitcoinAddress addr(strAddress);
    if (!addr.IsValid())
        throw JSONRPCError(RPC_TYPE_ERROR, "Invalid address");

    CKeyID keyID;
    if (!addr.GetKeyID(keyID))
        throw JSONRPCError(RPC_TYPE_ERROR, "Address does not refer to key");

    CKey key;
    if (!pwalletMain->GetKey(keyID, key))
        throw JSONRPCError(RPC_WALLET_ERROR, "Private key not available");

    CHashWriter ss(SER_GETHASH, 0);
    ss << strMessageMagic;
    ss << strMessage;

    vector<unsigned char> vchSig;
    if (!key.SignCompact(ss.GetHash(), vchSig))
        throw JSONRPCError(RPC_INVALID_ADDRESS_OR_KEY, "Sign failed");

    return EncodeBase64(&vchSig[0], vchSig.size());
}

UniValue getreceivedbyaddress(const UniValue& params, bool fHelp)
{
    if (!EnsureWalletIsAvailable(fHelp))
        return NullUniValue;

    if (fHelp || params.size() < 1 || params.size() > 2)
        throw runtime_error(
            "getreceivedbyaddress \"zcoinaddress\" ( minconf )\n"
            "\nReturns the total amount received by the given bitcoinaddress in transactions with at least minconf confirmations.\n"
            "\nArguments:\n"
            "1. \"zcoinaddress\"  (string, required) The zcoin address for transactions.\n"
            "2. minconf             (numeric, optional, default=1) Only include transactions confirmed at least this many times.\n"
            "\nResult:\n"
            "amount   (numeric) The total amount in " + CURRENCY_UNIT + " received at this address.\n"
            "\nExamples:\n"
            "\nThe amount from transactions with at least 1 confirmation\n"
            + HelpExampleCli("getreceivedbyaddress", "\"1D1ZrZNe3JUo7ZycKEYQQiQAWd9y54F4XZ\"") +
            "\nThe amount including unconfirmed transactions, zero confirmations\n"
            + HelpExampleCli("getreceivedbyaddress", "\"1D1ZrZNe3JUo7ZycKEYQQiQAWd9y54F4XZ\" 0") +
            "\nThe amount with at least 6 confirmation, very safe\n"
            + HelpExampleCli("getreceivedbyaddress", "\"1D1ZrZNe3JUo7ZycKEYQQiQAWd9y54F4XZ\" 6") +
            "\nAs a json rpc call\n"
            + HelpExampleRpc("getreceivedbyaddress", "\"1D1ZrZNe3JUo7ZycKEYQQiQAWd9y54F4XZ\", 6")
       );

    LOCK2(cs_main, pwalletMain->cs_wallet);

    // zcoin address
    CBitcoinAddress address = CBitcoinAddress(params[0].get_str());
    if (!address.IsValid())
        throw JSONRPCError(RPC_INVALID_ADDRESS_OR_KEY, "Invalid zcoin address");
    CScript scriptPubKey = GetScriptForDestination(address.Get());
    if (!IsMine(*pwalletMain, scriptPubKey))
        return ValueFromAmount(0);

    // Minimum confirmations
    int nMinDepth = 1;
    if (params.size() > 1)
        nMinDepth = params[1].get_int();

    // Tally
    CAmount nAmount = 0;
    for (map<uint256, CWalletTx>::iterator it = pwalletMain->mapWallet.begin(); it != pwalletMain->mapWallet.end(); ++it)
    {
        const CWalletTx& wtx = (*it).second;
        if (wtx.IsCoinBase() || !CheckFinalTx(wtx))
            continue;

        BOOST_FOREACH(const CTxOut& txout, wtx.vout)
            if (txout.scriptPubKey == scriptPubKey)
                if (wtx.GetDepthInMainChain() >= nMinDepth)
                    nAmount += txout.nValue;
    }

    return  ValueFromAmount(nAmount);
}


UniValue getreceivedbyaccount(const UniValue& params, bool fHelp)
{
    if (!EnsureWalletIsAvailable(fHelp))
        return NullUniValue;

    if (fHelp || params.size() < 1 || params.size() > 2)
        throw runtime_error(
            "getreceivedbyaccount \"account\" ( minconf )\n"
            "\nDEPRECATED. Returns the total amount received by addresses with <account> in transactions with at least [minconf] confirmations.\n"
            "\nArguments:\n"
            "1. \"account\"      (string, required) The selected account, may be the default account using \"\".\n"
            "2. minconf          (numeric, optional, default=1) Only include transactions confirmed at least this many times.\n"
            "\nResult:\n"
            "amount              (numeric) The total amount in " + CURRENCY_UNIT + " received for this account.\n"
            "\nExamples:\n"
            "\nAmount received by the default account with at least 1 confirmation\n"
            + HelpExampleCli("getreceivedbyaccount", "\"\"") +
            "\nAmount received at the tabby account including unconfirmed amounts with zero confirmations\n"
            + HelpExampleCli("getreceivedbyaccount", "\"tabby\" 0") +
            "\nThe amount with at least 6 confirmation, very safe\n"
            + HelpExampleCli("getreceivedbyaccount", "\"tabby\" 6") +
            "\nAs a json rpc call\n"
            + HelpExampleRpc("getreceivedbyaccount", "\"tabby\", 6")
        );

    LOCK2(cs_main, pwalletMain->cs_wallet);

    // Minimum confirmations
    int nMinDepth = 1;
    if (params.size() > 1)
        nMinDepth = params[1].get_int();

    // Get the set of pub keys assigned to account
    string strAccount = AccountFromValue(params[0]);
    set<CTxDestination> setAddress = pwalletMain->GetAccountAddresses(strAccount);

    // Tally
    CAmount nAmount = 0;
    for (map<uint256, CWalletTx>::iterator it = pwalletMain->mapWallet.begin(); it != pwalletMain->mapWallet.end(); ++it)
    {
        const CWalletTx& wtx = (*it).second;
        if (wtx.IsCoinBase() || !CheckFinalTx(wtx))
            continue;

        BOOST_FOREACH(const CTxOut& txout, wtx.vout)
        {
            CTxDestination address;
            if (ExtractDestination(txout.scriptPubKey, address) && IsMine(*pwalletMain, address) && setAddress.count(address))
                if (wtx.GetDepthInMainChain() >= nMinDepth)
                    nAmount += txout.nValue;
        }
    }

    return ValueFromAmount(nAmount);
}


UniValue getbalance(const UniValue& params, bool fHelp)
{
    if (!EnsureWalletIsAvailable(fHelp))
        return NullUniValue;

    if (fHelp || params.size() > 3)
        throw runtime_error(
            "getbalance ( \"account\" minconf includeWatchonly )\n"
            "\nIf account is not specified, returns the server's total available balance.\n"
            "If account is specified (DEPRECATED), returns the balance in the account.\n"
            "Note that the account \"\" is not the same as leaving the parameter out.\n"
            "The server total may be different to the balance in the default \"\" account.\n"
            "\nArguments:\n"
            "1. \"account\"      (string, optional) DEPRECATED. The selected account, or \"*\" for entire wallet. It may be the default account using \"\".\n"
            "2. minconf          (numeric, optional, default=1) Only include transactions confirmed at least this many times.\n"
            "3. includeWatchonly (bool, optional, default=false) Also include balance in watchonly addresses (see 'importaddress')\n"
            "\nResult:\n"
            "amount              (numeric) The total amount in " + CURRENCY_UNIT + " received for this account.\n"
            "\nExamples:\n"
            "\nThe total amount in the wallet\n"
            + HelpExampleCli("getbalance", "") +
            "\nThe total amount in the wallet at least 5 blocks confirmed\n"
            + HelpExampleCli("getbalance", "\"*\" 6") +
            "\nAs a json rpc call\n"
            + HelpExampleRpc("getbalance", "\"*\", 6")
        );

    LOCK2(cs_main, pwalletMain->cs_wallet);

    if (params.size() == 0)
        return  ValueFromAmount(pwalletMain->GetBalance());

    int nMinDepth = 1;
    if (params.size() > 1)
        nMinDepth = params[1].get_int();
    isminefilter filter = ISMINE_SPENDABLE;
    if(params.size() > 2)
        if(params[2].get_bool())
            filter = filter | ISMINE_WATCH_ONLY;

    if (params[0].get_str() == "*") {
        // Calculate total balance a different way from GetBalance()
        // (GetBalance() sums up all unspent TxOuts)
        // getbalance and "getbalance * 1 true" should return the same number
        CAmount nBalance = 0;
        for (map<uint256, CWalletTx>::iterator it = pwalletMain->mapWallet.begin(); it != pwalletMain->mapWallet.end(); ++it)
        {
            const CWalletTx& wtx = (*it).second;
            if (!CheckFinalTx(wtx) || wtx.GetBlocksToMaturity() > 0 || wtx.GetDepthInMainChain() < 0)
                continue;

            CAmount allFee;
            string strSentAccount;
            list<COutputEntry> listReceived;
            list<COutputEntry> listSent;
            wtx.GetAmounts(listReceived, listSent, allFee, strSentAccount, filter);
            if (wtx.GetDepthInMainChain() >= nMinDepth)
            {
                BOOST_FOREACH(const COutputEntry& r, listReceived)
                    nBalance += r.amount;
            }
            BOOST_FOREACH(const COutputEntry& s, listSent)
                nBalance -= s.amount;
            nBalance -= allFee;
        }
        return  ValueFromAmount(nBalance);
    }

    string strAccount = AccountFromValue(params[0]);

    CAmount nBalance = pwalletMain->GetAccountBalance(strAccount, nMinDepth, filter);

    return ValueFromAmount(nBalance);
}

UniValue getunconfirmedbalance(const UniValue &params, bool fHelp)
{
    if (!EnsureWalletIsAvailable(fHelp))
        return NullUniValue;

    if (fHelp || params.size() > 0)
        throw runtime_error(
                "getunconfirmedbalance\n"
                "Returns the server's total unconfirmed balance\n");

    LOCK2(cs_main, pwalletMain->cs_wallet);

    return ValueFromAmount(pwalletMain->GetUnconfirmedBalance());
}


UniValue movecmd(const UniValue& params, bool fHelp)
{
    if (!EnsureWalletIsAvailable(fHelp))
        return NullUniValue;

    if (fHelp || params.size() < 3 || params.size() > 5)
        throw runtime_error(
            "move \"fromaccount\" \"toaccount\" amount ( minconf \"comment\" )\n"
            "\nDEPRECATED. Move a specified amount from one account in your wallet to another.\n"
            "\nArguments:\n"
            "1. \"fromaccount\"   (string, required) The name of the account to move funds from. May be the default account using \"\".\n"
            "2. \"toaccount\"     (string, required) The name of the account to move funds to. May be the default account using \"\".\n"
            "3. amount            (numeric) Quantity of " + CURRENCY_UNIT + " to move between accounts.\n"
            "4. minconf           (numeric, optional, default=1) Only use funds with at least this many confirmations.\n"
            "5. \"comment\"       (string, optional) An optional comment, stored in the wallet only.\n"
            "\nResult:\n"
            "true|false           (boolean) true if successful.\n"
            "\nExamples:\n"
            "\nMove 0.01 " + CURRENCY_UNIT + " from the default account to the account named tabby\n"
            + HelpExampleCli("move", "\"\" \"tabby\" 0.01") +
            "\nMove 0.01 " + CURRENCY_UNIT + " timotei to akiko with a comment and funds have 6 confirmations\n"
            + HelpExampleCli("move", "\"timotei\" \"akiko\" 0.01 6 \"happy birthday!\"") +
            "\nAs a json rpc call\n"
            + HelpExampleRpc("move", "\"timotei\", \"akiko\", 0.01, 6, \"happy birthday!\"")
        );

    LOCK2(cs_main, pwalletMain->cs_wallet);

    string strFrom = AccountFromValue(params[0]);
    string strTo = AccountFromValue(params[1]);
    CAmount nAmount = AmountFromValue(params[2]);
    if (nAmount <= 0)
        throw JSONRPCError(RPC_TYPE_ERROR, "Invalid amount for send");
    if (params.size() > 3)
        // unused parameter, used to be nMinDepth, keep type-checking it though
        (void)params[3].get_int();
    string strComment;
    if (params.size() > 4)
        strComment = params[4].get_str();

    if (!pwalletMain->AccountMove(strFrom, strTo, nAmount, strComment))
        throw JSONRPCError(RPC_DATABASE_ERROR, "database error");

    return true;
}


UniValue sendfrom(const UniValue& params, bool fHelp)
{
    if (!EnsureWalletIsAvailable(fHelp))
        return NullUniValue;

    if (fHelp || params.size() < 3 || params.size() > 6)
        throw runtime_error(
            "sendfrom \"fromaccount\" \"tozcoinaddress\" amount ( minconf \"comment\" \"comment-to\" )\n"
            "\nDEPRECATED (use sendtoaddress). Sent an amount from an account to a zcoin address."
            + HelpRequiringPassphrase() + "\n"
            "\nArguments:\n"
            "1. \"fromaccount\"       (string, required) The name of the account to send funds from. May be the default account using \"\".\n"
            "2. \"tozcoinaddress\"  (string, required) The zcoin address to send funds to.\n"
            "3. amount                (numeric or string, required) The amount in " + CURRENCY_UNIT + " (transaction fee is added on top).\n"
            "4. minconf               (numeric, optional, default=1) Only use funds with at least this many confirmations.\n"
            "5. \"comment\"           (string, optional) A comment used to store what the transaction is for. \n"
            "                                     This is not part of the transaction, just kept in your wallet.\n"
            "6. \"comment-to\"        (string, optional) An optional comment to store the name of the person or organization \n"
            "                                     to which you're sending the transaction. This is not part of the transaction, \n"
            "                                     it is just kept in your wallet.\n"
            "\nResult:\n"
            "\"transactionid\"        (string) The transaction id.\n"
            "\nExamples:\n"
            "\nSend 0.01 " + CURRENCY_UNIT + " from the default account to the address, must have at least 1 confirmation\n"
            + HelpExampleCli("sendfrom", "\"\" \"1M72Sfpbz1BPpXFHz9m3CdqATR44Jvaydd\" 0.01") +
            "\nSend 0.01 from the tabby account to the given address, funds must have at least 6 confirmations\n"
            + HelpExampleCli("sendfrom", "\"tabby\" \"1M72Sfpbz1BPpXFHz9m3CdqATR44Jvaydd\" 0.01 6 \"donation\" \"seans outpost\"") +
            "\nAs a json rpc call\n"
            + HelpExampleRpc("sendfrom", "\"tabby\", \"1M72Sfpbz1BPpXFHz9m3CdqATR44Jvaydd\", 0.01, 6, \"donation\", \"seans outpost\"")
        );

    LOCK2(cs_main, pwalletMain->cs_wallet);

    string strAccount = AccountFromValue(params[0]);
    CBitcoinAddress address(params[1].get_str());
    if (!address.IsValid())
        throw JSONRPCError(RPC_INVALID_ADDRESS_OR_KEY, "Invalid zcoin address");
    CAmount nAmount = AmountFromValue(params[2]);
    if (nAmount <= 0)
        throw JSONRPCError(RPC_TYPE_ERROR, "Invalid amount for send");
    int nMinDepth = 1;
    if (params.size() > 3)
        nMinDepth = params[3].get_int();

    CWalletTx wtx;
    wtx.strFromAccount = strAccount;
    if (params.size() > 4 && !params[4].isNull() && !params[4].get_str().empty())
        wtx.mapValue["comment"] = params[4].get_str();
    if (params.size() > 5 && !params[5].isNull() && !params[5].get_str().empty())
        wtx.mapValue["to"]      = params[5].get_str();

    EnsureWalletIsUnlocked();

    // Check funds
    CAmount nBalance = pwalletMain->GetAccountBalance(strAccount, nMinDepth, ISMINE_SPENDABLE);
    if (nAmount > nBalance)
        throw JSONRPCError(RPC_WALLET_INSUFFICIENT_FUNDS, "Account has insufficient funds");

    SendMoney(address.Get(), nAmount, false, wtx);

    return wtx.GetHash().GetHex();
}

UniValue gettransactionfee(const UniValue& params, bool fHelp)
{
    if (!EnsureWalletIsAvailable(fHelp))
        return NullUniValue;

    LOCK2(cs_main, pwalletMain->cs_wallet);

    UniValue sendTo = params[0].get_obj();
    int nMinDepth = 1;
    if (params.size() > 1)
        nMinDepth = params[1].get_int();

    CWalletTx wtx;
    wtx.strFromAccount = "";
    if (params.size() > 2 && !params[2].isNull() && !params[2].get_str().empty())
        wtx.mapValue["comment"] = params[2].get_str();

    UniValue subtractFeeFromAmount(UniValue::VARR);
    if (params.size() > 3)
        subtractFeeFromAmount = params[3].get_array();

    set<CBitcoinAddress> setAddress;
    vector<CRecipient> vecSend;

    CAmount totalAmount = 0;
    vector<string> keys = sendTo.getKeys();
    BOOST_FOREACH(const string& name_, keys)
    {
        CBitcoinAddress address(name_);
        if (!address.IsValid())
            throw JSONRPCError(RPC_INVALID_ADDRESS_OR_KEY, string("Invalid zcoin address: ")+name_);

        if (setAddress.count(address))
            throw JSONRPCError(RPC_INVALID_PARAMETER, string("Invalid parameter, duplicated address: ")+name_);
        setAddress.insert(address);

        CScript scriptPubKey = GetScriptForDestination(address.Get());
        CAmount nAmount = sendTo[name_].get_int64();
        LogPrintf("nAmount gettransactionfee: %s\n", nAmount);
        if (nAmount <= 0)
            throw JSONRPCError(RPC_TYPE_ERROR, "Invalid amount for send");
        totalAmount += nAmount;

        bool fSubtractFeeFromAmount = false;
        for (unsigned int idx = 0; idx < subtractFeeFromAmount.size(); idx++) {
            const UniValue& addr = subtractFeeFromAmount[idx];
            if (addr.get_str() == name_)
                fSubtractFeeFromAmount = true;
        }

        CRecipient recipient = {scriptPubKey, nAmount, fSubtractFeeFromAmount};
        vecSend.push_back(recipient);
    }

    EnsureWalletIsUnlocked();

    // Send
    CReserveKey keyChange(pwalletMain);
    CAmount nFeeRequired = 0;
    int nChangePosRet = -1;
    string strFailReason;
    bool fCreated = pwalletMain->CreateTransaction(vecSend, wtx, keyChange, nFeeRequired, nChangePosRet, strFailReason);
    if (!fCreated)
        throw JSONRPCError(RPC_WALLET_INSUFFICIENT_FUNDS, strFailReason);
    
    return nFeeRequired;
}

vector<string> GetMyAccountNames()
{    
    LOCK2(cs_main, pwalletMain->cs_wallet);

    isminefilter includeWatchonly = ISMINE_SPENDABLE;

    vector<string> accounts;
    BOOST_FOREACH(const PAIRTYPE(CTxDestination, CAddressBookData)& entry, pwalletMain->mapAddressBook) {
        if (IsMine(*pwalletMain, entry.first) & includeWatchonly) // This address belongs to me
            accounts.push_back(entry.second.name);
    }
    return accounts;
}


UniValue sendmanyfromany(const UniValue& params, bool fHelp)
{
    if (fHelp || params.size() < 1 || params.size() > 4)
        throw runtime_error(
            "sendmanyfromany \"fromaccount\" {\"address\":amount,...} ( minconf \"comment\" [\"address\",...] )\n"
            "\nSend multiple times, from any account with enough balance. Amounts are double-precision floating point numbers."
            + HelpRequiringPassphrase() + "\n"
            "\nArguments:\n"
            "1. \"amounts\"             (string, required) A json object with addresses and amounts\n"
            "    {\n"
            "      \"address\":amount   (numeric or string) The zcoin address is the key, the numeric amount (can be string) in " + CURRENCY_UNIT + " is the value\n"
            "      ,...\n"
            "    }\n"
            "2. minconf                 (numeric, optional, default=1) Only use the balance confirmed at least this many times.\n"
            "3. \"comment\"             (string, optional) A comment\n"
            "4. subtractfeefromamount   (string, optional) A json array with addresses.\n"
            "                           The fee will be equally deducted from the amount of each selected address.\n"
            "                           Those recipients will receive less bitcoins than you enter in their corresponding amount field.\n"
            "                           If no addresses are specified here, the sender pays the fee.\n"
            "    [\n"
            "      \"address\"            (string) Subtract fee from this address\n"
            "      ,...\n"
            "    ]\n"
            "\nResult:\n"
            "\"transactionid\"          (string) The transaction id for the send. Only 1 transaction is created regardless of \n"
            "                                    the number of addresses.\n"
            "\nExamples:\n"
            "\nSend two amounts to two different addresses:\n"
            + HelpExampleCli("sendmanyfromany", " \"{\\\"1D1ZrZNe3JUo7ZycKEYQQiQAWd9y54F4XZ\\\":0.01,\\\"1353tsE8YMTA4EuV7dgUXGjNFf9KpVvKHz\\\":0.02}\"") +
            "\nSend two amounts to two different addresses setting the confirmation and comment:\n"
            + HelpExampleCli("sendmanyfromany", " \"{\\\"1D1ZrZNe3JUo7ZycKEYQQiQAWd9y54F4XZ\\\":0.01,\\\"1353tsE8YMTA4EuV7dgUXGjNFf9KpVvKHz\\\":0.02}\" 6 \"testing\"") +
            "\nSend two amounts to two different addresses, subtract fee from amount:\n"
            + HelpExampleCli("sendmanyfromany", " \"{\\\"1D1ZrZNe3JUo7ZycKEYQQiQAWd9y54F4XZ\\\":0.01,\\\"1353tsE8YMTA4EuV7dgUXGjNFf9KpVvKHz\\\":0.02}\" 1 \"\" \"[\\\"1D1ZrZNe3JUo7ZycKEYQQiQAWd9y54F4XZ\\\",\\\"1353tsE8YMTA4EuV7dgUXGjNFf9KpVvKHz\\\"]\"") +
            "\nAs a json rpc call\n"
            + HelpExampleRpc("sendmanyfromany", " \"{\\\"1D1ZrZNe3JUo7ZycKEYQQiQAWd9y54F4XZ\\\":0.01,\\\"1353tsE8YMTA4EuV7dgUXGjNFf9KpVvKHz\\\":0.02}\", 6, \"testing\"")
        );

    LOCK2(cs_main, pwalletMain->cs_wallet);
    //LogPrintf("ZMQ: getting object\n");
    UniValue sendTo = params[0].get_obj();
    int nMinDepth = 1;
    if (params.size() > 1)
        nMinDepth = params[1].get_int();

    CWalletTx wtx;
    if (params.size() > 2 && !params[2].isNull() && !params[2].get_str().empty())
        wtx.mapValue["comment"] = params[2].get_str();

    UniValue subtractFeeFromAmount(UniValue::VARR);
    if (params.size() > 3)
        subtractFeeFromAmount = params[4].get_array();

    set<CBitcoinAddress> setAddress;
    vector<CRecipient> vecSend;

    CAmount totalAmount = 0;
    vector<string> keys = sendTo.getKeys();
    BOOST_FOREACH(const string& name_, keys)
    {
        CBitcoinAddress address(name_);
        if (!address.IsValid())
            throw JSONRPCError(RPC_INVALID_ADDRESS_OR_KEY, string("Invalid zcoin address: ")+name_);

        if (setAddress.count(address))
            throw JSONRPCError(RPC_INVALID_PARAMETER, string("Invalid parameter, duplicated address: ")+name_);
        setAddress.insert(address);

        CScript scriptPubKey = GetScriptForDestination(address.Get());
        CAmount nAmount = sendTo[name_].get_int64();
        LogPrintf("nAmount sendmanyfromany: %s\n", nAmount);
        if (nAmount <= 0)
            throw JSONRPCError(RPC_TYPE_ERROR, "Invalid amount for send");
        totalAmount += nAmount;

        bool fSubtractFeeFromAmount = false;
        for (unsigned int idx = 0; idx < subtractFeeFromAmount.size(); idx++) {
            const UniValue& addr = subtractFeeFromAmount[idx];
            if (addr.get_str() == name_)
                fSubtractFeeFromAmount = true;
        }

        CRecipient recipient = {scriptPubKey, nAmount, fSubtractFeeFromAmount};
        vecSend.push_back(recipient);
    }

    EnsureWalletIsUnlocked();

    // Try each of our accounts looking for one with enough balance
    vector<string> accounts = GetMyAccountNames();
    bool isValid = false;
    BOOST_FOREACH(string strAccount, accounts){      
        CAmount nBalance = pwalletMain->GetAccountBalance(strAccount, nMinDepth, ISMINE_SPENDABLE);
        if (totalAmount <= nBalance){
           LogPrintf("ZMQ: found valid address. address: %s\n", strAccount);
           wtx.strFromAccount = strAccount;
           isValid = true; 
           break;
        }
    }
    if(!isValid){
        LogPrintf("ZMQ: valid address not found.\n");
        throw JSONRPCError(RPC_WALLET_INSUFFICIENT_FUNDS, "No account has sufficient funds");
    }
    
    // Send
    CReserveKey keyChange(pwalletMain);
    CAmount nFeeRequired = 0;
    int nChangePosRet = -1;
    string strFailReason;
    bool fCreated = pwalletMain->CreateTransaction(vecSend, wtx, keyChange, nFeeRequired, nChangePosRet, strFailReason);
    if (!fCreated)
        throw JSONRPCError(RPC_WALLET_INSUFFICIENT_FUNDS, strFailReason);
    if (!pwalletMain->CommitTransaction(wtx, keyChange))
        throw JSONRPCError(RPC_WALLET_ERROR, "Transaction commit failed");

    return wtx.GetHash().GetHex();
}


UniValue sendmany(const UniValue& params, bool fHelp)
{
    if (!EnsureWalletIsAvailable(fHelp))
        return NullUniValue;

    if (fHelp || params.size() < 2 || params.size() > 5)
        throw runtime_error(
            "sendmany \"fromaccount\" {\"address\":amount,...} ( minconf \"comment\" [\"address\",...] )\n"
            "\nSend multiple times. Amounts are double-precision floating point numbers."
            + HelpRequiringPassphrase() + "\n"
            "\nArguments:\n"
            "1. \"fromaccount\"         (string, required) DEPRECATED. The account to send the funds from. Should be \"\" for the default account\n"
            "2. \"amounts\"             (string, required) A json object with addresses and amounts\n"
            "    {\n"
            "      \"address\":amount   (numeric or string) The zcoin address is the key, the numeric amount (can be string) in " + CURRENCY_UNIT + " is the value\n"
            "      ,...\n"
            "    }\n"
            "3. minconf                 (numeric, optional, default=1) Only use the balance confirmed at least this many times.\n"
            "4. \"comment\"             (string, optional) A comment\n"
            "5. subtractfeefromamount   (string, optional) A json array with addresses.\n"
            "                           The fee will be equally deducted from the amount of each selected address.\n"
            "                           Those recipients will receive less bitcoins than you enter in their corresponding amount field.\n"
            "                           If no addresses are specified here, the sender pays the fee.\n"
            "    [\n"
            "      \"address\"            (string) Subtract fee from this address\n"
            "      ,...\n"
            "    ]\n"
            "\nResult:\n"
            "\"transactionid\"          (string) The transaction id for the send. Only 1 transaction is created regardless of \n"
            "                                    the number of addresses.\n"
            "\nExamples:\n"
            "\nSend two amounts to two different addresses:\n"
            + HelpExampleCli("sendmany", "\"\" \"{\\\"1D1ZrZNe3JUo7ZycKEYQQiQAWd9y54F4XZ\\\":0.01,\\\"1353tsE8YMTA4EuV7dgUXGjNFf9KpVvKHz\\\":0.02}\"") +
            "\nSend two amounts to two different addresses setting the confirmation and comment:\n"
            + HelpExampleCli("sendmany", "\"\" \"{\\\"1D1ZrZNe3JUo7ZycKEYQQiQAWd9y54F4XZ\\\":0.01,\\\"1353tsE8YMTA4EuV7dgUXGjNFf9KpVvKHz\\\":0.02}\" 6 \"testing\"") +
            "\nSend two amounts to two different addresses, subtract fee from amount:\n"
            + HelpExampleCli("sendmany", "\"\" \"{\\\"1D1ZrZNe3JUo7ZycKEYQQiQAWd9y54F4XZ\\\":0.01,\\\"1353tsE8YMTA4EuV7dgUXGjNFf9KpVvKHz\\\":0.02}\" 1 \"\" \"[\\\"1D1ZrZNe3JUo7ZycKEYQQiQAWd9y54F4XZ\\\",\\\"1353tsE8YMTA4EuV7dgUXGjNFf9KpVvKHz\\\"]\"") +
            "\nAs a json rpc call\n"
            + HelpExampleRpc("sendmany", "\"\", \"{\\\"1D1ZrZNe3JUo7ZycKEYQQiQAWd9y54F4XZ\\\":0.01,\\\"1353tsE8YMTA4EuV7dgUXGjNFf9KpVvKHz\\\":0.02}\", 6, \"testing\"")
        );

    LOCK2(cs_main, pwalletMain->cs_wallet);

    string strAccount = AccountFromValue(params[0]);
    UniValue sendTo = params[1].get_obj();
    int nMinDepth = 1;
    if (params.size() > 2)
        nMinDepth = params[2].get_int();

    CWalletTx wtx;
    wtx.strFromAccount = strAccount;
    if (params.size() > 3 && !params[3].isNull() && !params[3].get_str().empty())
        wtx.mapValue["comment"] = params[3].get_str();

    UniValue subtractFeeFromAmount(UniValue::VARR);
    if (params.size() > 4)
        subtractFeeFromAmount = params[4].get_array();

    set<CBitcoinAddress> setAddress;
    vector<CRecipient> vecSend;

    CAmount totalAmount = 0;
    vector<string> keys = sendTo.getKeys();
    BOOST_FOREACH(const string& name_, keys)
    {
        CBitcoinAddress address(name_);
        if (!address.IsValid())
            throw JSONRPCError(RPC_INVALID_ADDRESS_OR_KEY, string("Invalid zcoin address: ")+name_);

        if (setAddress.count(address))
            throw JSONRPCError(RPC_INVALID_PARAMETER, string("Invalid parameter, duplicated address: ")+name_);
        setAddress.insert(address);

        CScript scriptPubKey = GetScriptForDestination(address.Get());
        CAmount nAmount = AmountFromValue(sendTo[name_]);
        if (nAmount <= 0)
            throw JSONRPCError(RPC_TYPE_ERROR, "Invalid amount for send");
        totalAmount += nAmount;

        bool fSubtractFeeFromAmount = false;
        for (unsigned int idx = 0; idx < subtractFeeFromAmount.size(); idx++) {
            const UniValue& addr = subtractFeeFromAmount[idx];
            if (addr.get_str() == name_)
                fSubtractFeeFromAmount = true;
        }

        CRecipient recipient = {scriptPubKey, nAmount, fSubtractFeeFromAmount};
        vecSend.push_back(recipient);
    }

    EnsureWalletIsUnlocked();

    // Check funds
    CAmount nBalance = pwalletMain->GetAccountBalance(strAccount, nMinDepth, ISMINE_SPENDABLE);
    if (totalAmount > nBalance)
        throw JSONRPCError(RPC_WALLET_INSUFFICIENT_FUNDS, "Account has insufficient funds");

    // Send
    CReserveKey keyChange(pwalletMain);
    CAmount nFeeRequired = 0;
    int nChangePosRet = -1;
    string strFailReason;
    bool fCreated = pwalletMain->CreateTransaction(vecSend, wtx, keyChange, nFeeRequired, nChangePosRet, strFailReason);
    if (!fCreated)
        throw JSONRPCError(RPC_WALLET_INSUFFICIENT_FUNDS, strFailReason);
    if (!pwalletMain->CommitTransaction(wtx, keyChange))
        throw JSONRPCError(RPC_WALLET_ERROR, "Transaction commit failed");

    return wtx.GetHash().GetHex();
}

// Defined in rpc/misc.cpp
extern CScript _createmultisig_redeemScript(const UniValue& params);

UniValue addmultisigaddress(const UniValue& params, bool fHelp)
{
    if (!EnsureWalletIsAvailable(fHelp))
        return NullUniValue;

    if (fHelp || params.size() < 2 || params.size() > 3)
    {
        string msg = "addmultisigaddress nrequired [\"key\",...] ( \"account\" )\n"
            "\nAdd a nrequired-to-sign multisignature address to the wallet.\n"
            "Each key is a zcoin address or hex-encoded public key.\n"
            "If 'account' is specified (DEPRECATED), assign address to that account.\n"

            "\nArguments:\n"
            "1. nrequired        (numeric, required) The number of required signatures out of the n keys or addresses.\n"
            "2. \"keysobject\"   (string, required) A json array of zcoin addresses or hex-encoded public keys\n"
            "     [\n"
            "       \"address\"  (string) zcoin address or hex-encoded public key\n"
            "       ...,\n"
            "     ]\n"
            "3. \"account\"      (string, optional) DEPRECATED. An account to assign the addresses to.\n"

            "\nResult:\n"
            "\"zcoinaddress\"  (string) A zcoin address associated with the keys.\n"

            "\nExamples:\n"
            "\nAdd a multisig address from 2 addresses\n"
            + HelpExampleCli("addmultisigaddress", "2 \"[\\\"16sSauSf5pF2UkUwvKGq4qjNRzBZYqgEL5\\\",\\\"171sgjn4YtPu27adkKGrdDwzRTxnRkBfKV\\\"]\"") +
            "\nAs json rpc call\n"
            + HelpExampleRpc("addmultisigaddress", "2, \"[\\\"16sSauSf5pF2UkUwvKGq4qjNRzBZYqgEL5\\\",\\\"171sgjn4YtPu27adkKGrdDwzRTxnRkBfKV\\\"]\"")
        ;
        throw runtime_error(msg);
    }

    LOCK2(cs_main, pwalletMain->cs_wallet);

    string strAccount;
    if (params.size() > 2)
        strAccount = AccountFromValue(params[2]);

    // Construct using pay-to-script-hash:
    CScript inner = _createmultisig_redeemScript(params);
    CScriptID innerID(inner);
    pwalletMain->AddCScript(inner);

    pwalletMain->SetAddressBook(innerID, strAccount, "send");
    return CBitcoinAddress(innerID).ToString();
}

class Witnessifier : public boost::static_visitor<bool>
{
public:
    CScriptID result;

    bool operator()(const CNoDestination &dest) const { return false; }

    bool operator()(const CKeyID &keyID) {
        CPubKey pubkey;
        if (pwalletMain) {
            CScript basescript = GetScriptForDestination(keyID);
            isminetype typ;
            typ = IsMine(*pwalletMain, basescript, SIGVERSION_WITNESS_V0);
            if (typ != ISMINE_SPENDABLE && typ != ISMINE_WATCH_SOLVABLE)
                return false;
            CScript witscript = GetScriptForWitness(basescript);
            pwalletMain->AddCScript(witscript);
            result = CScriptID(witscript);
            return true;
        }
        return false;
    }

    bool operator()(const CScriptID &scriptID) {
        CScript subscript;
        if (pwalletMain && pwalletMain->GetCScript(scriptID, subscript)) {
            int witnessversion;
            std::vector<unsigned char> witprog;
            if (subscript.IsWitnessProgram(witnessversion, witprog)) {
                result = scriptID;
                return true;
            }
            isminetype typ;
            typ = IsMine(*pwalletMain, subscript, SIGVERSION_WITNESS_V0);
            if (typ != ISMINE_SPENDABLE && typ != ISMINE_WATCH_SOLVABLE)
                return false;
            CScript witscript = GetScriptForWitness(subscript);
            pwalletMain->AddCScript(witscript);
            result = CScriptID(witscript);
            return true;
        }
        return false;
    }
};

UniValue addwitnessaddress(const UniValue& params, bool fHelp)
{
    if (!EnsureWalletIsAvailable(fHelp))
        return NullUniValue;

    if (fHelp || params.size() < 1 || params.size() > 1)
    {
        string msg = "addwitnessaddress \"address\"\n"
            "\nAdd a witness address for a script (with pubkey or redeemscript known).\n"
            "It returns the witness script.\n"

            "\nArguments:\n"
            "1. \"address\"       (string, required) An address known to the wallet\n"

            "\nResult:\n"
            "\"witnessaddress\",  (string) The value of the new address (P2SH of witness script).\n"
            "}\n"
        ;
        throw runtime_error(msg);
    }

    {
        LOCK(cs_main);
        if (!IsWitnessEnabled(chainActive.Tip(), Params().GetConsensus()) && !GetBoolArg("-walletprematurewitness", false)) {
            throw JSONRPCError(RPC_WALLET_ERROR, "Segregated witness not enabled on network");
        }
    }

    CBitcoinAddress address(params[0].get_str());
    if (!address.IsValid())
        throw JSONRPCError(RPC_INVALID_ADDRESS_OR_KEY, "Invalid zcoin address");

    Witnessifier w;
    CTxDestination dest = address.Get();
    bool ret = boost::apply_visitor(w, dest);
    if (!ret) {
        throw JSONRPCError(RPC_WALLET_ERROR, "Public key or redeemscript not known to wallet, or the key is uncompressed");
    }

    pwalletMain->SetAddressBook(w.result, "", "receive");

    return CBitcoinAddress(w.result).ToString();
}

struct tallyitem
{
    CAmount nAmount;
    int nConf;
    vector<uint256> txids;
    bool fIsWatchonly;
    tallyitem()
    {
        nAmount = 0;
        nConf = std::numeric_limits<int>::max();
        fIsWatchonly = false;
    }
};

UniValue ListReceived(const UniValue& params, bool fByAccounts)
{
    // Minimum confirmations
    int nMinDepth = 1;
    if (params.size() > 0)
        nMinDepth = params[0].get_int();

    // Whether to include empty accounts
    bool fIncludeEmpty = false;
    if (params.size() > 1)
        fIncludeEmpty = params[1].get_bool();

    isminefilter filter = ISMINE_SPENDABLE;
    if(params.size() > 2)
        if(params[2].get_bool())
            filter = filter | ISMINE_WATCH_ONLY;

    // Tally
    map<CBitcoinAddress, tallyitem> mapTally;
    for (map<uint256, CWalletTx>::iterator it = pwalletMain->mapWallet.begin(); it != pwalletMain->mapWallet.end(); ++it)
    {
        const CWalletTx& wtx = (*it).second;

        if (wtx.IsCoinBase() || !CheckFinalTx(wtx))
            continue;

        int nDepth = wtx.GetDepthInMainChain();
        if (nDepth < nMinDepth)
            continue;

        BOOST_FOREACH(const CTxOut& txout, wtx.vout)
        {
            CTxDestination address;
            if (!ExtractDestination(txout.scriptPubKey, address))
                continue;

            isminefilter mine = IsMine(*pwalletMain, address);
            if(!(mine & filter))
                continue;

            tallyitem& item = mapTally[address];
            item.nAmount += txout.nValue;
            item.nConf = min(item.nConf, nDepth);
            item.txids.push_back(wtx.GetHash());
            if (mine & ISMINE_WATCH_ONLY)
                item.fIsWatchonly = true;
        }
    }

    // Reply
    UniValue ret(UniValue::VARR);
    map<string, tallyitem> mapAccountTally;
    BOOST_FOREACH(const PAIRTYPE(CBitcoinAddress, CAddressBookData)& item, pwalletMain->mapAddressBook)
    {
        const CBitcoinAddress& address = item.first;
        const string& strAccount = item.second.name;
        map<CBitcoinAddress, tallyitem>::iterator it = mapTally.find(address);
        if (it == mapTally.end() && !fIncludeEmpty)
            continue;

        CAmount nAmount = 0;
        int nConf = std::numeric_limits<int>::max();
        bool fIsWatchonly = false;
        if (it != mapTally.end())
        {
            nAmount = (*it).second.nAmount;
            nConf = (*it).second.nConf;
            fIsWatchonly = (*it).second.fIsWatchonly;
        }

        if (fByAccounts)
        {
            tallyitem& item = mapAccountTally[strAccount];
            item.nAmount += nAmount;
            item.nConf = min(item.nConf, nConf);
            item.fIsWatchonly = fIsWatchonly;
        }
        else
        {
            UniValue obj(UniValue::VOBJ);
            if(fIsWatchonly)
                obj.push_back(Pair("involvesWatchonly", true));
            obj.push_back(Pair("address",       address.ToString()));
            obj.push_back(Pair("account",       strAccount));
            obj.push_back(Pair("amount",        ValueFromAmount(nAmount)));
            obj.push_back(Pair("confirmations", (nConf == std::numeric_limits<int>::max() ? 0 : nConf)));
            if (!fByAccounts)
                obj.push_back(Pair("label", strAccount));
            UniValue transactions(UniValue::VARR);
            if (it != mapTally.end())
            {
                BOOST_FOREACH(const uint256& item, (*it).second.txids)
                {
                    transactions.push_back(item.GetHex());
                }
            }
            obj.push_back(Pair("txids", transactions));
            ret.push_back(obj);
        }
    }

    if (fByAccounts)
    {
        for (map<string, tallyitem>::iterator it = mapAccountTally.begin(); it != mapAccountTally.end(); ++it)
        {
            CAmount nAmount = (*it).second.nAmount;
            int nConf = (*it).second.nConf;
            UniValue obj(UniValue::VOBJ);
            if((*it).second.fIsWatchonly)
                obj.push_back(Pair("involvesWatchonly", true));
            obj.push_back(Pair("account",       (*it).first));
            obj.push_back(Pair("amount",        ValueFromAmount(nAmount)));
            obj.push_back(Pair("confirmations", (nConf == std::numeric_limits<int>::max() ? 0 : nConf)));
            ret.push_back(obj);
        }
    }

    return ret;
}

UniValue listreceivedbyaddress(const UniValue& params, bool fHelp)
{
    if (!EnsureWalletIsAvailable(fHelp))
        return NullUniValue;

    if (fHelp || params.size() > 3)
        throw runtime_error(
            "listreceivedbyaddress ( minconf includeempty includeWatchonly)\n"
            "\nList balances by receiving address.\n"
            "\nArguments:\n"
            "1. minconf       (numeric, optional, default=1) The minimum number of confirmations before payments are included.\n"
            "2. includeempty  (bool, optional, default=false) Whether to include addresses that haven't received any payments.\n"
            "3. includeWatchonly (bool, optional, default=false) Whether to include watchonly addresses (see 'importaddress').\n"

            "\nResult:\n"
            "[\n"
            "  {\n"
            "    \"involvesWatchonly\" : true,        (bool) Only returned if imported addresses were involved in transaction\n"
            "    \"address\" : \"receivingaddress\",  (string) The receiving address\n"
            "    \"account\" : \"accountname\",       (string) DEPRECATED. The account of the receiving address. The default account is \"\".\n"
            "    \"amount\" : x.xxx,                  (numeric) The total amount in " + CURRENCY_UNIT + " received by the address\n"
            "    \"confirmations\" : n,               (numeric) The number of confirmations of the most recent transaction included\n"
            "    \"label\" : \"label\"                (string) A comment for the address/transaction, if any\n"
            "  }\n"
            "  ,...\n"
            "]\n"

            "\nExamples:\n"
            + HelpExampleCli("listreceivedbyaddress", "")
            + HelpExampleCli("listreceivedbyaddress", "6 true")
            + HelpExampleRpc("listreceivedbyaddress", "6, true, true")
        );

    LOCK2(cs_main, pwalletMain->cs_wallet);

    return ListReceived(params, false);
}

UniValue listreceivedbyaccount(const UniValue& params, bool fHelp)
{
    if (!EnsureWalletIsAvailable(fHelp))
        return NullUniValue;

    if (fHelp || params.size() > 3)
        throw runtime_error(
            "listreceivedbyaccount ( minconf includeempty includeWatchonly)\n"
            "\nDEPRECATED. List balances by account.\n"
            "\nArguments:\n"
            "1. minconf      (numeric, optional, default=1) The minimum number of confirmations before payments are included.\n"
            "2. includeempty (bool, optional, default=false) Whether to include accounts that haven't received any payments.\n"
            "3. includeWatchonly (bool, optional, default=false) Whether to include watchonly addresses (see 'importaddress').\n"

            "\nResult:\n"
            "[\n"
            "  {\n"
            "    \"involvesWatchonly\" : true,   (bool) Only returned if imported addresses were involved in transaction\n"
            "    \"account\" : \"accountname\",  (string) The account name of the receiving account\n"
            "    \"amount\" : x.xxx,             (numeric) The total amount received by addresses with this account\n"
            "    \"confirmations\" : n,          (numeric) The number of confirmations of the most recent transaction included\n"
            "    \"label\" : \"label\"           (string) A comment for the address/transaction, if any\n"
            "  }\n"
            "  ,...\n"
            "]\n"

            "\nExamples:\n"
            + HelpExampleCli("listreceivedbyaccount", "")
            + HelpExampleCli("listreceivedbyaccount", "6 true")
            + HelpExampleRpc("listreceivedbyaccount", "6, true, true")
        );

    LOCK2(cs_main, pwalletMain->cs_wallet);

    return ListReceived(params, true);
}

static void MaybePushAddress(UniValue & entry, const CTxDestination &dest, CBitcoinAddress &addr)
{  
    if (addr.Set(dest))
        entry.push_back(Pair("address", addr.ToString()));
}

void ListTransactions(const CWalletTx& wtx, const string& strAccount, int nMinDepth, bool fLong, UniValue& ret, const isminefilter& filter)
{
    CAmount nFee;
    string strSentAccount;
    list<COutputEntry> listReceived;
    list<COutputEntry> listSent;
    CBitcoinAddress addr;

    wtx.GetAmounts(listReceived, listSent, nFee, strSentAccount, filter);

    bool fAllAccounts = (strAccount == string("*"));
    bool involvesWatchonly = wtx.IsFromMe(ISMINE_WATCH_ONLY);

    // Sent
    if ((!listSent.empty() || nFee != 0) && (fAllAccounts || strAccount == strSentAccount))
    {
        BOOST_FOREACH(const COutputEntry& s, listSent)
        {
            UniValue entry(UniValue::VOBJ);
            if(involvesWatchonly || (::IsMine(*pwalletMain, s.destination) & ISMINE_WATCH_ONLY))
                entry.push_back(Pair("involvesWatchonly", true));
            entry.push_back(Pair("account", strSentAccount));
            MaybePushAddress(entry, s.destination, addr);
            if(wtx.vout[s.vout].scriptPubKey.IsZerocoinMint()){
                    entry.push_back(Pair("category", "mint"));
                    if(pwalletMain){
                        bool isUsed;
                        if(!pwalletMain->IsMintFromTxOutUsed(wtx.vout[s.vout], isUsed)){
                            continue;
                        }
                        entry.push_back(Pair("used", isUsed));
                    }
                }
            else if(wtx.vin[s.vout].IsZerocoinSpend()){
                    entry.push_back(Pair("category", "spend"));
                }
            else {
                entry.push_back(Pair("category", "send"));
            }
            entry.push_back(Pair("amount", ValueFromAmount(-s.amount)));
            if (pwalletMain->mapAddressBook.count(s.destination))
                entry.push_back(Pair("label", pwalletMain->mapAddressBook[s.destination].name));
            entry.push_back(Pair("vout", s.vout));
            entry.push_back(Pair("fee", ValueFromAmount(-nFee)));
            if (fLong)
                WalletTxToJSON(wtx, entry);
            entry.push_back(Pair("abandoned", wtx.isAbandoned()));
            ret.push_back(entry);
        }
    }

    // Received
    if (listReceived.size() > 0 && wtx.GetDepthInMainChain() >= nMinDepth)
    {
        BOOST_FOREACH(const COutputEntry& r, listReceived)
        {
            string account;
            if (pwalletMain->mapAddressBook.count(r.destination))
                account = pwalletMain->mapAddressBook[r.destination].name;
            if (fAllAccounts || (account == strAccount))
            {
                UniValue entry(UniValue::VOBJ);
                if(involvesWatchonly || (::IsMine(*pwalletMain, r.destination) & ISMINE_WATCH_ONLY))
                    entry.push_back(Pair("involvesWatchonly", true));
                entry.push_back(Pair("account", account));
                MaybePushAddress(entry, r.destination, addr);
                if (wtx.IsCoinBase())
                {
                    int txHeight = chainActive.Height() - wtx.GetDepthInMainChain();
                    CScript payee;

                    mnpayments.GetBlockPayee(txHeight, payee);
                    //compare address of payee to addr. 
                    CTxDestination payeeDest;
                    ExtractDestination(payee, payeeDest);
                    CBitcoinAddress payeeAddr(payeeDest);
                    if(addr.ToString() == payeeAddr.ToString()){
                        entry.push_back(Pair("category", "znode"));
                    }
                    else if (wtx.GetDepthInMainChain() < 1)
                        entry.push_back(Pair("category", "orphan"));
                    else if (wtx.GetBlocksToMaturity() > 0)
                        entry.push_back(Pair("category", "immature"));
                    else
                        entry.push_back(Pair("category", "generate"));
                }
                else if(wtx.vin[r.vout].IsZerocoinSpend()){
                    entry.push_back(Pair("category", "spend"));
                }
                else {
                    entry.push_back(Pair("category", "receive"));
                }
                entry.push_back(Pair("amount", ValueFromAmount(r.amount)));
                if (pwalletMain->mapAddressBook.count(r.destination))
                    entry.push_back(Pair("label", account));
                entry.push_back(Pair("vout", r.vout));
                if (fLong)
                    WalletTxToJSON(wtx, entry);
                ret.push_back(entry);
            }
        }
    }
}

void AcentryToJSON(const CAccountingEntry& acentry, const string& strAccount, UniValue& ret)
{
    bool fAllAccounts = (strAccount == string("*"));

    if (fAllAccounts || acentry.strAccount == strAccount)
    {
        UniValue entry(UniValue::VOBJ);
        entry.push_back(Pair("account", acentry.strAccount));
        entry.push_back(Pair("category", "move"));
        entry.push_back(Pair("time", acentry.nTime));
        entry.push_back(Pair("amount", ValueFromAmount(acentry.nCreditDebit)));
        entry.push_back(Pair("otheraccount", acentry.strOtherAccount));
        entry.push_back(Pair("comment", acentry.strComment));
        ret.push_back(entry);
    }
}

UniValue listtransactions(const UniValue& params, bool fHelp)
{
    if (!EnsureWalletIsAvailable(fHelp))
        return NullUniValue;

    if (fHelp || params.size() > 4)
        throw runtime_error(
            "listtransactions ( \"account\" count from includeWatchonly)\n"
            "\nReturns up to 'count' most recent transactions skipping the first 'from' transactions for account 'account'.\n"
            "\nArguments:\n"
            "1. \"account\"    (string, optional) DEPRECATED. The account name. Should be \"*\".\n"
            "2. count          (numeric, optional, default=10) The number of transactions to return\n"
            "3. from           (numeric, optional, default=0) The number of transactions to skip\n"
            "4. includeWatchonly (bool, optional, default=false) Include transactions to watchonly addresses (see 'importaddress')\n"
            "\nResult:\n"
            "[\n"
            "  {\n"
            "    \"account\":\"accountname\",       (string) DEPRECATED. The account name associated with the transaction. \n"
            "                                                It will be \"\" for the default account.\n"
            "    \"address\":\"zcoinaddress\",    (string) The zcoin address of the transaction. Not present for \n"
            "                                                move transactions (category = move).\n"
            "    \"category\":\"send|receive|move\", (string) The transaction category. 'move' is a local (off blockchain)\n"
            "                                                transaction between accounts, and not associated with an address,\n"
            "                                                transaction id or block. 'send' and 'receive' transactions are \n"
            "                                                associated with an address, transaction id and block details\n"
            "    \"amount\": x.xxx,          (numeric) The amount in " + CURRENCY_UNIT + ". This is negative for the 'send' category, and for the\n"
            "                                         'move' category for moves outbound. It is positive for the 'receive' category,\n"
            "                                         and for the 'move' category for inbound funds.\n"
            "    \"vout\": n,                (numeric) the vout value\n"
            "    \"fee\": x.xxx,             (numeric) The amount of the fee in " + CURRENCY_UNIT + ". This is negative and only available for the \n"
            "                                         'send' category of transactions.\n"
            "    \"abandoned\": xxx          (bool) 'true' if the transaction has been abandoned (inputs are respendable).\n"
            "    \"confirmations\": n,       (numeric) The number of confirmations for the transaction. Available for 'send' and \n"
            "                                         'receive' category of transactions. Negative confirmations indicate the\n"
            "                                         transaction conflicts with the block chain\n"
            "    \"trusted\": xxx            (bool) Whether we consider the outputs of this unconfirmed transaction safe to spend.\n"
            "    \"blockhash\": \"hashvalue\", (string) The block hash containing the transaction. Available for 'send' and 'receive'\n"
            "                                          category of transactions.\n"
            "    \"blockindex\": n,          (numeric) The index of the transaction in the block that includes it. Available for 'send' and 'receive'\n"
            "                                          category of transactions.\n"
            "    \"blocktime\": xxx,         (numeric) The block time in seconds since epoch (1 Jan 1970 GMT).\n"
            "    \"txid\": \"transactionid\", (string) The transaction id. Available for 'send' and 'receive' category of transactions.\n"
            "    \"time\": xxx,              (numeric) The transaction time in seconds since epoch (midnight Jan 1 1970 GMT).\n"
            "    \"timereceived\": xxx,      (numeric) The time received in seconds since epoch (midnight Jan 1 1970 GMT). Available \n"
            "                                          for 'send' and 'receive' category of transactions.\n"
            "    \"comment\": \"...\",       (string) If a comment is associated with the transaction.\n"
            "    \"label\": \"label\"        (string) A comment for the address/transaction, if any\n"
            "    \"otheraccount\": \"accountname\",  (string) For the 'move' category of transactions, the account the funds came \n"
            "                                          from (for receiving funds, positive amounts), or went to (for sending funds,\n"
            "                                          negative amounts).\n"
            "    \"bip125-replaceable\": \"yes|no|unknown\"  (string) Whether this transaction could be replaced due to BIP125 (replace-by-fee);\n"
            "                                                     may be unknown for unconfirmed transactions not in the mempool\n"
            "  }\n"
            "]\n"

            "\nExamples:\n"
            "\nList the most recent 10 transactions in the systems\n"
            + HelpExampleCli("listtransactions", "") +
            "\nList transactions 100 to 120\n"
            + HelpExampleCli("listtransactions", "\"*\" 20 100") +
            "\nAs a json rpc call\n"
            + HelpExampleRpc("listtransactions", "\"*\", 20, 100")
        );

    LOCK2(cs_main, pwalletMain->cs_wallet);

    string strAccount = "*";
    if (params.size() > 0)
        strAccount = params[0].get_str();
    int nCount = 10;
    if (params.size() > 1)
        nCount = params[1].get_int();
    int nFrom = 0;
    if (params.size() > 2)
        nFrom = params[2].get_int();
    isminefilter filter = ISMINE_SPENDABLE;
    if(params.size() > 3)
        if(params[3].get_bool())
            filter = filter | ISMINE_WATCH_ONLY;

    if (nCount < 0)
        throw JSONRPCError(RPC_INVALID_PARAMETER, "Negative count");
    if (nFrom < 0)
        throw JSONRPCError(RPC_INVALID_PARAMETER, "Negative from");

    UniValue ret(UniValue::VARR);

    const CWallet::TxItems & txOrdered = pwalletMain->wtxOrdered;

    // iterate backwards until we have nCount items to return:
    for (CWallet::TxItems::const_reverse_iterator it = txOrdered.rbegin(); it != txOrdered.rend(); ++it)
    {
        CWalletTx *const pwtx = (*it).second.first;
        if (pwtx != 0)
            ListTransactions(*pwtx, strAccount, 0, true, ret, filter);
        CAccountingEntry *const pacentry = (*it).second.second;
        if (pacentry != 0)
            AcentryToJSON(*pacentry, strAccount, ret);

        if ((int)ret.size() >= (nCount+nFrom)) break;
    }
    // ret is newest to oldest

    if (nFrom > (int)ret.size())
        nFrom = ret.size();
    if ((nFrom + nCount) > (int)ret.size())
        nCount = ret.size() - nFrom;

    vector<UniValue> arrTmp = ret.getValues();

    vector<UniValue>::iterator first = arrTmp.begin();
    std::advance(first, nFrom);
    vector<UniValue>::iterator last = arrTmp.begin();
    std::advance(last, nFrom+nCount);

    if (last != arrTmp.end()) arrTmp.erase(last, arrTmp.end());
    if (first != arrTmp.begin()) arrTmp.erase(arrTmp.begin(), first);

    std::reverse(arrTmp.begin(), arrTmp.end()); // Return oldest to newest

    ret.clear();
    ret.setArray();
    ret.push_backV(arrTmp);

    return ret;
}

UniValue listaccounts(const UniValue& params, bool fHelp)
{
    if (!EnsureWalletIsAvailable(fHelp))
        return NullUniValue;

    if (fHelp || params.size() > 2)
        throw runtime_error(
            "listaccounts ( minconf includeWatchonly)\n"
            "\nDEPRECATED. Returns Object that has account names as keys, account balances as values.\n"
            "\nArguments:\n"
            "1. minconf          (numeric, optional, default=1) Only include transactions with at least this many confirmations\n"
            "2. includeWatchonly (bool, optional, default=false) Include balances in watchonly addresses (see 'importaddress')\n"
            "\nResult:\n"
            "{                      (json object where keys are account names, and values are numeric balances\n"
            "  \"account\": x.xxx,  (numeric) The property name is the account name, and the value is the total balance for the account.\n"
            "  ...\n"
            "}\n"
            "\nExamples:\n"
            "\nList account balances where there at least 1 confirmation\n"
            + HelpExampleCli("listaccounts", "") +
            "\nList account balances including zero confirmation transactions\n"
            + HelpExampleCli("listaccounts", "0") +
            "\nList account balances for 6 or more confirmations\n"
            + HelpExampleCli("listaccounts", "6") +
            "\nAs json rpc call\n"
            + HelpExampleRpc("listaccounts", "6")
        );

    LOCK2(cs_main, pwalletMain->cs_wallet);

    int nMinDepth = 1;
    if (params.size() > 0)
        nMinDepth = params[0].get_int();
    isminefilter includeWatchonly = ISMINE_SPENDABLE;
    if(params.size() > 1)
        if(params[1].get_bool())
            includeWatchonly = includeWatchonly | ISMINE_WATCH_ONLY;

    map<string, CAmount> mapAccountBalances;
    BOOST_FOREACH(const PAIRTYPE(CTxDestination, CAddressBookData)& entry, pwalletMain->mapAddressBook) {
        if (IsMine(*pwalletMain, entry.first) & includeWatchonly) // This address belongs to me
            mapAccountBalances[entry.second.name] = 0;
    }

    for (map<uint256, CWalletTx>::iterator it = pwalletMain->mapWallet.begin(); it != pwalletMain->mapWallet.end(); ++it)
    {
        const CWalletTx& wtx = (*it).second;
        CAmount nFee;
        string strSentAccount;
        list<COutputEntry> listReceived;
        list<COutputEntry> listSent;
        int nDepth = wtx.GetDepthInMainChain();
        if (wtx.GetBlocksToMaturity() > 0 || nDepth < 0)
            continue;
        wtx.GetAmounts(listReceived, listSent, nFee, strSentAccount, includeWatchonly);
        mapAccountBalances[strSentAccount] -= nFee;
        BOOST_FOREACH(const COutputEntry& s, listSent)
            mapAccountBalances[strSentAccount] -= s.amount;
        if (nDepth >= nMinDepth)
        {
            BOOST_FOREACH(const COutputEntry& r, listReceived)
                if (pwalletMain->mapAddressBook.count(r.destination))
                    mapAccountBalances[pwalletMain->mapAddressBook[r.destination].name] += r.amount;
                else
                    mapAccountBalances[""] += r.amount;
        }
    }

    const list<CAccountingEntry> & acentries = pwalletMain->laccentries;
    BOOST_FOREACH(const CAccountingEntry& entry, acentries)
        mapAccountBalances[entry.strAccount] += entry.nCreditDebit;

    UniValue ret(UniValue::VOBJ);
    BOOST_FOREACH(const PAIRTYPE(string, CAmount)& accountBalance, mapAccountBalances) {
        ret.push_back(Pair(accountBalance.first, ValueFromAmount(accountBalance.second)));
    }
    return ret;
}

UniValue listsinceblock(const UniValue& params, bool fHelp)
{
    if (!EnsureWalletIsAvailable(fHelp))
        return NullUniValue;

    if (fHelp)
        throw runtime_error(
            "listsinceblock ( \"blockhash\" target-confirmations includeWatchonly)\n"
            "\nGet all transactions in blocks since block [blockhash], or all transactions if omitted\n"
            "\nArguments:\n"
            "1. \"blockhash\"   (string, optional) The block hash to list transactions since\n"
            "2. target-confirmations:    (numeric, optional) The confirmations required, must be 1 or more\n"
            "3. includeWatchonly:        (bool, optional, default=false) Include transactions to watchonly addresses (see 'importaddress')"
            "\nResult:\n"
            "{\n"
            "  \"transactions\": [\n"
            "    \"account\":\"accountname\",       (string) DEPRECATED. The account name associated with the transaction. Will be \"\" for the default account.\n"
            "    \"address\":\"zcoinaddress\",    (string) The zcoin address of the transaction. Not present for move transactions (category = move).\n"
            "    \"category\":\"send|receive\",     (string) The transaction category. 'send' has negative amounts, 'receive' has positive amounts.\n"
            "    \"amount\": x.xxx,          (numeric) The amount in " + CURRENCY_UNIT + ". This is negative for the 'send' category, and for the 'move' category for moves \n"
            "                                          outbound. It is positive for the 'receive' category, and for the 'move' category for inbound funds.\n"
            "    \"vout\" : n,               (numeric) the vout value\n"
            "    \"fee\": x.xxx,             (numeric) The amount of the fee in " + CURRENCY_UNIT + ". This is negative and only available for the 'send' category of transactions.\n"
            "    \"confirmations\": n,       (numeric) The number of confirmations for the transaction. Available for 'send' and 'receive' category of transactions.\n"
            "    \"blockhash\": \"hashvalue\",     (string) The block hash containing the transaction. Available for 'send' and 'receive' category of transactions.\n"
            "    \"blockindex\": n,          (numeric) The index of the transaction in the block that includes it. Available for 'send' and 'receive' category of transactions.\n"
            "    \"blocktime\": xxx,         (numeric) The block time in seconds since epoch (1 Jan 1970 GMT).\n"
            "    \"txid\": \"transactionid\",  (string) The transaction id. Available for 'send' and 'receive' category of transactions.\n"
            "    \"time\": xxx,              (numeric) The transaction time in seconds since epoch (Jan 1 1970 GMT).\n"
            "    \"timereceived\": xxx,      (numeric) The time received in seconds since epoch (Jan 1 1970 GMT). Available for 'send' and 'receive' category of transactions.\n"
            "    \"comment\": \"...\",       (string) If a comment is associated with the transaction.\n"
            "    \"label\" : \"label\"       (string) A comment for the address/transaction, if any\n"
            "    \"to\": \"...\",            (string) If a comment to is associated with the transaction.\n"
             "  ],\n"
            "  \"lastblock\": \"lastblockhash\"     (string) The hash of the last block\n"
            "}\n"
            "\nExamples:\n"
            + HelpExampleCli("listsinceblock", "")
            + HelpExampleCli("listsinceblock", "\"000000000000000bacf66f7497b7dc45ef753ee9a7d38571037cdb1a57f663ad\" 6")
            + HelpExampleRpc("listsinceblock", "\"000000000000000bacf66f7497b7dc45ef753ee9a7d38571037cdb1a57f663ad\", 6")
        );

    LOCK2(cs_main, pwalletMain->cs_wallet);

    CBlockIndex *pindex = NULL;
    int target_confirms = 1;
    isminefilter filter = ISMINE_SPENDABLE;

    if (params.size() > 0)
    {
        uint256 blockId;

        blockId.SetHex(params[0].get_str());
        BlockMap::iterator it = mapBlockIndex.find(blockId);
        if (it != mapBlockIndex.end())
            pindex = it->second;
    }

    if (params.size() > 1)
    {
        target_confirms = params[1].get_int();

        if (target_confirms < 1)
            throw JSONRPCError(RPC_INVALID_PARAMETER, "Invalid parameter");
    }

    if(params.size() > 2)
        if(params[2].get_bool())
            filter = filter | ISMINE_WATCH_ONLY;

    int depth = pindex ? (1 + chainActive.Height() - pindex->nHeight) : -1;

    UniValue transactions(UniValue::VARR);

    for (map<uint256, CWalletTx>::iterator it = pwalletMain->mapWallet.begin(); it != pwalletMain->mapWallet.end(); it++)
    {
        CWalletTx tx = (*it).second;

        if (depth == -1 || tx.GetDepthInMainChain() < depth)
            ListTransactions(tx, "*", 0, true, transactions, filter);
    }

    CBlockIndex *pblockLast = chainActive[chainActive.Height() + 1 - target_confirms];
    uint256 lastblock = pblockLast ? pblockLast->GetBlockHash() : uint256();

    UniValue ret(UniValue::VOBJ);
    ret.push_back(Pair("transactions", transactions));
    ret.push_back(Pair("lastblock", lastblock.GetHex()));

    return ret;
}

UniValue gettransaction(const UniValue& params, bool fHelp)
{
    if (!EnsureWalletIsAvailable(fHelp))
        return NullUniValue;

    if (fHelp || params.size() < 1 || params.size() > 2)
        throw runtime_error(
            "gettransaction \"txid\" ( includeWatchonly )\n"
            "\nGet detailed information about in-wallet transaction <txid>\n"
            "\nArguments:\n"
            "1. \"txid\"    (string, required) The transaction id\n"
            "2. \"includeWatchonly\"    (bool, optional, default=false) Whether to include watchonly addresses in balance calculation and details[]\n"
            "\nResult:\n"
            "{\n"
            "  \"amount\" : x.xxx,        (numeric) The transaction amount in " + CURRENCY_UNIT + "\n"
            "  \"confirmations\" : n,     (numeric) The number of confirmations\n"
            "  \"blockhash\" : \"hash\",  (string) The block hash\n"
            "  \"blockindex\" : xx,       (numeric) The index of the transaction in the block that includes it\n"
            "  \"blocktime\" : ttt,       (numeric) The time in seconds since epoch (1 Jan 1970 GMT)\n"
            "  \"txid\" : \"transactionid\",   (string) The transaction id.\n"
            "  \"time\" : ttt,            (numeric) The transaction time in seconds since epoch (1 Jan 1970 GMT)\n"
            "  \"timereceived\" : ttt,    (numeric) The time received in seconds since epoch (1 Jan 1970 GMT)\n"
            "  \"bip125-replaceable\": \"yes|no|unknown\"  (string) Whether this transaction could be replaced due to BIP125 (replace-by-fee);\n"
            "                                                   may be unknown for unconfirmed transactions not in the mempool\n"
            "  \"details\" : [\n"
            "    {\n"
            "      \"account\" : \"accountname\",  (string) DEPRECATED. The account name involved in the transaction, can be \"\" for the default account.\n"
            "      \"address\" : \"zcoinaddress\",   (string) The zcoin address involved in the transaction\n"
            "      \"category\" : \"send|receive\",    (string) The category, either 'send' or 'receive'\n"
            "      \"amount\" : x.xxx,                 (numeric) The amount in " + CURRENCY_UNIT + "\n"
            "      \"label\" : \"label\",              (string) A comment for the address/transaction, if any\n"
            "      \"vout\" : n,                       (numeric) the vout value\n"
            "    }\n"
            "    ,...\n"
            "  ],\n"
            "  \"hex\" : \"data\"         (string) Raw data for transaction\n"
            "}\n"

            "\nExamples:\n"
            + HelpExampleCli("gettransaction", "\"1075db55d416d3ca199f55b6084e2115b9345e16c5cf302fc80e9d5fbf5d48d\"")
            + HelpExampleCli("gettransaction", "\"1075db55d416d3ca199f55b6084e2115b9345e16c5cf302fc80e9d5fbf5d48d\" true")
            + HelpExampleRpc("gettransaction", "\"1075db55d416d3ca199f55b6084e2115b9345e16c5cf302fc80e9d5fbf5d48d\"")
        );

    LOCK2(cs_main, pwalletMain->cs_wallet);

    uint256 hash;
    hash.SetHex(params[0].get_str());

    isminefilter filter = ISMINE_SPENDABLE;
    if(params.size() > 1)
        if(params[1].get_bool())
            filter = filter | ISMINE_WATCH_ONLY;

    UniValue entry(UniValue::VOBJ);
    if (!pwalletMain->mapWallet.count(hash))
        throw JSONRPCError(RPC_INVALID_ADDRESS_OR_KEY, "Invalid or non-wallet transaction id");
    const CWalletTx& wtx = pwalletMain->mapWallet[hash];

    CAmount nCredit = wtx.GetCredit(filter);
    CAmount nDebit = wtx.GetDebit(filter);
    CAmount nNet = nCredit - nDebit;
    CAmount nFee = (wtx.IsFromMe(filter) ? wtx.GetValueOut() - nDebit : 0);

    entry.push_back(Pair("amount", ValueFromAmount(nNet - nFee)));
    if (wtx.IsFromMe(filter))
        entry.push_back(Pair("fee", ValueFromAmount(nFee)));

    WalletTxToJSON(wtx, entry);

    UniValue details(UniValue::VARR);
    ListTransactions(wtx, "*", 0, false, details, filter);
    entry.push_back(Pair("details", details));

    string strHex = EncodeHexTx(static_cast<CTransaction>(wtx), RPCSerializationFlags());
    entry.push_back(Pair("hex", strHex));

    return entry;
}

UniValue abandontransaction(const UniValue& params, bool fHelp)
{
    if (!EnsureWalletIsAvailable(fHelp))
        return NullUniValue;

    if (fHelp || params.size() != 1)
        throw runtime_error(
            "abandontransaction \"txid\"\n"
            "\nMark in-wallet transaction <txid> as abandoned\n"
            "This will mark this transaction and all its in-wallet descendants as abandoned which will allow\n"
            "for their inputs to be respent.  It can be used to replace \"stuck\" or evicted transactions.\n"
            "It only works on transactions which are not included in a block and are not currently in the mempool.\n"
            "It has no effect on transactions which are already conflicted or abandoned.\n"
            "\nArguments:\n"
            "1. \"txid\"    (string, required) The transaction id\n"
            "\nResult:\n"
            "\nExamples:\n"
            + HelpExampleCli("abandontransaction", "\"1075db55d416d3ca199f55b6084e2115b9345e16c5cf302fc80e9d5fbf5d48d\"")
            + HelpExampleRpc("abandontransaction", "\"1075db55d416d3ca199f55b6084e2115b9345e16c5cf302fc80e9d5fbf5d48d\"")
        );

    LOCK2(cs_main, pwalletMain->cs_wallet);

    uint256 hash;
    hash.SetHex(params[0].get_str());

    if (!pwalletMain->mapWallet.count(hash))
        throw JSONRPCError(RPC_INVALID_ADDRESS_OR_KEY, "Invalid or non-wallet transaction id");
    if (!pwalletMain->AbandonTransaction(hash))
        throw JSONRPCError(RPC_INVALID_ADDRESS_OR_KEY, "Transaction not eligible for abandonment");

    return NullUniValue;
}


UniValue backupwallet(const UniValue& params, bool fHelp)
{
    if (!EnsureWalletIsAvailable(fHelp))
        return NullUniValue;

    if (fHelp || params.size() != 1)
        throw runtime_error(
            "backupwallet \"destination\"\n"
            "\nSafely copies current wallet file to destination, which can be a directory or a path with filename.\n"
            "\nArguments:\n"
            "1. \"destination\"   (string) The destination directory or file\n"
            "\nExamples:\n"
            + HelpExampleCli("backupwallet", "\"backup.dat\"")
            + HelpExampleRpc("backupwallet", "\"backup.dat\"")
        );

    LOCK2(cs_main, pwalletMain->cs_wallet);

    string strDest = params[0].get_str();
    if (!pwalletMain->BackupWallet(strDest))
        throw JSONRPCError(RPC_WALLET_ERROR, "Error: Wallet backup failed!");

    return NullUniValue;
}


UniValue keypoolrefill(const UniValue& params, bool fHelp)
{
    if (!EnsureWalletIsAvailable(fHelp))
        return NullUniValue;

    if (fHelp || params.size() > 1)
        throw runtime_error(
            "keypoolrefill ( newsize )\n"
            "\nFills the keypool."
            + HelpRequiringPassphrase() + "\n"
            "\nArguments\n"
            "1. newsize     (numeric, optional, default=100) The new keypool size\n"
            "\nExamples:\n"
            + HelpExampleCli("keypoolrefill", "")
            + HelpExampleRpc("keypoolrefill", "")
        );

    LOCK2(cs_main, pwalletMain->cs_wallet);

    // 0 is interpreted by TopUpKeyPool() as the default keypool size given by -keypool
    unsigned int kpSize = 0;
    if (params.size() > 0) {
        if (params[0].get_int() < 0)
            throw JSONRPCError(RPC_INVALID_PARAMETER, "Invalid parameter, expected valid size.");
        kpSize = (unsigned int)params[0].get_int();
    }

    EnsureWalletIsUnlocked();
    pwalletMain->TopUpKeyPool(kpSize);

    if (pwalletMain->GetKeyPoolSize() < kpSize)
        throw JSONRPCError(RPC_WALLET_ERROR, "Error refreshing keypool.");

    return NullUniValue;
}


static void LockWallet(CWallet* pWallet)
{
    LOCK(cs_nWalletUnlockTime);
    nWalletUnlockTime = 0;
    pWallet->Lock();
}

UniValue walletpassphrase(const UniValue& params, bool fHelp)
{
    if (!EnsureWalletIsAvailable(fHelp))
        return NullUniValue;

    if (pwalletMain->IsCrypted() && (fHelp || params.size() != 2))
        throw runtime_error(
            "walletpassphrase \"passphrase\" timeout\n"
            "\nStores the wallet decryption key in memory for 'timeout' seconds.\n"
            "This is needed prior to performing transactions related to private keys such as sending zcoins\n"
            "\nArguments:\n"
            "1. \"passphrase\"     (string, required) The wallet passphrase\n"
            "2. timeout            (numeric, required) The time to keep the decryption key in seconds.\n"
            "\nNote:\n"
            "Issuing the walletpassphrase command while the wallet is already unlocked will set a new unlock\n"
            "time that overrides the old one.\n"
            "\nExamples:\n"
            "\nunlock the wallet for 60 seconds\n"
            + HelpExampleCli("walletpassphrase", "\"my pass phrase\" 60") +
            "\nLock the wallet again (before 60 seconds)\n"
            + HelpExampleCli("walletlock", "") +
            "\nAs json rpc call\n"
            + HelpExampleRpc("walletpassphrase", "\"my pass phrase\", 60")
        );

    LOCK2(cs_main, pwalletMain->cs_wallet);

    if (fHelp)
        return true;
    if (!pwalletMain->IsCrypted())
        throw JSONRPCError(RPC_WALLET_WRONG_ENC_STATE, "Error: running with an unencrypted wallet, but walletpassphrase was called.");

    // Note that the walletpassphrase is stored in params[0] which is not mlock()ed
    SecureString strWalletPass;
    strWalletPass.reserve(100);
    // TODO: get rid of this .c_str() by implementing SecureString::operator=(std::string)
    // Alternately, find a way to make params[0] mlock()'d to begin with.
    strWalletPass = params[0].get_str().c_str();

    if (strWalletPass.length() > 0)
    {
        if (!pwalletMain->Unlock(strWalletPass))
            throw JSONRPCError(RPC_WALLET_PASSPHRASE_INCORRECT, "Error: The wallet passphrase entered was incorrect.");
    }
    else
        throw runtime_error(
            "walletpassphrase <passphrase> <timeout>\n"
            "Stores the wallet decryption key in memory for <timeout> seconds.");

    pwalletMain->TopUpKeyPool();

    int64_t nSleepTime = params[1].get_int64();
    LOCK(cs_nWalletUnlockTime);
    nWalletUnlockTime = GetTime() + nSleepTime;
    RPCRunLater("lockwallet", boost::bind(LockWallet, pwalletMain), nSleepTime);

    return NullUniValue;
}


UniValue walletpassphrasechange(const UniValue& params, bool fHelp)
{
    if (!EnsureWalletIsAvailable(fHelp))
        return NullUniValue;

    if (pwalletMain->IsCrypted() && (fHelp || params.size() != 2))
        throw runtime_error(
            "walletpassphrasechange \"oldpassphrase\" \"newpassphrase\"\n"
            "\nChanges the wallet passphrase from 'oldpassphrase' to 'newpassphrase'.\n"
            "\nArguments:\n"
            "1. \"oldpassphrase\"      (string) The current passphrase\n"
            "2. \"newpassphrase\"      (string) The new passphrase\n"
            "\nExamples:\n"
            + HelpExampleCli("walletpassphrasechange", "\"old one\" \"new one\"")
            + HelpExampleRpc("walletpassphrasechange", "\"old one\", \"new one\"")
        );

    LOCK2(cs_main, pwalletMain->cs_wallet);

    if (fHelp)
        return true;
    if (!pwalletMain->IsCrypted())
        throw JSONRPCError(RPC_WALLET_WRONG_ENC_STATE, "Error: running with an unencrypted wallet, but walletpassphrasechange was called.");

    // TODO: get rid of these .c_str() calls by implementing SecureString::operator=(std::string)
    // Alternately, find a way to make params[0] mlock()'d to begin with.
    SecureString strOldWalletPass;
    strOldWalletPass.reserve(100);
    strOldWalletPass = params[0].get_str().c_str();

    SecureString strNewWalletPass;
    strNewWalletPass.reserve(100);
    strNewWalletPass = params[1].get_str().c_str();

    if (strOldWalletPass.length() < 1 || strNewWalletPass.length() < 1)
        throw runtime_error(
            "walletpassphrasechange <oldpassphrase> <newpassphrase>\n"
            "Changes the wallet passphrase from <oldpassphrase> to <newpassphrase>.");

    if (!pwalletMain->ChangeWalletPassphrase(strOldWalletPass, strNewWalletPass))
        throw JSONRPCError(RPC_WALLET_PASSPHRASE_INCORRECT, "Error: The wallet passphrase entered was incorrect.");

    return NullUniValue;
}


UniValue walletlock(const UniValue& params, bool fHelp)
{
    if (!EnsureWalletIsAvailable(fHelp))
        return NullUniValue;

    if (pwalletMain->IsCrypted() && (fHelp || params.size() != 0))
        throw runtime_error(
            "walletlock\n"
            "\nRemoves the wallet encryption key from memory, locking the wallet.\n"
            "After calling this method, you will need to call walletpassphrase again\n"
            "before being able to call any methods which require the wallet to be unlocked.\n"
            "\nExamples:\n"
            "\nSet the passphrase for 2 minutes to perform a transaction\n"
            + HelpExampleCli("walletpassphrase", "\"my pass phrase\" 120") +
            "\nPerform a send (requires passphrase set)\n"
            + HelpExampleCli("sendtoaddress", "\"1M72Sfpbz1BPpXFHz9m3CdqATR44Jvaydd\" 1.0") +
            "\nClear the passphrase since we are done before 2 minutes is up\n"
            + HelpExampleCli("walletlock", "") +
            "\nAs json rpc call\n"
            + HelpExampleRpc("walletlock", "")
        );

    LOCK2(cs_main, pwalletMain->cs_wallet);

    if (fHelp)
        return true;
    if (!pwalletMain->IsCrypted())
        throw JSONRPCError(RPC_WALLET_WRONG_ENC_STATE, "Error: running with an unencrypted wallet, but walletlock was called.");

    {
        LOCK(cs_nWalletUnlockTime);
        pwalletMain->Lock();
        nWalletUnlockTime = 0;
    }

    return NullUniValue;
}


UniValue encryptwallet(const UniValue& params, bool fHelp)
{
    if (!EnsureWalletIsAvailable(fHelp))
        return NullUniValue;

    if (!pwalletMain->IsCrypted() && (fHelp || params.size() != 1))
        throw runtime_error(
            "encryptwallet \"passphrase\"\n"
            "\nEncrypts the wallet with 'passphrase'. This is for first time encryption.\n"
            "After this, any calls that interact with private keys such as sending or signing \n"
            "will require the passphrase to be set prior the making these calls.\n"
            "Use the walletpassphrase call for this, and then walletlock call.\n"
            "If the wallet is already encrypted, use the walletpassphrasechange call.\n"
            "Note that this will shutdown the server.\n"
            "\nArguments:\n"
            "1. \"passphrase\"    (string) The pass phrase to encrypt the wallet with. It must be at least 1 character, but should be long.\n"
            "\nExamples:\n"
            "\nEncrypt you wallet\n"
            + HelpExampleCli("encryptwallet", "\"my pass phrase\"") +
            "\nNow set the passphrase to use the wallet, such as for signing or sending bitcoin\n"
            + HelpExampleCli("walletpassphrase", "\"my pass phrase\"") +
            "\nNow we can so something like sign\n"
            + HelpExampleCli("signmessage", "\"zcoinaddress\" \"test message\"") +
            "\nNow lock the wallet again by removing the passphrase\n"
            + HelpExampleCli("walletlock", "") +
            "\nAs a json rpc call\n"
            + HelpExampleRpc("encryptwallet", "\"my pass phrase\"")
        );

    LOCK2(cs_main, pwalletMain->cs_wallet);

    if (fHelp)
        return true;
    if (pwalletMain->IsCrypted())
        throw JSONRPCError(RPC_WALLET_WRONG_ENC_STATE, "Error: running with an encrypted wallet, but encryptwallet was called.");

    // TODO: get rid of this .c_str() by implementing SecureString::operator=(std::string)
    // Alternately, find a way to make params[0] mlock()'d to begin with.
    SecureString strWalletPass;
    strWalletPass.reserve(100);
    strWalletPass = params[0].get_str().c_str();

    if (strWalletPass.length() < 1)
        throw runtime_error(
            "encryptwallet <passphrase>\n"
            "Encrypts the wallet with <passphrase>.");

    if (!pwalletMain->EncryptWallet(strWalletPass))
        throw JSONRPCError(RPC_WALLET_ENCRYPTION_FAILED, "Error: Failed to encrypt the wallet.");

    // BDB seems to have a bad habit of writing old data into
    // slack space in .dat files; that is bad if the old data is
    // unencrypted private keys. So:
    StartShutdown();
    return "wallet encrypted; zcoin server stopping, restart to run with encrypted wallet. The keypool has been flushed and a new HD seed was generated (if you are using HD). You need to make a new backup.";
}

UniValue lockunspent(const UniValue& params, bool fHelp)
{
    if (!EnsureWalletIsAvailable(fHelp))
        return NullUniValue;

    if (fHelp || params.size() < 1 || params.size() > 2)
        throw runtime_error(
            "lockunspent unlock ([{\"txid\":\"txid\",\"vout\":n},...])\n"
            "\nUpdates list of temporarily unspendable outputs.\n"
            "Temporarily lock (unlock=false) or unlock (unlock=true) specified transaction outputs.\n"
            "If no transaction outputs are specified when unlocking then all current locked transaction outputs are unlocked.\n"
            "A locked transaction output will not be chosen by automatic coin selection, when spending bitcoins.\n"
            "Locks are stored in memory only. Nodes start with zero locked outputs, and the locked output list\n"
            "is always cleared (by virtue of process exit) when a node stops or fails.\n"
            "Also see the listunspent call\n"
            "\nArguments:\n"
            "1. unlock            (boolean, required) Whether to unlock (true) or lock (false) the specified transactions\n"
            "2. \"transactions\"  (string, optional) A json array of objects. Each object the txid (string) vout (numeric)\n"
            "     [           (json array of json objects)\n"
            "       {\n"
            "         \"txid\":\"id\",    (string) The transaction id\n"
            "         \"vout\": n         (numeric) The output number\n"
            "       }\n"
            "       ,...\n"
            "     ]\n"

            "\nResult:\n"
            "true|false    (boolean) Whether the command was successful or not\n"

            "\nExamples:\n"
            "\nList the unspent transactions\n"
            + HelpExampleCli("listunspent", "") +
            "\nLock an unspent transaction\n"
            + HelpExampleCli("lockunspent", "false \"[{\\\"txid\\\":\\\"a08e6907dbbd3d809776dbfc5d82e371b764ed838b5655e72f463568df1aadf0\\\",\\\"vout\\\":1}]\"") +
            "\nList the locked transactions\n"
            + HelpExampleCli("listlockunspent", "") +
            "\nUnlock the transaction again\n"
            + HelpExampleCli("lockunspent", "true \"[{\\\"txid\\\":\\\"a08e6907dbbd3d809776dbfc5d82e371b764ed838b5655e72f463568df1aadf0\\\",\\\"vout\\\":1}]\"") +
            "\nAs a json rpc call\n"
            + HelpExampleRpc("lockunspent", "false, \"[{\\\"txid\\\":\\\"a08e6907dbbd3d809776dbfc5d82e371b764ed838b5655e72f463568df1aadf0\\\",\\\"vout\\\":1}]\"")
        );

    LOCK2(cs_main, pwalletMain->cs_wallet);

    if (params.size() == 1)
        RPCTypeCheck(params, boost::assign::list_of(UniValue::VBOOL));
    else
        RPCTypeCheck(params, boost::assign::list_of(UniValue::VBOOL)(UniValue::VARR));

    bool fUnlock = params[0].get_bool();

    if (params.size() == 1) {
        if (fUnlock)
            pwalletMain->UnlockAllCoins();
        return true;
    }

    UniValue outputs = params[1].get_array();
    for (unsigned int idx = 0; idx < outputs.size(); idx++) {
        const UniValue& output = outputs[idx];
        if (!output.isObject())
            throw JSONRPCError(RPC_INVALID_PARAMETER, "Invalid parameter, expected object");
        const UniValue& o = output.get_obj();

        RPCTypeCheckObj(o,
            {
                {"txid", UniValueType(UniValue::VSTR)},
                {"vout", UniValueType(UniValue::VNUM)},
            });

        string txid = find_value(o, "txid").get_str();
        if (!IsHex(txid))
            throw JSONRPCError(RPC_INVALID_PARAMETER, "Invalid parameter, expected hex txid");

        int nOutput = find_value(o, "vout").get_int();
        if (nOutput < 0)
            throw JSONRPCError(RPC_INVALID_PARAMETER, "Invalid parameter, vout must be positive");

        COutPoint outpt(uint256S(txid), nOutput);

        if (fUnlock)
            pwalletMain->UnlockCoin(outpt);
        else
            pwalletMain->LockCoin(outpt);
    }

    return true;
}

UniValue listlockunspent(const UniValue& params, bool fHelp)
{
    if (!EnsureWalletIsAvailable(fHelp))
        return NullUniValue;

    if (fHelp || params.size() > 0)
        throw runtime_error(
            "listlockunspent\n"
            "\nReturns list of temporarily unspendable outputs.\n"
            "See the lockunspent call to lock and unlock transactions for spending.\n"
            "\nResult:\n"
            "[\n"
            "  {\n"
            "    \"txid\" : \"transactionid\",     (string) The transaction id locked\n"
            "    \"vout\" : n                      (numeric) The vout value\n"
            "  }\n"
            "  ,...\n"
            "]\n"
            "\nExamples:\n"
            "\nList the unspent transactions\n"
            + HelpExampleCli("listunspent", "") +
            "\nLock an unspent transaction\n"
            + HelpExampleCli("lockunspent", "false \"[{\\\"txid\\\":\\\"a08e6907dbbd3d809776dbfc5d82e371b764ed838b5655e72f463568df1aadf0\\\",\\\"vout\\\":1}]\"") +
            "\nList the locked transactions\n"
            + HelpExampleCli("listlockunspent", "") +
            "\nUnlock the transaction again\n"
            + HelpExampleCli("lockunspent", "true \"[{\\\"txid\\\":\\\"a08e6907dbbd3d809776dbfc5d82e371b764ed838b5655e72f463568df1aadf0\\\",\\\"vout\\\":1}]\"") +
            "\nAs a json rpc call\n"
            + HelpExampleRpc("listlockunspent", "")
        );

    LOCK2(cs_main, pwalletMain->cs_wallet);

    vector<COutPoint> vOutpts;
    pwalletMain->ListLockedCoins(vOutpts);

    UniValue ret(UniValue::VARR);

    BOOST_FOREACH(COutPoint &outpt, vOutpts) {
        UniValue o(UniValue::VOBJ);

        o.push_back(Pair("txid", outpt.hash.GetHex()));
        o.push_back(Pair("vout", (int)outpt.n));
        ret.push_back(o);
    }

    return ret;
}

UniValue listlockunspentamount(const UniValue& params, bool fHelp)
{
    if (!EnsureWalletIsAvailable(fHelp))
        return NullUniValue;

    if (fHelp || params.size() > 0)
        throw runtime_error(
            "listlockunspent\n"
            "\nReturns list of temporarily unspendable outputs.\n"
            "See the lockunspent call to lock and unlock transactions for spending.\n"
            "\nResult:\n"
            "[\n"
            "  {\n"
            "    \"txid\" : \"transactionid\",     (string) The transaction id locked\n"
            "    \"vout\" : n                      (numeric) The vout value\n"
            "  }\n"
            "  ,...\n"
            "]\n"
            "\nExamples:\n"
            "\nList the unspent transactions\n"
            + HelpExampleCli("listunspent", "") +
            "\nLock an unspent transaction\n"
            + HelpExampleCli("lockunspent", "false \"[{\\\"txid\\\":\\\"a08e6907dbbd3d809776dbfc5d82e371b764ed838b5655e72f463568df1aadf0\\\",\\\"vout\\\":1}]\"") +
            "\nList the locked transactions\n"
            + HelpExampleCli("listlockunspent", "") +
            "\nUnlock the transaction again\n"
            + HelpExampleCli("lockunspent", "true \"[{\\\"txid\\\":\\\"a08e6907dbbd3d809776dbfc5d82e371b764ed838b5655e72f463568df1aadf0\\\",\\\"vout\\\":1}]\"") +
            "\nAs a json rpc call\n"
            + HelpExampleRpc("listlockunspent", "")
        );

    LOCK2(cs_main, pwalletMain->cs_wallet);

    CTransaction tx;
    uint256 hashBlock;
    uint256 hash;
    vector<COutPoint> vOutpts;
    CAmount total = 0;

    pwalletMain->ListLockedCoins(vOutpts);

    BOOST_FOREACH(COutPoint &outpt, vOutpts) {
        uint256 hash = outpt.hash;
        if (!GetTransaction(hash, tx, Params().GetConsensus(), hashBlock, true))
            throw JSONRPCError(RPC_INVALID_ADDRESS_OR_KEY, "No information available about transaction");

        total += tx.vout[outpt.n].nValue;
    }

    return total;
}

UniValue settxfee(const UniValue& params, bool fHelp)
{
    if (!EnsureWalletIsAvailable(fHelp))
        return NullUniValue;

    if (fHelp || params.size() < 1 || params.size() > 1)
        throw runtime_error(
            "settxfee amount\n"
            "\nSet the transaction fee per kB. Overwrites the paytxfee parameter.\n"
            "\nArguments:\n"
            "1. amount         (numeric or string, required) The transaction fee in satoshi's/kB\n"
            "\nResult\n"
            "true|false        (boolean) Returns true if successful\n"
            "\nExamples:\n"
            + HelpExampleCli("settxfee", "1000")
            + HelpExampleRpc("settxfee", "1000")
        );

    LOCK2(cs_main, pwalletMain->cs_wallet);

    // Amount
    CAmount nAmount = params[0].get_int64();
    LogPrintf("nAmount settxfee: %s\n", nAmount);

    payTxFee = CFeeRate(nAmount, 1000);
    return true;
}

UniValue getwalletinfo(const UniValue& params, bool fHelp)
{
    if (!EnsureWalletIsAvailable(fHelp))
        return NullUniValue;

    if (fHelp || params.size() != 0)
        throw runtime_error(
            "getwalletinfo\n"
            "Returns an object containing various wallet state info.\n"
            "\nResult:\n"
            "{\n"
            "  \"walletversion\": xxxxx,       (numeric) the wallet version\n"
            "  \"balance\": xxxxxxx,           (numeric) the total confirmed balance of the wallet in " + CURRENCY_UNIT + "\n"
            "  \"unconfirmed_balance\": xxx,   (numeric) the total unconfirmed balance of the wallet in " + CURRENCY_UNIT + "\n"
            "  \"immature_balance\": xxxxxx,   (numeric) the total immature balance of the wallet in " + CURRENCY_UNIT + "\n"
            "  \"txcount\": xxxxxxx,           (numeric) the total number of transactions in the wallet\n"
            "  \"keypoololdest\": xxxxxx,      (numeric) the timestamp (seconds since Unix epoch) of the oldest pre-generated key in the key pool\n"
            "  \"keypoolsize\": xxxx,          (numeric) how many new keys are pre-generated\n"
            "  \"unlocked_until\": ttt,        (numeric) the timestamp in seconds since epoch (midnight Jan 1 1970 GMT) that the wallet is unlocked for transfers, or 0 if the wallet is locked\n"
            "  \"paytxfee\": x.xxxx,           (numeric) the transaction fee configuration, set in " + CURRENCY_UNIT + "/kB\n"
            "  \"hdmasterkeyid\": \"<hash160>\", (string) the Hash160 of the HD master pubkey\n"
            "}\n"
            "\nExamples:\n"
            + HelpExampleCli("getwalletinfo", "")
            + HelpExampleRpc("getwalletinfo", "")
        );

    LOCK2(cs_main, pwalletMain->cs_wallet);

    UniValue obj(UniValue::VOBJ);
    obj.push_back(Pair("walletversion", pwalletMain->GetVersion()));
    obj.push_back(Pair("balance",       ValueFromAmount(pwalletMain->GetBalance())));
    obj.push_back(Pair("unconfirmed_balance", ValueFromAmount(pwalletMain->GetUnconfirmedBalance())));
    obj.push_back(Pair("immature_balance",    ValueFromAmount(pwalletMain->GetImmatureBalance())));
    obj.push_back(Pair("txcount",       (int)pwalletMain->mapWallet.size()));
    obj.push_back(Pair("keypoololdest", pwalletMain->GetOldestKeyPoolTime()));
    obj.push_back(Pair("keypoolsize",   (int)pwalletMain->GetKeyPoolSize()));
    if (pwalletMain->IsCrypted())
        obj.push_back(Pair("unlocked_until", nWalletUnlockTime));
    obj.push_back(Pair("paytxfee",      ValueFromAmount(payTxFee.GetFeePerK())));
    CKeyID masterKeyID = pwalletMain->GetHDChain().masterKeyID;
    if (!masterKeyID.IsNull())
         obj.push_back(Pair("hdmasterkeyid", masterKeyID.GetHex()));
    return obj;
}

UniValue resendwallettransactions(const UniValue& params, bool fHelp)
{
    if (!EnsureWalletIsAvailable(fHelp))
        return NullUniValue;

    if (fHelp || params.size() != 0)
        throw runtime_error(
            "resendwallettransactions\n"
            "Immediately re-broadcast unconfirmed wallet transactions to all peers.\n"
            "Intended only for testing; the wallet code periodically re-broadcasts\n"
            "automatically.\n"
            "Returns array of transaction ids that were re-broadcast.\n"
            );

    LOCK2(cs_main, pwalletMain->cs_wallet);

    std::vector<uint256> txids = pwalletMain->ResendWalletTransactionsBefore(GetTime());
    UniValue result(UniValue::VARR);
    BOOST_FOREACH(const uint256& txid, txids)
    {
        result.push_back(txid.ToString());
    }
    return result;
}

UniValue listunspent(const UniValue& params, bool fHelp)
{
    if (!EnsureWalletIsAvailable(fHelp))
        return NullUniValue;

    if (fHelp || params.size() > 3)
        throw runtime_error(
            "listunspent ( minconf maxconf  [\"address\",...] )\n"
            "\nReturns array of unspent transaction outputs\n"
            "with between minconf and maxconf (inclusive) confirmations.\n"
            "Optionally filter to only include txouts paid to specified addresses.\n"
            "\nArguments:\n"
            "1. minconf          (numeric, optional, default=1) The minimum confirmations to filter\n"
            "2. maxconf          (numeric, optional, default=9999999) The maximum confirmations to filter\n"
            "3. \"addresses\"    (string) A json array of zcoin addresses to filter\n"
            "    [\n"
            "      \"address\"   (string) zcoin address\n"
            "      ,...\n"
            "    ]\n"
            "\nResult\n"
            "[                   (array of json object)\n"
            "  {\n"
            "    \"txid\" : \"txid\",          (string) the transaction id \n"
            "    \"vout\" : n,               (numeric) the vout value\n"
            "    \"address\" : \"address\",    (string) the zcoin address\n"
            "    \"account\" : \"account\",    (string) DEPRECATED. The associated account, or \"\" for the default account\n"
            "    \"scriptPubKey\" : \"key\",   (string) the script key\n"
            "    \"amount\" : x.xxx,         (numeric) the transaction amount in " + CURRENCY_UNIT + "\n"
            "    \"confirmations\" : n,      (numeric) The number of confirmations\n"
            "    \"redeemScript\" : n        (string) The redeemScript if scriptPubKey is P2SH\n"
            "    \"spendable\" : xxx,        (bool) Whether we have the private keys to spend this output\n"
            "    \"solvable\" : xxx          (bool) Whether we know how to spend this output, ignoring the lack of keys\n"
            "  }\n"
            "  ,...\n"
            "]\n"

            "\nExamples\n"
            + HelpExampleCli("listunspent", "")
            + HelpExampleCli("listunspent", "6 9999999 \"[\\\"1PGFqEzfmQch1gKD3ra4k18PNj3tTUUSqg\\\",\\\"1LtvqCaApEdUGFkpKMM4MstjcaL4dKg8SP\\\"]\"")
            + HelpExampleRpc("listunspent", "6, 9999999 \"[\\\"1PGFqEzfmQch1gKD3ra4k18PNj3tTUUSqg\\\",\\\"1LtvqCaApEdUGFkpKMM4MstjcaL4dKg8SP\\\"]\"")
        );

    RPCTypeCheck(params, boost::assign::list_of(UniValue::VNUM)(UniValue::VNUM)(UniValue::VARR));

    int nMinDepth = 1;
    if (params.size() > 0)
        nMinDepth = params[0].get_int();

    int nMaxDepth = 9999999;
    if (params.size() > 1)
        nMaxDepth = params[1].get_int();

    set<CBitcoinAddress> setAddress;
    if (params.size() > 2) {
        UniValue inputs = params[2].get_array();
        for (unsigned int idx = 0; idx < inputs.size(); idx++) {
            const UniValue& input = inputs[idx];
            CBitcoinAddress address(input.get_str());
            if (!address.IsValid())
                throw JSONRPCError(RPC_INVALID_ADDRESS_OR_KEY, string("Invalid zcoin address: ")+input.get_str());
            if (setAddress.count(address))
                throw JSONRPCError(RPC_INVALID_PARAMETER, string("Invalid parameter, duplicated address: ")+input.get_str());
           setAddress.insert(address);
        }
    }

    UniValue results(UniValue::VARR);
    vector<COutput> vecOutputs;
    assert(pwalletMain != NULL);
    LOCK2(cs_main, pwalletMain->cs_wallet);
    pwalletMain->AvailableCoins(vecOutputs, false, NULL, true);
    BOOST_FOREACH(const COutput& out, vecOutputs) {
        if (out.nDepth < nMinDepth || out.nDepth > nMaxDepth)
            continue;

        CTxDestination address;
        const CScript& scriptPubKey = out.tx->vout[out.i].scriptPubKey;
        bool fValidAddress = ExtractDestination(scriptPubKey, address);

        if (setAddress.size() && (!fValidAddress || !setAddress.count(address)))
            continue;

        UniValue entry(UniValue::VOBJ);
        entry.push_back(Pair("txid", out.tx->GetHash().GetHex()));
        entry.push_back(Pair("vout", out.i));

        if (fValidAddress) {
            entry.push_back(Pair("address", CBitcoinAddress(address).ToString()));

            if (pwalletMain->mapAddressBook.count(address))
                entry.push_back(Pair("account", pwalletMain->mapAddressBook[address].name));

            if (scriptPubKey.IsPayToScriptHash()) {
                const CScriptID& hash = boost::get<CScriptID>(address);
                CScript redeemScript;
                if (pwalletMain->GetCScript(hash, redeemScript))
                    entry.push_back(Pair("redeemScript", HexStr(redeemScript.begin(), redeemScript.end())));
            }
        }

        entry.push_back(Pair("scriptPubKey", HexStr(scriptPubKey.begin(), scriptPubKey.end())));
        entry.push_back(Pair("amount", ValueFromAmount(out.tx->vout[out.i].nValue)));
        entry.push_back(Pair("confirmations", out.nDepth));
        entry.push_back(Pair("spendable", out.fSpendable));
        entry.push_back(Pair("solvable", out.fSolvable));
        results.push_back(entry);
    }

    return results;
}

UniValue fundrawtransaction(const UniValue& params, bool fHelp)
{
    if (!EnsureWalletIsAvailable(fHelp))
        return NullUniValue;

    if (fHelp || params.size() < 1 || params.size() > 2)
        throw runtime_error(
                            "fundrawtransaction \"hexstring\" ( options )\n"
                            "\nAdd inputs to a transaction until it has enough in value to meet its out value.\n"
                            "This will not modify existing inputs, and will add one change output to the outputs.\n"
                            "Note that inputs which were signed may need to be resigned after completion since in/outputs have been added.\n"
                            "The inputs added will not be signed, use signrawtransaction for that.\n"
                            "Note that all existing inputs must have their previous output transaction be in the wallet.\n"
                            "Note that all inputs selected must be of standard form and P2SH scripts must be\n"
                            "in the wallet using importaddress or addmultisigaddress (to calculate fees).\n"
                            "You can see whether this is the case by checking the \"solvable\" field in the listunspent output.\n"
                            "Only pay-to-pubkey, multisig, and P2SH versions thereof are currently supported for watch-only\n"
                            "\nArguments:\n"
                            "1. \"hexstring\"           (string, required) The hex string of the raw transaction\n"
                            "2. options               (object, optional)\n"
                            "   {\n"
                            "     \"changeAddress\"     (string, optional, default pool address) The zcoin address to receive the change\n"
                            "     \"changePosition\"    (numeric, optional, default random) The index of the change output\n"
                            "     \"includeWatching\"   (boolean, optional, default false) Also select inputs which are watch only\n"
                            "     \"lockUnspents\"      (boolean, optional, default false) Lock selected unspent outputs\n"
                            "     \"feeRate\"           (numeric, optional, default not set: makes wallet determine the fee) Set a specific feerate (" + CURRENCY_UNIT + " per KB)\n"
                            "   }\n"
                            "                         for backward compatibility: passing in a true instead of an object will result in {\"includeWatching\":true}\n"
                            "\nResult:\n"
                            "{\n"
                            "  \"hex\":       \"value\", (string)  The resulting raw transaction (hex-encoded string)\n"
                            "  \"fee\":       n,         (numeric) Fee in " + CURRENCY_UNIT + " the resulting transaction pays\n"
                            "  \"changepos\": n          (numeric) The position of the added change output, or -1\n"
                            "}\n"
                            "\"hex\"             \n"
                            "\nExamples:\n"
                            "\nCreate a transaction with no inputs\n"
                            + HelpExampleCli("createrawtransaction", "\"[]\" \"{\\\"myaddress\\\":0.01}\"") +
                            "\nAdd sufficient unsigned inputs to meet the output value\n"
                            + HelpExampleCli("fundrawtransaction", "\"rawtransactionhex\"") +
                            "\nSign the transaction\n"
                            + HelpExampleCli("signrawtransaction", "\"fundedtransactionhex\"") +
                            "\nSend the transaction\n"
                            + HelpExampleCli("sendrawtransaction", "\"signedtransactionhex\"")
                            );

    RPCTypeCheck(params, boost::assign::list_of(UniValue::VSTR));

    CTxDestination changeAddress = CNoDestination();
    int changePosition = -1;
    bool includeWatching = false;
    bool lockUnspents = false;
    CFeeRate feeRate = CFeeRate(0);
    bool overrideEstimatedFeerate = false;

    if (params.size() > 1) {
      if (params[1].type() == UniValue::VBOOL) {
        // backward compatibility bool only fallback
        includeWatching = params[1].get_bool();
      }
      else {
        RPCTypeCheck(params, boost::assign::list_of(UniValue::VSTR)(UniValue::VOBJ));

        UniValue options = params[1];

        RPCTypeCheckObj(options,
            {
                {"changeAddress", UniValueType(UniValue::VSTR)},
                {"changePosition", UniValueType(UniValue::VNUM)},
                {"includeWatching", UniValueType(UniValue::VBOOL)},
                {"lockUnspents", UniValueType(UniValue::VBOOL)},
                {"feeRate", UniValueType()}, // will be checked below
            },
            true, true);

        if (options.exists("changeAddress")) {
            CBitcoinAddress address(options["changeAddress"].get_str());

            if (!address.IsValid())
                throw JSONRPCError(RPC_INVALID_PARAMETER, "changeAddress must be a valid zcoin address");

            changeAddress = address.Get();
        }

        if (options.exists("changePosition"))
            changePosition = options["changePosition"].get_int();

        if (options.exists("includeWatching"))
            includeWatching = options["includeWatching"].get_bool();

        if (options.exists("lockUnspents"))
            lockUnspents = options["lockUnspents"].get_bool();

        if (options.exists("feeRate"))
        {
            feeRate = CFeeRate(AmountFromValue(options["feeRate"]));
            overrideEstimatedFeerate = true;
        }
      }
    }

    // parse hex string from parameter
    CTransaction origTx;
    if (!DecodeHexTx(origTx, params[0].get_str(), true))
        throw JSONRPCError(RPC_DESERIALIZATION_ERROR, "TX decode failed");

    if (origTx.vout.size() == 0)
        throw JSONRPCError(RPC_INVALID_PARAMETER, "TX must have at least one output");

    if (changePosition != -1 && (changePosition < 0 || (unsigned int)changePosition > origTx.vout.size()))
        throw JSONRPCError(RPC_INVALID_PARAMETER, "changePosition out of bounds");

    CMutableTransaction tx(origTx);
    CAmount nFeeOut;
    string strFailReason;

    if(!pwalletMain->FundTransaction(tx, nFeeOut, overrideEstimatedFeerate, feeRate, changePosition, strFailReason, includeWatching, lockUnspents, changeAddress))
        throw JSONRPCError(RPC_INTERNAL_ERROR, strFailReason);

    UniValue result(UniValue::VOBJ);
    result.push_back(Pair("hex", EncodeHexTx(tx)));
    result.push_back(Pair("changepos", changePosition));
    result.push_back(Pair("fee", ValueFromAmount(nFeeOut)));

    return result;
}

//[zcoin]: zerocoin section
// zerocoin section

UniValue listunspentmintzerocoins(const UniValue &params, bool fHelp) {
    if (fHelp || params.size() > 2)
        throw runtime_error(
                "listunspentmintzerocoins [minconf=1] [maxconf=9999999] \n"
                        "Returns array of unspent transaction outputs\n"
                        "with between minconf and maxconf (inclusive) confirmations.\n"
                        "Results are an array of Objects, each of which has:\n"
                        "{txid, vout, scriptPubKey, amount, confirmations}");

    if (pwalletMain->IsLocked())
        throw JSONRPCError(RPC_WALLET_UNLOCK_NEEDED,
                           "Error: Please enter the wallet passphrase with walletpassphrase first.");

    RPCTypeCheck(params, boost::assign::list_of(UniValue::VNUM)(UniValue::VNUM)(UniValue::VARR));

    int nMinDepth = 1;
    if (params.size() > 0)
        nMinDepth = params[0].get_int();

    int nMaxDepth = 9999999;
    if (params.size() > 1)
        nMaxDepth = params[1].get_int();

    UniValue results(UniValue::VARR);
    vector <COutput> vecOutputs;
    assert(pwalletMain != NULL);
    pwalletMain->ListAvailableCoinsMintCoins(vecOutputs, false);
    LogPrintf("vecOutputs.size()=%s\n", vecOutputs.size());
    BOOST_FOREACH(const COutput &out, vecOutputs)
    {
        if (out.nDepth < nMinDepth || out.nDepth > nMaxDepth)
            continue;

        int64_t nValue = out.tx->vout[out.i].nValue;
        const CScript &pk = out.tx->vout[out.i].scriptPubKey;
        UniValue entry(UniValue::VOBJ);
        entry.push_back(Pair("txid", out.tx->GetHash().GetHex()));
        entry.push_back(Pair("vout", out.i));
        entry.push_back(Pair("scriptPubKey", HexStr(pk.begin(), pk.end())));
        if (pk.IsPayToScriptHash()) {
            CTxDestination address;
            if (ExtractDestination(pk, address)) {
                const CScriptID &hash = boost::get<CScriptID>(address);
                CScript redeemScript;
                if (pwalletMain->GetCScript(hash, redeemScript))
                    entry.push_back(Pair("redeemScript", HexStr(redeemScript.begin(), redeemScript.end())));
            }
        }
        entry.push_back(Pair("amount", ValueFromAmount(nValue)));
        entry.push_back(Pair("confirmations", out.nDepth));
        results.push_back(entry);
    }

    results.push_back(Pair("size", to_string(vecOutputs.size())));

    return results;
}

UniValue mintzerocoin(const UniValue& params, bool fHelp)
{

    if (fHelp || params.size() > 1)
        throw runtime_error("mintzerocoin <amount>(1,10,25,50,100)\n" + HelpRequiringPassphrase());

    int64_t nAmount = 0;
    libzerocoin::CoinDenomination denomination;
    // Amount
    if (params[0].get_real() == 1.0) {
        denomination = libzerocoin::ZQ_LOVELACE;
        nAmount = AmountFromValue(params[0]);
    } else if (params[0].get_real() == 10.0) {
        denomination = libzerocoin::ZQ_GOLDWASSER;
        nAmount = AmountFromValue(params[0]);
    } else if (params[0].get_real() == 25.0) {
        denomination = libzerocoin::ZQ_RACKOFF;
        nAmount = AmountFromValue(params[0]);
    } else if (params[0].get_real() == 50.0) {
        denomination = libzerocoin::ZQ_PEDERSEN;
        nAmount = AmountFromValue(params[0]);
    } else if (params[0].get_real() == 100.0) {
        denomination = libzerocoin::ZQ_WILLIAMSON;
        nAmount = AmountFromValue(params[0]);
    } else {
        throw runtime_error("mintzerocoin <amount>(1,10,25,50,100)\n");
    }
    LogPrintf("rpcWallet.mintzerocoin() denomination = %s, nAmount = %s \n", denomination, nAmount);


    // Always use modulus v2
    libzerocoin::Params *zcParams = ZCParamsV2;

    // The following constructor does all the work of minting a brand
    // new zerocoin. It stores all the private values inside the
    // PrivateCoin object. This includes the coin secrets, which must be
    // stored in a secure location (wallet) at the client.
    libzerocoin::PrivateCoin newCoin(zcParams, denomination, ZEROCOIN_TX_VERSION_2);
    // Get a copy of the 'public' portion of the coin. You should
    // embed this into a Zerocoin 'MINT' transaction along with a series
    // of currency inputs totaling the assigned value of one zerocoin.
    libzerocoin::PublicCoin pubCoin = newCoin.getPublicCoin();

    // Validate
    if (pubCoin.validate()) {
        CScript scriptSerializedCoin =
                CScript() << OP_ZEROCOINMINT << pubCoin.getValue().getvch().size() << pubCoin.getValue().getvch();

        if (pwalletMain->IsLocked())
            throw JSONRPCError(RPC_WALLET_UNLOCK_NEEDED, "Error: Please enter the wallet passphrase with walletpassphrase first.");

        // Wallet comments
        CWalletTx wtx;

        string strError = pwalletMain->MintZerocoin(scriptSerializedCoin, nAmount, wtx);

        if (strError != "")
            throw JSONRPCError(RPC_WALLET_ERROR, strError);

        CWalletDB walletdb(pwalletMain->strWalletFile);
        CZerocoinEntry zerocoinTx;
        zerocoinTx.IsUsed = false;
        zerocoinTx.denomination = denomination;
        zerocoinTx.value = pubCoin.getValue();
        libzerocoin::PublicCoin checkPubCoin(zcParams, zerocoinTx.value, denomination);
        if (!checkPubCoin.validate()) {
            return false;
        }
        zerocoinTx.randomness = newCoin.getRandomness();
        zerocoinTx.serialNumber = newCoin.getSerialNumber();
        const unsigned char *ecdsaSecretKey = newCoin.getEcdsaSeckey();
        zerocoinTx.ecdsaSecretKey = std::vector<unsigned char>(ecdsaSecretKey, ecdsaSecretKey+32);
        walletdb.WriteZerocoinEntry(zerocoinTx);

        return wtx.GetHash().GetHex();
    } else {
        return "";
    }

}

UniValue mintmanyzerocoin(const UniValue& params, bool fHelp)
{
    if (fHelp || params.size() > 1)
        throw runtime_error(
                "mintmanyzerocoin {<denomination>(1,10,25,50,100):\"amount\"...}\n"
                + HelpRequiringPassphrase()
                + "\nMint 1 or more zerocoins in a single transaction. Amounts must be of denominations specified.\n"
                "\nArguments:\n"
                "1. \"denominations\"             (object, required) A json object with amounts and denominations\n"
                    "    {\n"
                    "      \"denomination\":amount The denomination of zerocoin to mint (must be one of (1,10,25,50,100)) followed by the amount of the denomination to mint.\n"
                    "      ,...\n"
                    "    }\n"
                "\nExamples:\n"
                    + HelpExampleCli("mintmanyzerocoin", "\"\" \"{\\\"25\\\":10,\\\"10\\\":5}\"")
        );

    int64_t denominationInt = 0;
    libzerocoin::CoinDenomination denomination;
    // Always use modulus v2
    libzerocoin::Params *zcParams = ZCParamsV2;

    vector<CRecipient> vecSend;
    vector<libzerocoin::PrivateCoin> privCoins;
    CWalletTx wtx;

    UniValue sendTo = params[0].get_obj();

    vector<string> keys = sendTo.getKeys();
    BOOST_FOREACH(const string& denominationStr, keys){

        denominationInt = stoi(denominationStr.c_str());

        switch(denominationInt){
            case 1:
                denomination = libzerocoin::ZQ_LOVELACE;
                break;
            case 10:
                denomination = libzerocoin::ZQ_GOLDWASSER;
                break;
            case 25:
                denomination = libzerocoin::ZQ_RACKOFF;
                break;
            case 50:
                denomination = libzerocoin::ZQ_PEDERSEN;
                break;
            case 100:
                denomination = libzerocoin::ZQ_WILLIAMSON;                                                
                break;
            default:
                throw runtime_error(
                    "mintzerocoin <amount>(1,10,25,50,100) (\"zcoinaddress\")\n");
        }

        if (fHelp || params.size() > 1)
            throw runtime_error(
                    "mintzerocoin {\"amount\":<denomination>(1,10,25,50,100),...}\n"
                    + HelpRequiringPassphrase()
                    + "\nMint 1 or more zerocoins. Amounts must be of denominations specified.\n"
                    "\nArguments:\n"
                    "1. \"addresses\"             (object, required) A json object with amounts and denominations\n"
                        "    {\n"
                        "      \"amount\":denomination The amount of zerocoins to mint for this denomination followed by the denomination itself (must be one of (1,10,25,50,100))\n"
                        "      ,...\n"
                        "    }\n"
                    "\nExamples:\n"
                        + HelpExampleCli("mintmanyzerocoin", "\"\" \"{\\\"25\\\":10,\\\"10\\\":5}\"")
            );

        int64_t amount = sendTo[denominationStr].get_int();

        LogPrintf("rpcWallet.mintmanyzerocoin() denomination = %s, nAmount = %s \n", denominationStr, amount);

        
        if(amount < 0){
                throw runtime_error(
                    "mintmanyzerocoin {<denomination>(1,10,25,50,100):\"amount\"...}\n");
        }

        for(int64_t i=0; i<amount; i++){
            // The following constructor does all the work of minting a brand
            // new zerocoin. It stores all the private values inside the
            // PrivateCoin object. This includes the coin secrets, which must be
            // stored in a secure location (wallet) at the client.
            libzerocoin::PrivateCoin newCoin(zcParams, denomination, ZEROCOIN_TX_VERSION_2);
            // Get a copy of the 'public' portion of the coin. You should
            // embed this into a Zerocoin 'MINT' transaction along with a series
            // of currency inputs totaling the assigned value of one zerocoin.
            
            libzerocoin::PublicCoin pubCoin = newCoin.getPublicCoin();
            
            //Validate
            bool validCoin = pubCoin.validate();

            // loop until we find a valid coin
            while(!validCoin){
<<<<<<< HEAD
                libzerocoin::PrivateCoin newCoin(zcParams, denomination, ZEROCOIN_TX_VERSION_2);
                // Get a copy of the 'public' portion of the coin. You should
                // embed this into a Zerocoin 'MINT' transaction along with a series
                // of currency inputs totaling the assigned value of one zerocoin.
                
                libzerocoin::PublicCoin pubCoin = newCoin.getPublicCoin();
=======
                newCoin = libzerocoin::PrivateCoin(zcParams, denomination, ZEROCOIN_TX_VERSION_2);
                pubCoin = newCoin.getPublicCoin();
>>>>>>> 575117e4
                validCoin = pubCoin.validate();
            }

            // Create script for coin
            CScript scriptSerializedCoin =
                    CScript() << OP_ZEROCOINMINT << pubCoin.getValue().getvch().size() << pubCoin.getValue().getvch();

            CRecipient recipient = {scriptSerializedCoin, (denominationInt * COIN), false};

            vecSend.push_back(recipient);
            privCoins.push_back(newCoin);
        }
    }

    string strError = pwalletMain->MintAndStoreZerocoin(vecSend, privCoins, wtx);

    if (strError != "")
        throw runtime_error(strError);

    return wtx.GetHash().GetHex();
}

UniValue spendzerocoin(const UniValue& params, bool fHelp) {

    if (fHelp || params.size() < 1 || params.size() > 2)
        throw runtime_error(
                "spendzerocoin <amount>(1,10,25,50,100) (\"zcoinaddress\")\n"
                + HelpRequiringPassphrase() +
				"\nArguments:\n"
				"1. \"amount\"      (numeric or string, required) The amount in " + CURRENCY_UNIT + " to send. currently options are following 1, 10, 25, 50 and 100 only\n"
				"2. \"zcoinaddress\"  (string, optional) The zcoin address to send to third party.\n"
				"\nExamples:\n"
				            + HelpExampleCli("spendzerocoin", "10 \"a1kCCGddf5pMXSipLVD9hBG2MGGVNaJ15U\"")
        );

    LOCK2(cs_main, pwalletMain->cs_wallet);

    int64_t nAmount = 0;
    libzerocoin::CoinDenomination denomination;
    // Amount
    if (params[0].get_real() == 1.0) {
        denomination = libzerocoin::ZQ_LOVELACE;
        nAmount = AmountFromValue(params[0]);
    } else if (params[0].get_real() == 10.0) {
        denomination = libzerocoin::ZQ_GOLDWASSER;
        nAmount = AmountFromValue(params[0]);
    } else if (params[0].get_real() == 25.0) {
        denomination = libzerocoin::ZQ_RACKOFF;
        nAmount = AmountFromValue(params[0]);
    } else if (params[0].get_real() == 50.0) {
        denomination = libzerocoin::ZQ_PEDERSEN;
        nAmount = AmountFromValue(params[0]);
    } else if (params[0].get_real() == 100.0) {
        denomination = libzerocoin::ZQ_WILLIAMSON;
        nAmount = AmountFromValue(params[0]);
    } else {
        throw runtime_error(
                "spendzerocoin <amount>(1,10,25,50,100) (\"zcoinaddress\")\n");
    }

    CBitcoinAddress address;
    string thirdPartyaddress = "";
    if (params.size() > 1){
    	// Address
    	thirdPartyaddress = params[1].get_str();
    	address = CBitcoinAddress(params[1].get_str());
		 if (!address.IsValid())
			 throw JSONRPCError(RPC_INVALID_ADDRESS_OR_KEY, "Invalid Zcoin address");
    }

    EnsureWalletIsUnlocked();

    // Wallet comments
    CWalletTx wtx;
    CBigNum coinSerial;
    uint256 txHash;
    CBigNum zcSelectedValue;
    bool zcSelectedIsUsed;

    string strError = pwalletMain->SpendZerocoin(thirdPartyaddress, nAmount, denomination, wtx, coinSerial, txHash, zcSelectedValue,
                                                 zcSelectedIsUsed);

    if (strError != "")
        throw JSONRPCError(RPC_WALLET_ERROR, strError);

    return wtx.GetHash().GetHex();

}

UniValue spendmanyzerocoin(const UniValue& params, bool fHelp) {

        if (fHelp || params.size() != 1)
        throw runtime_error(
                "spendmanyzerocoin \"{\"address\":\"<third party address or blank for internal>\", \"denominations\": [{\"value\":(1,10,25,50,100), \"amount\":<>}, {\"value\":(1,10,25,50,100), \"amount\":<>},...]}\"\n"
                + HelpRequiringPassphrase()
                + "\nSpend multiple zerocoins in a single transaction. Amounts must be of denominations specified.\n"
                "\nArguments:\n"
                "1. \"address: \"             (object, required) A string specifying the address to send to. If left blank, will spend to a wallet address. \n"
                    " denominations: "
                    "    [\n"
                    "    {"
                    "      \"value\": ,   (numeric) The numeric value must be one of (1,10,25,50,100)\n"
                    "      \"amount\" :,  (numeric or string) The amount of spends of this value.\n"
                    "    }"
                    "    ,...\n"
                    "    ]\n"
                "\nExamples:\n"
                    + HelpExampleCli("spendmanyzerocoin", "\"{\\\"address\\\":\\\"TXYb6pEWBDcxQvTxbFQ9sEV1c3rWUPGW3v\\\", \\\"denominations\\\": [{\\\"value\\\":1, \\\"amount\\\":1}, {\\\"value\\\":10, \\\"amount\\\":1}]}\"")
                    + HelpExampleCli("spendmanyzerocoin", "\"{\\\"address\\\":\\\"\\\", \\\"denominations\\\": [{\\\"value\\\":1, \\\"amount\\\":2}]}\"")
        );

    UniValue data = params[0].get_obj();

    LOCK2(cs_main, pwalletMain->cs_wallet);

    int64_t value = 0;
    int64_t amount = 0;
    libzerocoin::CoinDenomination denomination;
    std::vector<std::pair<int64_t, libzerocoin::CoinDenomination>> denominations; 

    UniValue inputs = find_value(data, "denominations");

    string addressStr = find_value(data, "address").get_str();

    for(size_t i=0; i<inputs.size();i++) {

        const UniValue& inputObj = inputs[i].get_obj();

        amount = find_value(inputObj, "amount").get_int();

        value = find_value(inputObj, "value").get_int();

        switch(value){
            case 1:
                denomination = libzerocoin::ZQ_LOVELACE;
                break;
            case 10:
                denomination = libzerocoin::ZQ_GOLDWASSER;
                break;
            case 25:
                denomination = libzerocoin::ZQ_RACKOFF;
                break;
            case 50:
                denomination = libzerocoin::ZQ_PEDERSEN;
                break;
            case 100:
                denomination = libzerocoin::ZQ_WILLIAMSON;                                                
                break;
            default:
                throw runtime_error(
                    "spendmanyzerocoin <amount>(1,10,25,50,100) (\"zcoinaddress\")\n");
        }
        for(int64_t j=0; j<amount; j++){
            denominations.push_back(std::make_pair(value * COIN, denomination));
        }
    }

    string thirdPartyAddress = "";
    if (!(addressStr == "")){
        CBitcoinAddress address(addressStr);
        if (!address.IsValid())
            throw JSONRPCError(RPC_INVALID_ADDRESS_OR_KEY, "Invalid Zcoin address");
        thirdPartyAddress = addressStr;
    }

    EnsureWalletIsUnlocked();

    // Wallet comments
    CWalletTx wtx;
    vector<CBigNum> coinSerials;
    uint256 txHash;
    vector<CBigNum> zcSelectedValues;
    string strError = "";

    // begin spend process
    CReserveKey reservekey(pwalletMain);

    if (pwalletMain->IsLocked()) {
        strError = "Error: Wallet locked, unable to create transaction!";
        LogPrintf("SpendZerocoin() : %s", strError.c_str());
        return strError;
    }
    
    strError = pwalletMain->SpendMultipleZerocoin(thirdPartyAddress, denominations, wtx, coinSerials, txHash, zcSelectedValues, false);
    if (strError != "")
        throw JSONRPCError(RPC_WALLET_ERROR, strError);

    return wtx.GetHash().GetHex();
}

UniValue resetmintzerocoin(const UniValue& params, bool fHelp) {
    if (fHelp || params.size() != 0)
        throw runtime_error(
                "resetmintzerocoin"
                + HelpRequiringPassphrase());

    list <CZerocoinEntry> listPubcoin;
    CWalletDB walletdb(pwalletMain->strWalletFile);
    walletdb.ListPubCoin(listPubcoin);

    BOOST_FOREACH(const CZerocoinEntry &zerocoinItem, listPubcoin){
        if (zerocoinItem.randomness != 0 && zerocoinItem.serialNumber != 0) {
            CZerocoinEntry zerocoinTx;
            zerocoinTx.IsUsed = false;
            zerocoinTx.denomination = zerocoinItem.denomination;
            zerocoinTx.value = zerocoinItem.value;
            zerocoinTx.serialNumber = zerocoinItem.serialNumber;
            zerocoinTx.nHeight = -1;
            zerocoinTx.randomness = zerocoinItem.randomness;
            zerocoinTx.ecdsaSecretKey = zerocoinItem.ecdsaSecretKey;
            walletdb.WriteZerocoinEntry(zerocoinTx);
        }
    }

    return NullUniValue;
}

UniValue listmintzerocoins(const UniValue& params, bool fHelp) {
    if (fHelp || params.size() > 1)
        throw runtime_error(
                "listmintzerocoins <all>(false/true)\n"
                        "\nArguments:\n"
                        "1. <all> (boolean, optional) false (default) to return own mintzerocoins. true to return every mintzerocoins.\n"
                        "\nResults are an array of Objects, each of which has:\n"
                        "{id, IsUsed, denomination, value, serialNumber, nHeight, randomness}");

    bool fAllStatus = false;
    if (params.size() > 0) {
        fAllStatus = params[0].get_bool();
    }

    list <CZerocoinEntry> listPubcoin;
    CWalletDB walletdb(pwalletMain->strWalletFile);
    walletdb.ListPubCoin(listPubcoin);
    UniValue results(UniValue::VARR);

    BOOST_FOREACH(const CZerocoinEntry &zerocoinItem, listPubcoin) {
        if (fAllStatus || zerocoinItem.IsUsed || (zerocoinItem.randomness != 0 && zerocoinItem.serialNumber != 0)) {
            UniValue entry(UniValue::VOBJ);
            entry.push_back(Pair("id", zerocoinItem.id));
            entry.push_back(Pair("IsUsed", zerocoinItem.IsUsed));
            entry.push_back(Pair("denomination", zerocoinItem.denomination));
            entry.push_back(Pair("value", zerocoinItem.value.GetHex()));
            entry.push_back(Pair("serialNumber", zerocoinItem.serialNumber.GetHex()));
            entry.push_back(Pair("nHeight", zerocoinItem.nHeight));
            entry.push_back(Pair("randomness", zerocoinItem.randomness.GetHex()));
            results.push_back(entry);
        }
    }

    return results;
}


UniValue listpubcoins(const UniValue& params, bool fHelp) {
    if (fHelp || params.size() > 1)
        throw runtime_error(
                "listpubcoin <all>(1/10/25/50/100)\n"
                        "\nArguments:\n"
                        "1. <all> (int, optional) 1,10,25,50,100 (default) to return all pubcoin with denomination. empty to return all pubcoin.\n"
                        "\nResults are an array of Objects, each of which has:\n"
                        "{id, IsUsed, denomination, value, serialNumber, nHeight, randomness}");

    int denomination = -1;
    if (params.size() > 0) {
        denomination = params[0].get_int();
    }

    list <CZerocoinEntry> listPubcoin;
    CWalletDB walletdb(pwalletMain->strWalletFile);
    walletdb.ListPubCoin(listPubcoin);
    UniValue results(UniValue::VARR);
    listPubcoin.sort(CompID);

    BOOST_FOREACH(const CZerocoinEntry &zerocoinItem, listPubcoin) {
        if (zerocoinItem.id > 0 && (denomination < 0 || zerocoinItem.denomination == denomination)) {
            UniValue entry(UniValue::VOBJ);
            entry.push_back(Pair("id", zerocoinItem.id));
            entry.push_back(Pair("IsUsed", zerocoinItem.IsUsed));
            entry.push_back(Pair("denomination", zerocoinItem.denomination));
            entry.push_back(Pair("value", zerocoinItem.value.GetHex()));
            entry.push_back(Pair("serialNumber", zerocoinItem.serialNumber.GetHex()));
            entry.push_back(Pair("nHeight", zerocoinItem.nHeight));
            entry.push_back(Pair("randomness", zerocoinItem.randomness.GetHex()));
            results.push_back(entry);
        }
    }

    return results;
}


UniValue setmintzerocoinstatus(const UniValue& params, bool fHelp) {
    if (fHelp || params.size() != 2)
        throw runtime_error(
                "setmintzerocoinstatus \"coinserial\" <isused>(true/false)\n"
                        "Set mintzerocoin IsUsed status to True or False\n"
                        "Results are an array of one or no Objects, each of which has:\n"
                        "{id, IsUsed, denomination, value, serialNumber, nHeight, randomness}");

    CBigNum coinSerial;
    coinSerial.SetHex(params[0].get_str());

    bool fStatus = true;
    fStatus = params[1].get_bool();

    list <CZerocoinEntry> listPubcoin;
    CWalletDB walletdb(pwalletMain->strWalletFile);
    walletdb.ListPubCoin(listPubcoin);

    UniValue results(UniValue::VARR);

    BOOST_FOREACH(const CZerocoinEntry &zerocoinItem, listPubcoin) {
        if (zerocoinItem.serialNumber != 0) {
            LogPrintf("zerocoinItem.serialNumber = %s\n", zerocoinItem.serialNumber.GetHex());
            if (zerocoinItem.serialNumber == coinSerial) {
                LogPrintf("setmintzerocoinstatus Found!\n");
                CZerocoinEntry zerocoinTx;
                zerocoinTx.id = zerocoinItem.id;
                zerocoinTx.IsUsed = fStatus;
                zerocoinTx.denomination = zerocoinItem.denomination;
                zerocoinTx.value = zerocoinItem.value;
                zerocoinTx.serialNumber = zerocoinItem.serialNumber;
                zerocoinTx.nHeight = zerocoinItem.nHeight;
                zerocoinTx.randomness = zerocoinItem.randomness;
                zerocoinTx.ecdsaSecretKey = zerocoinItem.ecdsaSecretKey;
                const std::string& isUsedDenomStr = zerocoinTx.IsUsed
                        ? "Used (" + std::to_string(zerocoinTx.denomination) + " mint)"
                        : "New (" + std::to_string(zerocoinTx.denomination) + " mint)";
                pwalletMain->NotifyZerocoinChanged(pwalletMain, zerocoinTx, isUsedDenomStr, CT_UPDATED);
                walletdb.WriteZerocoinEntry(zerocoinTx);

                if (!fStatus) {
                    // erase zerocoin spend entry
                    CZerocoinSpendEntry spendEntry;
                    spendEntry.coinSerial = coinSerial;
                    walletdb.EraseCoinSpendSerialEntry(spendEntry);
                }

                UniValue entry(UniValue::VOBJ);
                entry.push_back(Pair("id", zerocoinTx.id));
                entry.push_back(Pair("IsUsed", zerocoinTx.IsUsed));
                entry.push_back(Pair("denomination", zerocoinTx.denomination));
                entry.push_back(Pair("value", zerocoinTx.value.GetHex()));
                entry.push_back(Pair("serialNumber", zerocoinTx.serialNumber.GetHex()));
                entry.push_back(Pair("nHeight", zerocoinTx.nHeight));
                entry.push_back(Pair("randomness", zerocoinTx.randomness.GetHex()));
                results.push_back(entry);
                break;
            }
        }
    }

    return results;
}

UniValue listspendzerocoins(const UniValue &params, bool fHelp) {
    if (fHelp || params.size() < 1 || params.size() > 2)
        throw runtime_error(
                "listspendzerocoins\n"
                "Return up to \"count\" saved spend transactions\n"
                "\nArguments:\n"
                "1. count            (numeric) The number of transactions to return, <=0 means no limit\n"
                "2. onlyunconfirmed  (bool, optional, default=false) If true return only unconfirmed transactions\n"
                "\nResult:\n"
                "[\n"
                "  {\n"
                "    \"txid\": \"transactionid\",      (string) The transaction hash\n"
                "    \"denomination\": d,            (numeric) Denomination\n"
                "    \"spendid\": id,                (numeric) Spend group id\n"
                "    \"version\": \"v\",               (string) Spend version (1.0, 1.5 or 2.0)\n"
                "    \"modversion\": mv,             (numeric) Modulus version (1 or 2)\n"
                "    \"serial\": \"s\",                (string) Serial number of the coin\n"
                "    \"abandoned\": xxx,             (bool) True if the transaction was already abandoned\n"
                "    \"confirmations\": n,           (numeric) The number of confirmations for the transaction\n"
                "  }\n"
                "]\n");

    int  count = params[0].get_int();
    bool fOnlyUnconfirmed = params.size()>=2 && params[1].get_bool();

    LOCK2(cs_main, pwalletMain->cs_wallet);

    UniValue ret(UniValue::VARR);
    const CWallet::TxItems & txOrdered = pwalletMain->wtxOrdered;

    for (CWallet::TxItems::const_reverse_iterator it = txOrdered.rbegin(); it != txOrdered.rend(); ++it) {
        CWalletTx *const pwtx = (*it).second.first;

        if (!pwtx || !pwtx->IsZerocoinSpend() || pwtx->vin.size() != 1)
            continue;

        UniValue entry(UniValue::VOBJ);

        int confirmations = pwtx->GetDepthInMainChain();
        if (confirmations > 0 && fOnlyUnconfirmed)
            continue;

        entry.push_back(Pair("txid", pwtx->GetHash().GetHex()));
        entry.push_back(Pair("confirmations", confirmations));
        entry.push_back(Pair("abandoned", pwtx->isAbandoned()));

        const CTxIn &txin = pwtx->vin[0];
        int pubcoinId = txin.nSequence;
        bool fModulusV2 = pubcoinId >= ZC_MODULUS_V2_BASE_ID;
        if (fModulusV2)
            pubcoinId -= ZC_MODULUS_V2_BASE_ID;

        CDataStream serializedCoinSpend((const char *)&*(txin.scriptSig.begin() + 4),
                                        (const char *)&*txin.scriptSig.end(),
                                        SER_NETWORK, PROTOCOL_VERSION);
        libzerocoin::CoinSpend spend(fModulusV2 ? ZCParamsV2 : ZCParams, serializedCoinSpend);
        int spendVersion = spend.getVersion();

        entry.push_back(Pair("denomination", (int)spend.getDenomination()));
        entry.push_back(Pair("spendid", pubcoinId));
        entry.push_back(Pair("modversion", fModulusV2 ? 2 : 1));
        entry.push_back(Pair("version", spendVersion==ZEROCOIN_TX_VERSION_1 ? "1.0" :
                                         (spendVersion==ZEROCOIN_TX_VERSION_1_5 ? "1.5" : "2.0")));
        entry.push_back(Pair("serial", spend.getCoinSerialNumber().GetHex()));

        ret.push_back(entry);

        if (count > 0 && (int)ret.size() >= count)
            break;
    }

    return ret;
}

UniValue removetxmempool(const UniValue &params, bool fHelp) {
    if (fHelp || params.size() != 1)
        throw runtime_error(
                "removetxmempool <txid>\n"
                + HelpRequiringPassphrase());

    uint256 hash;
    hash.SetHex(params[0].get_str());

    if (pwalletMain->IsLocked())
        throw JSONRPCError(RPC_WALLET_UNLOCK_NEEDED,
                           "Error: Please enter the wallet passphrase with walletpassphrase first.");

    LOCK(cs_main);
    {
        LOCK(mempool.cs);
        if (mempool.exists(hash)) {
            LogPrintf("[Ooops], Uncomplete function\n");
//            CTransaction tx;
//            tx = mempool.lookup(hash);
//            mempool.remove(tx);
            return NullUniValue;
        }
    }

    return NullUniValue;
}

UniValue removetxwallet(const UniValue& params, bool fHelp) {
    if (fHelp || params.size() != 1)
        throw runtime_error("removetxwallet <txid>\n" + HelpRequiringPassphrase());

    uint256 hash;
    hash.SetHex(params[0].get_str());

    if (pwalletMain->IsLocked())
        throw JSONRPCError(RPC_WALLET_UNLOCK_NEEDED, "Error: Please enter the wallet passphrase with walletpassphrase first.");

    pwalletMain->EraseFromWallet(hash);
    return NullUniValue;
}



extern UniValue dumpprivkey_zcoin(const UniValue& params, bool fHelp); // in rpcdump.cpp
extern UniValue importprivkey(const UniValue& params, bool fHelp);
extern UniValue importaddress(const UniValue& params, bool fHelp);
extern UniValue importpubkey(const UniValue& params, bool fHelp);
extern UniValue dumpwallet_zcoin(const UniValue& params, bool fHelp);
extern UniValue importwallet(const UniValue& params, bool fHelp);
extern UniValue importprunedfunds(const UniValue& params, bool fHelp);
extern UniValue removeprunedfunds(const UniValue& params, bool fHelp);

static const CRPCCommand rpcCommands[] =
{ //  category              name                        actor (function)           okSafeMode
    //  --------------------- ------------------------    -----------------------    ----------
    { "rawtransactions",    "fundrawtransaction",       &fundrawtransaction,       false },
    { "hidden",             "resendwallettransactions", &resendwallettransactions, true  },
    { "wallet",             "abandontransaction",       &abandontransaction,       false },
    { "wallet",             "addmultisigaddress",       &addmultisigaddress,       true  },
    { "wallet",             "addwitnessaddress",        &addwitnessaddress,        true  },
    { "wallet",             "backupwallet",             &backupwallet,             true  },
    { "wallet",             "dumpprivkey",              &dumpprivkey_zcoin,        true  },
    { "wallet",             "dumpwallet",               &dumpwallet_zcoin,         true  },
    { "wallet",             "encryptwallet",            &encryptwallet,            true  },
    { "wallet",             "getaccountaddress",        &getaccountaddress,        true  },
    { "wallet",             "getaccount",               &getaccount,               true  },
    { "wallet",             "getaddressesbyaccount",    &getaddressesbyaccount,    true  },
    { "wallet",             "getbalance",               &getbalance,               false },
    { "wallet",             "getnewaddress",            &getnewaddress,            true  },
    { "wallet",             "getrawchangeaddress",      &getrawchangeaddress,      true  },
    { "wallet",             "getreceivedbyaccount",     &getreceivedbyaccount,     false },
    { "wallet",             "getreceivedbyaddress",     &getreceivedbyaddress,     false },
    { "wallet",             "gettransaction",           &gettransaction,           false },
    { "wallet",             "getunconfirmedbalance",    &getunconfirmedbalance,    false },
    { "wallet",             "getwalletinfo",            &getwalletinfo,            false },
    { "wallet",             "importprivkey",            &importprivkey,            true  },
    { "wallet",             "importwallet",             &importwallet,             true  },
    { "wallet",             "importaddress",            &importaddress,            true  },
    { "wallet",             "importprunedfunds",        &importprunedfunds,        true  },
    { "wallet",             "importpubkey",             &importpubkey,             true  },
    { "wallet",             "keypoolrefill",            &keypoolrefill,            true  },
    { "wallet",             "listaccounts",             &listaccounts,             false },
    { "wallet",             "listaddressgroupings",     &listaddressgroupings,     false },
    { "wallet",             "listlockunspent",          &listlockunspent,          false },
    { "wallet",             "listlockunspentamount",    &listlockunspentamount,    false },
    { "wallet",             "listreceivedbyaccount",    &listreceivedbyaccount,    false },
    { "wallet",             "listreceivedbyaddress",    &listreceivedbyaddress,    false },
    { "wallet",             "listsinceblock",           &listsinceblock,           false },
    { "wallet",             "listtransactions",         &listtransactions,         false },
    { "wallet",             "listunspent",              &listunspent,              false },
    { "wallet",             "lockunspent",              &lockunspent,              true  },
    { "wallet",             "move",                     &movecmd,                  false },
    { "wallet",             "sendfrom",                 &sendfrom,                 false },
    { "wallet",             "sendmany",                 &sendmany,                 false },
    { "wallet",             "sendmanyfromany",          &sendmanyfromany,          false },
    { "wallet",             "gettransactionfee",        &gettransactionfee,        false },
    { "wallet",             "sendtoaddress",            &sendtoaddress,            false },
    { "wallet",             "setaccount",               &setaccount,               true  },
    { "wallet",             "settxfee",                 &settxfee,                 true  },
    { "wallet",             "signmessage",              &signmessage,              true  },
    { "wallet",             "walletlock",               &walletlock,               true  },
    { "wallet",             "walletpassphrasechange",   &walletpassphrasechange,   true  },
    { "wallet",             "walletpassphrase",         &walletpassphrase,         true  },
    { "wallet",             "removeprunedfunds",        &removeprunedfunds,        true  },
    { "wallet",             "setmininput",              &setmininput,              false },
    { "wallet",             "listunspentmintzerocoins", &listunspentmintzerocoins, false },
    { "wallet",             "mintzerocoin",             &mintzerocoin,             false },
    { "wallet",             "mintmanyzerocoin",             &mintmanyzerocoin,     false },
    { "wallet",             "spendzerocoin",            &spendzerocoin,            false },
    { "wallet",             "spendmanyzerocoin",        &spendmanyzerocoin,        false },
    { "wallet",             "resetmintzerocoin",        &resetmintzerocoin,        false },
    { "wallet",             "setmintzerocoinstatus",    &setmintzerocoinstatus,    false },
    { "wallet",             "listmintzerocoins",        &listmintzerocoins,        false },
    { "wallet",             "listpubcoins",             &listpubcoins,             false },
    { "wallet",             "removetxmempool",          &removetxmempool,          false },
    { "wallet",             "removetxwallet",           &removetxwallet,           false },
    { "wallet",             "listspendzerocoins",       &listspendzerocoins,       false }
};

void RegisterWalletRPCCommands(CRPCTable &tableRPC)
{
    for (unsigned int vcidx = 0; vcidx < ARRAYLEN(rpcCommands); vcidx++)
        tableRPC.appendCommand(rpcCommands[vcidx].name, &rpcCommands[vcidx]);
}<|MERGE_RESOLUTION|>--- conflicted
+++ resolved
@@ -3108,17 +3108,8 @@
 
             // loop until we find a valid coin
             while(!validCoin){
-<<<<<<< HEAD
-                libzerocoin::PrivateCoin newCoin(zcParams, denomination, ZEROCOIN_TX_VERSION_2);
-                // Get a copy of the 'public' portion of the coin. You should
-                // embed this into a Zerocoin 'MINT' transaction along with a series
-                // of currency inputs totaling the assigned value of one zerocoin.
-                
-                libzerocoin::PublicCoin pubCoin = newCoin.getPublicCoin();
-=======
                 newCoin = libzerocoin::PrivateCoin(zcParams, denomination, ZEROCOIN_TX_VERSION_2);
                 pubCoin = newCoin.getPublicCoin();
->>>>>>> 575117e4
                 validCoin = pubCoin.validate();
             }
 
