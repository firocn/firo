// Copyright (c) 2009-2010 Satoshi Nakamoto
// Copyright (c) 2009-2016 The Bitcoin Core developers
// Distributed under the MIT software license, see the accompanying
// file COPYING or http://www.opensource.org/licenses/mit-license.php.

#ifndef BITCOIN_WALLET_WALLETDB_H
#define BITCOIN_WALLET_WALLETDB_H

#include "amount.h"
#include "primitives/transaction.h"
#include "primitives/zerocoin.h"
#include "wallet/db.h"
#include "mnemoniccontainer.h"
#include "streams.h"
#include "key.h"

#include "../hdmint/hdmint.h"
#include "../hdmint/mintpool.h"
#include "../secp256k1/include/GroupElement.h"
#include "../secp256k1/include/Scalar.h"

#include <list>
#include <stdint.h>
#include <string>
#include <utility>
#include <vector>
#include "libzerocoin/Zerocoin.h"

#include <boost/algorithm/string/classification.hpp>
#include <boost/algorithm/string/erase.hpp>
#include <boost/algorithm/string/split.hpp>
#include <boost/lexical_cast.hpp>

#include "bip47/Bip47PaymentChannel.h"

static const bool DEFAULT_FLUSHWALLET = true;
static const uint32_t ORIGINAL_KEYPATH_SIZE = 0x4; // m/0'/0'/<n> is the original keypath
static const uint32_t BIP44_KEYPATH_SIZE = 0x6;    // m/44'/<1/136>'/0'/<c>/<n> is the BIP44 keypath

class CAccount;
class CAccountingEntry;
struct CBlockLocator;
class CKeyPool;
class CMasterKey;
class CScript;
class CWallet;
class CWalletTx;
class uint160;
class uint256;
class CZerocoinEntry;
class CSigmaEntry;
class CZerocoinSpendEntry;
class CSigmaSpendEntry;

/** Error statuses for the wallet database */
enum DBErrors
{
    DB_LOAD_OK,
    DB_CORRUPT,
    DB_NONCRITICAL_ERROR,
    DB_TOO_NEW,
    DB_LOAD_FAIL,
    DB_NEED_REWRITE
};

// {value, isHardened}
typedef pair<uint32_t,bool> Component;

/* simple HD chain data model */
class CHDChain
{
public:
    uint32_t nExternalChainCounter; // VERSION_BASIC
    vector<uint32_t> nExternalChainCounters; // VERSION_WITH_BIP44: vector index corresponds to account value
    CKeyID masterKeyID; //!< master key hash160

    static const int VERSION_BASIC = 1;
    static const int VERSION_WITH_BIP44 = 10;
    static const int VERSION_WITH_BIP39 = 11;
    static const int CURRENT_VERSION = VERSION_WITH_BIP39;
    static const int N_CHANGES = 5; // standard = 0/1, mint = 2, elysium = 3, elysiumv1 = 4
    int nVersion;

    CHDChain() { SetNull(); }
    ADD_SERIALIZE_METHODS;
    template <typename Stream, typename Operation>
    inline void SerializationOp(Stream& s, Operation ser_action)
    {

        READWRITE(this->nVersion);
        READWRITE(nExternalChainCounter);
        READWRITE(masterKeyID);
        if (this->nVersion >= VERSION_WITH_BIP44) {
            READWRITE(nExternalChainCounters);
            nExternalChainCounters.resize(N_CHANGES);
        }
    }

    void SetNull()
    {
        nVersion = CHDChain::CURRENT_VERSION;
        masterKeyID.SetNull();
        nExternalChainCounter = 0;
        for(int index=0;index<N_CHANGES;index++){
            nExternalChainCounters.push_back(0);
        }
    }
};

/**
 * CBip47HDChain
 */

/* simple HD chain data model */
class CBip47HDChain
{
public:
    uint32_t nExternalChainCounter; // VERSION_BASIC
    vector<uint32_t> nExternalChainCounters; // VERSION_WITH_BIP44: vector index corresponds to account value
    CKeyID masterKeyID; //!< master key hash160

    static const int VERSION_BASIC = 1;
    static const int VERSION_WITH_BIP47 = 10;
    static const int CURRENT_VERSION = VERSION_WITH_BIP47;
    static const int N_CHANGES = 3; // standard = 0/1, mint = 2
    int nVersion;

    CBip47HDChain() { SetNull(); }
    ADD_SERIALIZE_METHODS;
    template <typename Stream, typename Operation>
    inline void SerializationOp(Stream& s, Operation ser_action, int nType, int nVersion)
    {

        READWRITE(this->nVersion);
        nVersion = this->nVersion;
        READWRITE(nExternalChainCounter);
        READWRITE(masterKeyID);
        if(this->nVersion >= VERSION_WITH_BIP47){
            READWRITE(nExternalChainCounters);
        }
    }

    void SetNull()
    {
        nVersion = CBip47HDChain::CURRENT_VERSION;
        masterKeyID.SetNull();
        nExternalChainCounter = 0;
        for(int index=0;index<N_CHANGES;index++){
            nExternalChainCounters.push_back(0);
        }
    }
};


class CKeyMetadata
{
public:
    static const int VERSION_BASIC=1;
    static const int VERSION_WITH_HDDATA=10;
    static const int CURRENT_VERSION=VERSION_WITH_HDDATA;
    int nVersion;
    int64_t nCreateTime; // 0 means unknown
    std::string hdKeypath; //optional HD/bip32 keypath
    Component nChange; // HD/bip32 keypath change counter
    Component nChild; // HD/bip32 keypath child counter
    CKeyID hdMasterKeyID; //id of the HD masterkey used to derive this key

    CKeyMetadata()
    {
        SetNull();
    }
    CKeyMetadata(int64_t nCreateTime_)
    {
        SetNull();
        nCreateTime = nCreateTime_;
    }

    bool ParseComponents(){
        std::vector<std::string> nComponents;
        if(hdKeypath.empty())
            return false;
        if(hdKeypath=="m")
            return true;

        boost::split(nComponents, hdKeypath, boost::is_any_of("/"), boost::token_compress_on);
        if(nComponents.size()!=ORIGINAL_KEYPATH_SIZE &&
           nComponents.size()!=BIP44_KEYPATH_SIZE)
            return false;

        std::string nChangeStr = nComponents[nComponents.size()-2];
        std::string nChildStr  = nComponents[nComponents.size()-1];

        nChange.second = (nChangeStr.find("'") != string::npos);
        boost::erase_all(nChangeStr, "'");
        nChange.first = boost::lexical_cast<uint32_t>(nChangeStr);

        nChild.second = (nChildStr.find("'") != string::npos);
        boost::erase_all(nChildStr, "'");
        nChild.first = boost::lexical_cast<uint32_t>(nChildStr);

        return true;
    }

    ADD_SERIALIZE_METHODS;

    template <typename Stream, typename Operation>
    inline void SerializationOp(Stream& s, Operation ser_action) {
        READWRITE(this->nVersion);
        READWRITE(nCreateTime);
        if (this->nVersion >= VERSION_WITH_HDDATA)
        {
            READWRITE(hdKeypath);
            READWRITE(hdMasterKeyID);
        }
    }

    void SetNull()
    {
        nVersion = CKeyMetadata::CURRENT_VERSION;
        nCreateTime = 0;
        hdKeypath.clear();
        nChild = Component(0, false);
        nChange = Component(0, false);
        hdMasterKeyID.SetNull();
    }
};

/** Access to the wallet database */
class CWalletDB : public CDB
{
public:
    CWalletDB(const std::string& strFilename, const char* pszMode = "r+", bool fFlushOnClose = true) : CDB(strFilename, pszMode, fFlushOnClose)
    {
    }

    bool WriteName(const std::string& strAddress, const std::string& strName);
    bool EraseName(const std::string& strAddress);

    bool WritePurpose(const std::string& strAddress, const std::string& purpose);
    bool ErasePurpose(const std::string& strAddress);

    bool WriteTx(const CWalletTx& wtx);
    bool EraseTx(uint256 hash);

    bool WriteKey(const CPubKey& vchPubKey, const CPrivKey& vchPrivKey, const CKeyMetadata &keyMeta);
    bool WriteCryptedKey(const CPubKey& vchPubKey, const std::vector<unsigned char>& vchCryptedSecret, const CKeyMetadata &keyMeta);
    bool WriteMasterKey(unsigned int nID, const CMasterKey& kMasterKey);

    bool WriteCScript(const uint160& hash, const CScript& redeemScript);

    bool WriteWatchOnly(const CScript &script, const CKeyMetadata &keymeta);
    bool EraseWatchOnly(const CScript &script);

    bool WriteBestBlock(const CBlockLocator& locator);
    bool ReadBestBlock(CBlockLocator& locator);

    bool WriteOrderPosNext(int64_t nOrderPosNext);

    bool WriteDefaultKey(const CPubKey& vchPubKey);

    bool ReadPool(int64_t nPool, CKeyPool& keypool);
    bool WritePool(int64_t nPool, const CKeyPool& keypool);
    bool ErasePool(int64_t nPool);

    bool WriteMinVersion(int nVersion);

    /// This writes directly to the database, and will not update the CWallet's cached accounting entries!
    /// Use wallet.AddAccountingEntry instead, to write *and* update its caches.
    bool WriteAccountingEntry(const uint64_t nAccEntryNum, const CAccountingEntry& acentry);
    bool WriteAccountingEntry_Backend(const CAccountingEntry& acentry);
    bool ReadAccount(const std::string& strAccount, CAccount& account);
    bool WriteAccount(const std::string& strAccount, const CAccount& account);

    /// Write destination data key,value tuple to database
    bool WriteDestData(const std::string &address, const std::string &key, const std::string &value);
    /// Erase destination data tuple from wallet database
    bool EraseDestData(const std::string &address, const std::string &key);

    CAmount GetAccountCreditDebit(const std::string& strAccount);
    void ListAccountCreditDebit(const std::string& strAccount, std::list<CAccountingEntry>& acentries);

    bool WriteZerocoinEntry(const CZerocoinEntry& zerocoin);
    bool WriteSigmaEntry(const CSigmaEntry& zerocoin);
    bool ReadZerocoinEntry(const Bignum& pub, CZerocoinEntry& entry);
    bool ReadSigmaEntry(const secp_primitives::GroupElement& pub, CSigmaEntry& entry);
    bool HasZerocoinEntry(const Bignum& pub);
    bool HasSigmaEntry(const secp_primitives::GroupElement& pub);
    bool EraseZerocoinEntry(const CZerocoinEntry& zerocoin);
    bool EraseSigmaEntry(const CSigmaEntry& sigma);
    void ListPubCoin(std::list<CZerocoinEntry>& listPubCoin);
    void ListSigmaPubCoin(std::list<CSigmaEntry>& listPubCoin);
    void ListCoinSpendSerial(std::list<CZerocoinSpendEntry>& listCoinSpendSerial);
    void ListCoinSpendSerial(std::list<CSigmaSpendEntry>& listCoinSpendSerial);
    bool WriteCoinSpendSerialEntry(const CZerocoinSpendEntry& zerocoinSpend);
    bool WriteCoinSpendSerialEntry(const CSigmaSpendEntry& zerocoinSpend);
    bool HasCoinSpendSerialEntry(const Bignum& serial);
    bool HasCoinSpendSerialEntry(const secp_primitives::Scalar& serial);
    bool EraseCoinSpendSerialEntry(const CZerocoinSpendEntry& zerocoinSpend);
    bool EraseCoinSpendSerialEntry(const CSigmaSpendEntry& zerocoinSpend);
    bool WriteZerocoinAccumulator(libzerocoin::Accumulator accumulator, libzerocoin::CoinDenomination denomination, int pubcoinid);
    bool ReadZerocoinAccumulator(libzerocoin::Accumulator& accumulator, libzerocoin::CoinDenomination denomination, int pubcoinid);
    // bool EraseZerocoinAccumulator(libzerocoin::Accumulator& accumulator, libzerocoin::CoinDenomination denomination, int pubcoinid);

    bool ReadCalculatedZCBlock(int& height);
    bool WriteCalculatedZCBlock(int height);

    DBErrors ReorderTransactions(CWallet* pwallet);
    DBErrors LoadWallet(CWallet* pwallet);
    DBErrors FindWalletTx(CWallet* pwallet, std::vector<uint256>& vTxHash, std::vector<CWalletTx>& vWtx);
    DBErrors ZapWalletTx(CWallet* pwallet, std::vector<CWalletTx>& vWtx);
    DBErrors ZapSelectTx(CWallet* pwallet, std::vector<uint256>& vHashIn, std::vector<uint256>& vHashOut);
    DBErrors ZapSigmaMints(CWallet* pwallet);
    static bool Recover(CDBEnv& dbenv, const std::string& filename, bool fOnlyKeys);
    static bool Recover(CDBEnv& dbenv, const std::string& filename);

    bool ReadMintCount(int32_t& nCount);
    bool WriteMintCount(const int32_t& nCount);

    bool ReadMintSeedCount(int32_t& nCount);
    bool WriteMintSeedCount(const int32_t& nCount);

    bool ArchiveMintOrphan(const CZerocoinEntry& zerocoin);
    bool ArchiveDeterministicOrphan(const CHDMint& dMint);
    bool UnarchiveSigmaMint(const uint256& hashPubcoin, CSigmaEntry& zerocoin);
    bool UnarchiveHDMint(const uint256& hashPubcoin, CHDMint& dMint);

    bool WriteHDMint(const CHDMint& dMint);
    bool ReadHDMint(const uint256& hashPubcoin, CHDMint& dMint);
    bool EraseHDMint(const CHDMint& dMint);
    bool HasHDMint(const secp_primitives::GroupElement& pub);

    std::list<CHDMint> ListHDMints();
    bool WritePubcoin(const uint256& hashSerial, const GroupElement& hashPubcoin);
    bool ReadPubcoin(const uint256& hashSerial, GroupElement& hashPubcoin);
    bool ErasePubcoin(const uint256& hashSerial);
    std::vector<std::pair<uint256, GroupElement>> ListSerialPubcoinPairs();
    bool EraseMintPoolPair(const uint256& hashPubcoin);
    bool WriteMintPoolPair(const uint256& hashPubcoin, const std::tuple<uint160, CKeyID, int32_t>& hashSeedMintPool);
    bool ReadMintPoolPair(const uint256& hashPubcoin, uint160& hashSeedMaster, CKeyID& seedId, int32_t& nCount);
    std::vector<std::pair<uint256, MintPoolEntry>> ListMintPool();

    //! write the hdchain model (external chain child index counter)
    bool WriteHDChain(const CHDChain& chain);
    bool WriteMnemonic(const MnemonicContainer& mnContainer);

<<<<<<< HEAD
    // @bip47 channel data write
    bool WriteBip47PaymentChannel(const Bip47PaymentChannel& pchannel, const string& channelId);
    
    void ListBip47PaymentChannel(std::map <string, Bip47PaymentChannel> &mPchannels);

    /// Write destination data key,value tuple to database
    bool WritePcodeNotificationData(const std::string &rpcodestr, const std::string &key, const std::string &value);
    bool WriteBip47SeedMaster(const vector<unsigned char> &seedmaster);
    bool ReadBip47SeedMaster(vector<unsigned char> &seedmaster);
    /// Erase destination data tuple from wallet database
    bool ErasePcodeNotificationData(const std::string &rpcodestr, const std::string &key);
    bool loadPCodeNotificationTransactions(std::vector<std::string>& vPCodeNotificationTransactions);
    
#ifdef ENABLE_EXODUS
=======
    static void IncrementUpdateCounter();
    static unsigned int GetUpdateCounter();    

#ifdef ENABLE_ELYSIUM
>>>>>>> 35e18533

public:
    template<class MintPool>
    bool ReadElysiumMintPoolV0(MintPool &mintPool)
    {
        return Read(std::string("exodus_mint_pool"), mintPool);
    }

    template<class MintPool>
    bool WriteElysiumMintPoolV0(MintPool const &mintPool)
    {
        return Write(std::string("exodus_mint_pool"), mintPool, true);
    }

    bool HasElysiumMintPoolV0()
    {
        return Exists(std::string("exodus_mint_pool"));
    }

    template<class Key, class MintID>
    bool ReadElysiumMintIdV0(const Key& k, MintID &id)
    {
        return Read(std::make_pair(std::string("exodus_mint_id"), k), id);
    }

    template<class Key, class MintID>
    bool WriteElysiumMintIdV0(const Key& k, const MintID &id)
    {
        return Write(std::make_pair(std::string("exodus_mint_id"), k), id);
    }

    template<class Key>
    bool HasElysiumMintIdV0(const Key& k)
    {
        return Exists(std::make_pair(std::string("exodus_mint_id"), k));
    }

    template<class Key>
    bool EraseElysiumMintIdV0(const Key& k)
    {
        return Erase(std::make_pair(std::string("exodus_mint_id"), k));
    }

    template<class K, class V>
    bool ReadElysiumMintV0(const K& k, V& v)
    {
        return Read(std::make_pair(std::string("exodus_mint"), k), v);
    }

    template<class K>
    bool HasElysiumMintV0(const K& k)
    {
        return Exists(std::make_pair(std::string("exodus_mint"), k));
    }

    template<class K, class V>
    bool WriteElysiumMintV0(const K &k, const V &v)
    {
        return Write(std::make_pair(std::string("exodus_mint"), k), v, true);
    }

    template<class K>
    bool EraseElysiumMintV0(const K& k)
    {
        return Erase(std::make_pair(std::string("exodus_mint"), k));
    }

    template<typename K, typename V, typename InsertF>
    void ListElysiumMintsV0(InsertF insertF)
    {
        ListEntries<K, V, InsertF>(string("exodus_mint"), insertF);
    }

    // version 1
    template<class MintPool>
    bool ReadElysiumMintPoolV1(MintPool &mintPool)
    {
        return Read(std::string("exodus_mint_pool_v1"), mintPool);
    }

    template<class MintPool>
    bool WriteElysiumMintPoolV1(MintPool const &mintPool)
    {
        return Write(std::string("exodus_mint_pool_v1"), mintPool, true);
    }

    bool HasElysiumMintPoolV1()
    {
        return Exists(std::string("exodus_mint_pool_v1"));
    }

    template<class Key, class MintID>
    bool ReadElysiumMintIdV1(const Key& k, MintID &id)
    {
        return Read(std::make_pair(std::string("exodus_mint_id_v1"), k), id);
    }

    template<class Key, class MintID>
    bool WriteElysiumMintIdV1(const Key& k, const MintID &id)
    {
        return Write(std::make_pair(std::string("exodus_mint_id_v1"), k), id);
    }

    template<class Key>
    bool HasElysiumMintIdV1(const Key& k)
    {
        return Exists(std::make_pair(std::string("exodus_mint_id_v1"), k));
    }

    template<class Key>
    bool EraseElysiumMintIdV1(const Key& k)
    {
        return Erase(std::make_pair(std::string("exodus_mint_id_v1"), k));
    }

    template<class K, class V>
    bool ReadElysiumMintV1(const K& k, V& v)
    {
        return Read(std::make_pair(std::string("exodus_mint_v1"), k), v);
    }

    template<class K>
    bool HasElysiumMintV1(const K& k)
    {
        return Exists(std::make_pair(std::string("exodus_mint_v1"), k));
    }

    template<class K, class V>
    bool WriteElysiumMintV1(const K &k, const V &v)
    {
        return Write(std::make_pair(std::string("exodus_mint_v1"), k), v, true);
    }

    template<class K>
    bool EraseElysiumMintV1(const K& k)
    {
        return Erase(std::make_pair(std::string("exodus_mint_v1"), k));
    }

    template<typename K, typename V, typename InsertF>
    void ListElysiumMintsV1(InsertF insertF)
    {
        ListEntries<K, V, InsertF>(string("exodus_mint_v1"), insertF);
    }

#endif

private:
    CWalletDB(const CWalletDB&);
    void operator=(const CWalletDB&);

    template<typename K, typename V, typename InsertF>
    void ListEntries(std::string const &prefix, InsertF insertF)
    {
        auto cursor = GetCursor();
        if (!cursor) {
            throw runtime_error(std::string(__func__) + " : cannot create DB cursor");
        }

        bool setRange = true;
        while (true) {

            // Read next record
            CDataStream ssKey(SER_DISK, CLIENT_VERSION);
            if (setRange) {
                ssKey << std::make_pair(prefix, K());
            }

            CDataStream ssValue(SER_DISK, CLIENT_VERSION);
            int ret = ReadAtCursor(cursor, ssKey, ssValue, setRange);

            setRange = false;
            if (ret == DB_NOTFOUND) {
                break;
            } else if (ret != 0) {
                cursor->close();
                throw std::runtime_error(std::string(__func__)+" : error scanning DB");
            }

            // Unserialize
            std::string itemType;
            ssKey >> itemType;
            if (itemType != prefix) {
                break;
            }

            K key;
            ssKey >> key;

            V value;
            ssValue >> value;

            insertF(key, value);
        }

        cursor->close();
    }
};

void ThreadFlushWalletDB();
bool AutoBackupWallet (CWallet* wallet, std::string strWalletFile, std::string& strBackupWarning, std::string& strBackupError);

#endif // BITCOIN_WALLET_WALLETDB_H<|MERGE_RESOLUTION|>--- conflicted
+++ resolved
@@ -343,7 +343,6 @@
     bool WriteHDChain(const CHDChain& chain);
     bool WriteMnemonic(const MnemonicContainer& mnContainer);
 
-<<<<<<< HEAD
     // @bip47 channel data write
     bool WriteBip47PaymentChannel(const Bip47PaymentChannel& pchannel, const string& channelId);
     
@@ -357,13 +356,10 @@
     bool ErasePcodeNotificationData(const std::string &rpcodestr, const std::string &key);
     bool loadPCodeNotificationTransactions(std::vector<std::string>& vPCodeNotificationTransactions);
     
-#ifdef ENABLE_EXODUS
-=======
     static void IncrementUpdateCounter();
     static unsigned int GetUpdateCounter();    
 
 #ifdef ENABLE_ELYSIUM
->>>>>>> 35e18533
 
 public:
     template<class MintPool>
