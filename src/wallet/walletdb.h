--- conflicted
+++ resolved
@@ -219,7 +219,6 @@
     CAmount GetAccountCreditDebit(const std::string& strAccount);
     void ListAccountCreditDebit(const std::string& strAccount, std::list<CAccountingEntry>& acentries);
 
-<<<<<<< HEAD
     bool WriteZerocoinEntry(const CZerocoinEntry& zerocoin);
     bool WriteZerocoinEntry(const CSigmaEntry& zerocoin);
     bool ReadZerocoinEntry(const Bignum& pub, CZerocoinEntry& entry);
@@ -246,8 +245,6 @@
     bool WriteCalculatedZCBlock(int height);
 
     DBErrors ReorderTransactions(CWallet* pwallet);
-=======
->>>>>>> a7b486d6
     DBErrors LoadWallet(CWallet* pwallet);
     DBErrors FindWalletTx(CWallet* pwallet, std::vector<uint256>& vTxHash, std::vector<CWalletTx>& vWtx);
     DBErrors ZapWalletTx(CWallet* pwallet, std::vector<CWalletTx>& vWtx);
@@ -292,11 +289,7 @@
     void operator=(const CWalletDB&);
 };
 
-<<<<<<< HEAD
-void ThreadFlushWalletDB(const std::string& strFile);
+void ThreadFlushWalletDB();
 bool AutoBackupWallet (CWallet* wallet, std::string strWalletFile, std::string& strBackupWarning, std::string& strBackupError);
-=======
-void ThreadFlushWalletDB();
->>>>>>> a7b486d6
 
 #endif // BITCOIN_WALLET_WALLETDB_H