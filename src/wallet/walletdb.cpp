// Copyright (c) 2009-2010 Satoshi Nakamoto
// Copyright (c) 2009-2015 The Bitcoin Core developers
// Distributed under the MIT software license, see the accompanying
// file COPYING or http://www.opensource.org/licenses/mit-license.php.



#include "base58.h"
#include "consensus/validation.h"
#include "main.h" // For CheckTransaction
#include "protocol.h"
#include "serialize.h"
#include "sync.h"
#include "util.h"
#include "utiltime.h"
#include "wallet/wallet.h"

#include <boost/version.hpp>
#include <boost/filesystem.hpp>
#include <boost/foreach.hpp>
#include <boost/scoped_ptr.hpp>
#include <boost/thread.hpp>

using namespace std;

static uint64_t nAccountingEntryNumber = 0;

//
// CWalletDB
//

bool CWalletDB::WriteName(const string &strAddress, const string &strName) {
    nWalletDBUpdated++;
    return Write(make_pair(string("name"), strAddress), strName);
}

bool CWalletDB::EraseName(const string &strAddress) {
    // This should only be used for sending addresses, never for receiving addresses,
    // receiving addresses must always have an address book entry if they're not change return.
    nWalletDBUpdated++;
    return Erase(make_pair(string("name"), strAddress));
}

bool CWalletDB::WritePurpose(const string &strAddress, const string &strPurpose) {
    nWalletDBUpdated++;
    return Write(make_pair(string("purpose"), strAddress), strPurpose);
}

bool CWalletDB::ErasePurpose(const string &strPurpose) {
    nWalletDBUpdated++;
    return Erase(make_pair(string("purpose"), strPurpose));
}

bool CWalletDB::WriteTx(const CWalletTx &wtx) {
    nWalletDBUpdated++;
    return Write(std::make_pair(std::string("tx"), wtx.GetHash()), wtx);
}

bool CWalletDB::EraseTx(uint256 hash) {
    nWalletDBUpdated++;
    return Erase(std::make_pair(std::string("tx"), hash));
}

bool CWalletDB::WriteKey(const CPubKey &vchPubKey, const CPrivKey &vchPrivKey, const CKeyMetadata &keyMeta) {
    nWalletDBUpdated++;

    if (!Write(std::make_pair(std::string("keymeta"), vchPubKey),
               keyMeta, false))
        return false;

    // hash pubkey/privkey to accelerate wallet load
    std::vector<unsigned char> vchKey;
    vchKey.reserve(vchPubKey.size() + vchPrivKey.size());
    vchKey.insert(vchKey.end(), vchPubKey.begin(), vchPubKey.end());
    vchKey.insert(vchKey.end(), vchPrivKey.begin(), vchPrivKey.end());

    return Write(std::make_pair(std::string("key"), vchPubKey),
                 std::make_pair(vchPrivKey, Hash(vchKey.begin(), vchKey.end())), false);
}

bool CWalletDB::WriteCryptedKey(const CPubKey &vchPubKey,
                                const std::vector<unsigned char> &vchCryptedSecret,
                                const CKeyMetadata &keyMeta) {
    const bool fEraseUnencryptedKey = true;
    nWalletDBUpdated++;

    if (!Write(std::make_pair(std::string("keymeta"), vchPubKey),
               keyMeta))
        return false;

    if (!Write(std::make_pair(std::string("ckey"), vchPubKey), vchCryptedSecret, false))
        return false;
    if (fEraseUnencryptedKey) {
        Erase(std::make_pair(std::string("key"), vchPubKey));
        Erase(std::make_pair(std::string("wkey"), vchPubKey));
    }
    return true;
}

bool CWalletDB::WriteMasterKey(unsigned int nID, const CMasterKey &kMasterKey) {
    nWalletDBUpdated++;
    return Write(std::make_pair(std::string("mkey"), nID), kMasterKey, true);
}

bool CWalletDB::WriteCScript(const uint160 &hash, const CScript &redeemScript) {
    nWalletDBUpdated++;
    return Write(std::make_pair(std::string("cscript"), hash), *(const CScriptBase *) (&redeemScript), false);
}

bool CWalletDB::WriteWatchOnly(const CScript &dest) {
    nWalletDBUpdated++;
    return Write(std::make_pair(std::string("watchs"), *(const CScriptBase *) (&dest)), '1');
}

bool CWalletDB::EraseWatchOnly(const CScript &dest) {
    nWalletDBUpdated++;
    return Erase(std::make_pair(std::string("watchs"), *(const CScriptBase *) (&dest)));
}

bool CWalletDB::WriteBestBlock(const CBlockLocator &locator) {
    nWalletDBUpdated++;
    Write(std::string("bestblock"),
          CBlockLocator()); // Write empty block locator so versions that require a merkle branch automatically rescan
    return Write(std::string("bestblock_nomerkle"), locator);
}

bool CWalletDB::ReadBestBlock(CBlockLocator &locator) {
    if (Read(std::string("bestblock"), locator) && !locator.vHave.empty()) return true;
    return Read(std::string("bestblock_nomerkle"), locator);
}

bool CWalletDB::WriteOrderPosNext(int64_t nOrderPosNext) {
    nWalletDBUpdated++;
    return Write(std::string("orderposnext"), nOrderPosNext);
}

bool CWalletDB::WriteDefaultKey(const CPubKey &vchPubKey) {
    nWalletDBUpdated++;
    return Write(std::string("defaultkey"), vchPubKey);
}

bool CWalletDB::ReadPool(int64_t nPool, CKeyPool &keypool) {
    return Read(std::make_pair(std::string("pool"), nPool), keypool);
}

bool CWalletDB::WritePool(int64_t nPool, const CKeyPool &keypool) {
    nWalletDBUpdated++;
    return Write(std::make_pair(std::string("pool"), nPool), keypool);
}

bool CWalletDB::ErasePool(int64_t nPool) {
    nWalletDBUpdated++;
    return Erase(std::make_pair(std::string("pool"), nPool));
}

bool CWalletDB::WriteMinVersion(int nVersion) {
    return Write(std::string("minversion"), nVersion);
}

bool CWalletDB::ReadAccount(const string &strAccount, CAccount &account) {
    account.SetNull();
    return Read(make_pair(string("acc"), strAccount), account);
}

bool CWalletDB::WriteAccount(const string &strAccount, const CAccount &account) {
    return Write(make_pair(string("acc"), strAccount), account);
}

bool CWalletDB::WriteAccountingEntry(const uint64_t nAccEntryNum, const CAccountingEntry &acentry) {
    return Write(std::make_pair(std::string("acentry"), std::make_pair(acentry.strAccount, nAccEntryNum)), acentry);
}

bool CWalletDB::WriteAccountingEntry_Backend(const CAccountingEntry &acentry) {
    return WriteAccountingEntry(++nAccountingEntryNumber, acentry);
}

CAmount CWalletDB::GetAccountCreditDebit(const string &strAccount) {
    list <CAccountingEntry> entries;
    ListAccountCreditDebit(strAccount, entries);

    CAmount nCreditDebit = 0;
    BOOST_FOREACH(const CAccountingEntry &entry, entries)
    nCreditDebit += entry.nCreditDebit;

    return nCreditDebit;
}

void CWalletDB::ListAccountCreditDebit(const string &strAccount, list <CAccountingEntry> &entries) {
    bool fAllAccounts = (strAccount == "*");

    Dbc *pcursor = GetCursor();
    if (!pcursor)
        throw runtime_error(std::string(__func__) + ": cannot create DB cursor");
    unsigned int fFlags = DB_SET_RANGE;
    while (true) {
        // Read next record
        CDataStream ssKey(SER_DISK, CLIENT_VERSION);
        if (fFlags == DB_SET_RANGE)
            ssKey << std::make_pair(std::string("acentry"), std::make_pair((fAllAccounts ? string("") : strAccount), uint64_t(0)));
        CDataStream ssValue(SER_DISK, CLIENT_VERSION);
        int ret = ReadAtCursor(pcursor, ssKey, ssValue, fFlags);
        fFlags = DB_NEXT;
        if (ret == DB_NOTFOUND)
            break;
        else if (ret != 0) {
            pcursor->close();
            throw runtime_error(std::string(__func__) + ": error scanning DB");
        }

        // Unserialize
        string strType;
        ssKey >> strType;
        if (strType != "acentry")
            break;
        CAccountingEntry acentry;
        ssKey >> acentry.strAccount;
        if (!fAllAccounts && acentry.strAccount != strAccount)
            break;

        ssValue >> acentry;
        ssKey >> acentry.nEntryNo;
        entries.push_back(acentry);
    }

    pcursor->close();
}

bool CWalletDB::WriteCoinSpendSerialEntry(const CZerocoinSpendEntry &zerocoinSpend) {
    return Write(make_pair(string("zcserial"), zerocoinSpend.coinSerial), zerocoinSpend, true);
}

bool CWalletDB::WriteCoinSpendSerialEntry(const CSigmaSpendEntry &zerocoinSpend) {
    return Write(std::make_pair(std::string("sigma_spend"), zerocoinSpend.coinSerial), zerocoinSpend, true);
}

bool CWalletDB::HasCoinSpendSerialEntry(const Bignum& serial) {
    return Exists(std::make_pair(std::string("zcserial"), serial));
}

bool CWalletDB::HasCoinSpendSerialEntry(const secp_primitives::Scalar& serial) {
    return Exists(std::make_pair(std::string("sigma_spend"), serial));
}

bool CWalletDB::EraseCoinSpendSerialEntry(const CZerocoinSpendEntry &zerocoinSpend) {
    return Erase(make_pair(string("zcserial"), zerocoinSpend.coinSerial));
}

bool CWalletDB::EraseCoinSpendSerialEntry(const CSigmaSpendEntry &zerocoinSpend) {
    return Erase(std::make_pair(std::string("sigma_spend"), zerocoinSpend.coinSerial));
}

bool
CWalletDB::WriteZerocoinAccumulator(libzerocoin::Accumulator accumulator, libzerocoin::CoinDenomination denomination,
                                    int pubcoinid) {
    return Write(std::make_tuple(string("zcaccumulator"), (unsigned int) denomination, pubcoinid), accumulator);
}

bool
CWalletDB::ReadZerocoinAccumulator(libzerocoin::Accumulator &accumulator, libzerocoin::CoinDenomination denomination,
                                   int pubcoinid) {
    return Read(std::make_tuple(string("zcaccumulator"), (unsigned int) denomination, pubcoinid), accumulator);
}

//bool CWalletDB::EraseZerocoinAccumulator(libzerocoin::Accumulator& accumulator, libzerocoin::CoinDenomination denomination, int pubcoinid)
//{
//    return Erase(std::make_tuple(string("zcaccumulator"), (unsigned int) denomination, pubcoinid), accumulator);
//}

bool CWalletDB::WriteZerocoinEntry(const CZerocoinEntry &zerocoin) {
    return Write(make_pair(string("zerocoin"), zerocoin.value), zerocoin, true);
}

bool CWalletDB::WriteSigmaEntry(const CSigmaEntry &sigma) {
    return Write(std::make_pair(std::string("sigma_mint"), sigma.value), sigma, true);
}

bool CWalletDB::ReadZerocoinEntry(const Bignum& pub, CZerocoinEntry& entry) {
    return Read(std::make_pair(std::string("zerocoin"), pub), entry);
}

bool CWalletDB::ReadSigmaEntry(const secp_primitives::GroupElement& pub, CSigmaEntry& entry) {
    return Read(std::make_pair(std::string("sigma_mint"), pub), entry);
}

bool CWalletDB::HasZerocoinEntry(const Bignum& pub) {
    return Exists(std::make_pair(std::string("zerocoin"), pub));
}

bool CWalletDB::HasSigmaEntry(const secp_primitives::GroupElement& pub) {
    return Exists(std::make_pair(std::string("sigma_mint"), pub));
}

bool CWalletDB::EraseSigmaEntry(const CSigmaEntry &sigma) {
    return Erase(std::make_pair(std::string("sigma_mint"), sigma.value));
}

bool CWalletDB::EraseZerocoinEntry(const CZerocoinEntry &zerocoin) {
    return Erase(make_pair(string("zerocoin"), zerocoin.value));
}

// Check Calculated Blocked for Zerocoin
bool CWalletDB::ReadCalculatedZCBlock(int &height) {
    height = 0;
    return Read(std::string("calculatedzcblock"), height);
}

bool CWalletDB::WriteCalculatedZCBlock(int height) {
    return Write(std::string("calculatedzcblock"), height);
}

void CWalletDB::ListPubCoin(std::list <CZerocoinEntry> &listPubCoin) {
    Dbc *pcursor = GetCursor();
    if (!pcursor)
        throw runtime_error("CWalletDB::ListPubCoin() : cannot create DB cursor");
    unsigned int fFlags = DB_SET_RANGE;
    while (true) {
        // Read next record
        CDataStream ssKey(SER_DISK, CLIENT_VERSION);
        if (fFlags == DB_SET_RANGE)
            ssKey << make_pair(string("zerocoin"), CBigNum(0));
        CDataStream ssValue(SER_DISK, CLIENT_VERSION);
        int ret = ReadAtCursor(pcursor, ssKey, ssValue, fFlags);
        fFlags = DB_NEXT;
        if (ret == DB_NOTFOUND)
            break;
        else if (ret != 0) {
            pcursor->close();
            throw runtime_error("CWalletDB::ListPubCoin() : error scanning DB");
        }
        // Unserialize
        string strType;
        ssKey >> strType;
        if (strType != "zerocoin")
            break;
        CBigNum value;
        ssKey >> value;
        CZerocoinEntry zerocoinItem;
        ssValue >> zerocoinItem;
        listPubCoin.push_back(zerocoinItem);
    }
    pcursor->close();
}

void CWalletDB::ListSigmaPubCoin(std::list <CSigmaEntry> &listPubCoin) {
    Dbc *pcursor = GetCursor();
    if (!pcursor)
        throw runtime_error("CWalletDB::ListSigmaPubCoin() : cannot create DB cursor");
    unsigned int fFlags = DB_SET_RANGE;
    while (true) {
        // Read next record
        CDataStream ssKey(SER_DISK, CLIENT_VERSION);
        if (fFlags == DB_SET_RANGE)
            ssKey << std::make_pair(std::string("sigma_mint"), secp_primitives::GroupElement());
        CDataStream ssValue(SER_DISK, CLIENT_VERSION);
        int ret = ReadAtCursor(pcursor, ssKey, ssValue, fFlags);
        fFlags = DB_NEXT;
        if (ret == DB_NOTFOUND)
            break;
        else if (ret != 0) {
            pcursor->close();
            throw runtime_error("CWalletDB::ListSigmaPubCoin() : error scanning DB");
        }
        // Unserialize
        string strType;
        ssKey >> strType;
        if (strType != "sigma_mint")
            break;
        GroupElement value;
        ssKey >> value;
        CSigmaEntry zerocoinItem;
        ssValue >> zerocoinItem;
        listPubCoin.push_back(zerocoinItem);
    }
    pcursor->close();
}

void CWalletDB::ListCoinSpendSerial(std::list <CZerocoinSpendEntry> &listCoinSpendSerial) {
    Dbc *pcursor = GetCursor();
    if (!pcursor)
        throw runtime_error("CWalletDB::ListCoinSpendSerial() : cannot create DB cursor");
    unsigned int fFlags = DB_SET_RANGE;
    while (true) {
        // Read next record
        CDataStream ssKey(SER_DISK, CLIENT_VERSION);
        if (fFlags == DB_SET_RANGE)
            ssKey << make_pair(string("zcserial"), CBigNum(0));
        CDataStream ssValue(SER_DISK, CLIENT_VERSION);
        int ret = ReadAtCursor(pcursor, ssKey, ssValue, fFlags);
        fFlags = DB_NEXT;
        if (ret == DB_NOTFOUND)
            break;
        else if (ret != 0) {
            pcursor->close();
            throw runtime_error("CWalletDB::ListCoinSpendSerial() : error scanning DB");
        }

        // Unserialize
        string strType;
        ssKey >> strType;
        if (strType != "zcserial")
            break;
        CBigNum value;
        ssKey >> value;
        CZerocoinSpendEntry zerocoinSpendItem;
        ssValue >> zerocoinSpendItem;
        listCoinSpendSerial.push_back(zerocoinSpendItem);
    }

    pcursor->close();
}

void CWalletDB::ListCoinSpendSerial(std::list <CSigmaSpendEntry> &listCoinSpendSerial) {
    Dbc *pcursor = GetCursor();
    if (!pcursor)
        throw runtime_error("CWalletDB::ListCoinSpendSerial() : cannot create DB cursor");
    unsigned int fFlags = DB_SET_RANGE;
    while (true) {
        // Read next record
        CDataStream ssKey(SER_DISK, CLIENT_VERSION);
        if (fFlags == DB_SET_RANGE)
            ssKey << std::make_pair(std::string("sigma_spend"), secp_primitives::GroupElement());
        CDataStream ssValue(SER_DISK, CLIENT_VERSION);
        int ret = ReadAtCursor(pcursor, ssKey, ssValue, fFlags);
        fFlags = DB_NEXT;
        if (ret == DB_NOTFOUND)
            break;
        else if (ret != 0) {
            pcursor->close();
            throw runtime_error("CWalletDB::ListCoinSpendSerial() : error scanning DB");
        }

        // Unserialize
        string strType;
        ssKey >> strType;
        if (strType != "sigma_spend")
            break;
        Scalar value;
        ssKey >> value;
        CSigmaSpendEntry zerocoinSpendItem;
        ssValue >> zerocoinSpendItem;
        listCoinSpendSerial.push_back(zerocoinSpendItem);
    }

    pcursor->close();
}

DBErrors CWalletDB::ReorderTransactions(CWallet *pwallet) {
    LOCK(pwallet->cs_wallet);
    // Old wallets didn't have any defined order for transactions
    // Probably a bad idea to change the output of this

    // First: get all CWalletTx and CAccountingEntry into a sorted-by-time multimap.
    typedef pair<CWalletTx *, CAccountingEntry *> TxPair;
    typedef multimap <int64_t, TxPair> TxItems;
    TxItems txByTime;

    for (map<uint256, CWalletTx>::iterator it = pwallet->mapWallet.begin(); it != pwallet->mapWallet.end(); ++it) {
        CWalletTx *wtx = &((*it).second);
        txByTime.insert(make_pair(wtx->nTimeReceived, TxPair(wtx, (CAccountingEntry *) 0)));
    }
    list <CAccountingEntry> acentries;
    ListAccountCreditDebit("", acentries);
    BOOST_FOREACH(CAccountingEntry & entry, acentries)
    {
        txByTime.insert(make_pair(entry.nTime, TxPair((CWalletTx *) 0, &entry)));
    }

    int64_t &nOrderPosNext = pwallet->nOrderPosNext;
    nOrderPosNext = 0;
    std::vector <int64_t> nOrderPosOffsets;
    for (TxItems::iterator it = txByTime.begin(); it != txByTime.end(); ++it) {
        CWalletTx *const pwtx = (*it).second.first;
        CAccountingEntry *const pacentry = (*it).second.second;
        int64_t &nOrderPos = (pwtx != 0) ? pwtx->nOrderPos : pacentry->nOrderPos;

        if (nOrderPos == -1) {
            nOrderPos = nOrderPosNext++;
            nOrderPosOffsets.push_back(nOrderPos);

            if (pwtx) {
                if (!WriteTx(*pwtx))
                    return DB_LOAD_FAIL;
            } else if (!WriteAccountingEntry(pacentry->nEntryNo, *pacentry))
                return DB_LOAD_FAIL;
        } else {
            int64_t nOrderPosOff = 0;
            BOOST_FOREACH(
            const int64_t &nOffsetStart, nOrderPosOffsets)
            {
                if (nOrderPos >= nOffsetStart)
                    ++nOrderPosOff;
            }
            nOrderPos += nOrderPosOff;
            nOrderPosNext = std::max(nOrderPosNext, nOrderPos + 1);

            if (!nOrderPosOff)
                continue;

            // Since we're changing the order, write it back
            if (pwtx) {
                if (!WriteTx(*pwtx))
                    return DB_LOAD_FAIL;
            } else if (!WriteAccountingEntry(pacentry->nEntryNo, *pacentry))
                return DB_LOAD_FAIL;
        }
    }
    WriteOrderPosNext(nOrderPosNext);

    return DB_LOAD_OK;
}

bool CWalletDB::WriteHDMint(const CHDMint& dMint)
{
    uint256 hash = dMint.GetPubCoinHash();
    return Write(make_pair(std::string("hdmint"), hash), dMint, true);
}

bool CWalletDB::ReadHDMint(const uint256& hashPubcoin, CHDMint& dMint)
{
    return Read(make_pair(std::string("hdmint"), hashPubcoin), dMint);
}

bool CWalletDB::EraseHDMint(const CHDMint& dMint) {
    nWalletDBUpdated++;
    uint256 hash = dMint.GetPubCoinHash();
    return Erase(std::make_pair(std::string("hdmint"), hash));
}

bool CWalletDB::HasHDMint(const secp_primitives::GroupElement& pub) {
    return Exists(std::make_pair(std::string("hdmint"), primitives::GetPubCoinValueHash(pub)));
}

class CWalletScanState {
public:
    unsigned int nKeys;
    unsigned int nCKeys;
    unsigned int nKeyMeta;
    bool fIsEncrypted;
    bool fAnyUnordered;
    int nFileVersion;
    vector <uint256> vWalletUpgrade;

    CWalletScanState() {
        nKeys = nCKeys = nKeyMeta = 0;
        fIsEncrypted = false;
        fAnyUnordered = false;
        nFileVersion = 0;
    }
};

bool ReadKeyValue(CWallet *pwallet, CDataStream &ssKey, CDataStream &ssValue,
                  CWalletScanState &wss, string &strType, string &strErr) {
    try {
        // Unserialize
        // Taking advantage of the fact that pair serialization
        // is just the two items serialized one after the other
        ssKey >> strType;
//        LogPrintf("ReadKeyValue(), strType=%s\n", strType);
        if (strType == "name") {
            string strAddress;
            ssKey >> strAddress;
            ssValue >> pwallet->mapAddressBook[CBitcoinAddress(strAddress).Get()].name;
        } else if (strType == "purpose") {
            string strAddress;
            ssKey >> strAddress;
            ssValue >> pwallet->mapAddressBook[CBitcoinAddress(strAddress).Get()].purpose;
        } else if (strType == "tx") {
            uint256 hash;
            ssKey >> hash;
            CWalletTx wtx;
            ssValue >> wtx;
            CValidationState state;
//            LogPrintf("CheckTransaction wtx.GetHash()=%s, hash=%s, state.IsValid()=%s\n", wtx.GetHash().ToString(),
//                      hash.ToString(), state.IsValid());
            if (!(CheckTransaction(wtx, state, wtx.GetHash(), true, INT_MAX, false, false) && (wtx.GetHash() == hash) &&
                  state.IsValid())) {
//                LogPrintf("ReadKeyValue|CheckTransaction(), wtx.GetHash() = &s\n", wtx.GetHash().ToString());
                return false;
            }
//            LogPrintf("done ->readkeyvalue()\n");
            // Undo serialize changes in 31600
            if (31404 <= wtx.fTimeReceivedIsTxTime && wtx.fTimeReceivedIsTxTime <= 31703) {
                if (!ssValue.empty()) {
                    char fTmp;
                    char fUnused;
                    ssValue >> fTmp >> fUnused >> wtx.strFromAccount;
                    strErr = strprintf("LoadWallet() upgrading tx ver=%d %d '%s' %s",
                                       wtx.fTimeReceivedIsTxTime, fTmp, wtx.strFromAccount, hash.ToString());
                    wtx.fTimeReceivedIsTxTime = fTmp;
                } else {
                    strErr = strprintf("LoadWallet() repairing tx ver=%d %s", wtx.fTimeReceivedIsTxTime,
                                       hash.ToString());
                    wtx.fTimeReceivedIsTxTime = 0;
                }
                wss.vWalletUpgrade.push_back(hash);
            }

            if (wtx.nOrderPos == -1)
                wss.fAnyUnordered = true;
            LogPrintf("readkeyvalue -> AddToWallet\n");
            pwallet->AddToWallet(wtx, true, NULL);
        } else if (strType == "acentry") {
            string strAccount;
            ssKey >> strAccount;
            uint64_t nNumber;
            ssKey >> nNumber;
            if (nNumber > nAccountingEntryNumber)
                nAccountingEntryNumber = nNumber;

            if (!wss.fAnyUnordered) {
                CAccountingEntry acentry;
                ssValue >> acentry;
                if (acentry.nOrderPos == -1)
                    wss.fAnyUnordered = true;
            }
        } else if (strType == "watchs") {
            CScript script;
            ssKey >> *(CScriptBase * )(&script);
            char fYes;
            ssValue >> fYes;
            if (fYes == '1')
                pwallet->LoadWatchOnly(script);

            // Watch-only addresses have no birthday information for now,
            // so set the wallet birthday to the beginning of time.
            pwallet->nTimeFirstKey = 1;
        } else if (strType == "key" || strType == "wkey") {
            CPubKey vchPubKey;
            ssKey >> vchPubKey;
            if (!vchPubKey.IsValid()) {
                strErr = "Error reading wallet database: CPubKey corrupt";
                return false;
            }
            CKey key;
            CPrivKey pkey;
            uint256 hash;

            if (strType == "key") {
                wss.nKeys++;
                ssValue >> pkey;
            } else {
                CWalletKey wkey;
                ssValue >> wkey;
                pkey = wkey.vchPrivKey;
            }

            // Old wallets store keys as "key" [pubkey] => [privkey]
            // ... which was slow for wallets with lots of keys, because the public key is re-derived from the private key
            // using EC operations as a checksum.
            // Newer wallets store keys as "key"[pubkey] => [privkey][hash(pubkey,privkey)], which is much faster while
            // remaining backwards-compatible.
            try {
                ssValue >> hash;
            }
            catch (...) {}

            bool fSkipCheck = false;

            if (!hash.IsNull()) {
                // hash pubkey/privkey to accelerate wallet load
                std::vector<unsigned char> vchKey;
                vchKey.reserve(vchPubKey.size() + pkey.size());
                vchKey.insert(vchKey.end(), vchPubKey.begin(), vchPubKey.end());
                vchKey.insert(vchKey.end(), pkey.begin(), pkey.end());

                if (Hash(vchKey.begin(), vchKey.end()) != hash) {
                    strErr = "Error reading wallet database: CPubKey/CPrivKey corrupt";
                    return false;
                }

                fSkipCheck = true;
            }

            if (!key.Load(pkey, vchPubKey, fSkipCheck)) {
                strErr = "Error reading wallet database: CPrivKey corrupt";
                return false;
            }
            if (!pwallet->LoadKey(key, vchPubKey)) {
                strErr = "Error reading wallet database: LoadKey failed";
                return false;
            }
        } else if (strType == "mkey") {
            unsigned int nID;
            ssKey >> nID;
            CMasterKey kMasterKey;
            ssValue >> kMasterKey;
            if (pwallet->mapMasterKeys.count(nID) != 0) {
                strErr = strprintf("Error reading wallet database: duplicate CMasterKey id %u", nID);
                return false;
            }
            pwallet->mapMasterKeys[nID] = kMasterKey;
            if (pwallet->nMasterKeyMaxID < nID)
                pwallet->nMasterKeyMaxID = nID;
        } else if (strType == "ckey") {
            CPubKey vchPubKey;
            ssKey >> vchPubKey;
            if (!vchPubKey.IsValid()) {
                strErr = "Error reading wallet database: CPubKey corrupt";
                return false;
            }
            vector<unsigned char> vchPrivKey;
            ssValue >> vchPrivKey;
            wss.nCKeys++;

            if (!pwallet->LoadCryptedKey(vchPubKey, vchPrivKey)) {
                strErr = "Error reading wallet database: LoadCryptedKey failed";
                return false;
            }
            wss.fIsEncrypted = true;
        } else if (strType == "keymeta") {
            CPubKey vchPubKey;
            ssKey >> vchPubKey;
            CKeyMetadata keyMeta;
            ssValue >> keyMeta;
            wss.nKeyMeta++;

            pwallet->LoadKeyMetadata(vchPubKey, keyMeta);

            // find earliest key creation time, as wallet birthday
            if (!pwallet->nTimeFirstKey ||
                (keyMeta.nCreateTime < pwallet->nTimeFirstKey))
                pwallet->nTimeFirstKey = keyMeta.nCreateTime;
        } else if (strType == "defaultkey") {
            ssValue >> pwallet->vchDefaultKey;
        } else if (strType == "pool") {
            int64_t nIndex;
            ssKey >> nIndex;
            CKeyPool keypool;
            ssValue >> keypool;
            pwallet->setKeyPool.insert(nIndex);

            // If no metadata exists yet, create a default with the pool key's
            // creation time. Note that this may be overwritten by actually
            // stored metadata for that key later, which is fine.
            CKeyID keyid = keypool.vchPubKey.GetID();
            if (pwallet->mapKeyMetadata.count(keyid) == 0)
                pwallet->mapKeyMetadata[keyid] = CKeyMetadata(keypool.nTime);
        } else if (strType == "version") {
            ssValue >> wss.nFileVersion;
            if (wss.nFileVersion == 10300)
                wss.nFileVersion = 300;
        } else if (strType == "cscript") {
            uint160 hash;
            ssKey >> hash;
            CScript script;
            ssValue >> *(CScriptBase * )(&script);
            if (!pwallet->LoadCScript(script)) {
                strErr = "Error reading wallet database: LoadCScript failed";
                return false;
            }
        } else if (strType == "orderposnext") {
            ssValue >> pwallet->nOrderPosNext;
        } else if (strType == "destdata") {
            std::string strAddress, strKey, strValue;
            ssKey >> strAddress;
            ssKey >> strKey;
            ssValue >> strValue;
            if (!pwallet->LoadDestData(CBitcoinAddress(strAddress).Get(), strKey, strValue)) {
                strErr = "Error reading wallet database: LoadDestData failed";
                return false;
            }
        } else if (strType == "hdchain") {
            CHDChain chain;
            ssValue >> chain;
            if (!pwallet->SetHDChain(chain, true)) {
                strErr = "Error reading wallet database: SetHDChain failed";
                return false;
            }
        } else if (strType == "mnemonic") {
            MnemonicContainer mnContainer;
            ssValue >> mnContainer;
            if (!pwallet->SetMnemonicContainer(mnContainer, true)) {
                strErr = "Error reading wallet database: SetMnemonicContainer failed";
                return false;
            }
        }
    } catch (...) {
        return false;
    }
    return true;
}

static bool IsKeyType(string strType) {
    return (strType == "key" || strType == "wkey" ||
            strType == "mkey" || strType == "ckey");
}

DBErrors CWalletDB::LoadWallet(CWallet *pwallet) {
    LogPrintf("CWalletDB::LoadWallet()\n");
    pwallet->vchDefaultKey = CPubKey();
    CWalletScanState wss;
    bool fNoncriticalErrors = false;
    DBErrors result = DB_LOAD_OK;

    try {
        LOCK2(cs_main, pwallet->cs_wallet);
        int nMinVersion = 0;
        if (Read((string) "minversion", nMinVersion)) {
            if (nMinVersion > CLIENT_VERSION)
                return DB_TOO_NEW;
            pwallet->LoadMinVersion(nMinVersion);
        }

        // Get cursor
        Dbc *pcursor = GetCursor();
        if (!pcursor) {
            LogPrintf("Error getting wallet database cursor\n");
            return DB_CORRUPT;
        }

        while (true) {
            // Read next record
            CDataStream ssKey(SER_DISK, CLIENT_VERSION);
            CDataStream ssValue(SER_DISK, CLIENT_VERSION);
            int ret = ReadAtCursor(pcursor, ssKey, ssValue);
            if (ret == DB_NOTFOUND)
                break;
            else if (ret != 0) {
                LogPrintf("Error reading next record from wallet database\n");
                return DB_CORRUPT;
            }

            // Try to be tolerant of single corrupt records:
            string strType, strErr;
            if (!ReadKeyValue(pwallet, ssKey, ssValue, wss, strType, strErr)) {
                // losing keys is considered a catastrophic error, anything else
                // we assume the user can live with:
                if (IsKeyType(strType))
                    result = DB_CORRUPT;
                else {
                    // Leave other errors alone, if we try to fix them we might make things worse.
                    LogPrintf("ReadKeyValue() failed, strType=%s\n", strType);
                    // Zcoin - MTP
                    // Need Peter to take a look
                    //fNoncriticalErrors = true; // ... but do warn the user there is something wrong.
                    if (strType == "tx")
                        // Rescan if there is a bad transaction record:
                        SoftSetBoolArg("-rescan", true);
                }
            }
            if (!strErr.empty())
                LogPrintf("%s\n", strErr);
        }
        pcursor->close();
    }
    catch (const boost::thread_interrupted &) {
        throw;
    }
    catch (...) {
        result = DB_CORRUPT;
    }

    if (fNoncriticalErrors && result == DB_LOAD_OK)
        result = DB_NONCRITICAL_ERROR;

    // Any wallet corruption at all: skip any rewriting or
    // upgrading, we don't want to make it worse.
    if (result != DB_LOAD_OK)
        return result;

    LogPrintf("nFileVersion = %d\n", wss.nFileVersion);

    LogPrintf("Keys: %u plaintext, %u encrypted, %u w/ metadata, %u total\n",
              wss.nKeys, wss.nCKeys, wss.nKeyMeta, wss.nKeys + wss.nCKeys);

    // nTimeFirstKey is only reliable if all keys have metadata
    if ((wss.nKeys + wss.nCKeys) != wss.nKeyMeta)
        pwallet->nTimeFirstKey = 1; // 0 would be considered 'no value'

    BOOST_FOREACH(uint256
    hash, wss.vWalletUpgrade)
    WriteTx(pwallet->mapWallet[hash]);

    // Rewrite encrypted wallets of versions 0.4.0 and 0.5.0rc:
    if (wss.fIsEncrypted && (wss.nFileVersion == 40000 || wss.nFileVersion == 50000))
        return DB_NEED_REWRITE;

    if (wss.nFileVersion < CLIENT_VERSION) // Update
        WriteVersion(CLIENT_VERSION);

    if (wss.fAnyUnordered)
        result = ReorderTransactions(pwallet);

    pwallet->laccentries.clear();
    ListAccountCreditDebit("*", pwallet->laccentries);
    BOOST_FOREACH(CAccountingEntry & entry, pwallet->laccentries)
    {
        pwallet->wtxOrdered.insert(make_pair(entry.nOrderPos, CWallet::TxPair((CWalletTx *) 0, &entry)));
    }

    return result;
}

DBErrors CWalletDB::FindWalletTx(CWallet *pwallet, vector <uint256> &vTxHash, vector <CWalletTx> &vWtx) {
    pwallet->vchDefaultKey = CPubKey();
    bool fNoncriticalErrors = false;
    DBErrors result = DB_LOAD_OK;

    try {
        LOCK(pwallet->cs_wallet);
        int nMinVersion = 0;
        if (Read((string) "minversion", nMinVersion)) {
            if (nMinVersion > CLIENT_VERSION)
                return DB_TOO_NEW;
            pwallet->LoadMinVersion(nMinVersion);
        }

        // Get cursor
        Dbc *pcursor = GetCursor();
        if (!pcursor) {
            LogPrintf("Error getting wallet database cursor\n");
            return DB_CORRUPT;
        }

        while (true) {
            // Read next record
            CDataStream ssKey(SER_DISK, CLIENT_VERSION);
            CDataStream ssValue(SER_DISK, CLIENT_VERSION);
            int ret = ReadAtCursor(pcursor, ssKey, ssValue);
            if (ret == DB_NOTFOUND)
                break;
            else if (ret != 0) {
                LogPrintf("Error reading next record from wallet database\n");
                return DB_CORRUPT;
            }

            string strType;
            ssKey >> strType;
            if (strType == "tx") {
                uint256 hash;
                ssKey >> hash;

                CWalletTx wtx;
                ssValue >> wtx;

                vTxHash.push_back(hash);
                vWtx.push_back(wtx);
            }
        }
        pcursor->close();
    }
    catch (const boost::thread_interrupted &) {
        throw;
    }
    catch (...) {
        result = DB_CORRUPT;
    }

    if (fNoncriticalErrors && result == DB_LOAD_OK)
        result = DB_NONCRITICAL_ERROR;

    return result;
}

DBErrors CWalletDB::ZapSelectTx(CWallet *pwallet, vector <uint256> &vTxHashIn, vector <uint256> &vTxHashOut) {
    // build list of wallet TXs and hashes
    vector <uint256> vTxHash;
    vector <CWalletTx> vWtx;
    DBErrors err = FindWalletTx(pwallet, vTxHash, vWtx);
    if (err != DB_LOAD_OK) {
        return err;
    }

    std::sort(vTxHash.begin(), vTxHash.end());
    std::sort(vTxHashIn.begin(), vTxHashIn.end());

    // erase each matching wallet TX
    bool delerror = false;
    vector<uint256>::iterator it = vTxHashIn.begin();
    BOOST_FOREACH(uint256
    hash, vTxHash) {
        while (it < vTxHashIn.end() && (*it) < hash) {
            it++;
        }
        if (it == vTxHashIn.end()) {
            break;
        } else if ((*it) == hash) {
            pwallet->mapWallet.erase(hash);
            if (!EraseTx(hash)) {
                LogPrint("db", "Transaction was found for deletion but returned database error: %s\n", hash.GetHex());
                delerror = true;
            }
            vTxHashOut.push_back(hash);
        }
    }

    if (delerror) {
        return DB_CORRUPT;
    }
    return DB_LOAD_OK;
}

DBErrors CWalletDB::ZapSigmaMints(CWallet *pwallet) {
    // get list of HD Mints
    std::list<CHDMint> vHDMints = ListHDMints();

    // get list of non HD Mints
    std::list <CSigmaEntry> sigmaEntries;
    ListSigmaPubCoin(sigmaEntries);

    // erase each HD Mint
    BOOST_FOREACH(CHDMint & hdMint, vHDMints)
    {
        if (!EraseHDMint(hdMint))
            return DB_CORRUPT;
    }

    // erase each non HD Mint
    BOOST_FOREACH(CSigmaEntry & sigmaEntry, sigmaEntries)
    {
        if (!EraseSigmaEntry(sigmaEntry))
            return DB_CORRUPT;
    }

    return DB_LOAD_OK;
}

DBErrors CWalletDB::ZapWalletTx(CWallet *pwallet, vector <CWalletTx> &vWtx) {
    // build list of wallet TXs
    vector <uint256> vTxHash;
    DBErrors err = FindWalletTx(pwallet, vTxHash, vWtx);
    if (err != DB_LOAD_OK)
        return err;

    // erase each wallet TX
    BOOST_FOREACH(uint256 & hash, vTxHash)
    {
        if (!EraseTx(hash))
            return DB_CORRUPT;
    }

    return DB_LOAD_OK;
}

void ThreadFlushWalletDB(const string &strFile) {
    // Make this thread recognisable as the wallet flushing thread
    RenameThread("bitcoin-wallet");

    static bool fOneThread;
    if (fOneThread)
        return;
    fOneThread = true;
    if (!GetBoolArg("-flushwallet", DEFAULT_FLUSHWALLET))
        return;

    unsigned int nLastSeen = nWalletDBUpdated;
    unsigned int nLastFlushed = nWalletDBUpdated;
    int64_t nLastWalletUpdate = GetTime();
    while (true) {
        MilliSleep(500);

        if (nLastSeen != nWalletDBUpdated) {
            nLastSeen = nWalletDBUpdated;
            nLastWalletUpdate = GetTime();
        }

        if (nLastFlushed != nWalletDBUpdated && GetTime() - nLastWalletUpdate >= 2) {
            TRY_LOCK(bitdb.cs_db, lockDb);
            if (lockDb) {
                // Don't do this if any databases are in use
                int nRefCount = 0;
                map<string, int>::iterator mi = bitdb.mapFileUseCount.begin();
                while (mi != bitdb.mapFileUseCount.end()) {
                    nRefCount += (*mi).second;
                    mi++;
                }

                if (nRefCount == 0) {
                    boost::this_thread::interruption_point();
                    map<string, int>::iterator mi = bitdb.mapFileUseCount.find(strFile);
                    if (mi != bitdb.mapFileUseCount.end()) {
                        LogPrint("db", "Flushing %s\n", strFile);
                        nLastFlushed = nWalletDBUpdated;
                        int64_t nStart = GetTimeMillis();

                        // Flush wallet file so it's self contained
                        bitdb.CloseDb(strFile);
                        bitdb.CheckpointLSN(strFile);

                        bitdb.mapFileUseCount.erase(mi++);
                        LogPrint("db", "Flushed %s %dms\n", strFile, GetTimeMillis() - nStart);
                    }
                }
            }
        }
    }
}

// This should be called carefully:
// either supply "wallet" (if already loaded) or "strWalletFile" (if wallet wasn't loaded yet)
bool AutoBackupWallet (CWallet* wallet, std::string strWalletFile, std::string& strBackupWarning, std::string& strBackupError)
{
    namespace fs = boost::filesystem;

    strBackupWarning = strBackupError = "";

    if(nWalletBackups > 0)
    {
        fs::path backupsDir = GetBackupsDir();

        if (!fs::exists(backupsDir))
        {
            // Always create backup folder to not confuse the operating system's file browser
            LogPrintf("Creating backup folder %s\n", backupsDir.string());
            if(!fs::create_directories(backupsDir)) {
                // smth is wrong, we shouldn't continue until it's resolved
                strBackupError = strprintf(_("Wasn't able to create wallet backup folder %s!"), backupsDir.string());
                LogPrintf("%s\n", strBackupError);
                nWalletBackups = -1;
                return false;
            }
        }

        // Create backup of the ...
        std::string dateTimeStr = DateTimeStrFormat(".%Y-%m-%d-%H-%M", GetTime());
        if (wallet)
        {
            // ... opened wallet
            LOCK2(cs_main, wallet->cs_wallet);
            strWalletFile = wallet->strWalletFile;
            fs::path backupFile = backupsDir / (strWalletFile + dateTimeStr);
//            if(!BackupWallet(*wallet, backupFile.string())) {
//                strBackupWarning = strprintf(_("Failed to create backup %s!"), backupFile.string());
//                LogPrintf("%s\n", strBackupWarning);
//                nWalletBackups = -1;
//                return false;
//            }
            // Update nKeysLeftSinceAutoBackup using current pool size
            wallet->nKeysLeftSinceAutoBackup = wallet->GetKeyPoolSize();
            LogPrintf("nKeysLeftSinceAutoBackup: %d\n", wallet->nKeysLeftSinceAutoBackup);
            if(wallet->IsLocked(true)) {
                strBackupWarning = _("Wallet is locked, can't replenish keypool! Automatic backups and mixing are disabled, please unlock your wallet to replenish keypool.");
                LogPrintf("%s\n", strBackupWarning);
                nWalletBackups = -2;
                return false;
            }
        } else {
            // ... strWalletFile file
            fs::path sourceFile = GetDataDir() / strWalletFile;
            fs::path backupFile = backupsDir / (strWalletFile + dateTimeStr);
            sourceFile.make_preferred();
            backupFile.make_preferred();
            if (fs::exists(backupFile))
            {
                strBackupWarning = _("Failed to create backup, file already exists! This could happen if you restarted wallet in less than 60 seconds. You can continue if you are ok with this.");
                LogPrintf("%s\n", strBackupWarning);
                return false;
            }
            if(fs::exists(sourceFile)) {
                try {
                    fs::copy_file(sourceFile, backupFile);
                    LogPrintf("Creating backup of %s -> %s\n", sourceFile.string(), backupFile.string());
                } catch(fs::filesystem_error &error) {
                    strBackupWarning = strprintf(_("Failed to create backup, error: %s"), error.what());
                    LogPrintf("%s\n", strBackupWarning);
                    nWalletBackups = -1;
                    return false;
                }
            }
        }

        // Keep only the last 10 backups, including the new one of course
        typedef std::multimap<std::time_t, fs::path> folder_set_t;
        folder_set_t folder_set;
        fs::directory_iterator end_iter;
        backupsDir.make_preferred();
        // Build map of backup files for current(!) wallet sorted by last write time
        fs::path currentFile;
        for (fs::directory_iterator dir_iter(backupsDir); dir_iter != end_iter; ++dir_iter)
        {
            // Only check regular files
            if ( fs::is_regular_file(dir_iter->status()))
            {
                currentFile = dir_iter->path().filename();
                // Only add the backups for the current wallet, e.g. wallet.dat.*
                if(dir_iter->path().stem().string() == strWalletFile)
                {
                    folder_set.insert(folder_set_t::value_type(fs::last_write_time(dir_iter->path()), *dir_iter));
                }
            }
        }

        // Loop backward through backup files and keep the N newest ones (1 <= N <= 10)
        int counter = 0;
        BOOST_REVERSE_FOREACH(PAIRTYPE(const std::time_t, fs::path) file, folder_set)
        {
            counter++;
            if (counter > nWalletBackups)
            {
                // More than nWalletBackups backups: delete oldest one(s)
                try {
                    fs::remove(file.second);
                    LogPrintf("Old backup deleted: %s\n", file.second);
                } catch(fs::filesystem_error &error) {
                    strBackupWarning = strprintf(_("Failed to delete backup, error: %s"), error.what());
                    LogPrintf("%s\n", strBackupWarning);
                    return false;
                }
            }
        }
        return true;
    }

    LogPrintf("Automatic wallet backups are disabled!\n");
    return false;
}

//
// Try to (very carefully!) recover wallet file if there is a problem.
//
bool CWalletDB::Recover(CDBEnv &dbenv, const std::string &filename, bool fOnlyKeys) {
    // Recovery procedure:
    // move wallet file to wallet.timestamp.bak
    // Call Salvage with fAggressive=true to
    // get as much data as possible.
    // Rewrite salvaged data to fresh wallet file
    // Set -rescan so any missing transactions will be
    // found.
    LogPrintf("CWalletDB::Recover\n");
    int64_t now = GetTime();
    std::string newFilename = strprintf("wallet.%d.bak", now);

    int result = dbenv.dbenv->dbrename(NULL, filename.c_str(), NULL,
                                       newFilename.c_str(), DB_AUTO_COMMIT);
    if (result == 0)
        LogPrintf("Renamed %s to %s\n", filename, newFilename);
    else {
        LogPrintf("Failed to rename %s to %s\n", filename, newFilename);
        return false;
    }

    std::vector <CDBEnv::KeyValPair> salvagedData;
    bool fSuccess = dbenv.Salvage(newFilename, true, salvagedData);
    if (salvagedData.empty()) {
        LogPrintf("Salvage(aggressive) found no records in %s.\n", newFilename);
        return false;
    }
    LogPrintf("Salvage(aggressive) found %u records\n", salvagedData.size());

    boost::scoped_ptr <Db> pdbCopy(new Db(dbenv.dbenv, 0));
    int ret = pdbCopy->open(NULL,               // Txn pointer
                            filename.c_str(),   // Filename
                            "main",             // Logical db name
                            DB_BTREE,           // Database type
                            DB_CREATE,          // Flags
                            0);
    if (ret > 0) {
        LogPrintf("Cannot create database file %s\n", filename);
        return false;
    }
    CWallet dummyWallet;
    CWalletScanState wss;

    DbTxn *ptxn = dbenv.TxnBegin();
    BOOST_FOREACH(CDBEnv::KeyValPair & row, salvagedData)
    {
        if (fOnlyKeys) {
            CDataStream ssKey(row.first, SER_DISK, CLIENT_VERSION);
            CDataStream ssValue(row.second, SER_DISK, CLIENT_VERSION);
            string strType, strErr;
            bool fReadOK;
            {
                // Required in LoadKeyMetadata():
                LOCK(dummyWallet.cs_wallet);
                fReadOK = ReadKeyValue(&dummyWallet, ssKey, ssValue,
                                       wss, strType, strErr);
            }
            if (!IsKeyType(strType) && strType != "hdchain")
                continue;
            if (!fReadOK) {
                LogPrintf("WARNING: CWalletDB::Recover skipping %s: %s\n", strType, strErr);
                continue;
            }
        }
        Dbt datKey(&row.first[0], row.first.size());
        Dbt datValue(&row.second[0], row.second.size());
        int ret2 = pdbCopy->put(ptxn, &datKey, &datValue, DB_NOOVERWRITE);
        if (ret2 > 0)
            fSuccess = false;
    }
    ptxn->commit(0);
    pdbCopy->close(0);

    return fSuccess;
}

bool CWalletDB::Recover(CDBEnv &dbenv, const std::string &filename) {
    return CWalletDB::Recover(dbenv, filename, false);
}

bool CWalletDB::WriteDestData(const std::string &address, const std::string &key, const std::string &value) {
    nWalletDBUpdated++;
    return Write(std::make_pair(std::string("destdata"), std::make_pair(address, key)), value);
}

bool CWalletDB::EraseDestData(const std::string &address, const std::string &key) {
    nWalletDBUpdated++;
    return Erase(std::make_pair(std::string("destdata"), std::make_pair(address, key)));
}


bool CWalletDB::WriteHDChain(const CHDChain &chain) {
    nWalletDBUpdated++;
    return Write(std::string("hdchain"), chain);
}

<<<<<<< HEAD
bool CWalletDB::WriteCBip47HDChain(const CBip47HDChain& bip47chain) {
    nWalletDBUpdated++;
    return Write(std::string("bip47hdchain"), bip47chain);
}

bool CWalletDB::WriteBip47PaymentChannel(const Bip47PaymentChannel& pchannel, const string& channelId)
{
    nWalletDBUpdated++;
    return Write(std::make_pair(std::string("Bip47PaymentChannel"), channelId), pchannel);
}

void CWalletDB::ListBip47PaymentChannel(std::map <string, Bip47PaymentChannel> &mPchannels)
{
    Dbc *pcursor = GetCursor();
    if (!pcursor)
        throw runtime_error("CWalletDB::ListBip47PaymentChannel() : cannot create DB cursor");
    unsigned int fFlags = DB_SET_RANGE;
    while (true) {
        // Read next record
        LogPrintf("Create CDataStream ssKey\n");
        CDataStream ssKey(SER_DISK, CLIENT_VERSION);
        if (fFlags == DB_SET_RANGE)
            ssKey << make_pair(string("Bip47PaymentChannel"), string(""));
        LogPrintf("Create CDataStream ssValue\n");
        CDataStream ssValue(SER_DISK, CLIENT_VERSION);
        LogPrintf("ReadAtCursor sskey and ssValue\n");
        int ret = ReadAtCursor(pcursor, ssKey, ssValue, fFlags);
        fFlags = DB_NEXT;
        if (ret == DB_NOTFOUND)
            break;
        else if (ret != 0) {
            pcursor->close();
            throw runtime_error("CWalletDB::ListBip47PaymentChannel() : error scanning DB");
        }
        LogPrintf("Unserialize sskey and ssValue\n");
        // Unserialize
        string strType;
        ssKey >> strType;
        LogPrintf("strType is %s\n", strType);
        if (strType != "Bip47PaymentChannel")
            break;
        std::string value;
        ssKey >> value;
        LogPrintf("value is %s\n", value);
        Bip47PaymentChannel pchannel;
        LogPrintf("ssValue Size is %d\n", ssValue.size());
        ssValue >> pchannel;
        LogPrintf("Get Pchannl %s\n", pchannel.getPaymentCode());
        mPchannels.insert(make_pair(value, pchannel));
    }
    pcursor->close();
}

bool CWalletDB::WritePcodeNotificationData(const std::string &rpcodestr, const std::string &key, const std::string &value) {
    nWalletDBUpdated++;
    return Write(std::make_pair(std::string("pcodentdata"), std::make_pair(rpcodestr, key)), value);
}

bool CWalletDB::WriteBip47SeedMaster(const vector<unsigned char> &seedmaster) {
    nWalletDBUpdated++;
    return Write(string("Bip47SeedMaster"), seedmaster);
}

bool CWalletDB::ReadBip47SeedMaster(vector<unsigned char>& seedmaster)
{
    return Read(string("Bip47SeedMaster"), seedmaster);
}

bool CWalletDB::ErasePcodeNotificationData(const std::string &rpcodestr, const std::string &key) {
    nWalletDBUpdated++;
    return Erase(std::make_pair(std::string("pcodentdata"), std::make_pair(rpcodestr, key)));
}

bool CWalletDB::loadPCodeNotificationTransactions(std::vector<std::string>& vPCodeNotificationTransactions)
{
    Dbc *pcursor = GetCursor();
    if (!pcursor)
        throw runtime_error("CWalletDB::loadPCodeNotificationTransactions() : cannot create DB cursor");
    unsigned int fFlags = DB_SET_RANGE;
    while (true) {
        // Read next record
        LogPrintf("Create CDataStream ssKey\n");
        CDataStream ssKey(SER_DISK, CLIENT_VERSION);
        if (fFlags == DB_SET_RANGE)
            ssKey << make_pair(string("pcodentdata"), std::make_pair(string(""), string("")));
        LogPrintf("Create CDataStream ssValue\n");
        CDataStream ssValue(SER_DISK, CLIENT_VERSION);
        LogPrintf("ReadAtCursor sskey and ssValue\n");
        int ret = ReadAtCursor(pcursor, ssKey, ssValue, fFlags);
        fFlags = DB_NEXT;
        if (ret == DB_NOTFOUND)
            break;
        else if (ret != 0) {
            pcursor->close();
            throw runtime_error("CWalletDB::loadPCodeNotificationTransactions() : error scanning DB");
        }
        LogPrintf("Unserialize sskey and ssValue\n");
        // Unserialize
        string strType;
        ssKey >> strType;
        LogPrintf("strType is %s\n", strType);
        if (strType != "pcodentdata")
            break;
        std::pair<string, string> key2data;
        ssKey >> key2data;
        LogPrintf("key2data is (%s,%s) \n", key2data.first, key2data.second);
        LogPrintf("ssValue Size is %d\n", ssValue.size());
        std::string notificationtxvalue;
        ssValue >> notificationtxvalue;
        vPCodeNotificationTransactions.push_back(notificationtxvalue);
    }
    pcursor->close();
    return true;
=======
bool CWalletDB::WriteMnemonic(const MnemonicContainer& mnContainer) {
    nWalletDBUpdated++;
    return Write(std::string("mnemonic"), mnContainer);
>>>>>>> 10b5feae
}

bool CWalletDB::ReadMintCount(int32_t& nCount)
{
    return Read(string("dzc"), nCount);
}

bool CWalletDB::WriteMintCount(const int32_t& nCount)
{
    return Write(string("dzc"), nCount);
}

bool CWalletDB::ReadMintSeedCount(int32_t& nCount)
{
    return Read(string("dzsc"), nCount);
}

bool CWalletDB::WriteMintSeedCount(const int32_t& nCount)
{
    return Write(string("dzsc"), nCount);
}

bool CWalletDB::WritePubcoin(const uint256& hashSerial, const GroupElement& pubcoin)
{
    return Write(make_pair(string("pubcoin"), hashSerial), pubcoin);
}

bool CWalletDB::ReadPubcoin(const uint256& hashSerial, GroupElement& pubcoin)
{
    return Read(make_pair(string("pubcoin"), hashSerial), pubcoin);
}

bool CWalletDB::ErasePubcoin(const uint256& hashSerial)
{
    return Erase(make_pair(string("pubcoin"), hashSerial));
}

std::vector<std::pair<uint256, GroupElement>> CWalletDB::ListSerialPubcoinPairs()
{
    std::vector<std::pair<uint256, GroupElement>> listSerialPubcoin;
    Dbc* pcursor = GetCursor();
    if (!pcursor)
        throw runtime_error(std::string(__func__)+" : cannot create DB cursor");
    unsigned int fFlags = DB_SET_RANGE;
    for (;;)
    {
        // Read next record
        CDataStream ssKey(SER_DISK, CLIENT_VERSION);
        if (fFlags == DB_SET_RANGE)
            ssKey << make_pair(string("pubcoin"), ArithToUint256(arith_uint256(0)));
        CDataStream ssValue(SER_DISK, CLIENT_VERSION);
        int ret = ReadAtCursor(pcursor, ssKey, ssValue, fFlags);
        fFlags = DB_NEXT;
        if (ret == DB_NOTFOUND)
            break;
        else if (ret != 0)
        {
            pcursor->close();
            throw runtime_error(std::string(__func__)+" : error scanning DB");
        }

        // Unserialize
        string strType;
        ssKey >> strType;
        if (strType != "pubcoin")
            break;

        uint256 hashSerial;
        ssKey >> hashSerial;

        GroupElement pubcoin;
        ssValue >> pubcoin;

        listSerialPubcoin.push_back(make_pair(hashSerial, pubcoin));
    }

    pcursor->close();

    return listSerialPubcoin;

}

bool CWalletDB::EraseMintPoolPair(const uint256& hashPubcoin)
{
    return Erase(make_pair(string("mintpool"), hashPubcoin));
}

bool CWalletDB::WriteMintPoolPair(const uint256& hashPubcoin, const std::tuple<uint160, CKeyID, int32_t>& hashSeedMintPool)
{
    return Write(make_pair(string("mintpool"), hashPubcoin), hashSeedMintPool);
}

bool CWalletDB::ReadMintPoolPair(const uint256& hashPubcoin, uint160& hashSeedMaster, CKeyID& seedId, int32_t& nCount)
{
    std::tuple<uint160, CKeyID, int32_t> hashSeedMintPool;
    if(!Read(make_pair(string("mintpool"), hashPubcoin), hashSeedMintPool))
        return false;
    hashSeedMaster = get<0>(hashSeedMintPool);
    seedId = get<1>(hashSeedMintPool);
    nCount = get<2>(hashSeedMintPool);
    return true;
}

//! list of MintPoolEntry objects mapped with pubCoin hash, returned as pairs
std::vector<std::pair<uint256, MintPoolEntry>> CWalletDB::ListMintPool()
{
    std::vector<std::pair<uint256, MintPoolEntry>> listPool;
    Dbc* pcursor = GetCursor();
    if (!pcursor)
        throw runtime_error(std::string(__func__)+" : cannot create DB cursor");
    unsigned int fFlags = DB_SET_RANGE;
    for (;;)
    {
        // Read next record
        CDataStream ssKey(SER_DISK, CLIENT_VERSION);
        if (fFlags == DB_SET_RANGE)
            ssKey << make_pair(string("mintpool"), ArithToUint256(arith_uint256(0)));
        CDataStream ssValue(SER_DISK, CLIENT_VERSION);
        int ret = ReadAtCursor(pcursor, ssKey, ssValue, fFlags);
        fFlags = DB_NEXT;
        if (ret == DB_NOTFOUND)
            break;
        else if (ret != 0)
        {
            pcursor->close();
            throw runtime_error(std::string(__func__)+" : error scanning DB");
        }

        // Unserialize

        try {
            string strType;
            ssKey >> strType;
            if (strType != "mintpool")
                break;

            uint256 hashPubcoin;
            ssKey >> hashPubcoin;

            uint160 hashSeedMaster;
            ssValue >> hashSeedMaster;

            CKeyID seedId;
            ssValue >> seedId;

            int32_t nCount;
            ssValue >> nCount;

            MintPoolEntry mintPoolEntry(hashSeedMaster, seedId, nCount);

            listPool.push_back(make_pair(hashPubcoin, mintPoolEntry));
        } catch (std::ios_base::failure const &) {
            // There maybe some old entries that don't conform to the latest version. Just skipping those.
        }
    }

    pcursor->close();

    return listPool;
}

std::list<CHDMint> CWalletDB::ListHDMints()
{
    std::list<CHDMint> listMints;
    Dbc* pcursor = GetCursor();
    if (!pcursor)
        throw runtime_error(std::string(__func__)+" : cannot create DB cursor");
    unsigned int fFlags = DB_SET_RANGE;
    for (;;)
    {
        // Read next record
        CDataStream ssKey(SER_DISK, CLIENT_VERSION);
        if (fFlags == DB_SET_RANGE)
            ssKey << make_pair(string("hdmint"), ArithToUint256(arith_uint256(0)));
        CDataStream ssValue(SER_DISK, CLIENT_VERSION);
        int ret = ReadAtCursor(pcursor, ssKey, ssValue, fFlags);
        fFlags = DB_NEXT;
        if (ret == DB_NOTFOUND)
            break;
        else if (ret != 0)
        {
            pcursor->close();
            throw runtime_error(std::string(__func__)+" : error scanning DB");
        }

        // Unserialize
        string strType;
        ssKey >> strType;
        if (strType != "hdmint")
            break;

        uint256 hashPubcoin;
        ssKey >> hashPubcoin;

        CHDMint mint;
        ssValue >> mint;

        listMints.emplace_back(mint);
    }

    pcursor->close();
    return listMints;
}

bool CWalletDB::ArchiveMintOrphan(const CZerocoinEntry& zerocoin)
{
    CDataStream ss(SER_GETHASH, 0);
    ss << zerocoin.value;
    uint256 hash = Hash(ss.begin(), ss.end());;

    if (!Write(make_pair(string("zco"), hash), zerocoin)) {
        LogPrintf("%s : failed to database orphaned zerocoin mint\n", __func__);
        return false;
    }

    if (!Erase(make_pair(string("zerocoin"), hash))) {
        LogPrintf("%s : failed to erase orphaned zerocoin mint\n", __func__);
        return false;
    }

    return true;
}

bool CWalletDB::ArchiveDeterministicOrphan(const CHDMint& dMint)
{
    if (!Write(make_pair(string("dzco"), dMint.GetPubCoinHash()), dMint))
        return error("%s: write failed", __func__);

    if (!Erase(make_pair(string("hdmint"), dMint.GetPubCoinHash())))
        return error("%s: failed to erase", __func__);

    return true;
}

bool CWalletDB::UnarchiveHDMint(const uint256& hashPubcoin, CHDMint& dMint)
{
    if (!Read(make_pair(string("dzco"), hashPubcoin), dMint))
        return error("%s: failed to retrieve deterministic mint from archive", __func__);

    if (!WriteHDMint(dMint))
        return error("%s: failed to write deterministic mint", __func__);

    if (!Erase(make_pair(string("dzco"), dMint.GetPubCoinHash())))
        return error("%s : failed to erase archived deterministic mint", __func__);

    return true;
}

bool CWalletDB::UnarchiveSigmaMint(const uint256& hashPubcoin, CSigmaEntry& sigma)
{
    if (!Read(make_pair(string("zco"), hashPubcoin), sigma))
        return error("%s: failed to retrieve sigmamint from archive", __func__);

    if (!WriteSigmaEntry(sigma))
        return error("%s: failed to write sigmamint", __func__);

    uint256 hash = primitives::GetPubCoinValueHash(sigma.value);
    if (!Erase(make_pair(string("zco"), hash)))
        return error("%s : failed to erase archived zerocoin mint", __func__);

    return true;
}<|MERGE_RESOLUTION|>--- conflicted
+++ resolved
@@ -1304,11 +1304,6 @@
     return Write(std::string("hdchain"), chain);
 }
 
-<<<<<<< HEAD
-bool CWalletDB::WriteCBip47HDChain(const CBip47HDChain& bip47chain) {
-    nWalletDBUpdated++;
-    return Write(std::string("bip47hdchain"), bip47chain);
-}
 
 bool CWalletDB::WriteBip47PaymentChannel(const Bip47PaymentChannel& pchannel, const string& channelId)
 {
@@ -1418,11 +1413,9 @@
     }
     pcursor->close();
     return true;
-=======
 bool CWalletDB::WriteMnemonic(const MnemonicContainer& mnContainer) {
     nWalletDBUpdated++;
     return Write(std::string("mnemonic"), mnContainer);
->>>>>>> 10b5feae
 }
 
 bool CWalletDB::ReadMintCount(int32_t& nCount)
