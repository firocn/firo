#include "txbuilder.h"

#include "../amount.h"
#include "../validation.h"
#include "../policy/policy.h"
#include "../random.h"
#include "../script/script.h"
#include "../txmempool.h"
#include "../uint256.h"
#include "../util.h"

#include <boost/format.hpp>

#include <algorithm>
#include <random>
#include <stdexcept>
#include <string>

#include <assert.h>
#include <stddef.h>

InputSigner::InputSigner() : InputSigner(COutPoint())
{
}

InputSigner::InputSigner(const COutPoint& output, uint32_t seq) : output(output), sequence(seq)
{
}

InputSigner::~InputSigner()
{
}

TxBuilder::TxBuilder(CWallet& wallet) noexcept : wallet(wallet)
{
}

TxBuilder::~TxBuilder()
{
}

<<<<<<< HEAD
CWalletTx TxBuilder::Build(const std::vector<CRecipient>& recipients, CAmount& fee,  bool& fChangeAddedToFee, bool fDummy)
=======
CWalletTx TxBuilder::Build(const std::vector<CRecipient>& recipients, CAmount& fee,  bool& fChangeAddedToFee, CWalletDB& walletdb)
>>>>>>> 0d5c4684
{
    if (recipients.empty()) {
        throw std::invalid_argument(_("No recipients"));
    }

    // calculate total value to spend
    CAmount spend = 0;
    unsigned recipientsToSubtractFee = 0;

    for (size_t i = 0; i < recipients.size(); i++) {
        auto& recipient = recipients[i];

        if (!MoneyRange(recipient.nAmount)) {
            throw std::invalid_argument(boost::str(boost::format(_("Recipient %1% has invalid amount")) % i));
        }

        spend += recipient.nAmount;

        if (recipient.fSubtractFeeFromAmount) {
            recipientsToSubtractFee++;
        }
    }

    CWalletTx result;
    CMutableTransaction tx;

    result.fTimeReceivedIsTxTime = true;
    result.BindWallet(&wallet);

    // Discourage fee sniping.
    //
    // For a large miner the value of the transactions in the best block and
    // the mempool can exceed the cost of deliberately attempting to mine two
    // blocks to orphan the current best block. By setting nLockTime such that
    // only the next block can include the transaction, we discourage this
    // practice as the height restricted and limited blocksize gives miners
    // considering fee sniping fewer options for pulling off this attack.
    //
    // A simple way to think about this is from the wallet's point of view we
    // always want the blockchain to move forward. By setting nLockTime this
    // way we're basically making the statement that we only want this
    // transaction to appear in the next block; we don't want to potentially
    // encourage reorgs by allowing transactions to appear at lower heights
    // than the next block in forks of the best chain.
    //
    // Of course, the subsidy is high enough, and transaction volume low
    // enough, that fee sniping isn't a problem yet, but by implementing a fix
    // now we ensure code won't be written that makes assumptions about
    // nLockTime that preclude a fix later.
    tx.nLockTime = chainActive.Height();

    // Secondly occasionally randomly pick a nLockTime even further back, so
    // that transactions that are delayed after signing for whatever reason,
    // e.g. high-latency mix networks and some CoinJoin implementations, have
    // better privacy.
    if (GetRandInt(10) == 0) {
        tx.nLockTime = std::max(0, static_cast<int>(tx.nLockTime) - GetRandInt(100));
    }

    assert(tx.nLockTime <= static_cast<unsigned>(chainActive.Height()));
    assert(tx.nLockTime < LOCKTIME_THRESHOLD);

    // Start with no fee and loop until there is enough fee;
<<<<<<< HEAD
    for (fee = payTxFee.GetFeePerK();;) {
        // In case of not enough fee, reset mint seed counter on each iteration
        if (zwalletMain) {
            zwalletMain->ResetCount();
=======
    uint32_t nCountNextUse;
    if (pwalletMain->zwallet) {
        nCountNextUse = pwalletMain->zwallet->GetCount();
    }
    for (fee = payTxFee.GetFeePerK();;) {
        // In case of not enough fee, reset mint seed counter
        if (pwalletMain->zwallet) {
            pwalletMain->zwallet->SetCount(nCountNextUse);
>>>>>>> 0d5c4684
        }
        CAmount required = spend;

        tx.vin.clear();
        tx.vout.clear();

        result.fFromMe = true;
        result.changes.clear();

        // If no any recipients to subtract fee then the sender need to pay by themself.
        if (!recipientsToSubtractFee) {
            required += fee;
        }

        // fill outputs
        bool remainderSubtracted = false;

        for (size_t i = 0; i < recipients.size(); i++) {
            auto& recipient = recipients[i];
            CTxOut vout(recipient.nAmount, recipient.scriptPubKey);

            if (recipient.fSubtractFeeFromAmount) {
                // Subtract fee equally from each selected recipient.
                vout.nValue -= fee / recipientsToSubtractFee;

                if (!remainderSubtracted) {
                    // First receiver pays the remainder not divisible by output count.
                    vout.nValue -= fee % recipientsToSubtractFee;
                    remainderSubtracted = true;
                }
            }

            if (vout.IsDust(minRelayTxFee)) {
                std::string err;

                if (recipient.fSubtractFeeFromAmount && fee > 0) {
                    if (vout.nValue < 0) {
                        err = boost::str(boost::format(_("Amount for recipient %1% is too small to pay the fee")) % i);
                    } else {
                        err = boost::str(boost::format(_("Amount for recipient %1% is too small to send after the fee has been deducted")) % i);
                    }
                } else {
                    err = boost::str(boost::format(_("Amount for recipient %1% is too small")) % i);
                }

                throw std::invalid_argument(err);
            }

            tx.vout.push_back(vout);
        }

        // get inputs
        std::vector<std::unique_ptr<InputSigner>> signers;
        CAmount total = GetInputs(signers, required, fDummy);

        // add changes
        CAmount change = total - required;

        if (change > 0) {
            // get changes outputs
            std::vector<CTxOut> changes;
<<<<<<< HEAD
            CAmount addToFee = GetChanges(changes, change, fDummy);
=======
            CAmount addToFee = GetChanges(changes, change, walletdb);
>>>>>>> 0d5c4684
            if(addToFee > 0)
                fChangeAddedToFee = true;
            fee += addToFee;

            // shuffle changes to provide some privacy
            std::vector<std::pair<std::reference_wrapper<CTxOut>, bool>> outputs;
            outputs.reserve(tx.vout.size() + changes.size());

            for (auto& output : tx.vout) {
                outputs.push_back(std::make_pair(std::ref(output), false));
            }

            for (auto& output : changes) {
                outputs.push_back(std::make_pair(std::ref(output), true));
            }

            std::shuffle(outputs.begin(), outputs.end(), std::random_device());

            // replace outputs with shuffled one
            std::vector<CTxOut> shuffled;
            shuffled.reserve(outputs.size());

            for (size_t i = 0; i < outputs.size(); i++) {
                auto& output = outputs[i];

                shuffled.push_back(output.first);

                if (output.second) {
                    result.changes.insert(static_cast<uint32_t>(i));
                }
            }

            tx.vout = std::move(shuffled);
        }

        // fill inputs
        for (auto& signer : signers) {
            tx.vin.emplace_back(signer->output, CScript(), signer->sequence);
        }

        // now every fields is populated then we can sign transaction
        uint256 sig = tx.GetHash();

        for (size_t i = 0; i < tx.vin.size(); i++) {
            tx.vin[i].scriptSig = signers[i]->Sign(tx, sig, fDummy);
        }

        // check fee
        result.SetTx(MakeTransactionRef(tx));

        if (GetTransactionWeight(tx) >= MAX_STANDARD_TX_WEIGHT) {
            throw std::runtime_error(_("Transaction too large"));
        }

        // check fee
        unsigned size = GetVirtualTransactionSize(tx);
        CAmount feeNeeded = CWallet::GetMinimumFee(size, nTxConfirmTarget, mempool);
        feeNeeded = AdjustFee(feeNeeded, size);

        // If we made it here and we aren't even able to meet the relay fee on the next pass, give up
        // because we must be at the maximum allowed fee.
        if (feeNeeded < minRelayTxFee.GetFee(size)) {
            throw std::runtime_error(_("Transaction too large for fee policy"));
        }

        if (fee >= feeNeeded) {
            break;
        }

        fee = feeNeeded;
    }

    if (GetBoolArg("-walletrejectlongchains", DEFAULT_WALLET_REJECT_LONG_CHAINS)) {
        // Lastly, ensure this tx will pass the mempool's chain limits
        LockPoints lp;
        CTxMemPoolEntry entry(MakeTransactionRef(tx), 0, 0, 0, 0, false, 0, lp);
        CTxMemPool::setEntries setAncestors;
        size_t nLimitAncestors = GetArg("-limitancestorcount", DEFAULT_ANCESTOR_LIMIT);
        size_t nLimitAncestorSize = GetArg("-limitancestorsize", DEFAULT_ANCESTOR_SIZE_LIMIT) * 1000;
        size_t nLimitDescendants = GetArg("-limitdescendantcount", DEFAULT_DESCENDANT_LIMIT);
        size_t nLimitDescendantSize = GetArg("-limitdescendantsize", DEFAULT_DESCENDANT_SIZE_LIMIT) * 1000;
        std::string errString;
        if (!mempool.CalculateMemPoolAncestors(entry, setAncestors, nLimitAncestors, nLimitAncestorSize,
                                               nLimitDescendants, nLimitDescendantSize, errString)) {
            throw std::runtime_error(_("Transaction has too long of a mempool chain"));
        }
    }

    return result;
}

CAmount TxBuilder::AdjustFee(CAmount needed, unsigned txSize)
{
    return needed;
}<|MERGE_RESOLUTION|>--- conflicted
+++ resolved
@@ -39,11 +39,7 @@
 {
 }
 
-<<<<<<< HEAD
-CWalletTx TxBuilder::Build(const std::vector<CRecipient>& recipients, CAmount& fee,  bool& fChangeAddedToFee, bool fDummy)
-=======
-CWalletTx TxBuilder::Build(const std::vector<CRecipient>& recipients, CAmount& fee,  bool& fChangeAddedToFee, CWalletDB& walletdb)
->>>>>>> 0d5c4684
+CWalletTx TxBuilder::Build(const std::vector<CRecipient>& recipients, CAmount& fee,  bool& fChangeAddedToFee, CWalletDB& walletdb, bool fDummy)
 {
     if (recipients.empty()) {
         throw std::invalid_argument(_("No recipients"));
@@ -107,12 +103,6 @@
     assert(tx.nLockTime < LOCKTIME_THRESHOLD);
 
     // Start with no fee and loop until there is enough fee;
-<<<<<<< HEAD
-    for (fee = payTxFee.GetFeePerK();;) {
-        // In case of not enough fee, reset mint seed counter on each iteration
-        if (zwalletMain) {
-            zwalletMain->ResetCount();
-=======
     uint32_t nCountNextUse;
     if (pwalletMain->zwallet) {
         nCountNextUse = pwalletMain->zwallet->GetCount();
@@ -121,7 +111,6 @@
         // In case of not enough fee, reset mint seed counter
         if (pwalletMain->zwallet) {
             pwalletMain->zwallet->SetCount(nCountNextUse);
->>>>>>> 0d5c4684
         }
         CAmount required = spend;
 
@@ -183,11 +172,7 @@
         if (change > 0) {
             // get changes outputs
             std::vector<CTxOut> changes;
-<<<<<<< HEAD
-            CAmount addToFee = GetChanges(changes, change, fDummy);
-=======
-            CAmount addToFee = GetChanges(changes, change, walletdb);
->>>>>>> 0d5c4684
+            CAmount addToFee = GetChanges(changes, change, walletdb, fDummy);
             if(addToFee > 0)
                 fChangeAddedToFee = true;
             fee += addToFee;
