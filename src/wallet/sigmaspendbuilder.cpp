#include "sigmaspendbuilder.h"
#include "walletexcept.h"

#include "../primitives/transaction.h"

#include "../sigma/coin.h"
#include "../sigma/coinspend.h"
#include "../sigma/spend_metadata.h"

#include "../validation.h"
#include "../serialize.h"
#include "../streams.h"
#include "../util.h"
#include "../version.h"
#include "../sigma.h"
#include "../hdmint/wallet.h"

#include <stdexcept>
#include <tuple>

class SigmaSpendSigner : public InputSigner
{
public:
    const sigma::PrivateCoin coin;
    std::vector<sigma::PublicCoin> group;
    uint256 lastBlockOfGroup;
    bool fPadding;

public:
    SigmaSpendSigner(const sigma::PrivateCoin& coin) : coin(coin)
    {
        fPadding = true;
    }

    CScript Sign(const CMutableTransaction& tx, const uint256& sig, bool fDummy) override
    {
        // construct spend
        sigma::SpendMetaData meta(output.n, lastBlockOfGroup, sig);
        sigma::CoinSpend spend(coin.getParams(), coin, group, meta, fPadding);

        spend.setVersion(coin.getVersion());

        if (!fDummy && !spend.Verify(group, meta, fPadding)) {
            throw std::runtime_error(_("The spend coin transaction failed to verify"));
        }

        // construct spend script
        CDataStream serialized(SER_NETWORK, PROTOCOL_VERSION);
        serialized << spend;

        CScript script;

        script << OP_SIGMASPEND;
        script.insert(script.end(), serialized.begin(), serialized.end());

        return script;
    }
};

static std::unique_ptr<SigmaSpendSigner> CreateSigner(const CSigmaEntry& coin)
{
    sigma::CSigmaState* state = sigma::CSigmaState::GetState();
    auto params = sigma::Params::get_default();
    auto denom = coin.get_denomination();

    // construct public part of the mint
    sigma::PublicCoin pub(coin.value, denom);

    if (!pub.validate()) {
        throw std::runtime_error(_("One of the minted coin is invalid"));
    }

    int version;
    {
        LOCK(cs_main);
        version = chainActive.Height() >= ::Params().GetConsensus().nSigmaPaddingBlock ? ZEROCOIN_TX_VERSION_3_1
                                                                                       : ZEROCOIN_TX_VERSION_3;
    }
    // construct private part of the mint
    sigma::PrivateCoin priv(params, denom, version);

    priv.setSerialNumber(coin.serialNumber);
    priv.setRandomness(coin.randomness);
    priv.setEcdsaSeckey(coin.ecdsaSecretKey);
    priv.setPublicCoin(pub);

    std::unique_ptr<SigmaSpendSigner> signer(new SigmaSpendSigner(priv));

    // get coin group
    int groupId;

    std::tie(std::ignore, groupId) = state->GetMintedCoinHeightAndId(pub);

    if (groupId < 0) {
        throw std::runtime_error(_("One of minted coin does not found in the chain"));
    }

    signer->output.n = static_cast<uint32_t>(groupId);
    signer->sequence = CTxIn::SEQUENCE_FINAL;

    if (state->GetCoinSetForSpend(
        &chainActive,
        chainActive.Height() - (ZC_MINT_CONFIRMATIONS - 1), // required 6 confirmation for mint to spend
        denom,
        groupId,
        signer->lastBlockOfGroup,
        signer->group) < 2) {
        throw std::runtime_error(_("Has to have at least two mint coins with at least 6 confirmation in order to spend a coin"));
    }

    if(version < ZEROCOIN_TX_VERSION_3_1)
        signer->fPadding = false;

    return signer;
}

SigmaSpendBuilder::SigmaSpendBuilder(CWallet& wallet, CHDMintWallet& mintWallet, const CCoinControl *coinControl) :
    TxBuilder(wallet),
    mintWallet(mintWallet)
{
    cs_main.lock();

    try {
        wallet.cs_wallet.lock();
    } catch (...) {
        cs_main.unlock();
        throw;
    }

    this->coinControl = coinControl;
}

SigmaSpendBuilder::~SigmaSpendBuilder()
{
    wallet.cs_wallet.unlock();
    cs_main.unlock();
}

CAmount SigmaSpendBuilder::GetInputs(std::vector<std::unique_ptr<InputSigner>>& signers, CAmount required, bool fDummy)
{
    // get coins to spend

    selected.clear();
    denomChanges.clear();

    auto& consensusParams = Params().GetConsensus();

    if (!wallet.GetCoinsToSpend(required, selected, denomChanges,
        consensusParams.nMaxSigmaInputPerTransaction, consensusParams.nMaxValueSigmaSpendPerTransaction, coinControl, fDummy)) {
        throw InsufficientFunds();
    }

    // construct signers
    CAmount total = 0;
    for (auto& coin : selected) {
        total += coin.get_denomination_value();
        signers.push_back(CreateSigner(coin));
    }

    return total;
}

<<<<<<< HEAD
CAmount SigmaSpendBuilder::GetChanges(std::vector<CTxOut>& outputs, CAmount amount, bool fDummy)
=======
CAmount SigmaSpendBuilder::GetChanges(std::vector<CTxOut>& outputs, CAmount amount, CWalletDB& walletdb)
>>>>>>> 0d5c4684
{
    outputs.clear();
    changes.clear();

    auto params = sigma::Params::get_default();

    CHDMint hdMint;
    for (const auto& denomination : denomChanges) {
        CAmount denominationValue;
        sigma::DenominationToInteger(denomination, denominationValue);

        sigma::PrivateCoin newCoin(params, denomination, ZEROCOIN_TX_VERSION_3);
<<<<<<< HEAD
        
        if(!fDummy){
            hdMint.SetNull();
            mintWallet.GenerateMint(denomination, newCoin, hdMint, boost::none, true);
        }

=======
        hdMint.SetNull();
        mintWallet.GenerateMint(walletdb, denomination, newCoin, hdMint, boost::none, true);
>>>>>>> 0d5c4684
        auto& pubCoin = newCoin.getPublicCoin();

        if (!pubCoin.validate()) {
            throw std::runtime_error("Unable to mint a sigma coin.");
        }

        // Create script for coin
        CScript scriptSerializedCoin;
        scriptSerializedCoin << OP_SIGMAMINT;
        std::vector<unsigned char> vch = pubCoin.getValue().getvch();
        scriptSerializedCoin.insert(scriptSerializedCoin.end(), vch.begin(), vch.end());

        outputs.push_back(CTxOut(denominationValue, scriptSerializedCoin));

        if(!fDummy)
            changes.push_back(hdMint);

        amount -= denominationValue;
    }

    return amount;
}<|MERGE_RESOLUTION|>--- conflicted
+++ resolved
@@ -160,11 +160,7 @@
     return total;
 }
 
-<<<<<<< HEAD
-CAmount SigmaSpendBuilder::GetChanges(std::vector<CTxOut>& outputs, CAmount amount, bool fDummy)
-=======
-CAmount SigmaSpendBuilder::GetChanges(std::vector<CTxOut>& outputs, CAmount amount, CWalletDB& walletdb)
->>>>>>> 0d5c4684
+CAmount SigmaSpendBuilder::GetChanges(std::vector<CTxOut>& outputs, CAmount amount, CWalletDB& walletdb, bool fDummy)
 {
     outputs.clear();
     changes.clear();
@@ -177,17 +173,12 @@
         sigma::DenominationToInteger(denomination, denominationValue);
 
         sigma::PrivateCoin newCoin(params, denomination, ZEROCOIN_TX_VERSION_3);
-<<<<<<< HEAD
         
         if(!fDummy){
             hdMint.SetNull();
-            mintWallet.GenerateMint(denomination, newCoin, hdMint, boost::none, true);
+            mintWallet.GenerateMint(walletdb, denomination, newCoin, hdMint, boost::none, true);
         }
 
-=======
-        hdMint.SetNull();
-        mintWallet.GenerateMint(walletdb, denomination, newCoin, hdMint, boost::none, true);
->>>>>>> 0d5c4684
         auto& pubCoin = newCoin.getPublicCoin();
 
         if (!pubCoin.validate()) {
