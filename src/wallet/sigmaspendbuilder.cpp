--- conflicted
+++ resolved
@@ -124,13 +124,8 @@
     selected.clear();
     denomChanges.clear();
 
-<<<<<<< HEAD
-    if (!wallet.GetCoinsToSpend(required, selected, denomsToChanges)) {
-        throw std::runtime_error(_("Insufficient funds, or some of the mints were not yet verified by 6 confirmation blocks."));
-=======
     if (!wallet.GetCoinsToSpend(required, selected, denomChanges)) {
         throw InsufficientFunds();
->>>>>>> c837769d
     }
 
     // construct signers
