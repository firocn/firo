--- conflicted
+++ resolved
@@ -841,12 +841,8 @@
      * keystore implementation
      * Generate a new key
      */
-<<<<<<< HEAD
-    CPubKey GenerateNewKey(uint32_t nChange=0); // Bip44
     CPubKey GenerateBip47NewKey(uint32_t nChange=0); // Bip47
-=======
     CPubKey GenerateNewKey(uint32_t nChange=0, bool fWriteChain=true);
->>>>>>> cddbcdec
     void DeriveNewChildKey(CKeyMetadata& metadata, CKey& secret);
 
     //! Adds a key to the store, and saves it to disk.
