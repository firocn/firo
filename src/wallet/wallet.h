// Copyright (c) 2009-2010 Satoshi Nakamoto
// Copyright (c) 2009-2016 The Bitcoin Core developers
// Distributed under the MIT software license, see the accompanying
// file COPYING or http://www.opensource.org/licenses/mit-license.php.

#ifndef BITCOIN_WALLET_WALLET_H
#define BITCOIN_WALLET_WALLET_H

#include "amount.h"
#include "../libzerocoin/bitcoin_bignum/bignum.h"
#include "../sigma/coin.h"
#include "streams.h"
#include "tinyformat.h"
#include "ui_interface.h"
#include "utilstrencodings.h"
#include "validationinterface.h"
#include "script/ismine.h"
#include "script/sign.h"
#include "wallet/crypter.h"
#include "wallet/walletdb.h"
#include "wallet/rpcwallet.h"
#include "wallet/mnemoniccontainer.h"
#include "../base58.h"
#include "zerocoin_params.h"
#include "univalue.h"

#include "hdmint/tracker.h"
#include "hdmint/wallet.h"

#include "primitives/zerocoin.h"


#include <algorithm>
#include <atomic>
#include <map>
#include <set>
#include <stdexcept>
#include <stdint.h>
#include <string>
#include <utility>
#include <vector>

#include <boost/shared_ptr.hpp>
#include <boost/thread.hpp>

extern CWallet* pwalletMain;
extern CHDMintWallet* zwalletMain;

/**
 * Settings
 */
extern CFeeRate payTxFee;
extern unsigned int nTxConfirmTarget;
extern bool bSpendZeroConfChange;
extern bool fSendFreeTransactions;
extern bool fWalletRbf;

static const unsigned int DEFAULT_KEYPOOL_SIZE = 100;
//! -paytxfee default
static const CAmount DEFAULT_TRANSACTION_FEE = 0;
//! -fallbackfee default
static const CAmount DEFAULT_FALLBACK_FEE = 20000;
//! -mintxfee default
static const CAmount DEFAULT_TRANSACTION_MINFEE = 1000;
//! minimum recommended increment for BIP 125 replacement txs
static const CAmount WALLET_INCREMENTAL_RELAY_FEE = 5000;
//! target minimum change amount
static const CAmount MIN_CHANGE = CENT;
//! final minimum change amount after paying for fees
static const CAmount MIN_FINAL_CHANGE = MIN_CHANGE/2;
//! Default for -spendzeroconfchange
static const bool DEFAULT_SPEND_ZEROCONF_CHANGE = true;
//! Default for -sendfreetransactions
static const bool DEFAULT_SEND_FREE_TRANSACTIONS = false;
//! Default for -walletrejectlongchains
static const bool DEFAULT_WALLET_REJECT_LONG_CHAINS = false;
//! -txconfirmtarget default
static const unsigned int DEFAULT_TX_CONFIRM_TARGET = 6;
//! -walletrbf default
static const bool DEFAULT_WALLET_RBF = false;
//! Largest (in bytes) free transaction we're willing to create
static const unsigned int MAX_FREE_TRANSACTION_CREATE_SIZE = 1000;
static const bool DEFAULT_WALLETBROADCAST = true;
static const bool DEFAULT_DISABLE_WALLET = false;
//! if set, all keys will be derived by using BIP32
static const bool DEFAULT_USE_HD_WALLET = true;

//! if set, all keys will be derived by using BIP39
static const bool DEFAULT_USE_MNEMONIC = true;

extern const char * DEFAULT_WALLET_DAT;

const uint32_t BIP32_HARDENED_KEY_LIMIT = 0x80000000;
const uint32_t BIP44_INDEX = 0x2C;
const uint32_t BIP44_TEST_INDEX = 0x1;   // https://github.com/satoshilabs/slips/blob/master/slip-0044.md#registered-coin-types
const uint32_t BIP44_ZCOIN_INDEX = 0x88; // https://github.com/satoshilabs/slips/blob/master/slip-0044.md#registered-coin-types
const uint32_t BIP44_MINT_INDEX = 0x2;
#ifdef ENABLE_EXODUS
const uint32_t BIP44_EXODUS_MINT_INDEX = 0x3;
#endif

class CBlockIndex;
class CCoinControl;
class COutput;
class CReserveKey;
class CScript;
class CTxMemPool;
class CWalletTx;

/** (client) version numbers for particular wallet features */
enum WalletFeature
{
    FEATURE_BASE = 10500, // the earliest version new wallets supports (only useful for getinfo's clientversion output)

    FEATURE_WALLETCRYPT = 40000, // wallet encryption
    FEATURE_COMPRPUBKEY = 60000, // compressed public keys

    FEATURE_HD = 130000, // Hierarchical key derivation after BIP32 (HD Wallet)
    FEATURE_LATEST = FEATURE_COMPRPUBKEY // HD is optional, use FEATURE_COMPRPUBKEY as latest version
};

enum AvailableCoinsType
{
    ALL_COINS = 1,
    ONLY_DENOMINATED = 2,
    ONLY_NOT1000IFMN = 3,
    ONLY_NONDENOMINATED_NOT1000IFMN = 4,
    ONLY_1000 = 5, // find znode outputs including locked ones (use with caution)
    ONLY_PRIVATESEND_COLLATERAL = 6,
    ONLY_MINTS = 7,
    WITH_MINTS = 8
};

struct CompactTallyItem
{
    CBitcoinAddress address;
    CAmount nAmount;
    std::vector<CTxIn> vecTxIn;
    CompactTallyItem()
    {
        nAmount = 0;
    }
};


/** A key pool entry */
class CKeyPool
{
public:
    int64_t nTime;
    CPubKey vchPubKey;

    CKeyPool();
    CKeyPool(const CPubKey& vchPubKeyIn);

    ADD_SERIALIZE_METHODS;

    template <typename Stream, typename Operation>
    inline void SerializationOp(Stream& s, Operation ser_action) {
        int nVersion = s.GetVersion();
        if (!(s.GetType() & SER_GETHASH))
            READWRITE(nVersion);
        READWRITE(nTime);
        READWRITE(vchPubKey);
    }
};

/** Address book data */
class CAddressBookData
{
public:
    std::string name;
    std::string purpose;

    CAddressBookData()
    {
        purpose = "unknown";
    }

    typedef std::map<std::string, std::string> StringMap;
    StringMap destdata;
};

struct CRecipient
{
    CScript scriptPubKey;
    CAmount nAmount;
    bool fSubtractFeeFromAmount;
};

typedef std::map<std::string, std::string> mapValue_t;


static inline void ReadOrderPos(int64_t& nOrderPos, mapValue_t& mapValue)
{
    if (!mapValue.count("n"))
    {
        nOrderPos = -1; // TODO: calculate elsewhere
        return;
    }
    nOrderPos = atoi64(mapValue["n"].c_str());
}


static inline void WriteOrderPos(const int64_t& nOrderPos, mapValue_t& mapValue)
{
    if (nOrderPos == -1)
        return;
    mapValue["n"] = i64tostr(nOrderPos);
}

struct COutputEntry
{
    CTxDestination destination;
    CAmount amount;
    int vout;
};

/** A transaction with a merkle branch linking it to the block chain. */
class CMerkleTx
{
private:
  /** Constant used in hashBlock to indicate tx has been abandoned */
    static const uint256 ABANDON_HASH;

public:
    CTransactionRef tx;
    uint256 hashBlock;

    /* An nIndex == -1 means that hashBlock (in nonzero) refers to the earliest
     * block in the chain we know this or any in-wallet dependency conflicts
     * with. Older clients interpret nIndex == -1 as unconfirmed for backward
     * compatibility.
     */
    int nIndex;

    CMerkleTx()
    {
        SetTx(MakeTransactionRef());
        Init();
    }

    CMerkleTx(CTransactionRef arg)
    {
        SetTx(std::move(arg));
        Init();
    }

    /** Helper conversion operator to allow passing CMerkleTx where CTransaction is expected.
     *  TODO: adapt callers and remove this operator. */
    operator const CTransaction&() const { return *tx; }

    void Init()
    {
        hashBlock = uint256();
        nIndex = -1;
    }

    void SetTx(CTransactionRef arg)
    {
        tx = std::move(arg);
    }

    ADD_SERIALIZE_METHODS;

    template <typename Stream, typename Operation>
    inline void SerializationOp(Stream& s, Operation ser_action) {
        std::vector<uint256> vMerkleBranch; // For compatibility with older versions.
        READWRITE(tx);
        READWRITE(hashBlock);
        READWRITE(vMerkleBranch);
        READWRITE(nIndex);
    }

    void SetMerkleBranch(const CBlockIndex* pIndex, int posInBlock);

    /**
     * Return depth of transaction in blockchain:
     * <0  : conflicts with a transaction this deep in the blockchain
     *  0  : in memory pool, waiting to be included in a block
     * >=1 : this many blocks deep in the main chain
     */
    int GetDepthInMainChain(const CBlockIndex* &pindexRet) const;
    int GetDepthInMainChain() const { const CBlockIndex *pindexRet; return GetDepthInMainChain(pindexRet); }

    int GetDepthInMainChain(const CBlockIndex* &pindexRet, bool enableIX) const;
    int GetDepthInMainChain(bool enableIX) const { const CBlockIndex *pindexRet; return GetDepthInMainChain(pindexRet, enableIX); }

    bool IsInMainChain() const { const CBlockIndex *pindexRet; return GetDepthInMainChain(pindexRet) > 0; }
    int GetBlocksToMaturity() const;

    bool AcceptToMemoryPool(const CAmount& nAbsurdFee, CValidationState& state);
    bool hashUnset() const { return (hashBlock.IsNull() || hashBlock == ABANDON_HASH); }
    bool isAbandoned() const { return (hashBlock == ABANDON_HASH); }
    void setAbandoned() { hashBlock = ABANDON_HASH; }

    const uint256& GetHash() const { return tx->GetHash(); }
    bool IsCoinBase() const { return tx->IsCoinBase(); }
};

/** 
 * A transaction with a bunch of additional info that only the owner cares about.
 * It includes any unrecorded transactions needed to link it back to the block chain.
 */
class CWalletTx : public CMerkleTx
{
private:
    const CWallet* pwallet;

public:
    mapValue_t mapValue;
    std::vector<std::pair<std::string, std::string> > vOrderForm;
    unsigned int fTimeReceivedIsTxTime;
    unsigned int nTimeReceived; //!< time received by this node
    unsigned int nTimeSmart;
    /**
     * From me flag is set to 1 for transactions that were created by the wallet
     * on this bitcoin node, and set to 0 for transactions that were created
     * externally and came in through the network or sendrawtransaction RPC.
     */
    char fFromMe;
    std::string strFromAccount;
    int64_t nOrderPos; //!< position in ordered transaction list
    std::unordered_set<uint32_t> changes; //!< positions of changes in vout

    // memory only
    mutable bool fDebitCached;
    mutable bool fCreditCached;
    mutable bool fImmatureCreditCached;
    mutable bool fAvailableCreditCached;
    mutable bool fWatchDebitCached;
    mutable bool fWatchCreditCached;
    mutable bool fImmatureWatchCreditCached;
    mutable bool fAvailableWatchCreditCached;
    mutable bool fChangeCached;
    mutable CAmount nDebitCached;
    mutable CAmount nCreditCached;
    mutable CAmount nImmatureCreditCached;
    mutable CAmount nAvailableCreditCached;
    mutable CAmount nWatchDebitCached;
    mutable CAmount nWatchCreditCached;
    mutable CAmount nImmatureWatchCreditCached;
    mutable CAmount nAvailableWatchCreditCached;
    mutable CAmount nChangeCached;

    CWalletTx()
    {
        Init(NULL);
    }

    CWalletTx(const CWallet* pwalletIn, CTransactionRef arg) : CMerkleTx(std::move(arg))
    {
        Init(pwalletIn);
    }

    void Init(const CWallet* pwalletIn)
    {
        pwallet = pwalletIn;
        mapValue.clear();
        vOrderForm.clear();
        fTimeReceivedIsTxTime = false;
        nTimeReceived = 0;
        nTimeSmart = 0;
        fFromMe = false;
        strFromAccount.clear();
        fDebitCached = false;
        fCreditCached = false;
        fImmatureCreditCached = false;
        fAvailableCreditCached = false;
        fWatchDebitCached = false;
        fWatchCreditCached = false;
        fImmatureWatchCreditCached = false;
        fAvailableWatchCreditCached = false;
        fChangeCached = false;
        nDebitCached = 0;
        nCreditCached = 0;
        nImmatureCreditCached = 0;
        nAvailableCreditCached = 0;
        nWatchDebitCached = 0;
        nWatchCreditCached = 0;
        nAvailableWatchCreditCached = 0;
        nImmatureWatchCreditCached = 0;
        nChangeCached = 0;
        nOrderPos = -1;
        changes.clear();
    }

    ADD_SERIALIZE_METHODS;

    template <typename Stream, typename Operation>
    inline void SerializationOp(Stream& s, Operation ser_action) {
        constexpr uint32_t FLAG_WITH_CHANGES = 0x00000001;

        if (ser_action.ForRead())
            Init(NULL);

        char fSpent = false;
        uint32_t flags = 0;

        if (!ser_action.ForRead())
        {
            flags = FLAG_WITH_CHANGES;

            mapValue["fromaccount"] = strFromAccount;
            mapValue["flags"] = strprintf("0x%x", flags);

            WriteOrderPos(nOrderPos, mapValue);

            if (nTimeSmart)
                mapValue["timesmart"] = strprintf("%u", nTimeSmart);
        }

        READWRITE(*(CMerkleTx*)this);
        std::vector<CMerkleTx> vUnused; //!< Used to be vtxPrev
        READWRITE(vUnused);
        READWRITE(mapValue);
        READWRITE(vOrderForm);
        READWRITE(fTimeReceivedIsTxTime);
        READWRITE(nTimeReceived);
        READWRITE(fFromMe);
        READWRITE(fSpent);

        if (ser_action.ForRead())
        {
            strFromAccount = mapValue["fromaccount"];

            ReadOrderPos(nOrderPos, mapValue);

            nTimeSmart = mapValue.count("timesmart") ? (unsigned int)atoi64(mapValue["timesmart"]) : 0;

            auto it = mapValue.find("flags");
            if (it != mapValue.end()) {
                flags = static_cast<uint32_t>(std::strtoul(it->second.c_str(), nullptr, 0));
            }
        }

        if (flags & FLAG_WITH_CHANGES) {
            READWRITE(changes);
        }

        mapValue.erase("fromaccount");
        mapValue.erase("version");
        mapValue.erase("spent");
        mapValue.erase("n");
        mapValue.erase("timesmart");
        mapValue.erase("flags");
    }

    //! make sure balances are recalculated
    void MarkDirty()
    {
        fCreditCached = false;
        fAvailableCreditCached = false;
        fImmatureCreditCached = false;
        fWatchDebitCached = false;
        fWatchCreditCached = false;
        fAvailableWatchCreditCached = false;
        fImmatureWatchCreditCached = false;
        fDebitCached = false;
        fChangeCached = false;
    }

    void BindWallet(CWallet *pwalletIn)
    {
        pwallet = pwalletIn;
        MarkDirty();
    }

    //! filter decides which addresses will count towards the debit
    CAmount GetDebit(const isminefilter& filter) const;
    CAmount GetCredit(const isminefilter& filter) const;
    CAmount GetImmatureCredit(bool fUseCache=true) const;
    CAmount GetAvailableCredit(bool fUseCache=true, bool fExcludeLocked = false) const;
    CAmount GetImmatureWatchOnlyCredit(const bool& fUseCache=true) const;
    CAmount GetAvailableWatchOnlyCredit(const bool& fUseCache=true) const;
    CAmount GetAnonymizedCredit(bool fUseCache=true) const;
    CAmount GetChange() const;

    void GetAmounts(std::list<COutputEntry>& listReceived,
                    std::list<COutputEntry>& listSent, CAmount& nFee, std::string& strSentAccount, const isminefilter& filter) const;

    void GetAccountAmounts(const std::string& strAccount, CAmount& nReceived,
                           CAmount& nSent, CAmount& nFee, const isminefilter& filter) const;

    bool IsFromMe(const isminefilter& filter) const
    {
        return (GetDebit(filter) > 0);
    }

    // True if only scriptSigs are different
    bool IsEquivalentTo(const CWalletTx& tx) const;

    bool InMempool() const;
    bool InStempool() const;
    bool IsTrusted() const;

    bool IsChange(uint32_t out) const;
    bool IsChange(const CTxOut& out) const;

    int64_t GetTxTime() const;
    int GetRequestCount() const;

    bool RelayWalletTransaction(CConnman* connman);

    std::set<uint256> GetConflicts() const;
};




class COutput
{
public:
    const CWalletTx *tx;
    int i;
    int nDepth;
    bool fSpendable;
    bool fSolvable;

    COutput(const CWalletTx *txIn, int iIn, int nDepthIn, bool fSpendableIn, bool fSolvableIn)
    {
        tx = txIn; i = iIn; nDepth = nDepthIn; fSpendable = fSpendableIn; fSolvable = fSolvableIn;
    }

    std::string ToString() const;
};




/** Private key that includes an expiration date in case it never gets used. */
class CWalletKey
{
public:
    CPrivKey vchPrivKey;
    int64_t nTimeCreated;
    int64_t nTimeExpires;
    std::string strComment;
    //! todo: add something to note what created it (user, getnewaddress, change)
    //!   maybe should have a map<string, string> property map

    CWalletKey(int64_t nExpires=0);

    ADD_SERIALIZE_METHODS;

    template <typename Stream, typename Operation>
    inline void SerializationOp(Stream& s, Operation ser_action) {
        int nVersion = s.GetVersion();
        if (!(s.GetType() & SER_GETHASH))
            READWRITE(nVersion);
        READWRITE(vchPrivKey);
        READWRITE(nTimeCreated);
        READWRITE(nTimeExpires);
        READWRITE(LIMITED_STRING(strComment, 65536));
    }
};

/**
 * Internal transfers.
 * Database key is acentry<account><counter>.
 */
class CAccountingEntry
{
public:
    std::string strAccount;
    CAmount nCreditDebit;
    int64_t nTime;
    std::string strOtherAccount;
    std::string strComment;
    mapValue_t mapValue;
    int64_t nOrderPos; //!< position in ordered transaction list
    uint64_t nEntryNo;

    CAccountingEntry()
    {
        SetNull();
    }

    void SetNull()
    {
        nCreditDebit = 0;
        nTime = 0;
        strAccount.clear();
        strOtherAccount.clear();
        strComment.clear();
        nOrderPos = -1;
        nEntryNo = 0;
    }

    ADD_SERIALIZE_METHODS;

    template <typename Stream, typename Operation>
    inline void SerializationOp(Stream& s, Operation ser_action) {
        int nVersion = s.GetVersion();
        if (!(s.GetType() & SER_GETHASH))
            READWRITE(nVersion);
        //! Note: strAccount is serialized as part of the key, not here.
        READWRITE(nCreditDebit);
        READWRITE(nTime);
        READWRITE(LIMITED_STRING(strOtherAccount, 65536));

        if (!ser_action.ForRead())
        {
            WriteOrderPos(nOrderPos, mapValue);

            if (!(mapValue.empty() && _ssExtra.empty()))
            {
                CDataStream ss(s.GetType(), s.GetVersion());
                ss.insert(ss.begin(), '\0');
                ss << mapValue;
                ss.insert(ss.end(), _ssExtra.begin(), _ssExtra.end());
                strComment.append(ss.str());
            }
        }

        READWRITE(LIMITED_STRING(strComment, 65536));

        size_t nSepPos = strComment.find("\0", 0, 1);
        if (ser_action.ForRead())
        {
            mapValue.clear();
            if (std::string::npos != nSepPos)
            {
                CDataStream ss(std::vector<char>(strComment.begin() + nSepPos + 1, strComment.end()), s.GetType(), s.GetVersion());
                ss >> mapValue;
                _ssExtra = std::vector<char>(ss.begin(), ss.end());
            }
            ReadOrderPos(nOrderPos, mapValue);
        }
        if (std::string::npos != nSepPos)
            strComment.erase(nSepPos);

        mapValue.erase("n");
    }

private:
    std::vector<char> _ssExtra;
};

enum MintAlgorithm {
    ZEROCOIN = 1,
    SIGMA = 2
};

/** 
 * A CWallet is an extension of a keystore, which also maintains a set of transactions and balances,
 * and provides the ability to create new transactions.
 */
class CWallet : public CCryptoKeyStore, public CValidationInterface
{
private:
    static std::atomic<bool> fFlushThreadRunning;

    /**
     * Select a set of coins such that nValueRet >= nTargetValue and at least
     * all coins from coinControl are selected; Never select unconfirmed coins
     * if they are not ours
     */
    bool SelectCoins(const std::vector<COutput>& vAvailableCoins, const CAmount& nTargetValue, std::set<std::pair<const CWalletTx*,unsigned int> >& setCoinsRet, CAmount& nValueRet, const CCoinControl *coinControl = NULL, AvailableCoinsType nCoinType = ALL_COINS, bool fUseInstantSend = false) const;

    CWalletDB *pwalletdbEncryption;

    //! the current wallet version: clients below this version are not able to load the wallet
    int nWalletVersion;

    //! the maximum wallet format version: memory-only variable that specifies to what version this wallet may be upgraded
    int nWalletMaxVersion;

    int64_t nNextResend;
    int64_t nLastResend;
    bool fBroadcastTransactions;

    mutable bool fAnonymizableTallyCached;
    mutable std::vector<CompactTallyItem> vecAnonymizableTallyCached;
    mutable bool fAnonymizableTallyCachedNonDenom;
    mutable std::vector<CompactTallyItem> vecAnonymizableTallyCachedNonDenom;

    /**
     * Used to keep track of spent outpoints, and
     * detect and report conflicts (double-spends or
     * mutated transactions where the mutant gets mined).
     */
    typedef std::multimap<COutPoint, uint256> TxSpends;
    TxSpends mapTxSpends;
    void AddToSpends(const COutPoint& outpoint, const uint256& wtxid);
    void AddToSpends(const uint256& wtxid);

    /* Mark a transaction (and its in-wallet descendants) as conflicting with a particular block. */
    void MarkConflicted(const uint256& hashBlock, const uint256& hashTx);

    void SyncMetaData(std::pair<TxSpends::iterator, TxSpends::iterator>);

    /* the HD chain data model (external chain counters) */
    CHDChain hdChain;
    MnemonicContainer mnemonicContainer;

    bool fFileBacked;

    std::set<int64_t> setKeyPool;

    int64_t nTimeFirstKey;

    /**
     * Private version of AddWatchOnly method which does not accept a
     * timestamp, and which will reset the wallet's nTimeFirstKey value to 1 if
     * the watch key did not previously have a timestamp associated with it.
     * Because this is an inherited virtual method, it is accessible despite
     * being marked private, but it is marked private anyway to encourage use
     * of the other AddWatchOnly which accepts a timestamp and sets
     * nTimeFirstKey more intelligently for more efficient rescans.
     */
    bool AddWatchOnly(const CScript& dest) override;

public:
    /*
     * Main wallet lock.
     * This lock protects all the fields added by CWallet
     *   except for:
     *      fFileBacked (immutable after instantiation)
     *      strWalletFile (immutable after instantiation)
     */
    mutable CCriticalSection cs_wallet;

    const std::string strWalletFile;

    void LoadKeyPool(int nIndex, const CKeyPool &keypool)
    {
        setKeyPool.insert(nIndex);

        // If no metadata exists yet, create a default with the pool key's
        // creation time. Note that this may be overwritten by actually
        // stored metadata for that key later, which is fine.
        CKeyID keyid = keypool.vchPubKey.GetID();
        if (mapKeyMetadata.count(keyid) == 0)
            mapKeyMetadata[keyid] = CKeyMetadata(keypool.nTime);
    }

    // Map from Key ID (for regular keys) or Script ID (for watch-only keys) to
    // key metadata.
    std::map<CTxDestination, CKeyMetadata> mapKeyMetadata;
    //znode
    int64_t nKeysLeftSinceAutoBackup;

    typedef std::map<unsigned int, CMasterKey> MasterKeyMap;
    MasterKeyMap mapMasterKeys;
    unsigned int nMasterKeyMaxID;

    CWallet()
    {
        SetNull();
    }

    CWallet(const std::string& strWalletFileIn) : strWalletFile(strWalletFileIn)
    {
        SetNull();
        fFileBacked = true;
    }

    ~CWallet()
    {
        delete pwalletdbEncryption;
        pwalletdbEncryption = NULL;
    }

    void SetNull()
    {
        nWalletVersion = FEATURE_BASE;
        nWalletMaxVersion = FEATURE_BASE;
        fFileBacked = false;
        nMasterKeyMaxID = 0;
        pwalletdbEncryption = NULL;
        nOrderPosNext = 0;
        nNextResend = 0;
        nLastResend = 0;
        nTimeFirstKey = 0;
        fBroadcastTransactions = false;
        fAnonymizableTallyCached = false;
        fAnonymizableTallyCachedNonDenom = false;
        vecAnonymizableTallyCached.clear();
        vecAnonymizableTallyCachedNonDenom.clear();
    }

    std::map<uint256, CWalletTx> mapWallet;
    std::list<CAccountingEntry> laccentries;
    bool EraseFromWallet(uint256 hash);
    typedef std::pair<CWalletTx*, CAccountingEntry*> TxPair;
    typedef std::multimap<int64_t, TxPair > TxItems;
    TxItems wtxOrdered;

    int64_t nOrderPosNext;
    std::map<uint256, int> mapRequestCount;

    std::map<CTxDestination, CAddressBookData> mapAddressBook;

    CPubKey vchDefaultKey;

    std::set<COutPoint> setLockedCoins;

    const CWalletTx* GetWalletTx(const uint256& hash) const;

    //! check whether we are allowed to upgrade (or already support) to the named feature
    bool CanSupportFeature(enum WalletFeature wf) { AssertLockHeld(cs_wallet); return nWalletMaxVersion >= wf; }

    /**
     * populate vCoins with vector of available COutputs.
     */
    void AvailableCoins(std::vector<COutput>& vCoins, bool fOnlyConfirmed=true, const CCoinControl *coinControl = NULL, bool fIncludeZeroValue=false, AvailableCoinsType nCoinType=ALL_COINS, bool fUseInstantSend = false) const;

    bool IsHDSeedAvailable() { return !hdChain.masterKeyID.IsNull(); }

    /**
     * Shuffle and select coins until nTargetValue is reached while avoiding
     * small change; This method is stochastic for some inputs and upon
     * completion the coin set and corresponding actual target value is
     * assembled
     */
    bool SelectCoinsMinConf(const CAmount& nTargetValue, int nConfMine, int nConfTheirs, uint64_t nMaxAncestors, std::vector<COutput> vCoins, std::set<std::pair<const CWalletTx*,unsigned int> >& setCoinsRet, CAmount& nValueRet) const;
    
    bool IsSpent(const uint256& hash, unsigned int n) const;

    bool IsLockedCoin(uint256 hash, unsigned int n) const;
    void LockCoin(const COutPoint& output);
    void UnlockCoin(const COutPoint& output);
    void UnlockAllCoins();
    void ListLockedCoins(std::vector<COutPoint>& vOutpts);

    // znode
    /// Get 1000 XZC output and keys which can be used for the Znode
    bool GetZnodeVinAndKeys(CTxIn& txinRet, CPubKey& pubKeyRet, CKey& keyRet, std::string strTxHash = "", std::string strOutputIndex = "");
    /// Extract txin information and keys from output
    bool GetVinAndKeysFromOutput(COutput out, CTxIn& txinRet, CPubKey& pubKeyRet, CKey& keyRet);

    CPubKey GetKeyFromKeypath(uint32_t nChange, uint32_t nChild);
    /**
     * keystore implementation
     * Generate a new key
     */
    CPubKey GenerateNewKey(uint32_t nChange=0);
    void DeriveNewChildKey(CKeyMetadata& metadata, CKey& secret);
    //! Adds a key to the store, and saves it to disk.
    bool AddKeyPubKey(const CKey& key, const CPubKey &pubkey) override;
    //! Adds a key to the store, without saving it to disk (used by LoadWallet)
    bool LoadKey(const CKey& key, const CPubKey &pubkey) { return CCryptoKeyStore::AddKeyPubKey(key, pubkey); }
    //! Load metadata (used by LoadWallet)
    bool LoadKeyMetadata(const CTxDestination& pubKey, const CKeyMetadata &metadata);

    bool LoadMinVersion(int nVersion) { AssertLockHeld(cs_wallet); nWalletVersion = nVersion; nWalletMaxVersion = std::max(nWalletMaxVersion, nVersion); return true; }
    void UpdateTimeFirstKey(int64_t nCreateTime);

    //! Adds an encrypted key to the store, and saves it to disk.
    bool AddCryptedKey(const CPubKey &vchPubKey, const std::vector<unsigned char> &vchCryptedSecret) override;
    //! Adds an encrypted key to the store, without saving it to disk (used by LoadWallet)
    bool LoadCryptedKey(const CPubKey &vchPubKey, const std::vector<unsigned char> &vchCryptedSecret);
    bool AddCScript(const CScript& redeemScript) override;
    bool LoadCScript(const CScript& redeemScript);

    //! Adds a destination data tuple to the store, and saves it to disk
    bool AddDestData(const CTxDestination &dest, const std::string &key, const std::string &value);
    //! Erases a destination data tuple in the store and on disk
    bool EraseDestData(const CTxDestination &dest, const std::string &key);
    //! Adds a destination data tuple to the store, without saving it to disk
    bool LoadDestData(const CTxDestination &dest, const std::string &key, const std::string &value);
    //! Look up a destination data tuple in the store, return true if found false otherwise
    bool GetDestData(const CTxDestination &dest, const std::string &key, std::string *value) const;

    //! Adds a watch-only address to the store, and saves it to disk.
    bool AddWatchOnly(const CScript& dest, int64_t nCreateTime);
    bool RemoveWatchOnly(const CScript &dest) override;
    //! Adds a watch-only address to the store, without saving it to disk (used by LoadWallet)
    bool LoadWatchOnly(const CScript &dest);

    bool Unlock(const SecureString& strWalletPassphrase, const bool& fFirstUnlock=false);
    bool ChangeWalletPassphrase(const SecureString& strOldWalletPassphrase, const SecureString& strNewWalletPassphrase);
    bool EncryptWallet(const SecureString& strWalletPassphrase);

    void GetKeyBirthTimes(std::map<CTxDestination, int64_t> &mapKeyBirth) const;

    /** 
     * Increment the next transaction order id
     * @return next transaction order id
     */
    int64_t IncOrderPosNext(CWalletDB *pwalletdb = NULL);
    DBErrors ReorderTransactions();
    bool AccountMove(std::string strFrom, std::string strTo, CAmount nAmount, std::string strComment = "");
    bool GetAccountPubkey(CPubKey &pubKey, std::string strAccount, bool bForceNew = false);

    void MarkDirty();
    bool AddToWallet(const CWalletTx& wtxIn, bool fFlushOnClose=true);
    bool LoadToWallet(const CWalletTx& wtxIn);
    void SyncTransaction(const CTransaction& tx, const CBlockIndex *pindex, int posInBlock) override;
    bool AddToWalletIfInvolvingMe(const CTransaction& tx, const CBlockIndex* pIndex, int posInBlock, bool fUpdate);
    CBlockIndex* ScanForWalletTransactions(CBlockIndex* pindexStart, bool fUpdate = false);
    void ReacceptWalletTransactions();
<<<<<<< HEAD
    void ResendWalletTransactions(int64_t nBestBlockTime, CConnman* connman) override;
    std::vector<uint256> ResendWalletTransactionsBefore(int64_t nTime, CConnman* connman);
    CAmount GetBalance() const;
=======
    void ResendWalletTransactions(int64_t nBestBlockTime);
    std::vector<uint256> ResendWalletTransactionsBefore(int64_t nTime);
    //znode
    CAmount GetBalance(bool fExcludeLocked = false) const;
>>>>>>> b63c9804
    CAmount GetUnconfirmedBalance() const;
    CAmount GetImmatureBalance() const;
    CAmount GetWatchOnlyBalance() const;
    CAmount GetUnconfirmedWatchOnlyBalance() const;
    CAmount GetImmatureWatchOnlyBalance() const;

    static std::vector<CRecipient> CreateSigmaMintRecipients(
        std::vector<sigma::PrivateCoin>& coins,
        vector<CHDMint>& vDMints);


    static int GetRequiredCoinCountForAmount(
        const CAmount& required,
        const std::vector<sigma::CoinDenomination>& denominations);

    static CAmount SelectMintCoinsForAmount(
        const CAmount& required,
        const std::vector<sigma::CoinDenomination>& denominations,
        std::vector<sigma::CoinDenomination>& coinsOut);

    static CAmount SelectSpendCoinsForAmount(
        const CAmount& required,
        const std::list<CSigmaEntry>& coinsIn,
        std::vector<CSigmaEntry>& coinsOut);

    // Returns a list of unspent and verified coins, I.E. coins which are ready
    // to be spent.
    std::list<CSigmaEntry> GetAvailableCoins(const CCoinControl *coinControl = NULL, bool includeUnsafe = false) const;

    /** \brief Selects coins to spend, and coins to re-mint based on the required amount to spend, provided by the user. As the lower denomination now is 0.1 zcoin, user's request will be rounded up to the nearest 0.1. This difference between the user's requested value, and the actually spent value will be left to the miners as a fee.
     * \param[in] required Required amount to spend.
     * \param[out] coinsToSpend_out Coins which user needs to spend.
     * \param[out] coinsToMint_out Coins which will be re-minted by the user to get the change back.
     * \returns true, if it was possible to spend exactly required(rounded up to 0.1 zcoin) amount using coins we have.
     */
    bool GetCoinsToSpend(
        CAmount required,
        std::vector<CSigmaEntry>& coinsToSpend_out,
        std::vector<sigma::CoinDenomination>& coinsToMint_out,
        const size_t coinsLimit = SIZE_MAX,
        const CAmount amountLimit = MAX_MONEY,
        const CCoinControl *coinControl = NULL) const;

    /**
     * Insert additional inputs into the transaction by
     * calling CreateTransaction();
     */
    bool FundTransaction(CMutableTransaction& tx, CAmount& nFeeRet, bool overrideEstimatedFeeRate, const CFeeRate& specificFeeRate, int& nChangePosInOut, std::string& strFailReason, bool includeWatching, bool lockUnspents, const std::set<int>& setSubtractFeeFromOutputs, bool keepReserveKey = true, const CTxDestination& destChange = CNoDestination());

    /**
     * Create a new transaction paying the recipients with a set of coins
     * selected by SelectCoins(); Also create the change output, when needed
     * @note passing nChangePosInOut as -1 will result in setting a random position
     */
    bool CreateTransaction(const std::vector<CRecipient>& vecSend, CWalletTx& wtxNew, CReserveKey& reservekey, CAmount& nFeeRet, int& nChangePosInOut,
                           std::string& strFailReason, const CCoinControl *coinControl = NULL, bool sign = true, AvailableCoinsType nCoinType=ALL_COINS, bool fUseInstantSend=false, int nExtraPayloadSize = 0);

    /**
     * Add zerocoin Mint and Spend function
     */
    void ListAvailableCoinsMintCoins(std::vector<COutput>& vCoins, bool fOnlyConfirmed=true) const;
    void ListAvailableSigmaMintCoins(vector <COutput> &vCoins, bool fOnlyConfirmed) const;

    bool CreateZerocoinMintTransaction(const std::vector<CRecipient>& vecSend, CWalletTx& wtxNew, CReserveKey& reservekey, CAmount& nFeeRet, int& nChangePosInOut,
                           std::string& strFailReason, bool isSigmaMint, const CCoinControl *coinControl = NULL, bool sign = true);
    bool CreateZerocoinMintTransaction(CScript pubCoin, int64_t nValue,
                                       CWalletTx& wtxNew, CReserveKey& reservekey, int64_t& nFeeRet, std::string& strFailReason, bool isSigmaMint, const CCoinControl *coinControl=NULL);
    bool CreateZerocoinSpendTransaction(std::string& thirdPartyaddress, int64_t nValue, libzerocoin::CoinDenomination denomination,
                                        CWalletTx& wtxNew, CReserveKey& reservekey, CBigNum& coinSerial, uint256& txHash, CBigNum& zcSelectedValue, bool& zcSelectedIsUsed,  std::string& strFailReason, bool forceUsed = false);

    bool CreateSigmaSpendTransaction(
        std::string& thirdPartyaddress,
        sigma::CoinDenomination denomination,
        CWalletTx& wtxNew,
        CReserveKey& reservekey,
        CAmount& nFeeRet,
        Scalar& coinSerial,
        uint256& txHash,
        GroupElement& zcSelectedValue,
        bool& zcSelectedIsUsed,
        std::string& strFailReason,
        bool forceUsed = false,
        const CCoinControl *coinControl = NULL);

    CWalletTx CreateSigmaSpendTransaction(
        const std::vector<CRecipient>& recipients,
        CAmount& fee,
        std::vector<CSigmaEntry>& selected,
        std::vector<CHDMint>& changes,
        bool& fChangeAddedToFee,
        const CCoinControl *coinControl = NULL);

    bool CreateMultipleZerocoinSpendTransaction(std::string& thirdPartyaddress, const std::vector<std::pair<int64_t, libzerocoin::CoinDenomination>>& denominations,
                                        CWalletTx& wtxNew, CReserveKey& reservekey, vector<CBigNum>& coinSerials, uint256& txHash, vector<CBigNum>& zcSelectedValues, std::string& strFailReason, bool forceUsed = false);
    bool CreateMultipleSigmaSpendTransaction(
        std::string& thirdPartyaddress,
        const std::vector<sigma::CoinDenomination>& denominations,
        CWalletTx& wtxNew,
        CReserveKey& reservekey,
        CAmount& nFeeRet,
        vector<Scalar>& coinSerials,
        uint256& txHash,
        vector<GroupElement>& zcSelectedValues,
        std::string& strFailReason,
        bool forceUsed = false,
        const CCoinControl *coinControl = NULL);

    bool CommitZerocoinSpendTransaction(CWalletTx& wtxNew, CReserveKey& reservekey);
    bool CommitSigmaTransaction(CWalletTx& wtxNew, std::vector<CSigmaEntry>& selectedCoins, std::vector<CHDMint>& changes);
    std::string SendMoney(CScript scriptPubKey, int64_t nValue, CWalletTx& wtxNew, bool fAskFee=false);
    std::string SendMoneyToDestination(const CTxDestination &address, int64_t nValue, CWalletTx& wtxNew, bool fAskFee=false);

    std::string MintZerocoin(CScript pubCoin, int64_t nValue, bool isSigmaMint, CWalletTx& wtxNew, bool fAskFee=false);
    std::string MintAndStoreZerocoin(vector<CRecipient> vecSend, vector<libzerocoin::PrivateCoin> privCoins, CWalletTx &wtxNew, bool fAskFee=false);
    std::string MintAndStoreSigma(
        const vector<CRecipient>& vecSend,
        const vector<sigma::PrivateCoin>& privCoins,
        vector<CHDMint> vDMints,
        CWalletTx &wtxNew,
        bool fAskFee=false,
        const CCoinControl *coinControl = NULL);

    std::string SpendZerocoin(std::string& thirdPartyaddress, int64_t nValue, libzerocoin::CoinDenomination denomination, CWalletTx& wtxNew, CBigNum& coinSerial, uint256& txHash, CBigNum& zcSelectedValue, bool& zcSelectedIsUsed, bool forceUsed = false);
    std::string SpendSigma(std::string& thirdPartyaddress, sigma::CoinDenomination denomination, CWalletTx& wtxNew, Scalar& coinSerial, uint256& txHash, GroupElement& zcSelectedValue, bool& zcSelectedIsUsed, bool forceUsed = false, bool fAskFee=false);
    std::string SpendMultipleZerocoin(std::string& thirdPartyaddress, const std::vector<std::pair<int64_t, libzerocoin::CoinDenomination>>& denominations, CWalletTx& wtxNew, vector<CBigNum>& coinSerials, uint256& txHash, vector<CBigNum>& zcSelectedValues, bool forceUsed = false);

    std::string SpendMultipleSigma(std::string& thirdPartyaddress, const std::vector<sigma::CoinDenomination>& denominations, CWalletTx& wtxNew, vector<Scalar>& coinSerials, uint256& txHash, vector<GroupElement>& zcSelectedValues, bool forceUsed = false, bool fAskFee=false);

    std::vector<CSigmaEntry> SpendSigma(const std::vector<CRecipient>& recipients, CWalletTx& result);
    std::vector<CSigmaEntry> SpendSigma(const std::vector<CRecipient>& recipients, CWalletTx& result, CAmount& fee);

    bool GetMint(const uint256& hashSerial, CSigmaEntry& zerocoin) const;

    bool CreateZerocoinMintModel(string &stringError,
                                 const std::vector<std::pair<std::string,int>>& denominationPairs,
                                 vector<CHDMint>& vDMints,
                                 MintAlgorithm algo);

    bool CreateZerocoinMintModelV2(string &stringError, const string& denomAmount);
    bool CreateSigmaMintModel(string &stringError, const string& denomAmount);

    bool CreateZerocoinMintModel(string &stringError,
                                 const string& denomAmount,
                                 MintAlgorithm algo = ZEROCOIN);

    bool CreateZerocoinMintModel(
        string &stringError,
        const std::vector<std::pair<std::string, int>>& denominationPairs,
        MintAlgorithm algo = ZEROCOIN);

    bool CreateSigmaMintModel(
        string &stringError,
        const std::vector<std::pair<sigma::CoinDenomination, int>>& denominationPairs,
        vector<CHDMint>& vDMints);

    bool CreateZerocoinMintModelV2(string &stringError, const std::vector<std::pair<int,int>>& denominationPairs);

    // If dontSpendSigma is set, spends only old zcoin mints if any. Used in old unit tests.
    bool CreateZerocoinSpendModel(string &stringError, string thirdPartyAddress, string denomAmount, bool forceUsed = false, bool dontSpendSigma = false);

    bool CreateSigmaSpendModel(string &stringError, string thirdPartyAddress, string denomAmount, bool forceUsed = false);
    bool CreateZerocoinSpendModel(CWalletTx& wtx, string &stringError, string& thirdPartyAddress, const vector<string>& denomAmounts, bool forceUsed = false);
    bool CreateZerocoinSpendModelV2(CWalletTx& wtx, string &stringError, string& thirdPartyAddress, const vector<string>& denomAmounts, bool forceUsed = false);
    bool CreateSigmaSpendModel(CWalletTx& wtx, string &stringError, string& thirdPartyAddress, const vector<string>& denomAmounts, bool forceUsed = false);

    //function for spending all old mints form v2 protocol
    bool SpendOldMints(string& stringError);

    bool SetZerocoinBook(const CZerocoinEntry& zerocoinEntry);

    bool CommitTransaction(CWalletTx& wtxNew, CReserveKey& reservekey, CConnman* connman, CValidationState& state);


    bool CreateCollateralTransaction(CMutableTransaction& txCollateral, std::string& strReason);
    bool ConvertList(std::vector<CTxIn> vecTxIn, std::vector<CAmount>& vecAmounts);

    bool CheckDenomination(string denomAmount, int64_t& nAmount, libzerocoin::CoinDenomination& denomination);

    bool CheckHasV2Mint(libzerocoin::CoinDenomination denomination, bool forceUsed);

    // functions to do reminting from zerocoin to sigma
    int GetNumberOfUnspentMintsForDenomination(int version, libzerocoin::CoinDenomination d, CZerocoinEntry *mintEntry = NULL);
    bool CreateZerocoinToSigmaRemintModel(string &stringError, int version, libzerocoin::CoinDenomination d, CWalletTx *wtx = NULL);

    void ListAccountCreditDebit(const std::string& strAccount, std::list<CAccountingEntry>& entries);
    bool AddAccountingEntry(const CAccountingEntry&);
    bool AddAccountingEntry(const CAccountingEntry&, CWalletDB *pwalletdb);
    template <typename ContainerType>
    bool DummySignTx(CMutableTransaction &txNew, const ContainerType &coins);

    static CFeeRate minTxFee;
    static CFeeRate fallbackFee;
    /**
     * Estimate the minimum fee considering user set parameters
     * and the required fee
     */
    static CAmount GetMinimumFee(unsigned int nTxBytes, unsigned int nConfirmTarget, const CTxMemPool& pool);
    /**
     * Estimate the minimum fee considering required fee and targetFee or if 0
     * then fee estimation for nConfirmTarget
     */
    static CAmount GetMinimumFee(unsigned int nTxBytes, unsigned int nConfirmTarget, const CTxMemPool& pool, CAmount targetFee);
    /**
     * Return the minimum required fee taking into account the
     * floating relay fee and user set minimum transaction fee
     */
    static CAmount GetRequiredFee(unsigned int nTxBytes);

    bool NewKeyPool();
    bool TopUpKeyPool(unsigned int kpSize = 0);
    void ReserveKeyFromKeyPool(int64_t& nIndex, CKeyPool& keypool);
    void KeepKey(int64_t nIndex);
    void ReturnKey(int64_t nIndex);
    bool GetKeyFromPool(CPubKey &key);
    int64_t GetOldestKeyPoolTime();
    void GetAllReserveKeys(std::set<CKeyID>& setAddress) const;

    std::set< std::set<CTxDestination> > GetAddressGroupings();
    std::map<CTxDestination, CAmount> GetAddressBalances();

    CAmount GetAccountBalance(const std::string& strAccount, int nMinDepth, const isminefilter& filter);
    CAmount GetAccountBalance(CWalletDB& walletdb, const std::string& strAccount, int nMinDepth, const isminefilter& filter);
    std::set<CTxDestination> GetAccountAddresses(const std::string& strAccount) const;

    isminetype IsMine(const CTxIn& txin) const;
    /**
     * Returns amount of debit if the input matches the
     * filter, otherwise returns 0
     */
    CAmount GetDebit(const CTxIn& txin, const isminefilter& filter) const;
    isminetype IsMine(const CTxOut& txout) const;
    CAmount GetCredit(const CTxOut& txout, const isminefilter& filter) const;
    bool IsChange(const uint256& tx, const CTxOut& txout) const;
    CAmount GetChange(const uint256& tx, const CTxOut& txout) const;
    bool IsMine(const CTransaction& tx) const;
    /** should probably be renamed to IsRelevantToMe */
    bool IsFromMe(const CTransaction& tx) const;
    CAmount GetDebit(const CTransaction& tx, const isminefilter& filter) const;
    /** Returns whether all of the inputs match the filter */
    bool IsAllFromMe(const CTransaction& tx, const isminefilter& filter) const;
    CAmount GetCredit(const CTransaction& tx, const isminefilter& filter) const;
    CAmount GetChange(const CTransaction& tx) const;
    void SetBestChain(const CBlockLocator& loc) override;

    DBErrors LoadWallet(bool& fFirstRunRet);
    DBErrors ZapWalletTx(std::vector<CWalletTx>& vWtx);
    DBErrors ZapSelectTx(std::vector<uint256>& vHashIn, std::vector<uint256>& vHashOut);

    // Remove all CSigmaEntry and CHDMint objects from WalletDB.
    DBErrors ZapSigmaMints();

    bool SetAddressBook(const CTxDestination& address, const std::string& strName, const std::string& purpose);

    bool DelAddressBook(const CTxDestination& address);

    void UpdatedTransaction(const uint256 &hashTx) override;

    void Inventory(const uint256 &hash) override
    {
        {
            LOCK(cs_wallet);
            std::map<uint256, int>::iterator mi = mapRequestCount.find(hash);
            if (mi != mapRequestCount.end())
                (*mi).second++;
        }
    }

    void GetScriptForMining(boost::shared_ptr<CReserveScript> &script) override;
    void ResetRequestCount(const uint256 &hash) override
    {
        LOCK(cs_wallet);
        mapRequestCount[hash] = 0;
    };
    
    unsigned int GetKeyPoolSize()
    {
        AssertLockHeld(cs_wallet); // setKeyPool
        return setKeyPool.size();
    }

    bool SetDefaultKey(const CPubKey &vchPubKey);

    //! signify that a particular wallet feature is now used. this may change nWalletVersion and nWalletMaxVersion if those are lower
    bool SetMinVersion(enum WalletFeature, CWalletDB* pwalletdbIn = NULL, bool fExplicit = false);

    //! change which version we're allowed to upgrade to (note that this does not immediately imply upgrading to that format)
    bool SetMaxVersion(int nVersion);

    //! get the current wallet format (the oldest client version guaranteed to understand this wallet)
    int GetVersion() { LOCK(cs_wallet); return nWalletVersion; }

    //! Get wallet transactions that conflict with given transaction (spend same outputs)
    std::set<uint256> GetConflicts(const uint256& txid) const;

    //! Check if a given transaction has any of its outputs spent by another transaction in the wallet
    bool HasWalletSpend(const uint256& txid) const;

    //! Flush wallet (bitdb flush)
    void Flush(bool shutdown=false);

    //! Verify the wallet database and perform salvage if required
    static bool Verify();
    
    /** 
     * Address book entry changed.
     * @note called with lock cs_wallet held.
     */
    boost::signals2::signal<void (CWallet *wallet, const CTxDestination
            &address, const std::string &label, bool isMine,
            const std::string &purpose,
            ChangeType status)> NotifyAddressBookChanged;

    /** 
     * Wallet transaction added, removed or updated.
     * @note called with lock cs_wallet held.
     */
    boost::signals2::signal<void (CWallet *wallet, const uint256 &hashTx,
            ChangeType status)> NotifyTransactionChanged;
    /**
     * Zerocoin entry changed.
     * @note called with lock cs_wallet held.
     */
    boost::signals2::signal<void (CWallet *wallet, const std::string &pubCoin, const std::string &isUsed, ChangeType status)> NotifyZerocoinChanged;


    /** Show progress e.g. for rescan */
    boost::signals2::signal<void (const std::string &title, int nProgress)> ShowProgress;

    /** Watch-only address added */
    boost::signals2::signal<void (bool fHaveWatchOnly)> NotifyWatchonlyChanged;

    /** Inquire whether this wallet broadcasts transactions. */
    bool GetBroadcastTransactions() const { return fBroadcastTransactions; }
    /** Set whether this wallet broadcasts transactions. */
    void SetBroadcastTransactions(bool broadcast) { fBroadcastTransactions = broadcast; }

    /* Mark a transaction (and it in-wallet descendants) as abandoned so its inputs may be respent. */
    bool AbandonTransaction(const uint256& hashTx);

    /** Mark a transaction as replaced by another transaction (e.g., BIP 125). */
    bool MarkReplaced(const uint256& originalHash, const uint256& newHash);

    /* Returns the wallets help message */
    static std::string GetWalletHelpString(bool showDebug);

    /* Initializes the wallet, returns a new CWallet instance or a null pointer in case of an error */
    static CWallet* CreateWalletFromFile(const std::string walletFile);
    static bool InitLoadWallet();

    /**
     * Wallet post-init setup
     * Gives the wallet a chance to register repetitive tasks and complete post-init tasks
     */
    void postInitProcess(boost::thread_group& threadGroup);

    /* Wallets parameter interaction */
    static bool ParameterInteraction();

    bool BackupWallet(const std::string& strDest);

    /* Set the HD chain model (chain child index counters) */
    bool SetHDChain(const CHDChain& chain, bool memonly);
    const CHDChain& GetHDChain() { return hdChain; }

    bool SetMnemonicContainer(const MnemonicContainer& mnContainer, bool memonly);
    const MnemonicContainer& GetMnemonicContainer() { return mnemonicContainer; }

    bool EncryptMnemonicContainer(const CKeyingMaterial& vMasterKeyIn);
    bool DecryptMnemonicContainer(MnemonicContainer& mnContainer);

    void GenerateNewMnemonic();
    
    /* Returns true if HD is enabled */
    bool IsHDEnabled();

    /* Generates a new HD master key (will not be activated) */
    CPubKey GenerateNewHDMasterKey();

    /* Set the current HD master key (will reset the chain child index counters) */
    bool SetHDMasterKey(const CPubKey& key, const int cHDChainVersion=CHDChain().CURRENT_VERSION);
};

/** A key allocated from the key pool. */
class CReserveKey : public CReserveScript
{
protected:
    CWallet* pwallet;
    int64_t nIndex;
    CPubKey vchPubKey;
public:
    CReserveKey(CWallet* pwalletIn)
    {
        nIndex = -1;
        pwallet = pwalletIn;
    }

    ~CReserveKey()
    {
        ReturnKey();
    }

    void ReturnKey();
    bool GetReservedKey(CPubKey &pubkey);
    void KeepKey();
    void KeepScript() { KeepKey(); }
};


/** 
 * Account information.
 * Stored in wallet with key "acc"+string account name.
 */
class CAccount
{
public:
    CPubKey vchPubKey;

    CAccount()
    {
        SetNull();
    }

    void SetNull()
    {
        vchPubKey = CPubKey();
    }

    ADD_SERIALIZE_METHODS;

    template <typename Stream, typename Operation>
    inline void SerializationOp(Stream& s, Operation ser_action) {
        int nVersion = s.GetVersion();
        if (!(s.GetType() & SER_GETHASH))
            READWRITE(nVersion);
        READWRITE(vchPubKey);
    }
};

bool CompHeight(const CZerocoinEntry & a, const CZerocoinEntry & b);
bool CompSigmaHeight(const CSigmaEntry& a, const CSigmaEntry& b);
bool CompID(const CZerocoinEntry & a, const CZerocoinEntry & b);
bool CompSigmaID(const CSigmaEntry& a, const CSigmaEntry& b);

// Helper for producing a bunch of max-sized low-S signatures (eg 72 bytes)
// ContainerType is meant to hold pair<CWalletTx *, int>, and be iterable
// so that each entry corresponds to each vIn, in order.
template <typename ContainerType>
bool CWallet::DummySignTx(CMutableTransaction &txNew, const ContainerType &coins)
{
    // Fill in dummy signatures for fee calculation.
    int nIn = 0;
    for (const auto& coin : coins)
    {
        const CScript& scriptPubKey = coin.first->tx->vout[coin.second].scriptPubKey;
        SignatureData sigdata;

        if (!ProduceSignature(DummySignatureCreator(this), scriptPubKey, sigdata))
        {
            return false;
        } else {
            UpdateTransaction(txNew, nIn, sigdata);
        }

        nIn++;
    }
    return true;
}
#endif // BITCOIN_WALLET_WALLET_H<|MERGE_RESOLUTION|>--- conflicted
+++ resolved
@@ -891,16 +891,9 @@
     bool AddToWalletIfInvolvingMe(const CTransaction& tx, const CBlockIndex* pIndex, int posInBlock, bool fUpdate);
     CBlockIndex* ScanForWalletTransactions(CBlockIndex* pindexStart, bool fUpdate = false);
     void ReacceptWalletTransactions();
-<<<<<<< HEAD
     void ResendWalletTransactions(int64_t nBestBlockTime, CConnman* connman) override;
     std::vector<uint256> ResendWalletTransactionsBefore(int64_t nTime, CConnman* connman);
-    CAmount GetBalance() const;
-=======
-    void ResendWalletTransactions(int64_t nBestBlockTime);
-    std::vector<uint256> ResendWalletTransactionsBefore(int64_t nTime);
-    //znode
     CAmount GetBalance(bool fExcludeLocked = false) const;
->>>>>>> b63c9804
     CAmount GetUnconfirmedBalance() const;
     CAmount GetImmatureBalance() const;
     CAmount GetWatchOnlyBalance() const;
