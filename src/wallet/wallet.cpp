--- conflicted
+++ resolved
@@ -4101,13 +4101,6 @@
  * @return
  */
 string CWallet::MintZerocoin(CScript pubCoin, int64_t nValue, CWalletTx &wtxNew, bool fAskFee) {
-<<<<<<< HEAD
-    // Do not allow mint to take place until fully synced
-    // Temporary measure: we can remove this limitation when well after spend v1.5 HF block
-    // if (fImporting || fReindex || !znodeSync.IsBlockchainSynced())
-    //     return _("Not fully synced yet");
-=======
->>>>>>> 26dc0658
 
     LogPrintf("MintZerocoin: value = %s\n", nValue);
     // Check amount
@@ -4175,15 +4168,7 @@
     if (nValue <= 0)
         return _("Invalid amount");
 
-<<<<<<< HEAD
-    // Do not allow spend to take place until fully synced
-    // Temporary measure: we can remove this limitation when well after spend v1.5 HF block
-    // if (fImporting || fReindex || !znodeSync.IsBlockchainSynced())
-    //     return _("Not fully synced yet");
-
-
-=======
->>>>>>> 26dc0658
+
     CReserveKey reservekey(this);
 
     if (IsLocked()) {
