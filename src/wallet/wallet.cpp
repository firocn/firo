--- conflicted
+++ resolved
@@ -2901,11 +2901,7 @@
     }
 
     vCoins.clear();
-<<<<<<< HEAD
-    LOCK2(cs_main, pwalletMain->cs_wallet);
-=======
     LOCK2(cs_main, cs_wallet);
->>>>>>> 24b7db38
     list<CSigmaEntry> listOwnCoins;
     CWalletDB walletdb(pwalletMain->strWalletFile);
     listOwnCoins = zwalletMain->GetTracker().MintsAsZerocoinEntries();
@@ -6990,11 +6986,7 @@
         }
 
         //Set spent mint as used in DB
-<<<<<<< HEAD
-        pwalletMain->hdMintTracker->UpdateState(metaCheck);
-=======
         zwalletMain->GetTracker().UpdateState(metaCheck);
->>>>>>> 24b7db38
 
         // update CSigmaEntry
         coin.IsUsed = true;
