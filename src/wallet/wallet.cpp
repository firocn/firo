--- conflicted
+++ resolved
@@ -2147,11 +2147,7 @@
         const std::vector<sigma::CoinDenomination>& denominations,
         std::vector<sigma::CoinDenomination>& coinsOut) {
     CAmount val = required;
-<<<<<<< HEAD
     for (std::size_t i = 0; i < denominations.size(); i++)
-=======
-    for (size_t i = 0; i < denominations.size(); i++)
->>>>>>> 8b7d49ef
     {
         CAmount denom;
         DenominationToInteger(denominations[i], denom);
