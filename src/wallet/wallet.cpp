// Copyright (c) 2009-2010 Satoshi Nakamoto
// Copyright (c) 2009-2016 The Bitcoin Core developers
// Distributed under the MIT software license, see the accompanying
// file COPYING or http://www.opensource.org/licenses/mit-license.php.

#include "wallet.h"
#include "walletexcept.h"
#include "sigmaspendbuilder.h"
#include "amount.h"
#include "base58.h"
#include "checkpoints.h"
#include "chain.h"
#include "wallet/coincontrol.h"
#include "consensus/consensus.h"
#include "consensus/validation.h"
#include "key.h"
#include "keystore.h"
#include "validation.h"
#include "zerocoin.h"
#include "sigma.h"
#include "../sigma/coinspend.h"
#include "../sigma/spend_metadata.h"
#include "../sigma/coin.h"
#include "../sigma/remint.h"
#include "../libzerocoin/SpendMetaData.h"
#include "net.h"
#include "policy/policy.h"
#include "primitives/block.h"
#include "primitives/transaction.h"
#include "script/script.h"
#include "script/sign.h"
#include "timedata.h"
#include "txmempool.h"
#include "util.h"
#include "ui_interface.h"
#include "utilmoneystr.h"
#include "validation.h"
#include "instantx.h"
#include "znode.h"
#include "znode-sync.h"
#include "znodeconfig.h"
#include "random.h"
#include "init.h"
#include "hdmint/wallet.h"
#include "rpc/protocol.h"

#include "hdmint/tracker.h"

#include <assert.h>
#include <boost/algorithm/string/replace.hpp>
#include <boost/filesystem.hpp>
#include <boost/thread.hpp>

#ifdef ENABLE_CLIENTAPI
#include "client-api/server.h"
#endif

using namespace std;

CWallet* pwalletMain = NULL;
CHDMintWallet* zwalletMain = NULL;
/** Transaction fee set by the user */
CFeeRate payTxFee(DEFAULT_TRANSACTION_FEE);
unsigned int nTxConfirmTarget = DEFAULT_TX_CONFIRM_TARGET;
bool bSpendZeroConfChange = DEFAULT_SPEND_ZEROCONF_CHANGE;
bool fSendFreeTransactions = DEFAULT_SEND_FREE_TRANSACTIONS;
bool fWalletRbf = DEFAULT_WALLET_RBF;
bool fRescanning = false;
bool fWalletInitialized = false;

const char * DEFAULT_WALLET_DAT = "wallet.dat";

/**
 * Fees smaller than this (in satoshi) are considered zero fee (for transaction creation)
 * Override with -mintxfee
 */
CFeeRate CWallet::minTxFee = CFeeRate(DEFAULT_TRANSACTION_MINFEE);
/**
 * If fee estimation does not have enough data to provide estimates, use this fee instead.
 * Has no effect if not using fee estimation
 * Override with -fallbackfee
 */
CFeeRate CWallet::fallbackFee = CFeeRate(DEFAULT_FALLBACK_FEE);

const uint256 CMerkleTx::ABANDON_HASH(uint256S("0000000000000000000000000000000000000000000000000000000000000001"));

/** @defgroup mapWallet
 *
 * @{
 */

struct CompareValueOnly
{
    bool operator()(const pair<CAmount, pair<const CWalletTx*, unsigned int> >& t1,
                    const pair<CAmount, pair<const CWalletTx*, unsigned int> >& t2) const
    {
        return t1.first < t2.first;
    }
};

struct CompareByAmount
{
    bool operator()(const CompactTallyItem& t1, const CompactTallyItem& t2) const
    {
        return t1.nAmount > t2.nAmount;
    }
};

static void EnsureMintWalletAvailable()
{
    if (!zwalletMain) {
        throw std::logic_error("Sigma feature requires HD wallet");
    }
}

std::string COutput::ToString() const {
    return strprintf("COutput(%s, %d, %d) [%s]", tx->GetHash().ToString(), i, nDepth, FormatMoney(tx->tx->vout[i].nValue));
}

const CWalletTx *CWallet::GetWalletTx(const uint256 &hash) const {
    LOCK(cs_wallet);
    std::map<uint256, CWalletTx>::const_iterator it = mapWallet.find(hash);
    if (it == mapWallet.end())
        return NULL;
    return &(it->second);
}

CPubKey CWallet::GetKeyFromKeypath(uint32_t nChange, uint32_t nChild) {
    AssertLockHeld(cs_wallet); // mapKeyMetadata

    boost::optional<bool> regTest = GetOptBoolArg("-regtest")
    , testNet = GetOptBoolArg("-testnet");
    uint32_t nIndex = (regTest || testNet) ? BIP44_TEST_INDEX : BIP44_ZCOIN_INDEX;

    // Fail if not using HD wallet (no keypaths)
    if (hdChain.masterKeyID.IsNull())
        throw std::runtime_error(std::string(__func__) + ": Non-HD wallet detected");

    // use BIP44 keypath: m / purpose' / coin_type' / account' / change / address_index
    CKey key;                      //master key seed (256bit)
    CExtKey masterKey;             //hd master key
    CExtKey purposeKey;            //key at m/44'
    CExtKey coinTypeKey;           //key at m/44'/<1/136>' (Testnet or Zcoin Coin Type respectively, according to SLIP-0044)
    CExtKey accountKey;            //key at m/44'/<1/136>'/0'
    CExtKey externalChainChildKey; //key at m/44'/<1/136>'/0'/<c> (Standard: 0/1, Mints: 2)
    CExtKey childKey;              //key at m/44'/<1/136>'/0'/<c>/<n>

    if(hdChain.nVersion >= CHDChain::VERSION_WITH_BIP39){
        MnemonicContainer mContainer = mnemonicContainer;
        DecryptMnemonicContainer(mContainer);
        SecureVector seed = mContainer.GetSeed();
        masterKey.SetMaster(&seed[0], seed.size());
    } else {
        // try to get the master key
        if (!GetKey(hdChain.masterKeyID, key))
            throw std::runtime_error(std::string(__func__) + ": Master key not found");
        masterKey.SetMaster(key.begin(), key.size());
    }

    // derive m/44'
    // use hardened derivation (child keys >= 0x80000000 are hardened after bip32)
    masterKey.Derive(purposeKey, BIP44_INDEX | BIP32_HARDENED_KEY_LIMIT);

    // derive m/44'/136'
    purposeKey.Derive(coinTypeKey, nIndex | BIP32_HARDENED_KEY_LIMIT);

    // derive m/44'/136'/0'
    coinTypeKey.Derive(accountKey, BIP32_HARDENED_KEY_LIMIT);

    // derive m/44'/136'/0'/<c>
    accountKey.Derive(externalChainChildKey, nChange);

    // derive m/44'/136'/0'/<c>/<n>
    externalChainChildKey.Derive(childKey, nChild);

    CKey secret = childKey.key;

    CPubKey pubkey = secret.GetPubKey();
    assert(secret.VerifyPubKey(pubkey));

    return pubkey;
}

CPubKey CWallet::GenerateNewKey(uint32_t nChange)
{
    AssertLockHeld(cs_wallet); // mapKeyMetadata
    CWalletDB walletdb(strWalletFile);
    bool fCompressed = CanSupportFeature(FEATURE_COMPRPUBKEY); // default to compressed public keys if we want 0.6.0 wallets

    CKey secret;

    // Create new metadata
    int64_t nCreationTime = GetTime();
    CKeyMetadata metadata(nCreationTime);
    metadata.nChange = Component(nChange, false);

    boost::optional<bool> regTest = GetOptBoolArg("-regtest")
    , testNet = GetOptBoolArg("-testnet");

    uint32_t nIndex = (regTest || testNet) ? BIP44_TEST_INDEX : BIP44_ZCOIN_INDEX;

    // use HD key derivation if HD was enabled during wallet creation
    // TODO: change code to foloow bitcoin structure more closely
    if (IsHDEnabled()) {
        // use BIP44 keypath: m / purpose' / coin_type' / account' / change / address_index
        CKey key;                      //master key seed (256bit)
        CExtKey masterKey;             //hd master key
        CExtKey purposeKey;            //key at m/44'
        CExtKey coinTypeKey;           //key at m/44'/<1/136>' (Testnet or Zcoin Coin Type respectively, according to SLIP-0044)
        CExtKey accountKey;            //key at m/44'/<1/136>'/0'
        CExtKey externalChainChildKey; //key at m/44'/<1/136>'/0'/<c> (Standard: 0/1, Mints: 2)
        CExtKey childKey;              //key at m/44'/<1/136>'/0'/<c>/<n>
        //For bip39 we use it's original way for generating keys to make it compatible with hardware and software wallets
        if(hdChain.nVersion >= CHDChain::VERSION_WITH_BIP39){
            MnemonicContainer mContainer = mnemonicContainer;
            DecryptMnemonicContainer(mContainer);
            SecureVector seed = mContainer.GetSeed();
            masterKey.SetMaster(&seed[0], seed.size());
        } else {
            // try to get the master key
            if (!GetKey(hdChain.masterKeyID, key))
                throw std::runtime_error(std::string(__func__) + ": Master key not found");
            masterKey.SetMaster(key.begin(), key.size());
        }

        // derive m/44'
        // use hardened derivation (child keys >= 0x80000000 are hardened after bip32)
        masterKey.Derive(purposeKey, BIP44_INDEX | BIP32_HARDENED_KEY_LIMIT);

        // derive m/44'/136'
        purposeKey.Derive(coinTypeKey, nIndex | BIP32_HARDENED_KEY_LIMIT);

        // derive m/44'/136'/0'
        coinTypeKey.Derive(accountKey, BIP32_HARDENED_KEY_LIMIT);

        // derive m/44'/136'/0'/<c>
        accountKey.Derive(externalChainChildKey, nChange);

        // derive child key at next index, skip keys already known to the wallet
        do
        {
            externalChainChildKey.Derive(childKey, hdChain.nExternalChainCounters[nChange]);
            metadata.hdKeypath = "m/44'/" + std::to_string(nIndex) + "'/0'/" + std::to_string(nChange) + "/" + std::to_string(hdChain.nExternalChainCounters[nChange]);
            metadata.hdMasterKeyID = hdChain.masterKeyID;
            metadata.nChild = Component(hdChain.nExternalChainCounters[nChange], false);
            // increment childkey index
            hdChain.nExternalChainCounters[nChange]++;
        } while (HaveKey(childKey.key.GetPubKey().GetID()));
        secret = childKey.key;

        // update the chain model in the database
        if (!walletdb.WriteHDChain(hdChain))
            throw std::runtime_error(std::string(__func__) + ": Writing HD chain model failed");
    /* bitcoin 0.14:
    if (IsHDEnabled()) {
        DeriveNewChildKey(metadata, secret);
    */
    } else {
        secret.MakeNewKey(fCompressed);
    }

    // Compressed public keys were introduced in version 0.6.0
    if (fCompressed)
        SetMinVersion(FEATURE_COMPRPUBKEY);

    CPubKey pubkey = secret.GetPubKey();
    assert(secret.VerifyPubKey(pubkey));

    mapKeyMetadata[pubkey.GetID()] = metadata;
    UpdateTimeFirstKey(nCreationTime);

    if (!AddKeyPubKey(secret, pubkey))
        throw std::runtime_error(std::string(__func__) + ": AddKey failed");
    return pubkey;
}

void CWallet::DeriveNewChildKey(CKeyMetadata& metadata, CKey& secret)
{
    // for now we use a fixed keypath scheme of m/0'/0'/k
    CKey key;                      //master key seed (256bit)
    CExtKey masterKey;             //hd master key
    CExtKey accountKey;            //key at m/0'
    CExtKey externalChainChildKey; //key at m/0'/0'
    CExtKey childKey;              //key at m/0'/0'/<n>'

    // try to get the master key
    if (!GetKey(hdChain.masterKeyID, key))
        throw std::runtime_error(std::string(__func__) + ": Master key not found");

    masterKey.SetMaster(key.begin(), key.size());

    // derive m/0'
    // use hardened derivation (child keys >= 0x80000000 are hardened after bip32)
    masterKey.Derive(accountKey, BIP32_HARDENED_KEY_LIMIT);

    // derive m/0'/0'
    accountKey.Derive(externalChainChildKey, BIP32_HARDENED_KEY_LIMIT);

    // derive child key at next index, skip keys already known to the wallet
    do {
        // always derive hardened keys
        // childIndex | BIP32_HARDENED_KEY_LIMIT = derive childIndex in hardened child-index-range
        // example: 1 | BIP32_HARDENED_KEY_LIMIT == 0x80000001 == 2147483649
        externalChainChildKey.Derive(childKey, hdChain.nExternalChainCounter | BIP32_HARDENED_KEY_LIMIT);
        metadata.hdKeypath = "m/0'/0'/" + std::to_string(hdChain.nExternalChainCounter) + "'";
        metadata.hdMasterKeyID = hdChain.masterKeyID;
        // increment childkey index
        hdChain.nExternalChainCounter++;
    } while (HaveKey(childKey.key.GetPubKey().GetID()));
    secret = childKey.key;

    // update the chain model in the database
    if (!CWalletDB(strWalletFile).WriteHDChain(hdChain))
        throw std::runtime_error(std::string(__func__) + ": Writing HD chain model failed");
}

bool CWallet::AddKeyPubKey(const CKey& secret, const CPubKey &pubkey)
{
    AssertLockHeld(cs_wallet); // mapKeyMetadata
    if (!CCryptoKeyStore::AddKeyPubKey(secret, pubkey))
        return false;

    // check if we need to remove from watch-only
    CScript script;
    script = GetScriptForDestination(pubkey.GetID());
    if (HaveWatchOnly(script))
        RemoveWatchOnly(script);
    script = GetScriptForRawPubKey(pubkey);
    if (HaveWatchOnly(script))
        RemoveWatchOnly(script);

    if (!fFileBacked)
        return true;
    if (!IsCrypted()) {
        return CWalletDB(strWalletFile).WriteKey(pubkey,
                                                 secret.GetPrivKey(),
                                                 mapKeyMetadata[pubkey.GetID()]);
    }
    return true;
}

bool CWallet::AddCryptedKey(const CPubKey &vchPubKey,
                            const vector<unsigned char> &vchCryptedSecret)
{
    if (!CCryptoKeyStore::AddCryptedKey(vchPubKey, vchCryptedSecret))
        return false;
    if (!fFileBacked)
        return true;
    {
        LOCK(cs_wallet);
        if (pwalletdbEncryption)
            return pwalletdbEncryption->WriteCryptedKey(vchPubKey,
                                                        vchCryptedSecret,
                                                        mapKeyMetadata[vchPubKey.GetID()]);
        else
            return CWalletDB(strWalletFile).WriteCryptedKey(vchPubKey,
                                                            vchCryptedSecret,
                                                            mapKeyMetadata[vchPubKey.GetID()]);
    }
    return false;
}

bool CWallet::LoadKeyMetadata(const CTxDestination& keyID, const CKeyMetadata &meta)
{
    AssertLockHeld(cs_wallet); // mapKeyMetadata
    UpdateTimeFirstKey(meta.nCreateTime);
    mapKeyMetadata[keyID] = meta;
    return true;
}

bool CWallet::LoadCryptedKey(const CPubKey &vchPubKey, const std::vector<unsigned char> &vchCryptedSecret)
{
    return CCryptoKeyStore::AddCryptedKey(vchPubKey, vchCryptedSecret);
}

void CWallet::UpdateTimeFirstKey(int64_t nCreateTime)
{
    AssertLockHeld(cs_wallet);
    if (nCreateTime <= 1) {
        // Cannot determine birthday information, so set the wallet birthday to
        // the beginning of time.
        nTimeFirstKey = 1;
    } else if (!nTimeFirstKey || nCreateTime < nTimeFirstKey) {
        nTimeFirstKey = nCreateTime;
    }
}

bool CWallet::AddCScript(const CScript& redeemScript)
{
    if (!CCryptoKeyStore::AddCScript(redeemScript))
        return false;
    if (!fFileBacked)
        return true;
    return CWalletDB(strWalletFile).WriteCScript(Hash160(redeemScript), redeemScript);
}

bool CWallet::LoadCScript(const CScript& redeemScript)
{
    /* A sanity check was added in pull #3843 to avoid adding redeemScripts
     * that never can be redeemed. However, old wallets may still contain
     * these. Do not add them to the wallet and warn. */
    if (redeemScript.size() > MAX_SCRIPT_ELEMENT_SIZE)
    {
        std::string strAddr = CBitcoinAddress(CScriptID(redeemScript)).ToString();
        LogPrintf("%s: Warning: This wallet contains a redeemScript of size %i which exceeds maximum size %i thus can never be redeemed. Do not use address %s.\n",
            __func__, redeemScript.size(), MAX_SCRIPT_ELEMENT_SIZE, strAddr);
        return true;
    }

    return CCryptoKeyStore::AddCScript(redeemScript);
}

bool CWallet::AddWatchOnly(const CScript& dest)
{
    if (!CCryptoKeyStore::AddWatchOnly(dest))
        return false;
    const CKeyMetadata& meta = mapKeyMetadata[CScriptID(dest)];
    UpdateTimeFirstKey(meta.nCreateTime);
    NotifyWatchonlyChanged(true);
    if (!fFileBacked)
        return true;
    return CWalletDB(strWalletFile).WriteWatchOnly(dest, meta);
}

bool CWallet::AddWatchOnly(const CScript& dest, int64_t nCreateTime)
{
    mapKeyMetadata[CScriptID(dest)].nCreateTime = nCreateTime;
    return AddWatchOnly(dest);
}

bool CWallet::RemoveWatchOnly(const CScript &dest)
{
    AssertLockHeld(cs_wallet);
    if (!CCryptoKeyStore::RemoveWatchOnly(dest))
        return false;
    if (!HaveWatchOnly())
        NotifyWatchonlyChanged(false);
    if (fFileBacked)
        if (!CWalletDB(strWalletFile).EraseWatchOnly(dest))
            return false;

    return true;
}

bool CWallet::LoadWatchOnly(const CScript &dest)
{
    return CCryptoKeyStore::AddWatchOnly(dest);
}

bool CWallet::Unlock(const SecureString &strWalletPassphrase, const bool& fFirstUnlock)
{
    CCrypter crypter;
    CKeyingMaterial vMasterKey;

    {
        LOCK(cs_wallet);
        BOOST_FOREACH(const MasterKeyMap::value_type& pMasterKey, mapMasterKeys)
        {
            if(!crypter.SetKeyFromPassphrase(strWalletPassphrase, pMasterKey.second.vchSalt, pMasterKey.second.nDeriveIterations, pMasterKey.second.nDerivationMethod))
                return false;
            if (!crypter.Decrypt(pMasterKey.second.vchCryptedKey, vMasterKey))
                continue; // try another master key
            if (CCryptoKeyStore::Unlock(vMasterKey, fFirstUnlock))
                return true;
        }
    }
    return false;
}

bool CWallet::ChangeWalletPassphrase(const SecureString& strOldWalletPassphrase, const SecureString& strNewWalletPassphrase)
{
    bool fWasLocked = IsLocked();

    {
        LOCK(cs_wallet);
        Lock();

        CCrypter crypter;
        CKeyingMaterial vMasterKey;
        BOOST_FOREACH(MasterKeyMap::value_type& pMasterKey, mapMasterKeys)
        {
            if(!crypter.SetKeyFromPassphrase(strOldWalletPassphrase, pMasterKey.second.vchSalt, pMasterKey.second.nDeriveIterations, pMasterKey.second.nDerivationMethod))
                return false;
            if (!crypter.Decrypt(pMasterKey.second.vchCryptedKey, vMasterKey))
                return false;
            if (CCryptoKeyStore::Unlock(vMasterKey))
            {
                int64_t nStartTime = GetTimeMillis();
                crypter.SetKeyFromPassphrase(strNewWalletPassphrase, pMasterKey.second.vchSalt, pMasterKey.second.nDeriveIterations, pMasterKey.second.nDerivationMethod);
                pMasterKey.second.nDeriveIterations = pMasterKey.second.nDeriveIterations * (100 / ((double)(GetTimeMillis() - nStartTime)));

                nStartTime = GetTimeMillis();
                crypter.SetKeyFromPassphrase(strNewWalletPassphrase, pMasterKey.second.vchSalt, pMasterKey.second.nDeriveIterations, pMasterKey.second.nDerivationMethod);
                pMasterKey.second.nDeriveIterations = (pMasterKey.second.nDeriveIterations + pMasterKey.second.nDeriveIterations * 100 / ((double)(GetTimeMillis() - nStartTime))) / 2;

                if (pMasterKey.second.nDeriveIterations < 25000)
                    pMasterKey.second.nDeriveIterations = 25000;

                LogPrintf("Wallet passphrase changed to an nDeriveIterations of %i\n", pMasterKey.second.nDeriveIterations);

                if (!crypter.SetKeyFromPassphrase(strNewWalletPassphrase, pMasterKey.second.vchSalt, pMasterKey.second.nDeriveIterations, pMasterKey.second.nDerivationMethod))
                    return false;
                if (!crypter.Encrypt(vMasterKey, pMasterKey.second.vchCryptedKey))
                    return false;
                CWalletDB(strWalletFile).WriteMasterKey(pMasterKey.first, pMasterKey.second);
                if (fWasLocked)
                    Lock();
                return true;
            }
        }
    }

    return false;
}

void CWallet::SetBestChain(const CBlockLocator& loc)
{
    CWalletDB walletdb(strWalletFile);
    walletdb.WriteBestBlock(loc);
}

bool CWallet::SetMinVersion(enum WalletFeature nVersion, CWalletDB* pwalletdbIn, bool fExplicit)
{
    LOCK(cs_wallet); // nWalletVersion
    if (nWalletVersion >= nVersion)
        return true;

    // when doing an explicit upgrade, if we pass the max version permitted, upgrade all the way
    if (fExplicit && nVersion > nWalletMaxVersion)
            nVersion = FEATURE_LATEST;

    nWalletVersion = nVersion;

    if (nVersion > nWalletMaxVersion)
        nWalletMaxVersion = nVersion;

    if (fFileBacked)
    {
        CWalletDB* pwalletdb = pwalletdbIn ? pwalletdbIn : new CWalletDB(strWalletFile);
        if (nWalletVersion > 40000)
            pwalletdb->WriteMinVersion(nWalletVersion);
        if (!pwalletdbIn)
            delete pwalletdb;
    }

    return true;
}

bool CWallet::SetMaxVersion(int nVersion)
{
    LOCK(cs_wallet); // nWalletVersion, nWalletMaxVersion
    // cannot downgrade below current version
    if (nWalletVersion > nVersion)
        return false;

    nWalletMaxVersion = nVersion;

    return true;
}

set<uint256> CWallet::GetConflicts(const uint256& txid) const
{
    set<uint256> result;
    AssertLockHeld(cs_wallet);

    std::map<uint256, CWalletTx>::const_iterator it = mapWallet.find(txid);
    if (it == mapWallet.end())
        return result;
    const CWalletTx& wtx = it->second;

    std::pair<TxSpends::const_iterator, TxSpends::const_iterator> range;

    BOOST_FOREACH(const CTxIn& txin, wtx.tx->vin)
    {
        if (mapTxSpends.count(txin.prevout) <= 1)
            continue;  // No conflict if zero or one spends
        range = mapTxSpends.equal_range(txin.prevout);
        for (TxSpends::const_iterator _it = range.first; _it != range.second; ++_it)
            result.insert(_it->second);
    }
    return result;
}

bool CWallet::HasWalletSpend(const uint256& txid) const
{
    AssertLockHeld(cs_wallet);
    auto iter = mapTxSpends.lower_bound(COutPoint(txid, 0));
    return (iter != mapTxSpends.end() && iter->first.hash == txid);
}

void CWallet::Flush(bool shutdown)
{
    bitdb.Flush(shutdown);
}

bool CWallet::Verify()
{
    if (GetBoolArg("-disablewallet", DEFAULT_DISABLE_WALLET))
        return true;

    LogPrintf("Using BerkeleyDB version %s\n", DbEnv::version(0, 0, 0));
    std::string walletFile = GetArg("-wallet", DEFAULT_WALLET_DAT);

    LogPrintf("Using wallet %s\n", walletFile);
    uiInterface.InitMessage(_("Verifying wallet..."));

    // Wallet file must be a plain filename without a directory
    if (walletFile != boost::filesystem::basename(walletFile) + boost::filesystem::extension(walletFile))
        return InitError(strprintf(_("Wallet %s resides outside data directory %s"), walletFile, GetDataDir().string()));

    if (!bitdb.Open(GetDataDir()))
    {
        // try moving the database env out of the way
        boost::filesystem::path pathDatabase = GetDataDir() / "database";
        boost::filesystem::path pathDatabaseBak = GetDataDir() / strprintf("database.%d.bak", GetTime());
        try {
            boost::filesystem::rename(pathDatabase, pathDatabaseBak);
            LogPrintf("Moved old %s to %s. Retrying.\n", pathDatabase.string(), pathDatabaseBak.string());
        } catch (const boost::filesystem::filesystem_error&) {
            // failure is ok (well, not really, but it's not worse than what we started with)
        }
        
        // try again
        if (!bitdb.Open(GetDataDir())) {
            // if it still fails, it probably means we can't even create the database env
            return InitError(strprintf(_("Error initializing wallet database environment %s!"), GetDataDir()));
        }
    }
    
    if (GetBoolArg("-salvagewallet", false))
    {
        // Recover readable keypairs:
        if (!CWalletDB::Recover(bitdb, walletFile, true))
            return false;
    }
    
    if (boost::filesystem::exists(GetDataDir() / walletFile))
    {
        CDBEnv::VerifyResult r = bitdb.Verify(walletFile, CWalletDB::Recover);
        if (r == CDBEnv::RECOVER_OK)
        {
            InitWarning(strprintf(_("Warning: Wallet file corrupt, data salvaged!"
                                         " Original %s saved as %s in %s; if"
                                         " your balance or transactions are incorrect you should"
                                         " restore from a backup."),
                walletFile, "wallet.{timestamp}.bak", GetDataDir()));
        }
        if (r == CDBEnv::RECOVER_FAIL)
            return InitError(strprintf(_("%s corrupt, salvage failed"), walletFile));
    }
    
    return true;
}

void CWallet::SyncMetaData(pair<TxSpends::iterator, TxSpends::iterator> range)
{
    // We want all the wallet transactions in range to have the same metadata as
    // the oldest (smallest nOrderPos).
    // So: find smallest nOrderPos:

    int nMinOrderPos = std::numeric_limits<int>::max();
    const CWalletTx* copyFrom = NULL;
    for (TxSpends::iterator it = range.first; it != range.second; ++it)
    {
        const uint256& hash = it->second;
        int n = mapWallet[hash].nOrderPos;
        if (n < nMinOrderPos)
        {
            nMinOrderPos = n;
            copyFrom = &mapWallet[hash];
        }
    }
    // Now copy data from copyFrom to rest:
    for (TxSpends::iterator it = range.first; it != range.second; ++it)
    {
        const uint256& hash = it->second;
        CWalletTx* copyTo = &mapWallet[hash];
        if (copyFrom == copyTo) continue;
        if (!copyFrom->IsEquivalentTo(*copyTo)) continue;
        copyTo->mapValue = copyFrom->mapValue;
        copyTo->vOrderForm = copyFrom->vOrderForm;
        // fTimeReceivedIsTxTime not copied on purpose
        // nTimeReceived not copied on purpose
        copyTo->nTimeSmart = copyFrom->nTimeSmart;
        copyTo->fFromMe = copyFrom->fFromMe;
        copyTo->strFromAccount = copyFrom->strFromAccount;
        // nOrderPos not copied on purpose
        // cached members not copied on purpose
    }
}

/**
 * Outpoint is spent if any non-conflicted transaction
 * spends it:
 */
bool CWallet::IsSpent(const uint256 &hash, unsigned int n) const
{
    auto tx = GetWalletTx(hash);

    // Try to handle mint output first.
    if (tx && tx->tx->vout.size() > n) {
        LOCK(cs_wallet);

        auto& script = tx->tx->vout[n].scriptPubKey;
        CWalletDB db(strWalletFile);

        if (script.IsZerocoinMint()) {
            auto pub = ParseZerocoinMintScript(script);
            CZerocoinEntry data;

            if (!db.ReadZerocoinEntry(pub, data)) {
                return false;
            }

            return data.IsUsed;
        } else if (zwalletMain && script.IsSigmaMint()) {
            auto pub = sigma::ParseSigmaMintScript(script);
            uint256 hashPubcoin = primitives::GetPubCoinValueHash(pub);
            CMintMeta meta;
            if(!zwalletMain->GetTracker().GetMetaFromPubcoin(hashPubcoin, meta)){
                return false;
            }
            return meta.isUsed;
        }
    }

    // Normal output.
    const COutPoint outpoint(hash, n);
    pair<TxSpends::const_iterator, TxSpends::const_iterator> range;
    range = mapTxSpends.equal_range(outpoint);

    for (TxSpends::const_iterator it = range.first; it != range.second; ++it)
    {
        const uint256& wtxid = it->second;
        std::map<uint256, CWalletTx>::const_iterator mit = mapWallet.find(wtxid);
        if (mit != mapWallet.end()) {
            int depth = mit->second.GetDepthInMainChain();
            if (depth > 0  || (depth == 0 && !mit->second.isAbandoned()))
                return true; // Spent
        }
    }
    return false;
}

void CWallet::AddToSpends(const COutPoint& outpoint, const uint256& wtxid)
{
    mapTxSpends.insert(make_pair(outpoint, wtxid));

    pair<TxSpends::iterator, TxSpends::iterator> range;
    range = mapTxSpends.equal_range(outpoint);
    SyncMetaData(range);
}


void CWallet::AddToSpends(const uint256& wtxid)
{
    assert(mapWallet.count(wtxid));
    CWalletTx& thisTx = mapWallet[wtxid];
    if (thisTx.IsCoinBase()) // Coinbases don't spend anything!
        return;

    BOOST_FOREACH(const CTxIn& txin, thisTx.tx->vin) {
        if (!txin.IsZerocoinSpend() && !txin.IsSigmaSpend()) {
            AddToSpends(txin.prevout, wtxid);
        }
    }
}

bool CWallet::EncryptWallet(const SecureString& strWalletPassphrase)
{
    if (IsCrypted())
        return false;

    CKeyingMaterial vMasterKey;

    vMasterKey.resize(WALLET_CRYPTO_KEY_SIZE);
    GetStrongRandBytes(&vMasterKey[0], WALLET_CRYPTO_KEY_SIZE);

    CMasterKey kMasterKey;

    kMasterKey.vchSalt.resize(WALLET_CRYPTO_SALT_SIZE);
    GetStrongRandBytes(&kMasterKey.vchSalt[0], WALLET_CRYPTO_SALT_SIZE);

    CCrypter crypter;
    int64_t nStartTime = GetTimeMillis();
    crypter.SetKeyFromPassphrase(strWalletPassphrase, kMasterKey.vchSalt, 25000, kMasterKey.nDerivationMethod);
    kMasterKey.nDeriveIterations = 2500000 / ((double)(GetTimeMillis() - nStartTime));

    nStartTime = GetTimeMillis();
    crypter.SetKeyFromPassphrase(strWalletPassphrase, kMasterKey.vchSalt, kMasterKey.nDeriveIterations, kMasterKey.nDerivationMethod);
    kMasterKey.nDeriveIterations = (kMasterKey.nDeriveIterations + kMasterKey.nDeriveIterations * 100 / ((double)(GetTimeMillis() - nStartTime))) / 2;

    if (kMasterKey.nDeriveIterations < 25000)
        kMasterKey.nDeriveIterations = 25000;

    LogPrintf("Encrypting Wallet with an nDeriveIterations of %i\n", kMasterKey.nDeriveIterations);

    if (!crypter.SetKeyFromPassphrase(strWalletPassphrase, kMasterKey.vchSalt, kMasterKey.nDeriveIterations, kMasterKey.nDerivationMethod))
        return false;
    if (!crypter.Encrypt(vMasterKey, kMasterKey.vchCryptedKey))
        return false;

    {
        LOCK(cs_wallet);
        mapMasterKeys[++nMasterKeyMaxID] = kMasterKey;
        if (fFileBacked)
        {
            assert(!pwalletdbEncryption);
            pwalletdbEncryption = new CWalletDB(strWalletFile);
            if (!pwalletdbEncryption->TxnBegin()) {
                delete pwalletdbEncryption;
                pwalletdbEncryption = NULL;
                return false;
            }
            pwalletdbEncryption->WriteMasterKey(nMasterKeyMaxID, kMasterKey);
        }

        if (!EncryptKeys(vMasterKey))
        {
            if (fFileBacked) {
                pwalletdbEncryption->TxnAbort();
                delete pwalletdbEncryption;
            }
            // We now probably have half of our keys encrypted in memory, and half not...
            // die and let the user reload the unencrypted wallet.
            assert(false);
        }

        // Encryption was introduced in version 0.4.0
        SetMinVersion(FEATURE_WALLETCRYPT, pwalletdbEncryption, true);

        if (fFileBacked)
        {
            if (!pwalletdbEncryption->TxnCommit()) {
                delete pwalletdbEncryption;
                // We now have keys encrypted in memory, but not on disk...
                // die to avoid confusion and let the user reload the unencrypted wallet.
                assert(false);
            }

            delete pwalletdbEncryption;
            pwalletdbEncryption = NULL;
        }

        Lock();
        Unlock(strWalletPassphrase, true);

        if(!mnemonicContainer.IsNull() && hdChain.nVersion >= CHDChain::VERSION_WITH_BIP39) {
            assert(EncryptMnemonicContainer(vMasterKey));
            SetMinVersion(FEATURE_HD);
            assert(SetMnemonicContainer(mnemonicContainer, false));
            TopUpKeyPool();
        }

        Lock();

        // Need to completely rewrite the wallet file; if we don't, bdb might keep
        // bits of the unencrypted private key in slack space in the database file.
        CDB::Rewrite(strWalletFile);

    }
    NotifyStatusChanged(this);

    return true;
}

DBErrors CWallet::ReorderTransactions()
{
    LOCK(cs_wallet);
    CWalletDB walletdb(strWalletFile);

    // Old wallets didn't have any defined order for transactions
    // Probably a bad idea to change the output of this

    // First: get all CWalletTx and CAccountingEntry into a sorted-by-time multimap.
    typedef pair<CWalletTx*, CAccountingEntry*> TxPair;
    typedef multimap<int64_t, TxPair > TxItems;
    TxItems txByTime;

    for (map<uint256, CWalletTx>::iterator it = mapWallet.begin(); it != mapWallet.end(); ++it)
    {
        CWalletTx* wtx = &((*it).second);
        txByTime.insert(make_pair(wtx->nTimeReceived, TxPair(wtx, (CAccountingEntry*)0)));
    }
    list<CAccountingEntry> acentries;
    walletdb.ListAccountCreditDebit("", acentries);
    BOOST_FOREACH(CAccountingEntry& entry, acentries)
    {
        txByTime.insert(make_pair(entry.nTime, TxPair((CWalletTx*)0, &entry)));
    }

    nOrderPosNext = 0;
    std::vector<int64_t> nOrderPosOffsets;
    for (TxItems::iterator it = txByTime.begin(); it != txByTime.end(); ++it)
    {
        CWalletTx *const pwtx = (*it).second.first;
        CAccountingEntry *const pacentry = (*it).second.second;
        int64_t& nOrderPos = (pwtx != 0) ? pwtx->nOrderPos : pacentry->nOrderPos;

        if (nOrderPos == -1)
        {
            nOrderPos = nOrderPosNext++;
            nOrderPosOffsets.push_back(nOrderPos);

            if (pwtx)
            {
                if (!walletdb.WriteTx(*pwtx))
                    return DB_LOAD_FAIL;
            }
            else
                if (!walletdb.WriteAccountingEntry(pacentry->nEntryNo, *pacentry))
                    return DB_LOAD_FAIL;
        }
        else
        {
            int64_t nOrderPosOff = 0;
            BOOST_FOREACH(const int64_t& nOffsetStart, nOrderPosOffsets)
            {
                if (nOrderPos >= nOffsetStart)
                    ++nOrderPosOff;
            }
            nOrderPos += nOrderPosOff;
            nOrderPosNext = std::max(nOrderPosNext, nOrderPos + 1);

            if (!nOrderPosOff)
                continue;

            // Since we're changing the order, write it back
            if (pwtx)
            {
                if (!walletdb.WriteTx(*pwtx))
                    return DB_LOAD_FAIL;
            }
            else
                if (!walletdb.WriteAccountingEntry(pacentry->nEntryNo, *pacentry))
                    return DB_LOAD_FAIL;
        }
    }
    walletdb.WriteOrderPosNext(nOrderPosNext);

    return DB_LOAD_OK;
}

int64_t CWallet::IncOrderPosNext(CWalletDB *pwalletdb)
{
    AssertLockHeld(cs_wallet); // nOrderPosNext
    int64_t nRet = nOrderPosNext++;
    if (pwalletdb) {
        pwalletdb->WriteOrderPosNext(nOrderPosNext);
    } else {
        CWalletDB(strWalletFile).WriteOrderPosNext(nOrderPosNext);
    }
    return nRet;
}

bool CWallet::AccountMove(std::string strFrom, std::string strTo, CAmount nAmount, std::string strComment)
{
    CWalletDB walletdb(strWalletFile);
    if (!walletdb.TxnBegin())
        return false;

    int64_t nNow = GetAdjustedTime();

    // Debit
    CAccountingEntry debit;
    debit.nOrderPos = IncOrderPosNext(&walletdb);
    debit.strAccount = strFrom;
    debit.nCreditDebit = -nAmount;
    debit.nTime = nNow;
    debit.strOtherAccount = strTo;
    debit.strComment = strComment;
    AddAccountingEntry(debit, &walletdb);

    // Credit
    CAccountingEntry credit;
    credit.nOrderPos = IncOrderPosNext(&walletdb);
    credit.strAccount = strTo;
    credit.nCreditDebit = nAmount;
    credit.nTime = nNow;
    credit.strOtherAccount = strFrom;
    credit.strComment = strComment;
    AddAccountingEntry(credit, &walletdb);

    if (!walletdb.TxnCommit())
        return false;

    return true;
}

bool CWallet::GetAccountPubkey(CPubKey &pubKey, std::string strAccount, bool bForceNew)
{
    CWalletDB walletdb(strWalletFile);

    CAccount account;
    walletdb.ReadAccount(strAccount, account);

    if (!bForceNew) {
        if (!account.vchPubKey.IsValid())
            bForceNew = true;
        else {
            // Check if the current key has been used
            CScript scriptPubKey = GetScriptForDestination(account.vchPubKey.GetID());
            for (map<uint256, CWalletTx>::iterator it = mapWallet.begin();
                 it != mapWallet.end() && account.vchPubKey.IsValid();
                 ++it)
                BOOST_FOREACH(const CTxOut& txout, (*it).second.tx->vout)
                    if (txout.scriptPubKey == scriptPubKey) {
                        bForceNew = true;
                        break;
                    }
        }
    }

    // Generate a new key
    if (bForceNew) {
        if (!GetKeyFromPool(account.vchPubKey))
            return false;

        SetAddressBook(account.vchPubKey.GetID(), strAccount, "receive");
        walletdb.WriteAccount(strAccount, account);
    }

    pubKey = account.vchPubKey;

    return true;
}

void CWallet::MarkDirty()
{
    {
        LOCK(cs_wallet);
        BOOST_FOREACH(PAIRTYPE(const uint256, CWalletTx)& item, mapWallet)
            item.second.MarkDirty();
    }
}

bool CWallet::MarkReplaced(const uint256& originalHash, const uint256& newHash)
{
    LOCK(cs_wallet);

    auto mi = mapWallet.find(originalHash);

    // There is a bug if MarkReplaced is not called on an existing wallet transaction.
    assert(mi != mapWallet.end());

    CWalletTx& wtx = (*mi).second;

    // Ensure for now that we're not overwriting data
    assert(wtx.mapValue.count("replaced_by_txid") == 0);

    wtx.mapValue["replaced_by_txid"] = newHash.ToString();

    CWalletDB walletdb(strWalletFile, "r+");

    bool success = true;
    if (!walletdb.WriteTx(wtx)) {
        LogPrintf("%s: Updating walletdb tx %s failed", __func__, wtx.GetHash().ToString());
        success = false;
    }

    NotifyTransactionChanged(this, originalHash, CT_UPDATED);

    return success;
}

bool CWallet::AddToWallet(const CWalletTx& wtxIn, bool fFlushOnClose)
{
    LOCK(cs_wallet);

    CWalletDB walletdb(strWalletFile, "r+", fFlushOnClose);

    uint256 hash = wtxIn.GetHash();

    // Inserts only if not already there, returns tx inserted or tx found
    pair<map<uint256, CWalletTx>::iterator, bool> ret = mapWallet.insert(make_pair(hash, wtxIn));
    CWalletTx& wtx = (*ret.first).second;
    wtx.BindWallet(this);
    bool fInsertedNew = ret.second;
    if (fInsertedNew)
    {
        wtx.nTimeReceived = GetAdjustedTime();
        wtx.nOrderPos = IncOrderPosNext(&walletdb);
        wtxOrdered.insert(make_pair(wtx.nOrderPos, TxPair(&wtx, (CAccountingEntry*)0)));

        auto mnList = deterministicMNManager->GetListAtChainTip();
        for(unsigned int i = 0; i < wtx.tx->vout.size(); ++i) {
            if (IsMine(wtx.tx->vout[i]) && !IsSpent(hash, i)) {
                setWalletUTXO.insert(COutPoint(hash, i));
                if (deterministicMNManager->IsProTxWithCollateral(wtx.tx, i) || mnList.HasMNByCollateral(COutPoint(hash, i))) {
                    LockCoin(COutPoint(hash, i));
                }
            }
        }

        wtx.nTimeSmart = wtx.nTimeReceived;
        if (!wtxIn.hashUnset())
        {
            if (mapBlockIndex.count(wtxIn.hashBlock))
            {
                int64_t latestNow = wtx.nTimeReceived;
                int64_t latestEntry = 0;
                {
                    // Tolerate times up to the last timestamp in the wallet not more than 5 minutes into the future
                    int64_t latestTolerated = latestNow + 300;
                    const TxItems & txOrdered = wtxOrdered;
                    for (TxItems::const_reverse_iterator it = txOrdered.rbegin(); it != txOrdered.rend(); ++it)
                    {
                        CWalletTx *const pwtx = (*it).second.first;
                        if (pwtx == &wtx)
                            continue;
                        CAccountingEntry *const pacentry = (*it).second.second;
                        int64_t nSmartTime;
                        if (pwtx)
                        {
                            nSmartTime = pwtx->nTimeSmart;
                            if (!nSmartTime)
                                nSmartTime = pwtx->nTimeReceived;
                        }
                        else
                            nSmartTime = pacentry->nTime;
                        if (nSmartTime <= latestTolerated)
                        {
                            latestEntry = nSmartTime;
                            if (nSmartTime > latestNow)
                                latestNow = nSmartTime;
                            break;
                        }
                    }
                }

                int64_t blocktime = mapBlockIndex[wtxIn.hashBlock]->GetBlockTime();
                wtx.nTimeSmart = std::max(latestEntry, std::min(blocktime, latestNow));
            }
            else
                LogPrintf("AddToWallet(): found %s in block %s not in index\n",
                         wtxIn.GetHash().ToString(),
                         wtxIn.hashBlock.ToString());
        }
        AddToSpends(hash);
    }

    bool fUpdated = false;
    if (!fInsertedNew)
    {
        // Merge
        if (!wtxIn.hashUnset() && wtxIn.hashBlock != wtx.hashBlock)
        {
            wtx.hashBlock = wtxIn.hashBlock;
            fUpdated = true;
        }
        // If no longer abandoned, update
        if (wtxIn.hashBlock.IsNull() && wtx.isAbandoned())
        {
            wtx.hashBlock = wtxIn.hashBlock;
            fUpdated = true;
        }
        if (wtxIn.nIndex != -1 && (wtxIn.nIndex != wtx.nIndex))
        {
            wtx.nIndex = wtxIn.nIndex;
            fUpdated = true;
        }
        if (wtxIn.fFromMe && wtxIn.fFromMe != wtx.fFromMe)
        {
            wtx.fFromMe = wtxIn.fFromMe;
            fUpdated = true;
        }
    }

    //// debug print
    LogPrintf("AddToWallet %s  %s%s\n", wtxIn.GetHash().ToString(), (fInsertedNew ? "new" : ""), (fUpdated ? "update" : ""));

    // Write to disk
    if (fInsertedNew || fUpdated)
        if (!walletdb.WriteTx(wtx))
            return false;

    // Break debit/credit balance caches:
    wtx.MarkDirty();

    // Notify UI of new or updated transaction
    NotifyTransactionChanged(this, hash, fInsertedNew ? CT_NEW : CT_UPDATED);

    // notify an external script when a wallet transaction comes in or is updated
    std::string strCmd = GetArg("-walletnotify", "");

    if ( !strCmd.empty())
    {
        boost::replace_all(strCmd, "%s", wtxIn.GetHash().GetHex());
        boost::thread t(runCommand, strCmd); // thread runs free
    }

    return true;
}

bool CWallet::LoadToWallet(const CWalletTx& wtxIn)
{
    uint256 hash = wtxIn.GetHash();

    mapWallet[hash] = wtxIn;
    CWalletTx& wtx = mapWallet[hash];
    wtx.BindWallet(this);
    wtxOrdered.insert(make_pair(wtx.nOrderPos, TxPair(&wtx, (CAccountingEntry*)0)));
    AddToSpends(hash);
    BOOST_FOREACH(const CTxIn& txin, wtx.tx->vin) {
        if (mapWallet.count(txin.prevout.hash)) {
            CWalletTx& prevtx = mapWallet[txin.prevout.hash];
            if (prevtx.nIndex == -1 && !prevtx.hashUnset()) {
                MarkConflicted(prevtx.hashBlock, wtx.GetHash());
            }
        }
    }

    // If Znode payment, lock corresponding outpoint
    if (GetBoolArg("-znconflock", true) && (znodeConfig.getCount() > 0)) {
        BOOST_FOREACH(CZnodeConfig::CZnodeEntry mne, znodeConfig.getEntries()) {
            uint256 mnTxHash(uint256S(mne.getTxHash()));
            int outputIndex = boost::lexical_cast<unsigned int>(mne.getOutputIndex());

            COutPoint outpoint = COutPoint(mnTxHash, outputIndex);

            if(IsMine(CTxIn(outpoint)) == ISMINE_SPENDABLE && !IsSpent(mnTxHash, outputIndex)){
                LockCoin(outpoint); //Lock if this transaction is an available znode colleteral payment  
            }else {
                UnlockCoin(outpoint); // Unlock any spent Znode collateral
            }
        }
    }

    LogPrintf("CWallet::AddToWallet -> ok\n");
    return true;
}

/**
 * Add a transaction to the wallet, or update it.  pIndex and posInBlock should
 * be set when the transaction was known to be included in a block.  When
 * posInBlock = SYNC_TRANSACTION_NOT_IN_BLOCK (-1) , then wallet state is not
 * updated in AddToWallet, but notifications happen and cached balances are
 * marked dirty.
 * If fUpdate is true, existing transactions will be updated.
 * TODO: One exception to this is that the abandoned state is cleared under the
 * assumption that any further notification of a transaction that was considered
 * abandoned is an indication that it is not safe to be considered abandoned.
 * Abandoned state should probably be more carefuly tracked via different
 * posInBlock signals or by checking mempool presence when necessary.
 */
bool CWallet::AddToWalletIfInvolvingMe(const CTransaction& tx, const CBlockIndex* pIndex, int posInBlock, bool fUpdate)
{
    {
        AssertLockHeld(cs_wallet);

        if (posInBlock != -1) {
            if(!(tx.IsCoinBase() || tx.IsSigmaSpend() || tx.IsZerocoinRemint() || tx.IsZerocoinSpend())) {
                BOOST_FOREACH(const CTxIn& txin, tx.vin) {
                    std::pair<TxSpends::const_iterator, TxSpends::const_iterator> range = mapTxSpends.equal_range(txin.prevout);
                    while (range.first != range.second) {
                        if (range.first->second != tx.GetHash()) {
                            LogPrintf("Transaction %s (in block %s) conflicts with wallet transaction %s (both spend %s:%i)\n", tx.GetHash().ToString(), pIndex->GetBlockHash().ToString(), range.first->second.ToString(), range.first->first.hash.ToString(), range.first->first.n);
                            MarkConflicted(pIndex->GetBlockHash(), range.first->second);
                        }
                        range.first++;
                    }
                }
            }
        }

        bool fExisted = mapWallet.count(tx.GetHash()) != 0;
        if (fExisted && !fUpdate) return false;
        if (fExisted || IsMine(tx) || IsFromMe(tx))
        {
            CWalletTx wtx(this, MakeTransactionRef(tx));

            // Get merkle branch if transaction was found in a block
            if (posInBlock != -1)
                wtx.SetMerkleBranch(pIndex, posInBlock);

            return AddToWallet(wtx, false);
        }
    }
    return false;
}

bool CWallet::AbandonTransaction(const uint256& hashTx)
{
    LOCK2(cs_main, cs_wallet);

    CWalletDB walletdb(strWalletFile, "r+");

    std::set<uint256> todo;
    std::set<uint256> done;

    // Can't mark abandoned if confirmed or in mempool
    assert(mapWallet.count(hashTx));
    CWalletTx& origtx = mapWallet[hashTx];
    if (origtx.GetDepthInMainChain() > 0 || origtx.InMempool() || origtx.InStempool()) {
        return false;
    }

    todo.insert(hashTx);

    while (!todo.empty()) {
        uint256 now = *todo.begin();
        todo.erase(now);
        done.insert(now);
        assert(mapWallet.count(now));
        CWalletTx& wtx = mapWallet[now];
        int currentconfirm = wtx.GetDepthInMainChain();
        // If the orig tx was not in block, none of its spends can be
        assert(currentconfirm <= 0);
        // if (currentconfirm < 0) {Tx and spends are already conflicted, no need to abandon}
        if (currentconfirm == 0 && !wtx.isAbandoned()) {
            // If the orig tx was not in block/mempool, none of its spends can be in mempool
            assert(!wtx.InMempool());
            assert(!wtx.InStempool());
            wtx.nIndex = -1;
            wtx.setAbandoned();
            wtx.MarkDirty();
            walletdb.WriteTx(wtx);
            NotifyTransactionChanged(this, wtx.GetHash(), CT_UPDATED);
            // Iterate over all its outputs, and mark transactions in the wallet that spend them abandoned too
            TxSpends::const_iterator iter = mapTxSpends.lower_bound(COutPoint(hashTx, 0));
            while (iter != mapTxSpends.end() && iter->first.hash == now) {
                if (!done.count(iter->second)) {
                    todo.insert(iter->second);
                }
                iter++;
            }
            // If a transaction changes 'conflicted' state, that changes the balance
            // available of the outputs it spends. So force those to be recomputed
            BOOST_FOREACH(const CTxIn& txin, wtx.tx->vin)
            {
                if (mapWallet.count(txin.prevout.hash))
                    mapWallet[txin.prevout.hash].MarkDirty();
            }
        }

        if (wtx.tx->IsZerocoinSpend()) {
            // find out coin serial number
            assert(wtx.tx->vin.size() == 1);

            const CTxIn &txin = wtx.tx->vin[0];
            CDataStream serializedCoinSpend((const char *)&*(txin.scriptSig.begin() + 4),
                                            (const char *)&*txin.scriptSig.end(),
                                            SER_NETWORK, PROTOCOL_VERSION);
            libzerocoin::CoinSpend spend(txin.nSequence >= ZC_MODULUS_V2_BASE_ID ? ZCParamsV2 : ZCParams,
                                         serializedCoinSpend);

            CBigNum serial = spend.getCoinSerialNumber();

            // mark corresponding mint as unspent
            list <CZerocoinEntry> pubCoins;
            walletdb.ListPubCoin(pubCoins);

            BOOST_FOREACH(const CZerocoinEntry &zerocoinItem, pubCoins) {
                if (zerocoinItem.serialNumber == serial) {
                    CZerocoinEntry modifiedItem = zerocoinItem;
                    modifiedItem.IsUsed = false;
                    pwalletMain->NotifyZerocoinChanged(pwalletMain, zerocoinItem.value.GetHex(),
                                                       std::string("New (") + std::to_string(zerocoinItem.denomination) + "mint)",
                                                       CT_UPDATED);
                    walletdb.WriteZerocoinEntry(modifiedItem);

                    // erase zerocoin spend entry
                    CZerocoinSpendEntry spendEntry;
                    spendEntry.coinSerial = serial;
                    walletdb.EraseCoinSpendSerialEntry(spendEntry);
                }
            }

        } else if (wtx.tx->IsSigmaSpend()) {
            // find out coin serial number
            assert(wtx.tx->vin.size() == 1);

            const CTxIn &txin = wtx.tx->vin[0];
            // NOTE(martun): +1 on the next line stands for 1 byte in which the opcode of
            // OP_SIGMASPEND is written. In zerocoin you will see +4 instead,
            // because the size of serialized spend is also written, probably in 3 bytes.
            CDataStream serializedCoinSpend((const char *)&*(txin.scriptSig.begin() + 1),
                                            (const char *)&*txin.scriptSig.end(),
                                            SER_NETWORK, PROTOCOL_VERSION);
            sigma::CoinSpend spend(sigma::Params::get_default(),
                                         serializedCoinSpend);

            Scalar serial = spend.getCoinSerialNumber();

            // mark corresponding mint as unspent
            uint256 hashSerial = primitives::GetSerialHash(serial);
            CMintMeta meta;
            if(zwalletMain->GetTracker().GetMetaFromSerial(hashSerial, meta)){
                meta.isUsed = false;
                zwalletMain->GetTracker().UpdateState(meta);

                // erase zerocoin spend entry
                CSigmaSpendEntry spendEntry;
                spendEntry.coinSerial = serial;
                walletdb.EraseCoinSpendSerialEntry(spendEntry);
            }
        }
    }

    return true;
}

void CWallet::MarkConflicted(const uint256& hashBlock, const uint256& hashTx)
{
    LOCK2(cs_main, cs_wallet);

    int conflictconfirms = 0;
    if (mapBlockIndex.count(hashBlock)) {
        CBlockIndex* pindex = mapBlockIndex[hashBlock];
        if (chainActive.Contains(pindex)) {
            conflictconfirms = -(chainActive.Height() - pindex->nHeight + 1);
        }
    }
    // If number of conflict confirms cannot be determined, this means
    // that the block is still unknown or not yet part of the main chain,
    // for example when loading the wallet during a reindex. Do nothing in that
    // case.
    if (conflictconfirms >= 0)
        return;

    // Do not flush the wallet here for performance reasons
    CWalletDB walletdb(strWalletFile, "r+", false);

    std::set<uint256> todo;
    std::set<uint256> done;

    todo.insert(hashTx);

    while (!todo.empty()) {
        uint256 now = *todo.begin();
        todo.erase(now);
        done.insert(now);
        assert(mapWallet.count(now));
        CWalletTx& wtx = mapWallet[now];
        int currentconfirm = wtx.GetDepthInMainChain();
        if (conflictconfirms < currentconfirm) {
            // Block is 'more conflicted' than current confirm; update.
            // Mark transaction as conflicted with this block.
            wtx.nIndex = -1;
            wtx.hashBlock = hashBlock;
            wtx.MarkDirty();
            walletdb.WriteTx(wtx);
            // Iterate over all its outputs, and mark transactions in the wallet that spend them conflicted too
            TxSpends::const_iterator iter = mapTxSpends.lower_bound(COutPoint(now, 0));
            while (iter != mapTxSpends.end() && iter->first.hash == now) {
                 if (!done.count(iter->second)) {
                     todo.insert(iter->second);
                 }
                 iter++;
            }
            // If a transaction changes 'conflicted' state, that changes the balance
            // available of the outputs it spends. So force those to be recomputed
            BOOST_FOREACH(const CTxIn& txin, wtx.tx->vin)
            {
                if (mapWallet.count(txin.prevout.hash))
                    mapWallet[txin.prevout.hash].MarkDirty();
            }
        }
    }
}

void CWallet::SyncTransaction(const CTransaction& tx, const CBlockIndex *pindex, int posInBlock)
{
    LOCK2(cs_main, cs_wallet);

    if (!AddToWalletIfInvolvingMe(tx, pindex, posInBlock, true))
        return; // Not one of ours

    // If a transaction changes 'conflicted' state, that changes the balance
    // available of the outputs it spends. So force those to be
    // recomputed, also:
    BOOST_FOREACH(const CTxIn& txin, tx.vin)
    {
        if (mapWallet.count(txin.prevout.hash))
            mapWallet[txin.prevout.hash].MarkDirty();
    }

    // Notify of wallet transaction
    GetMainSignals().WalletTransaction(tx);
}


isminetype CWallet::IsMine(const CTxIn &txin) const
{
    LOCK(cs_wallet);

    if (txin.IsZerocoinSpend()) {
        return ISMINE_NO;
    } else if (txin.IsSigmaSpend()) {
        CWalletDB db(strWalletFile);

        CDataStream serializedCoinSpend(
            std::vector<char>(txin.scriptSig.begin() + 1, txin.scriptSig.end()),
            SER_NETWORK, PROTOCOL_VERSION);

        sigma::Params* sigmaParams = sigma::Params::get_default();
        sigma::CoinSpend spend(sigmaParams, serializedCoinSpend);

        if (db.HasCoinSpendSerialEntry(spend.getCoinSerialNumber())) {
            return ISMINE_SPENDABLE;
        }
    } else if (txin.IsZerocoinRemint()) {
        CWalletDB db(strWalletFile);

        CDataStream serializedCoinRemint(
            std::vector<char>(txin.scriptSig.begin() + 1, txin.scriptSig.end()),
            SER_NETWORK, PROTOCOL_VERSION);

        sigma::CoinRemintToV3 remint(serializedCoinRemint);
        if (db.HasCoinSpendSerialEntry(remint.getSerialNumber())) {
            return ISMINE_SPENDABLE;
        }
    }
    else {
        map<uint256, CWalletTx>::const_iterator mi = mapWallet.find(txin.prevout.hash);
        if (mi != mapWallet.end())
        {
            const CWalletTx& prev = (*mi).second;
            if (txin.prevout.n < prev.tx->vout.size())
                return IsMine(prev.tx->vout[txin.prevout.n]);
        }
    }

    return ISMINE_NO;
}

// Note that this function doesn't distinguish between a 0-valued input,
// and a not-"is mine" (according to the filter) input.
CAmount CWallet::GetDebit(const CTxIn &txin, const isminefilter& filter) const
{
    LOCK(cs_wallet);

    if (txin.IsZerocoinSpend()) {
        // Reverting it to its pre-Sigma state.
        goto end;
    } else if (txin.IsSigmaSpend()) {
        if (!(filter & ISMINE_SPENDABLE)) {
            goto end;
        }

        CWalletDB db(strWalletFile);
        std::unique_ptr<sigma::CoinSpend> spend;

        try {
            std::tie(spend, std::ignore) = sigma::ParseSigmaSpend(txin);
        } catch (CBadTxIn&) {
            goto end;
        }

        if (db.HasCoinSpendSerialEntry(spend->getCoinSerialNumber())) {
            return spend->getIntDenomination();
        }
    } else if (txin.IsZerocoinRemint()) {
        return 0;
    } else {
        map<uint256, CWalletTx>::const_iterator mi = mapWallet.find(txin.prevout.hash);
        if (mi != mapWallet.end())
        {
            const CWalletTx& prev = (*mi).second;
            if (txin.prevout.n < prev.tx->vout.size())
                if (IsMine(prev.tx->vout[txin.prevout.n]) & filter)
                    return prev.tx->vout[txin.prevout.n].nValue;
        }
    }

end:
    return 0;
}

isminetype CWallet::IsMine(const CTxOut &txout) const
{
    LOCK(cs_wallet);

    if (txout.scriptPubKey.IsSigmaMint()) {
        CWalletDB db(strWalletFile);
        secp_primitives::GroupElement pub;

        try {
            pub = sigma::ParseSigmaMintScript(txout.scriptPubKey);
        } catch (std::invalid_argument&) {
            return ISMINE_NO;
        }

        return db.HasHDMint(pub) ? ISMINE_SPENDABLE : ISMINE_NO;
    } else {
        return ::IsMine(*this, txout.scriptPubKey);
    }
}

CAmount CWallet::GetCredit(const CTxOut& txout, const isminefilter& filter) const
{
    if (!MoneyRange(txout.nValue))
        throw std::runtime_error(std::string(__func__) + ": value out of range");
    return ((IsMine(txout) & filter) ? txout.nValue : 0);
}

bool CWallet::IsChange(const uint256& tx, const CTxOut &txout) const
{
    auto wtx = GetWalletTx(tx);
    if (!wtx) {
        throw std::invalid_argument("The specified transaction hash is not belong to the wallet");
    }

    return wtx->IsChange(txout);
}

CAmount CWallet::GetChange(const uint256& tx, const CTxOut &txout) const
{
    if (!MoneyRange(txout.nValue))
        throw std::runtime_error(std::string(__func__) + ": value out of range");
    return (IsChange(tx, txout) ? txout.nValue : 0);
}

bool CWallet::IsMine(const CTransaction& tx) const
{
    BOOST_FOREACH(const CTxOut& txout, tx.vout)
        if (IsMine(txout))
            return true;
    return false;
}

bool CWallet::IsFromMe(const CTransaction& tx) const
{
    return (GetDebit(tx, ISMINE_ALL) > 0);
}

CAmount CWallet::GetDebit(const CTransaction& tx, const isminefilter& filter) const
{
    CAmount nDebit = 0;
    BOOST_FOREACH(const CTxIn& txin, tx.vin)
    {
        nDebit += GetDebit(txin, filter);
        if (!MoneyRange(nDebit))
            throw std::runtime_error(std::string(__func__) + ": value out of range");
    }
    return nDebit;
}

bool CWallet::IsAllFromMe(const CTransaction& tx, const isminefilter& filter) const
{
    LOCK(cs_wallet);

    BOOST_FOREACH(const CTxIn& txin, tx.vin)
    {
        auto mi = mapWallet.find(txin.prevout.hash);
        if (mi == mapWallet.end())
            return false; // any unknown inputs can't be from us

        const CWalletTx& prev = (*mi).second;

        if (txin.prevout.n >= prev.tx->vout.size())
            return false; // invalid input!

        if (!(IsMine(prev.tx->vout[txin.prevout.n]) & filter))
            return false;
    }
    return true;
}

CAmount CWallet::GetCredit(const CTransaction& tx, const isminefilter& filter) const
{
    CAmount nCredit = 0;
    BOOST_FOREACH(const CTxOut& txout, tx.vout)
    {
        nCredit += GetCredit(txout, filter);
        if (!MoneyRange(nCredit))
            throw std::runtime_error(std::string(__func__) + ": value out of range");
    }
    return nCredit;
}

CAmount CWallet::GetChange(const CTransaction& tx) const
{
    CAmount nChange = 0;
    BOOST_FOREACH(const CTxOut& txout, tx.vout)
    {
        nChange += GetChange(tx.GetHash(), txout);
        if (!MoneyRange(nChange))
            throw std::runtime_error(std::string(__func__) + ": value out of range");
    }
    return nChange;
}

CPubKey CWallet::GenerateNewHDMasterKey()
{
    CKey key;
    key.MakeNewKey(true);

    int64_t nCreationTime = GetTime();
    CKeyMetadata metadata(nCreationTime);

    // calculate the pubkey
    CPubKey pubkey = key.GetPubKey();
    assert(key.VerifyPubKey(pubkey));

    // set the hd keypath to "m" -> Master, refers the masterkeyid to itself
    metadata.hdKeypath     = "m";
    metadata.hdMasterKeyID = pubkey.GetID();

    {
        LOCK(cs_wallet);

        // mem store the metadata
        mapKeyMetadata[pubkey.GetID()] = metadata;

        // write the key&metadata to the database
        if (!AddKeyPubKey(key, pubkey))
            throw std::runtime_error(std::string(__func__) + ": AddKeyPubKey failed");
    }

    return pubkey;
}

void CWallet::GenerateNewMnemonic()
{
    CHDChain newHdChain;
    MnemonicContainer mnContainer;

    std::string strSeed = GetArg("-hdseed", "not hex");

    bool isHDSeedSet = strSeed != "not hex";

    if(isHDSeedSet && IsHex(strSeed)) {
        std::vector<unsigned char> seed = ParseHex(strSeed);
        if (!mnContainer.SetSeed(SecureVector(seed.begin(), seed.end())))
            throw std::runtime_error(std::string(__func__) + ": SetSeed failed");
        newHdChain.masterKeyID = CKeyID(Hash160(seed.begin(), seed.end()));
    }
    else {
        LogPrintf("CWallet::GenerateNewMnemonic -- Generating new MnemonicContainer\n");

        std::string mnemonic = GetArg("-mnemonic", "");
        std::string mnemonicPassphrase = GetArg("-mnemonicpassphrase", "");
        //Use 24 words by default;
        bool use12Words = GetBoolArg("-use12", false);
        mnContainer.Set12Words(use12Words);

        SecureString secureMnemonic(mnemonic.begin(), mnemonic.end());
        SecureString securePassphrase(mnemonicPassphrase.begin(), mnemonicPassphrase.end());

        if (!mnContainer.SetMnemonic(secureMnemonic, securePassphrase))
            throw std::runtime_error(std::string(__func__) + ": SetMnemonic failed");
        newHdChain.masterKeyID = CKeyID(Hash160(mnContainer.seed.begin(), mnContainer.seed.end()));
    }

    if (!SetHDChain(newHdChain, false))
        throw std::runtime_error(std::string(__func__) + ": SetHDChain failed");

    if (!SetMnemonicContainer(mnContainer, false))
        throw std::runtime_error(std::string(__func__) + ": SetMnemonicContainer failed");
}

bool CWallet::SetHDMasterKey(const CPubKey &pubkey, const int cHDChainVersion) {
    LOCK(cs_wallet);

    // ensure this wallet.dat can only be opened by clients supporting HD
    SetMinVersion(FEATURE_HD);

    // store the keyid (hash160) together with
    // the child index counter in the database
    // as a hdchain object
    CHDChain newHdChain;
    newHdChain.nVersion = cHDChainVersion;
    newHdChain.masterKeyID = pubkey.GetID();
    SetHDChain(newHdChain, false);

    return true;
}

bool CWallet::SetHDChain(const CHDChain &chain, bool memonly, bool& upgradeChain, bool genNewKeyPool)
{
    LOCK(cs_wallet);
    upgradeChain = (chain.nVersion==CHDChain::VERSION_BASIC);
    if (upgradeChain && !IsLocked()) { // Upgrade HDChain to latest version
        CHDChain newChain;
        newChain.masterKeyID = chain.masterKeyID;
        newChain.nVersion = CHDChain::VERSION_WITH_BIP44; // old versions cannot use mnemonic
        // whether to generate the keypool now (conditional as leads to DB deadlock if loading DB simultaneously)
        if (genNewKeyPool)
            NewKeyPool();
        if (!memonly && !CWalletDB(strWalletFile).WriteHDChain(newChain))
            throw runtime_error(std::string(__func__) + ": writing chain failed");
        hdChain = newChain;
    }
    else {
        if (!memonly && !CWalletDB(strWalletFile).WriteHDChain(chain))
            throw runtime_error(std::string(__func__) + ": writing chain failed");
        hdChain = chain;
    }

    return true;
}

bool CWallet::IsHDEnabled()
{
    return !hdChain.masterKeyID.IsNull();
}

bool CWallet::SetMnemonicContainer(const MnemonicContainer& mnContainer, bool memonly) {
    if (!memonly && !CWalletDB(strWalletFile).WriteMnemonic(mnContainer))
        throw runtime_error(std::string(__func__) + ": writing chain failed");
    mnemonicContainer = mnContainer;
    return true;
}

bool CWallet::EncryptMnemonicContainer(const CKeyingMaterial& vMasterKeyIn)
{
    if (!IsCrypted())
        return false;

    if (mnemonicContainer.IsCrypted())
        return true;

    uint256 id = uint256S(hdChain.masterKeyID.GetHex());

    std::vector<unsigned char> cryptedSeed;
    if (!EncryptMnemonicSecret(vMasterKeyIn, mnemonicContainer.GetSeed(), id, cryptedSeed))
        return false;
    SecureVector secureCryptedSeed(cryptedSeed.begin(), cryptedSeed.end());
    if (!mnemonicContainer.SetSeed(secureCryptedSeed))
        return false;

    SecureString mnemonic;
    if (mnemonicContainer.GetMnemonic(mnemonic)) {
        std::vector<unsigned char> cryptedMnemonic;
        SecureVector vectorMnemonic(mnemonic.begin(), mnemonic.end());

        if ((!mnemonic.empty() && !EncryptMnemonicSecret(vMasterKeyIn, vectorMnemonic, id, cryptedMnemonic)))
            return false;

        SecureVector secureCryptedMnemonic(cryptedMnemonic.begin(), cryptedMnemonic.end());
        if (!mnemonicContainer.SetMnemonic(secureCryptedMnemonic))
            return false;
    }

    mnemonicContainer.SetCrypted(true);

    return true;
}

bool CWallet::DecryptMnemonicContainer(MnemonicContainer& mnContainer)
{
    if (!IsCrypted())
        return true;

    if (!mnemonicContainer.IsCrypted())
        return false;

    uint256 id = uint256S(hdChain.masterKeyID.GetHex());

    SecureVector seed;
    SecureVector cryptedSeed = mnemonicContainer.GetSeed();
    std::vector<unsigned char> vCryptedSeed(cryptedSeed.begin(), cryptedSeed.end());
    if (!DecryptMnemonicSecret(vCryptedSeed, id, seed))
        return false;

    mnContainer = mnemonicContainer;
    if (!mnContainer.SetSeed(seed))
        return false;

    SecureString cryptedMnemonic;

    if (mnemonicContainer.GetMnemonic(cryptedMnemonic)) {
        SecureVector vectorMnemonic;

        std::vector<unsigned char> CryptedMnemonic(cryptedMnemonic.begin(), cryptedMnemonic.end());
        if (!CryptedMnemonic.empty() && !DecryptMnemonicSecret(CryptedMnemonic, id, vectorMnemonic))
            return false;

        if (!mnContainer.SetMnemonic(vectorMnemonic))
            return false;
    }

    mnContainer.SetCrypted(false);

    return true;
}

int64_t CWalletTx::GetTxTime() const {
    int64_t n = nTimeSmart;
    return n ? n : nTimeReceived;
}

int CWalletTx::GetRequestCount() const
{
    // Returns -1 if it wasn't being tracked
    int nRequests = -1;
    {
        LOCK(pwallet->cs_wallet);
        if (IsCoinBase())
        {
            // Generated block
            if (!hashUnset())
            {
                map<uint256, int>::const_iterator mi = pwallet->mapRequestCount.find(hashBlock);
                if (mi != pwallet->mapRequestCount.end())
                    nRequests = (*mi).second;
            }
        }
        else
        {
            // Did anyone request this transaction?
            map<uint256, int>::const_iterator mi = pwallet->mapRequestCount.find(GetHash());
            if (mi != pwallet->mapRequestCount.end())
            {
                nRequests = (*mi).second;

                // How about the block it's in?
                if (nRequests == 0 && !hashUnset())
                {
                    map<uint256, int>::const_iterator _mi = pwallet->mapRequestCount.find(hashBlock);
                    if (_mi != pwallet->mapRequestCount.end())
                        nRequests = (*_mi).second;
                    else
                        nRequests = 1; // If it's in someone else's block it must have got out
                }
            }
        }
    }
    return nRequests;
}


void CWalletTx::GetAPIAmounts(list <COutputEntry> &listReceived,
                           list <COutputEntry> &listSent, CAmount &nFee, string &strSentAccount,
                           const isminefilter &filter, bool ignoreChange) const {
    nFee = 0;
    listReceived.clear();
    listSent.clear();
    strSentAccount = strFromAccount;

    bool fromMe = false;
    const CWalletTx * storedTx = pwalletMain->GetWalletTx(this->GetHash());
    if(!(storedTx==NULL))
        fromMe = storedTx->fFromMe;

    // Compute fee:
    CAmount nDebit = GetDebit(filter);
    if (nDebit > 0) // debit>0 means we signed/sent this transaction
    {
        CAmount nValueOut = tx->GetValueOut();
        nFee = nDebit - nValueOut;
    }

    // Sent/received.
    for (unsigned int i = 0; i < tx->vout.size(); ++i) {
        const CTxOut &txout = tx->vout[i];
        isminetype fIsMine = pwallet->IsMine(txout);
        // Only need to handle txouts if AT LEAST one of these is true:
        //   1) they debit from us (sent)
        //   2) the output is to us (received)

<<<<<<< HEAD
        if(!tx->IsSigmaSpend()){
=======
        if(!IsSigmaSpend() && !IsZerocoinSpend()){
>>>>>>> da26d776
            if (nDebit > 0) {
                // Don't report 'change' txouts
                if (ignoreChange && IsChange(static_cast<uint32_t>(i))) {
                    continue;
                }
            } else if (!(fIsMine & filter)){
                continue;
            }
        }

        // In either case, we need to get the destination address
        CTxDestination address;

        if (txout.scriptPubKey.IsSigmaMint() || txout.scriptPubKey.IsZerocoinMint()) {
            address = CNoDestination();
        } else if (!ExtractDestination(txout.scriptPubKey, address) && !txout.scriptPubKey.IsUnspendable()) {
            LogPrintf("CWalletTx::GetAmounts: Unknown transaction type found, txid %s\n",
                      this->GetHash().ToString());
            address = CNoDestination();
        }

        COutputEntry output = {address, txout.nValue, (int) i};

        /// If we are debited by the transaction, add the output as a "sent" entry
<<<<<<< HEAD
        if (nDebit > 0 || (tx->IsSigmaSpend() && fromMe)){
=======
        if (nDebit > 0 || ((IsSigmaSpend() || IsZerocoinSpend()) && fromMe)){
>>>>>>> da26d776
            listSent.push_back(output);
        }

        // If we are receiving the output, add it as a "received" entry
        if (fIsMine & filter)
            listReceived.push_back(output);
    }

}

void CWalletTx::GetAmounts(list <COutputEntry> &listReceived,
                           list <COutputEntry> &listSent, CAmount &nFee, string &strSentAccount,
                           const isminefilter &filter) const {
    nFee = 0;
    listReceived.clear();
    listSent.clear();
    strSentAccount = strFromAccount;

    // Compute fee:
    CAmount nDebit = GetDebit(filter);
    if (nDebit > 0) // debit>0 means we signed/sent this transaction
    {
        CAmount nValueOut = tx->GetValueOut();
        nFee = nDebit - nValueOut;
    }

    // Sent/received.
    for (unsigned int i = 0; i < tx->vout.size(); ++i) {
        const CTxOut &txout = tx->vout[i];
        isminetype fIsMine = pwallet->IsMine(txout);
        // Only need to handle txouts if AT LEAST one of these is true:
        //   1) they debit from us (sent)
        //   2) the output is to us (received)
        if (nDebit > 0) {
            // Don't report 'change' txouts
            if (IsChange(static_cast<uint32_t>(i)))
                continue;
        } else if (!(fIsMine & filter))
            continue;

        // In either case, we need to get the destination address
        CTxDestination address;

        if (txout.scriptPubKey.IsZerocoinMint() || txout.scriptPubKey.IsSigmaMint()) {
            address = CNoDestination();
        } else if (!ExtractDestination(txout.scriptPubKey, address) && !txout.scriptPubKey.IsUnspendable()) {
            LogPrintf("CWalletTx::GetAmounts: Unknown transaction type found, txid %s\n",
                      this->GetHash().ToString());
            address = CNoDestination();
        }

        COutputEntry output = {address, txout.nValue, (int) i};

        // If we are debited by the transaction, add the output as a "sent" entry
        if (nDebit > 0)
            listSent.push_back(output);

        // If we are receiving the output, add it as a "received" entry
        if (fIsMine & filter)
            listReceived.push_back(output);
    }

}

void CWalletTx::GetAccountAmounts(const string& strAccount, CAmount& nReceived,
                                  CAmount& nSent, CAmount& nFee, const isminefilter& filter) const
{
    nReceived = nSent = nFee = 0;

    CAmount allFee;
    string strSentAccount;
    list<COutputEntry> listReceived;
    list<COutputEntry> listSent;
    GetAmounts(listReceived, listSent, allFee, strSentAccount, filter);

    if (strAccount == strSentAccount)
    {
        BOOST_FOREACH(const COutputEntry& s, listSent)
            nSent += s.amount;
        nFee = allFee;
    }
    {
        LOCK(pwallet->cs_wallet);
        BOOST_FOREACH(const COutputEntry& r, listReceived)
        {
            if (pwallet->mapAddressBook.count(r.destination))
            {
                map<CTxDestination, CAddressBookData>::const_iterator mi = pwallet->mapAddressBook.find(r.destination);
                if (mi != pwallet->mapAddressBook.end() && (*mi).second.name == strAccount)
                    nReceived += r.amount;
            }
            else if (strAccount.empty())
            {
                nReceived += r.amount;
            }
        }
    }
}

/**
 * Scan the block chain (starting in pindexStart) for transactions
 * from or to us. If fUpdate is true, found transactions that already
 * exist in the wallet will be updated.
 *
 * Returns pointer to the first block in the last contiguous range that was
 * successfully scanned.
 *
 */
CBlockIndex* CWallet::ScanForWalletTransactions(CBlockIndex *pindexStart, bool fUpdate, bool fRecoverMnemonic)
{
    CBlockIndex* ret = nullptr;
    int64_t nNow = GetTime();
    const CChainParams& chainParams = Params();
    fRescanning = true;

    CBlockIndex* pindex = pindexStart;
    {
        LOCK2(cs_main, cs_wallet);

        // no need to read and scan block, if block was created before
        // our wallet birthday (as adjusted for block time variability)
        // if you are recovering wallet with mnemonics start rescan from block when mnemonics implemented in Zcoin
        if (fRecoverMnemonic) {
            pindex = chainActive[chainParams.GetConsensus().nMnemonicBlock];
            if (pindex == NULL)
                pindex = chainActive.Tip();
        } else
            while (pindex && nTimeFirstKey && (pindex->GetBlockTime() < (nTimeFirstKey - 7200)))
                pindex = chainActive.Next(pindex);

        ShowProgress(_("Rescanning..."), 0); // show rescan progress in GUI as dialog or on splashscreen, if -rescan on startup
        double dProgressStart = GuessVerificationProgress(chainParams.TxData(), pindex);
        double dProgressTip = GuessVerificationProgress(chainParams.TxData(), chainActive.Tip());
        while (pindex)
        {
            if (pindex->nHeight % 100 == 0 && dProgressTip - dProgressStart > 0.0)
                ShowProgress(_("Rescanning..."), std::max(1, std::min(99, (int)((GuessVerificationProgress(chainParams.TxData(), pindex) - dProgressStart) / (dProgressTip - dProgressStart) * 100))));
            if (GetTime() >= nNow + 60) {
                nNow = GetTime();
                LogPrintf("Still rescanning. At block %d. Progress=%f\n", pindex->nHeight, GuessVerificationProgress(chainParams.TxData(), pindex));
            }

            CBlock block;
            if (ReadBlockFromDisk(block, pindex, Params().GetConsensus())) {
                for (size_t posInBlock = 0; posInBlock < block.vtx.size(); ++posInBlock) {
                    AddToWalletIfInvolvingMe(*block.vtx[posInBlock], pindex, posInBlock, fUpdate);
                }
                if (!ret) {
                    ret = pindex;
                }
            } else {
                ret = nullptr;
            }
            pindex = chainActive.Next(pindex);
        }
        ShowProgress(_("Rescanning..."), 100); // hide progress dialog in GUI
    }

    fRescanning = false;
    return ret;
}

void CWallet::ReacceptWalletTransactions()
{
    // If transactions aren't being broadcasted, don't let them into local mempool either
    if (!fBroadcastTransactions)
        return;

    LOCK2(cs_main, cs_wallet);
    std::map<int64_t, CWalletTx*> mapSorted;

    // Sort pending wallet transactions based on their initial wallet insertion order
    BOOST_FOREACH(PAIRTYPE(const uint256, CWalletTx)& item, mapWallet)
    {
        const uint256& wtxid = item.first;
        CWalletTx& wtx = item.second;
        assert(wtx.GetHash() == wtxid);

        int nDepth = wtx.GetDepthInMainChain();

        if (!wtx.IsCoinBase() && (nDepth == 0 && !wtx.isAbandoned())) {
            mapSorted.insert(std::make_pair(wtx.nOrderPos, &wtx));
        }
    }

    // Try to add wallet transactions to memory pool
    BOOST_FOREACH(PAIRTYPE(const int64_t, CWalletTx*)& item, mapSorted)
    {
        CWalletTx& wtx = *(item.second);

        //LOCK(mempool.cs);
        CValidationState state;
        // the app was closed and re-opened, do NOT check their
        // serial numbers, and DO NOT try to mark their serial numbers
        // a second time. We assume those operations were already done.
        wtx.AcceptToMemoryPool(maxTxFee, state);
        // If Dandelion enabled, relay transaction once again.
        if (GetBoolArg("-dandelion", true)) {
            wtx.RelayWalletTransaction(g_connman.get());
        }
    }
}

bool CWalletTx::RelayWalletTransaction(CConnman* connman)
{
    assert(pwallet->GetBroadcastTransactions());
    if (!IsCoinBase() && !isAbandoned() && GetDepthInMainChain() == 0)
    {
        CValidationState state;
        /* GetDepthInMainChain already catches known conflicts. */
        if (InMempool() || InStempool() || AcceptToMemoryPool(maxTxFee, state))
        {
            // If Dandelion enabled, push inventory item to just one destination.
            if (GetBoolArg("-dandelion", true)) {
                int64_t nCurrTime = GetTimeMicros();
                int64_t nEmbargo = 1000000 * DANDELION_EMBARGO_MINIMUM
                        + PoissonNextSend(nCurrTime, DANDELION_EMBARGO_AVG_ADD);
                CNode::insertDandelionEmbargo(GetHash(), nEmbargo);
                //LogPrintf(
                //    "dandeliontx %s embargoed for %d seconds\n",
                //    GetHash().ToString(), (nEmbargo - nCurrTime) / 1000000);
                CInv inv(MSG_DANDELION_TX, GetHash());
                return CNode::localDandelionDestinationPushInventory(inv);
            } else {
                // LogPrintf("Relaying wtx %s\n", GetHash().ToString());
                g_connman->RelayTransaction(*this);
                return true;
            }
        }
    }
    LogPrintf("CWalletTx::RelayWalletTransaction() --> invalid condition\n");
    return false;
}

set<uint256> CWalletTx::GetConflicts() const
{
    set<uint256> result;
    if (pwallet != NULL)
    {
        uint256 myHash = GetHash();
        result = pwallet->GetConflicts(myHash);
        result.erase(myHash);
    }
    return result;
}

CAmount CWalletTx::GetDebit(const isminefilter& filter) const
{
    if (tx->vin.empty())
        return 0;

    CAmount debit = 0;
    if(filter & ISMINE_SPENDABLE)
    {
        if (fDebitCached)
            debit += nDebitCached;
        else
        {
            nDebitCached = pwallet->GetDebit(*this, ISMINE_SPENDABLE);
            fDebitCached = true;
            debit += nDebitCached;
        }
    }
    if(filter & ISMINE_WATCH_ONLY)
    {
        if(fWatchDebitCached)
            debit += nWatchDebitCached;
        else
        {
            nWatchDebitCached = pwallet->GetDebit(*this, ISMINE_WATCH_ONLY);
            fWatchDebitCached = true;
            debit += nWatchDebitCached;
        }
    }
    return debit;
}

CAmount CWalletTx::GetCredit(const isminefilter& filter) const
{
    // Must wait until coinbase is safely deep enough in the chain before valuing it
    if (IsCoinBase() && GetBlocksToMaturity() > 0)
        return 0;

    CAmount credit = 0;
    if (filter & ISMINE_SPENDABLE)
    {
        // GetBalance can assume transactions in mapWallet won't change
        if (fCreditCached)
            credit += nCreditCached;
        else
        {
            nCreditCached = pwallet->GetCredit(*this, ISMINE_SPENDABLE);
            fCreditCached = true;
            credit += nCreditCached;
        }
    }
    if (filter & ISMINE_WATCH_ONLY)
    {
        if (fWatchCreditCached)
            credit += nWatchCreditCached;
        else
        {
            nWatchCreditCached = pwallet->GetCredit(*this, ISMINE_WATCH_ONLY);
            fWatchCreditCached = true;
            credit += nWatchCreditCached;
        }
    }
    return credit;
}

CAmount CWalletTx::GetImmatureCredit(bool fUseCache) const
{
    if (IsCoinBase() && GetBlocksToMaturity() > 0 && IsInMainChain())
    {
        if (fUseCache && fImmatureCreditCached)
            return nImmatureCreditCached;
        nImmatureCreditCached = pwallet->GetCredit(*this, ISMINE_SPENDABLE);
        fImmatureCreditCached = true;
        return nImmatureCreditCached;
    }

    return 0;
}

CAmount CWalletTx::GetAvailableCredit(bool fUseCache, bool fExcludeLocked) const {
    if (pwallet == 0)
        return 0;

    // Must wait until coinbase is safely deep enough in the chain before valuing it
    if (IsCoinBase() && GetBlocksToMaturity() > 0)
        return 0;

    // We cannot use cache if vout contains mints due to it will not update when it spend
    if (fUseCache && fAvailableCreditCached && !tx->IsZerocoinMint() && !tx->IsSigmaMint() && !fExcludeLocked)
        return nAvailableCreditCached;

    CAmount nCredit = 0;
    uint256 hashTx = GetHash();
    for (unsigned int i = 0; i < tx->vout.size(); i++)
    {
        if (!pwallet->IsSpent(hashTx, i))
        {
            const CTxOut &txout = tx->vout[i];
            bool isPrivate = txout.scriptPubKey.IsZerocoinMint() || txout.scriptPubKey.IsSigmaMint();
            bool condition = isPrivate;
            if (fExcludeLocked)
                condition = (isPrivate || pwallet->IsLockedCoin(hashTx, i));
            nCredit += condition ? 0 : pwallet->GetCredit(txout, ISMINE_SPENDABLE);
            if (!MoneyRange(nCredit))
                throw std::runtime_error("CWalletTx::GetAvailableCredit() : value out of range");
        }
    }

    nAvailableCreditCached = nCredit;
    fAvailableCreditCached = true;

    if (fExcludeLocked)
        fAvailableCreditCached = false;

    return nCredit;
}

CAmount CWalletTx::GetImmatureWatchOnlyCredit(const bool& fUseCache) const
{
    if (IsCoinBase() && GetBlocksToMaturity() > 0 && IsInMainChain())
    {
        if (fUseCache && fImmatureWatchCreditCached)
            return nImmatureWatchCreditCached;
        nImmatureWatchCreditCached = pwallet->GetCredit(*this, ISMINE_WATCH_ONLY);
        fImmatureWatchCreditCached = true;
        return nImmatureWatchCreditCached;
    }

    return 0;
}

CAmount CWalletTx::GetAvailableWatchOnlyCredit(const bool& fUseCache) const
{
    if (pwallet == 0)
        return 0;

    // Must wait until coinbase is safely deep enough in the chain before valuing it
    if (IsCoinBase() && GetBlocksToMaturity() > 0)
        return 0;

    if (fUseCache && fAvailableWatchCreditCached)
        return nAvailableWatchCreditCached;

    CAmount nCredit = 0;
    for (unsigned int i = 0; i < tx->vout.size(); i++)
    {
        if (!pwallet->IsSpent(GetHash(), i))
        {
            const CTxOut &txout = tx->vout[i];
            nCredit += pwallet->GetCredit(txout, ISMINE_WATCH_ONLY);
            if (!MoneyRange(nCredit))
                throw std::runtime_error("CWalletTx::GetAvailableCredit() : value out of range");
        }
    }

    nAvailableWatchCreditCached = nCredit;
    fAvailableWatchCreditCached = true;
    return nCredit;
}

CAmount CWalletTx::GetChange() const
{
    if (fChangeCached)
        return nChangeCached;
    nChangeCached = pwallet->GetChange(*this);
    fChangeCached = true;
    return nChangeCached;
}

bool CWalletTx::InMempool() const
{
    LOCK(mempool.cs);
    if (mempool.exists(GetHash())) {
        return true;
    }
    return false;
}

bool CWalletTx::InStempool() const
{
    if (txpools.getStemTxPool().exists(GetHash())) {
        return true;
    }
    return false;
}

bool CWalletTx::IsTrusted() const
{
    // Quick answer in most cases.
    // Zerocoin spend is always false due to it use nSequence incorrectly.
    if (!tx->IsZerocoinSpend() && !CheckFinalTx(*this))
        return false;
    int nDepth = GetDepthInMainChain();
    if (nDepth >= 1)
        return true;
    if (nDepth < 0)
        return false;
    if (!bSpendZeroConfChange || !IsFromMe(ISMINE_ALL)) // using wtx's cached debit
        return false;

    // Don't trust unconfirmed transactions from us unless they are in the mempool.
    if (!InMempool() && !InStempool())
        return false;

    // Trusted if all inputs are from us and are in the mempool:
    BOOST_FOREACH(const CTxIn& txin, tx->vin)
    {
        if (txin.IsZerocoinSpend() || txin.IsSigmaSpend() || txin.IsZerocoinRemint()) {
            if (!(pwallet->IsMine(txin) & ISMINE_SPENDABLE)) {
                return false;
            }
        } else {
            // Transactions not sent by us: not trusted
            const CWalletTx *parent = pwallet->GetWalletTx(txin.prevout.hash);
            if (parent == NULL)
                return false;
            const CTxOut &parentOut = parent->tx->vout[txin.prevout.n];
            if (pwallet->IsMine(parentOut) != ISMINE_SPENDABLE)
                return false;
        }
    }

    return true;
}

bool CWalletTx::IsChange(uint32_t out) const {
    if (out >= tx->vout.size()) {
        throw std::invalid_argument("The specified output index is not valid");
    }

    if (changes.count(out)) {
        return true;
    }

    // Legacy transaction handling.
    // Zerocoin spend have one special output mode to spend to yourself with change address,
    // we don't want to identify that output as change.
    if (!tx->IsZerocoinSpend() && ::IsMine(*pwallet, tx->vout[out].scriptPubKey)) {
        CTxDestination address;
        if (!ExtractDestination(tx->vout[out].scriptPubKey, address)) {
            return true;
        }

        LOCK(pwallet->cs_wallet);
        if (!pwallet->mapAddressBook.count(address)) {
            return true;
        }
    }

    return false;
}

bool CWalletTx::IsChange(const CTxOut& out) const {
    auto it = std::find(tx->vout.begin(), tx->vout.end(), out);
    if (it == tx->vout.end()) {
        throw std::invalid_argument("The specified output does not belong to the transaction");
    }

    return IsChange(it - tx->vout.begin());
}

bool CWalletTx::IsEquivalentTo(const CWalletTx& _tx) const
{
        CMutableTransaction tx1 = *this->tx;
        CMutableTransaction tx2 = *_tx.tx;
        for (unsigned int i = 0; i < tx1.vin.size(); i++) tx1.vin[i].scriptSig = CScript();
        for (unsigned int i = 0; i < tx2.vin.size(); i++) tx2.vin[i].scriptSig = CScript();
        return CTransaction(tx1) == CTransaction(tx2);
}

std::vector<uint256> CWallet::ResendWalletTransactionsBefore(int64_t nTime, CConnman* connman)
{
    std::vector<uint256> result;

    LOCK(cs_wallet);
    // Sort them in chronological order
    multimap<unsigned int, CWalletTx*> mapSorted;
    BOOST_FOREACH(PAIRTYPE(const uint256, CWalletTx)& item, mapWallet)
    {
        CWalletTx& wtx = item.second;
        // Don't rebroadcast if newer than nTime:
        if (wtx.nTimeReceived > nTime)
            continue;
        mapSorted.insert(make_pair(wtx.nTimeReceived, &wtx));
    }
    BOOST_FOREACH(PAIRTYPE(const unsigned int, CWalletTx*)& item, mapSorted)
    {
        CWalletTx& wtx = *item.second;
        if (wtx.RelayWalletTransaction(connman))
            result.push_back(wtx.GetHash());
    }
    return result;
}

void CWallet::ResendWalletTransactions(int64_t nBestBlockTime, CConnman* connman)
{
    // Do this infrequently and randomly to avoid giving away
    // that these are our transactions.
    if (GetTime() < nNextResend || !fBroadcastTransactions)
        return;
    bool fFirst = (nNextResend == 0);
    nNextResend = GetTime() + GetRand(30 * 60);
    if (fFirst)
        return;

    // Only do it if there's been a new block since last time
    if (nBestBlockTime < nLastResend)
        return;
    nLastResend = GetTime();

    // Rebroadcast unconfirmed txes older than 5 minutes before the last
    // block was found:
    std::vector<uint256> relayed = ResendWalletTransactionsBefore(nBestBlockTime-5*60, connman);
    if (!relayed.empty())
        LogPrintf("%s: rebroadcast %u unconfirmed transactions\n", __func__, relayed.size());
}

/** @} */ // end of mapWallet




/** @defgroup Actions
 *
 * @{
 */


CAmount CWallet::GetBalance(bool fExcludeLocked) const
{
    CAmount nTotal = 0;
    {
        LOCK2(cs_main, cs_wallet);
        for (map<uint256, CWalletTx>::const_iterator it = mapWallet.begin(); it != mapWallet.end(); ++it)
        {
            const CWalletTx* pcoin = &(*it).second;
            if (pcoin->IsTrusted())
                nTotal += pcoin->GetAvailableCredit(true, fExcludeLocked);
        }
    }

    return nTotal;
}

std::vector<CRecipient> CWallet::CreateSigmaMintRecipients(
    std::vector<sigma::PrivateCoin>& coins,
    vector<CHDMint>& vDMints)
{
    EnsureMintWalletAvailable();

    std::vector<CRecipient> vecSend;

    zwalletMain->ResetCount(); // Before starting to mint, ensure mint count is correct

    std::transform(coins.begin(), coins.end(), std::back_inserter(vecSend),
        [&vDMints](sigma::PrivateCoin& coin) -> CRecipient {

            // Generate and store secrets deterministically in the following function.
            CHDMint dMint;
            zwalletMain->GenerateMint(coin.getPublicCoin().getDenomination(), coin, dMint);


            // Get a copy of the 'public' portion of the coin. You should
            // embed this into a Zerocoin 'MINT' transaction along with a series
            // of currency inputs totaling the assigned value of one zerocoin.
            auto& pubCoin = coin.getPublicCoin();

            if (!pubCoin.validate()) {
                throw std::runtime_error("Unable to mint a sigma coin.");
            }

            // Create script for coin
            CScript scriptSerializedCoin;
            // opcode is inserted as 1 byte according to file script/script.h
            scriptSerializedCoin << OP_SIGMAMINT;

            // and this one will write the size in different byte lengths depending on the length of vector. If vector size is <0.4c, which is 76, will write the size of vector in just 1 byte. In our case the size is always 34, so must write that 34 in 1 byte.
            std::vector<unsigned char> vch = pubCoin.getValue().getvch();
            scriptSerializedCoin.insert(scriptSerializedCoin.end(), vch.begin(), vch.end());

            CAmount v;
            DenominationToInteger(pubCoin.getDenomination(), v);

            vDMints.push_back(dMint);

            return {scriptSerializedCoin, v, false};
        }
    );

    return vecSend;
}

// coinsIn has to be sorted in descending order.
int CWallet::GetRequiredCoinCountForAmount(
        const CAmount& required,
        const std::vector<sigma::CoinDenomination>& denominations) {
    CAmount val = required;
    int result = 0;
    for (std::size_t i = 0; i < denominations.size(); i++)
    {
        CAmount denom;
        DenominationToInteger(denominations[i], denom);
        while (val >= denom) {
            val -= denom;
            result++;
        }
    }

    return result;
}

/** \brief denominations has to be sorted in descending order. Each denomination can be used multiple times.
 *
 *  \returns The amount which was possible to actually mint.
 */
CAmount CWallet::SelectMintCoinsForAmount(
        const CAmount& required,
        const std::vector<sigma::CoinDenomination>& denominations,
        std::vector<sigma::CoinDenomination>& coinsOut) {
    CAmount val = required;
    for (std::size_t i = 0; i < denominations.size(); i++)
    {
        CAmount denom;
        DenominationToInteger(denominations[i], denom);
        while (val >= denom)
        {
            val -= denom;
            coinsOut.push_back(denominations[i]);
        }
    }

    return required - val;
}

/** \brief coinsIn has to be sorted in descending order. Each coin can be used only once.
 *
 *  \returns The amount which was possible to actually spend.
 */
CAmount CWallet::SelectSpendCoinsForAmount(
        const CAmount& required,
        const std::list<CSigmaEntry>& coinsIn,
        std::vector<CSigmaEntry>& coinsOut) {
    CAmount val = required;
    for (auto coinIt = coinsIn.begin(); coinIt != coinsIn.end(); coinIt++)
    {
        if (coinIt->IsUsed)
          continue;
        CAmount denom = coinIt->get_denomination_value();
        if (val >= denom)
        {
            val -= denom;
            coinsOut.push_back(*coinIt);
        }
    }

    return required - val;
}

std::list<CSigmaEntry> CWallet::GetAvailableCoins(const CCoinControl *coinControl, bool includeUnsafe, bool fDummy) const {
    EnsureMintWalletAvailable();

    LOCK2(cs_main, cs_wallet);
    CWalletDB walletdb(strWalletFile);
    std::list<CSigmaEntry> coins;
    std::vector<CMintMeta> vecMints = zwalletMain->GetTracker().ListMints(true, true, false);
    list<CMintMeta> listMints(vecMints.begin(), vecMints.end());
    for (const CMintMeta& mint : listMints) {
        CSigmaEntry entry;
        const auto& sigmaParams = sigma::Params::get_default();
        if(fDummy){
            /* If we just want to create the spend tx without signing (eg. to get fee before entering password),
             * we fill in the available unencrypted details from the metadata, and create dummy values for the
             * encrypted ones.
             */
            sigma::PrivateCoin dummyCoin(sigmaParams, mint.denom);

            entry.value = mint.GetPubCoinValue();
            entry.set_denomination(mint.denom);
            entry.randomness = dummyCoin.getRandomness();
            entry.serialNumber = dummyCoin.getSerialNumber();
            entry.IsUsed = mint.isUsed;
            entry.nHeight = mint.nHeight;
            entry.id = mint.nId;
            entry.ecdsaSecretKey = std::vector<unsigned char>(&dummyCoin.getEcdsaSeckey()[0],&dummyCoin.getEcdsaSeckey()[32]);
        }else{
            GetMint(mint.hashSerial, entry);   
        }
        coins.push_back(entry);
    }

    std::set<COutPoint> lockedCoins = setLockedCoins;

    // Filter out coins which are not confirmed, I.E. do not have at least 6 blocks
    // above them, after they were minted.
    // Also filter out used coins.
    // Finally filter out coins that have not been selected from CoinControl should that be used
    coins.remove_if([lockedCoins, coinControl, includeUnsafe](const CSigmaEntry& coin) {
        sigma::CSigmaState* sigmaState = sigma::CSigmaState::GetState();
        if (coin.IsUsed)
            return true;

        int coinHeight, coinId;
        std::tie(coinHeight, coinId) =  sigmaState->GetMintedCoinHeightAndId(
            sigma::PublicCoin(coin.value, coin.get_denomination()));

        // Check group size
        uint256 hashOut;
        std::vector<sigma::PublicCoin> coinOuts;
        sigmaState->GetCoinSetForSpend(
            &chainActive,
            chainActive.Height() - (ZC_MINT_CONFIRMATIONS - 1), // required 6 confirmation for mint to spend
            coin.get_denomination(),
            coinId,
            hashOut,
            coinOuts
        );

        if (!includeUnsafe && coinOuts.size() < 2) {
            return true;
        }

        if (coinHeight == -1) {
            // Coin still in the mempool.
            return true;
        }

        if (coinHeight + (ZC_MINT_CONFIRMATIONS - 1) > chainActive.Height()) {
            // Remove the coin from the candidates list, since it does not have the
            // required number of confirmations.
            return true;
        }

        COutPoint outPoint;
        sigma::PublicCoin pubCoin(coin.value, coin.get_denomination());
        sigma::GetOutPoint(outPoint, pubCoin);

        if(lockedCoins.count(outPoint) > 0){
            return true;
        }

        if(coinControl != NULL){
            if(coinControl->HasSelected()){
                if(!coinControl->IsSelected(outPoint)){
                    return true;
                }
            }
        }

        return false;
    });

    return coins;
}

template<typename Iterator>
static CAmount CalculateCoinsBalance(Iterator begin, Iterator end) {
    CAmount balance(0);
    for (auto start = begin; start != end; start++) {
        balance += start->get_denomination_value();
    }
    return balance;
}

bool CWallet::GetCoinsToSpend(
        CAmount required,
        std::vector<CSigmaEntry>& coinsToSpend_out,
        std::vector<sigma::CoinDenomination>& coinsToMint_out,
        const size_t coinsToSpendLimit,
        const CAmount amountToSpendLimit,
        const CCoinControl *coinControl,
        bool fDummy) const
{
    // Sanity check to make sure this function is never called with a too large
    // amount to spend, resulting to a possible crash due to out of memory condition.
    if (!MoneyRange(required)) {
        throw std::invalid_argument("Request to spend more than 21 MLN zcoins.\n");
    }

    if (!MoneyRange(amountToSpendLimit)) {
        throw std::invalid_argument(_("Amount limit is exceed max money"));
    }

    // We have Coins denomination * 10^8, we divide with 0.05 * 10^8 and add one coin of
    // denomination 100 (also divide by 0.05 * 10^8)
    constexpr CAmount zeros(5000000);

    // Rounding, Anything below 0.05 zerocoin goes to the miners as a fee.
    int roundedRequired = required / zeros;
    if (required % zeros != 0) {
        ++roundedRequired;
    }

    int limitVal = amountToSpendLimit / zeros;

    if (roundedRequired > limitVal) {
        throw std::invalid_argument(
            _("Required amount exceed value spend limit"));
    }

    std::list<CSigmaEntry> coins = GetAvailableCoins(coinControl, false, fDummy);

    CAmount availableBalance = CalculateCoinsBalance(coins.begin(), coins.end());

    if (roundedRequired * zeros > availableBalance) {
        throw InsufficientFunds();
    }

    // sort by highest denomination. if it is same denomination we will prefer the previous block
    auto comparer = [](const CSigmaEntry& a, const CSigmaEntry& b) -> bool {
        return a.get_denomination_value() != b.get_denomination_value() ? a.get_denomination_value() > b.get_denomination_value() : a.nHeight < b.nHeight;
    };
    coins.sort(comparer);

    std::vector<sigma::CoinDenomination> denominations;
    sigma::GetAllDenoms(denominations);

    // Value of the largest coin, I.E. 100 for now.
    CAmount max_coin_value;
    if (!DenominationToInteger(denominations[0], max_coin_value)) {
        throw runtime_error("Unknown sigma denomination.\n");
    }

    int val = roundedRequired + max_coin_value / zeros;

    // val represent max value in range that we will search which may be over limit.
    // then we trim it out because we never use it.
    val = std::min(val, limitVal);

    // We need only last 2 rows of matrix of knapsack algorithm.
    std::vector<uint64_t> prev_row;
    prev_row.resize(val + 1);

    std::vector<uint64_t> next_row(val + 1, (INT_MAX - 1) / 2);

    auto coinIt = coins.rbegin();
    next_row[0] = 0;
    next_row[coinIt->get_denomination_value() / zeros] = 1;
    ++coinIt;

    for (; coinIt != coins.rend(); coinIt++) {
        std::swap(prev_row, next_row);
        CAmount denom_i = coinIt->get_denomination_value() / zeros;
        for (int j = 1; j <= val; j++) {
            next_row[j] = prev_row[j];
            if (j >= denom_i &&  next_row[j] > prev_row[j - denom_i] + 1) {
                    next_row[j] = prev_row[j - denom_i] + 1;
            }
        }
    }

    int index = val;
    uint64_t best_spend_val = 0;

    // If coinControl, want to use all inputs
    bool coinControlUsed = false;
    if(coinControl != NULL){
        if(coinControl->HasSelected()){
            auto coinIt = coins.rbegin();
            for (; coinIt != coins.rend(); coinIt++) {
                best_spend_val += coinIt->get_denomination_value();
            }
            coinControlUsed = true;
        }
    }
    if(!coinControlUsed) {
        best_spend_val = val;
        int minimum = INT_MAX - 1;
        while(index >= roundedRequired) {
            int temp_min = next_row[index] + GetRequiredCoinCountForAmount(
                (index - roundedRequired) * zeros, denominations);
            if (minimum > temp_min && next_row[index] != (INT_MAX - 1) / 2 && next_row[index] <= coinsToSpendLimit) {
                best_spend_val = index;
                minimum = temp_min;
            }
            --index;
        }
        best_spend_val *= zeros;

        if (minimum == INT_MAX - 1)
            throw std::runtime_error(
                _("Can not choose coins within limit."));
    }

    if (SelectMintCoinsForAmount(best_spend_val - roundedRequired * zeros, denominations, coinsToMint_out) != best_spend_val - roundedRequired * zeros) {
        throw std::runtime_error(
            _("Problem with coin selection for re-mint while spending."));
    }
    if (SelectSpendCoinsForAmount(best_spend_val, coins, coinsToSpend_out) != best_spend_val) {
        throw std::runtime_error(
            _("Problem with coin selection for spend."));
    }

    return true;
}

CAmount CWallet::GetUnconfirmedBalance() const {
    CAmount nTotal = 0;
    {
        LOCK2(cs_main, cs_wallet);
        for (map<uint256, CWalletTx>::const_iterator it = mapWallet.begin(); it != mapWallet.end(); ++it) {
            const CWalletTx *pcoin = &(*it).second;
            if (!pcoin->IsTrusted() && pcoin->GetDepthInMainChain() == 0 &&
                (pcoin->InMempool() || pcoin->InStempool()))
                nTotal += pcoin->GetAvailableCredit();
        }
    }
    return nTotal;
}

CAmount CWallet::GetImmatureBalance() const {
    CAmount nTotal = 0;
    {
        LOCK2(cs_main, cs_wallet);
        for (map<uint256, CWalletTx>::const_iterator it = mapWallet.begin(); it != mapWallet.end(); ++it) {
            const CWalletTx *pcoin = &(*it).second;
            nTotal += pcoin->GetImmatureCredit();
        }
    }
    return nTotal;
}

CAmount CWallet::GetWatchOnlyBalance() const {
    CAmount nTotal = 0;
    {
        LOCK2(cs_main, cs_wallet);
        for (map<uint256, CWalletTx>::const_iterator it = mapWallet.begin(); it != mapWallet.end(); ++it) {
            const CWalletTx *pcoin = &(*it).second;
            if (pcoin->IsTrusted())
                nTotal += pcoin->GetAvailableWatchOnlyCredit();
        }
    }

    return nTotal;
}

CAmount CWallet::GetUnconfirmedWatchOnlyBalance() const {
    CAmount nTotal = 0;
    {
        LOCK2(cs_main, cs_wallet);
        for (map<uint256, CWalletTx>::const_iterator it = mapWallet.begin(); it != mapWallet.end(); ++it) {
            const CWalletTx *pcoin = &(*it).second;
            if (!pcoin->IsTrusted() && pcoin->GetDepthInMainChain() == 0 &&
                (pcoin->InMempool() || pcoin->InStempool()))
                nTotal += pcoin->GetAvailableWatchOnlyCredit();
        }
    }
    return nTotal;
}

CAmount CWallet::GetImmatureWatchOnlyBalance() const
{
    CAmount nTotal = 0;
    {
        LOCK2(cs_main, cs_wallet);
        for (map<uint256, CWalletTx>::const_iterator it = mapWallet.begin(); it != mapWallet.end(); ++it)
        {
            const CWalletTx* pcoin = &(*it).second;
            nTotal += pcoin->GetImmatureWatchOnlyCredit();
        }
    }
    return nTotal;
}

void CWallet::AvailableCoins(vector <COutput> &vCoins, bool fOnlyConfirmed, const CCoinControl *coinControl, bool fIncludeZeroValue, AvailableCoinsType nCoinType, bool fUseInstantSend) const
{
    vCoins.clear();

    {
        LOCK2(cs_main, cs_wallet);
        for (map<uint256, CWalletTx>::const_iterator it = mapWallet.begin(); it != mapWallet.end(); ++it)
        {
            const uint256& wtxid = it->first;
            const CWalletTx* pcoin = &(*it).second;

            if (!CheckFinalTx(*pcoin))
                continue;

            if (fOnlyConfirmed && !pcoin->IsTrusted())
                continue;

            if (pcoin->IsCoinBase() && pcoin->GetBlocksToMaturity() > 0)
                continue;

            int nDepth = pcoin->GetDepthInMainChain(false);
            // do not use IX for inputs that have less then INSTANTSEND_CONFIRMATIONS_REQUIRED blockchain confirmations
//            if (fUseInstantSend && nDepth < INSTANTSEND_CONFIRMATIONS_REQUIRED)
//                continue;

            // We should not consider coins from transactions that are replacing
            // other transactions.
            //
            // Example: There is a transaction A which is replaced by bumpfee
            // transaction B. In this case, we want to prevent creation of
            // a transaction B' which spends an output of B.
            //
            // Reason: If transaction A were initially confirmed, transactions B
            // and B' would no longer be valid, so the user would have to create
            // a new transaction C to replace B'. However, in the case of a
            // one-block reorg, transactions B' and C might BOTH be accepted,
            // when the user only wanted one of them. Specifically, there could
            // be a 1-block reorg away from the chain where transactions A and C
            // were accepted to another chain where B, B', and C were all
            // accepted.
            if (nDepth == 0 && fOnlyConfirmed && pcoin->mapValue.count("replaces_txid")) {
                continue;
            }

            // Similarly, we should not consider coins from transactions that
            // have been replaced. In the example above, we would want to prevent
            // creation of a transaction A' spending an output of A, because if
            // transaction B were initially confirmed, conflicting with A and
            // A', we wouldn't want to the user to create a transaction D
            // intending to replace A', but potentially resulting in a scenario
            // where A, A', and D could all be accepted (instead of just B and
            // D, or just A and A' like the user would want).
            if (nDepth == 0 && fOnlyConfirmed && pcoin->mapValue.count("replaced_by_txid")) {
                continue;
            }

            for (unsigned int i = 0; i < pcoin->tx->vout.size(); i++) {
                bool found = false;
                if(nCoinType == ALL_COINS){
                    // We are now taking ALL_COINS to mean everything sans mints
                    found = !(pcoin->tx->vout[i].scriptPubKey.IsZerocoinMint() || pcoin->tx->vout[i].scriptPubKey.IsSigmaMint()) || pcoin->tx->vout[i].scriptPubKey.IsZerocoinRemint();
                } else if(nCoinType == ONLY_MINTS){
                    // Do not consider anything other than mints
                    found = (pcoin->tx->vout[i].scriptPubKey.IsZerocoinMint() || pcoin->tx->vout[i].scriptPubKey.IsSigmaMint() || pcoin->tx->vout[i].scriptPubKey.IsZerocoinRemint());
                } else if (nCoinType == ONLY_NOT1000IFMN) {
                    found = !(fMasternodeMode && pcoin->tx->vout[i].nValue == ZNODE_COIN_REQUIRED * COIN);
                } else if (nCoinType == ONLY_NONDENOMINATED_NOT1000IFMN) {
                    if (fMasternodeMode) found = pcoin->tx->vout[i].nValue != ZNODE_COIN_REQUIRED * COIN; // do not use Hot MN funds
                } else if (nCoinType == ONLY_1000) {
                    found = pcoin->tx->vout[i].nValue == ZNODE_COIN_REQUIRED * COIN;
                } else {
                    found = true;
                }
                if (!found) continue;

                isminetype mine = IsMine(pcoin->tx->vout[i]);


                if (!(IsSpent(wtxid, i)) && mine != ISMINE_NO &&
                    (!IsLockedCoin((*it).first, i) || nCoinType == ONLY_1000) &&
                    (pcoin->tx->vout[i].nValue > 0 || fIncludeZeroValue) &&
                    (!coinControl || !coinControl->HasSelected() || coinControl->fAllowOtherInputs || coinControl->IsSelected(COutPoint((*it).first, i)))) {
                        vCoins.push_back(COutput(pcoin, i, nDepth,
                                                 ((mine & ISMINE_SPENDABLE) != ISMINE_NO) ||
                                                  (coinControl && coinControl->fAllowWatchOnly && (mine & ISMINE_WATCH_SOLVABLE) != ISMINE_NO),
                                                 (mine & (ISMINE_SPENDABLE | ISMINE_WATCH_SOLVABLE)) != ISMINE_NO));
                }
            }
        }
    }
}

bool CWallet::GetZnodeVinAndKeys(CTxIn &txinRet, CPubKey &pubKeyRet, CKey &keyRet, std::string strTxHash,
                                 std::string strOutputIndex) {
    // wait for reindex and/or import to finish
    if (fImporting || fReindex) return false;

    // Find possible candidates
    std::vector <COutput> vPossibleCoins;
    AvailableCoins(vPossibleCoins, true, NULL, false, ONLY_1000);
    if (vPossibleCoins.empty()) {
        LogPrintf("CWallet::GetZnodeVinAndKeys -- Could not locate any valid znode vin\n");
        return false;
    }

    if (strTxHash.empty()) // No output specified, select the first one
        return GetVinAndKeysFromOutput(vPossibleCoins[0], txinRet, pubKeyRet, keyRet);

    // Find specific vin
    uint256 txHash = uint256S(strTxHash);
    int nOutputIndex = atoi(strOutputIndex.c_str());

    BOOST_FOREACH(COutput & out, vPossibleCoins)
    if (out.tx->GetHash() == txHash && out.i == nOutputIndex) // found it!
        return GetVinAndKeysFromOutput(out, txinRet, pubKeyRet, keyRet);

    LogPrintf("CWallet::GetZnodeVinAndKeys -- Could not locate specified znode vin\n");
    return false;
}

bool CWallet::GetVinAndKeysFromOutput(COutput out, CTxIn &txinRet, CPubKey &pubKeyRet, CKey &keyRet) {
    // wait for reindex and/or import to finish
    if (fImporting || fReindex) return false;

    CScript pubScript;

    txinRet = CTxIn(out.tx->GetHash(), out.i);
    pubScript = out.tx->tx->vout[out.i].scriptPubKey; // the inputs PubKey

    CTxDestination address1;
    ExtractDestination(pubScript, address1);
    CBitcoinAddress address2(address1);

    CKeyID keyID;
    if (!address2.GetKeyID(keyID)) {
        LogPrintf("CWallet::GetVinAndKeysFromOutput -- Address does not refer to a key\n");
        return false;
    }

    if (!GetKey(keyID, keyRet)) {
        LogPrintf("CWallet::GetVinAndKeysFromOutput -- Private key for address is not known\n");
        return false;
    }

    pubKeyRet = keyRet.GetPubKey();
    return true;
}

// available implies a mature or unspent mint.
bool CWallet::IsSigmaMintFromTxOutAvailable(CTxOut txout){

    if(!txout.scriptPubKey.IsSigmaMint())
        throw runtime_error(std::string(__func__) + ": txout is not a SIGMA_MINT\n");

    if (!zwalletMain)
        throw JSONRPCError(RPC_WALLET_ERROR, "sigma mint/spend is not allowed for legacy wallet");

    CWalletDB walletdb(pwalletMain->strWalletFile);

    std::vector <CMintMeta> listMints;
    listMints = zwalletMain->GetTracker().ListMints(true, true, false);
    GroupElement pubCoinValue = sigma::ParseSigmaMintScript(txout.scriptPubKey);

    BOOST_FOREACH(CMintMeta &mint, listMints) {
        CHDMint dMint;
        if (!walletdb.ReadHDMint(mint.GetPubCoinValueHash(), dMint))
            continue;

        if(pubCoinValue == dMint.GetPubcoinValue())
            return true;
    }

    return false;
}

//[zcoin]
void CWallet::ListAvailableCoinsMintCoins(vector <COutput> &vCoins, bool fOnlyConfirmed) const {
    vCoins.clear();
    {
        LOCK2(cs_main, cs_wallet);
        list <CZerocoinEntry> listOwnCoins;
        CWalletDB walletdb(pwalletMain->strWalletFile);
        walletdb.ListPubCoin(listOwnCoins);
        LogPrintf("listOwnCoins.size()=%s\n", listOwnCoins.size());
        for (map<uint256, CWalletTx>::const_iterator it = mapWallet.begin(); it != mapWallet.end(); ++it) {
            const CWalletTx *pcoin = &(*it).second;
//            LogPrintf("pcoin=%s\n", pcoin->GetHash().ToString());
            if (!CheckFinalTx(*pcoin)) {
                LogPrintf("!CheckFinalTx(*pcoin)=%s\n", !CheckFinalTx(*pcoin));
                continue;
            }

            if (fOnlyConfirmed && !pcoin->IsTrusted()) {
                LogPrintf("fOnlyConfirmed = %s, !pcoin->IsTrusted()\n", fOnlyConfirmed, !pcoin->IsTrusted());
                continue;
            }

            if (pcoin->IsCoinBase() && pcoin->GetBlocksToMaturity() > 0) {
                LogPrintf("Not trusted\n");
                continue;
            }

            int nDepth = pcoin->GetDepthInMainChain();
            if (nDepth < 0) {
                LogPrintf("nDepth=%s\n", nDepth);
                continue;
            }

            LogPrintf("pcoin->tx->vout.size()=%s\n", pcoin->tx->vout.size());

            for (unsigned int i = 0; i < pcoin->tx->vout.size(); i++) {
                if (pcoin->tx->vout[i].scriptPubKey.IsZerocoinMint()) {
                    CTxOut txout = pcoin->tx->vout[i];
                    CBigNum pubCoin = ParseZerocoinMintScript(txout.scriptPubKey);
                    LogPrintf("Pubcoin=%s\n", pubCoin.ToString());
                    // CHECKING PROCESS
                    BOOST_FOREACH(const CZerocoinEntry &ownCoinItem, listOwnCoins) {
//                        LogPrintf("*******\n");
//                        LogPrintf("ownCoinItem.value=%s,\n", ownCoinItem.value.ToString());
//                        LogPrintf("ownCoinItem.IsUsed=%s\n, ", ownCoinItem.IsUsed);
//                        LogPrintf("ownCoinItem.randomness=%s\n, ", ownCoinItem.randomness);
//                        LogPrintf("ownCoinItem.serialNumber=%s\n, ", ownCoinItem.serialNumber);
                        if (ownCoinItem.value == pubCoin && ownCoinItem.IsUsed == false &&
                            ownCoinItem.randomness != 0 && ownCoinItem.serialNumber != 0) {
                            vCoins.push_back(COutput(pcoin, i, nDepth, true, true));
                            LogPrintf("-->OK\n");
                        }
                    }

                }
            }
        }
    }
}

void CWallet::ListAvailableSigmaMintCoins(vector<COutput> &vCoins, bool fOnlyConfirmed) const {
    EnsureMintWalletAvailable();

    vCoins.clear();
    LOCK2(cs_main, cs_wallet);
    list<CSigmaEntry> listOwnCoins;
    CWalletDB walletdb(pwalletMain->strWalletFile);
    listOwnCoins = zwalletMain->GetTracker().MintsAsSigmaEntries(true, false);
    LogPrintf("listOwnCoins.size()=%s\n", listOwnCoins.size());
    for (map<uint256, CWalletTx>::const_iterator it = mapWallet.begin(); it != mapWallet.end(); ++it) {
        const CWalletTx *pcoin = &(*it).second;
//        LogPrintf("pcoin=%s\n", pcoin->GetHash().ToString());
        if (!CheckFinalTx(*pcoin)) {
            LogPrintf("!CheckFinalTx(*pcoin)=%s\n", !CheckFinalTx(*pcoin));
            continue;
        }

        if (fOnlyConfirmed && !pcoin->IsTrusted()) {
            LogPrintf("fOnlyConfirmed = %s, !pcoin->IsTrusted()\n", fOnlyConfirmed, !pcoin->IsTrusted());
            continue;
        }

        if (pcoin->IsCoinBase() && pcoin->GetBlocksToMaturity() > 0) {
            LogPrintf("Not trusted\n");
            continue;
        }

        int nDepth = pcoin->GetDepthInMainChain();
        if (nDepth < 0) {
            LogPrintf("nDepth=%s\n", nDepth);
            continue;
        }
        LogPrintf("pcoin->tx->vout.size()=%s\n", pcoin->tx->vout.size());

        for (unsigned int i = 0; i < pcoin->tx->vout.size(); i++) {
            if (pcoin->tx->vout[i].scriptPubKey.IsSigmaMint()) {
                CTxOut txout = pcoin->tx->vout[i];
                secp_primitives::GroupElement pubCoin = sigma::ParseSigmaMintScript(
                    txout.scriptPubKey);
                LogPrintf("Pubcoin=%s\n", pubCoin.tostring());
                // CHECKING PROCESS
                BOOST_FOREACH(const CSigmaEntry &ownCoinItem, listOwnCoins) {
                   if (ownCoinItem.value == pubCoin && ownCoinItem.IsUsed == false &&
                        ownCoinItem.randomness != uint64_t(0) && ownCoinItem.serialNumber != uint64_t(0)) {
                        vCoins.push_back(COutput(pcoin, i, nDepth, true, true));
                        LogPrintf("-->OK\n");
                    }
                }
            }
        }
    }
}

static void ApproximateBestSubset(vector<pair<CAmount, pair<const CWalletTx*,unsigned int> > >vValue, const CAmount& nTotalLower, const CAmount& nTargetValue,
                                  vector<char>& vfBest, CAmount& nBest, int iterations = 1000)
{
    vector<char> vfIncluded;

    vfBest.assign(vValue.size(), true);
    nBest = nTotalLower;

    FastRandomContext insecure_rand;

    for (int nRep = 0; nRep < iterations && nBest != nTargetValue; nRep++) {
        vfIncluded.assign(vValue.size(), false);
        CAmount nTotal = 0;
        bool fReachedTarget = false;
        for (int nPass = 0; nPass < 2 && !fReachedTarget; nPass++)
        {
            for (unsigned int i = 0; i < vValue.size(); i++)
            {
                //The solver here uses a randomized algorithm,
                //the randomness serves no real security purpose but is just
                //needed to prevent degenerate behavior and it is important
                //that the rng is fast. We do not use a constant random sequence,
                //because there may be some privacy improvement by making
                //the selection random.
                if (nPass == 0 ? insecure_rand.rand32()&1 : !vfIncluded[i])
                {
                    nTotal += vValue[i].first;
                    vfIncluded[i] = true;
                    if (nTotal >= nTargetValue)
                    {
                        fReachedTarget = true;
                        if (nTotal < nBest)
                        {
                            nBest = nTotal;
                            vfBest = vfIncluded;
                        }
                        nTotal -= vValue[i].first;
                        vfIncluded[i] = false;
                    }
                }
            }
        }
    }
}

bool CWallet::SelectCoinsMinConf(const CAmount& nTargetValue, const int nConfMine, const int nConfTheirs, const uint64_t nMaxAncestors, vector<COutput> vCoins,
                                 set<pair<const CWalletTx*,unsigned int> >& setCoinsRet, CAmount& nValueRet) const
{
    setCoinsRet.clear();
    nValueRet = 0;

    // List of values less than target
    pair<CAmount, pair<const CWalletTx*,unsigned int> > coinLowestLarger;
    coinLowestLarger.first = std::numeric_limits<CAmount>::max();
    coinLowestLarger.second.first = NULL;
    vector<pair<CAmount, pair<const CWalletTx*,unsigned int> > > vValue;
    CAmount nTotalLower = 0;

    random_shuffle(vCoins.begin(), vCoins.end(), GetRandInt);

    BOOST_FOREACH(const COutput &output, vCoins)
    {
        if (!output.fSpendable)
            continue;

        const CWalletTx *pcoin = output.tx;

        if (output.nDepth < (pcoin->IsFromMe(ISMINE_ALL) ? nConfMine : nConfTheirs))
            continue;

        if (!mempool.TransactionWithinChainLimit(pcoin->GetHash(), nMaxAncestors))
            continue;

        int i = output.i;
        CAmount n = pcoin->tx->vout[i].nValue;

        pair<CAmount,pair<const CWalletTx*,unsigned int> > coin = make_pair(n,make_pair(pcoin, i));

        if (n == nTargetValue)
        {
            setCoinsRet.insert(coin.second);
            nValueRet += coin.first;
            return true;
        }
        else if (n < nTargetValue + MIN_CHANGE)
        {
            vValue.push_back(coin);
            nTotalLower += n;
        }
        else if (n < coinLowestLarger.first)
        {
            coinLowestLarger = coin;
        }
    }

    if (nTotalLower == nTargetValue)
    {
        for (unsigned int i = 0; i < vValue.size(); ++i)
        {
            setCoinsRet.insert(vValue[i].second);
            nValueRet += vValue[i].first;
        }
        return true;
    }

    if (nTotalLower < nTargetValue)
    {
        if (coinLowestLarger.second.first == NULL)
            return false;
        setCoinsRet.insert(coinLowestLarger.second);
        nValueRet += coinLowestLarger.first;
        return true;
    }

    // Solve subset sum by stochastic approximation
    std::sort(vValue.begin(), vValue.end(), CompareValueOnly());
    std::reverse(vValue.begin(), vValue.end());
    vector<char> vfBest;
    CAmount nBest;

    ApproximateBestSubset(vValue, nTotalLower, nTargetValue, vfBest, nBest);
    if (nBest != nTargetValue && nTotalLower >= nTargetValue + MIN_CHANGE)
        ApproximateBestSubset(vValue, nTotalLower, nTargetValue + MIN_CHANGE, vfBest, nBest);

    // If we have a bigger coin and (either the stochastic approximation didn't find a good solution,
    //                                   or the next bigger coin is closer), return the bigger coin
    if (coinLowestLarger.second.first &&
        ((nBest != nTargetValue && nBest < nTargetValue + MIN_CHANGE) || coinLowestLarger.first <= nBest))
    {
        setCoinsRet.insert(coinLowestLarger.second);
        nValueRet += coinLowestLarger.first;
    }
    else {
        for (unsigned int i = 0; i < vValue.size(); i++)
            if (vfBest[i])
            {
                setCoinsRet.insert(vValue[i].second);
                nValueRet += vValue[i].first;
            }

        LogPrint("selectcoins", "SelectCoins() best subset: ");
        for (unsigned int i = 0; i < vValue.size(); i++)
            if (vfBest[i])
                LogPrint("selectcoins", "%s ", FormatMoney(vValue[i].first));
        LogPrint("selectcoins", "total %s\n", FormatMoney(nBest));
    }

    return true;
}

bool CWallet::SelectCoins(const vector<COutput>& vAvailableCoins, const CAmount& nTargetValue, set<pair<const CWalletTx*,unsigned int> >& setCoinsRet, CAmount& nValueRet, const CCoinControl* coinControl, AvailableCoinsType nCoinType, bool fUseInstantSend) const
{
    if (nCoinType == ONLY_DENOMINATED)
        return false;

    vector<COutput> vCoins(vAvailableCoins);

    // coin control -> return all selected outputs (we want all selected to go into the transaction for sure)
    if (coinControl && coinControl->HasSelected() && !coinControl->fAllowOtherInputs)
    {
        BOOST_FOREACH(const COutput& out, vCoins)
        {
            if (!out.fSpendable)
                 continue;
            nValueRet += out.tx->tx->vout[out.i].nValue;
            setCoinsRet.insert(make_pair(out.tx, out.i));
        }
        return (nValueRet >= nTargetValue);
    }

    // calculate value from preset inputs and store them
    set<pair<const CWalletTx*, uint32_t> > setPresetCoins;
    CAmount nValueFromPresetInputs = 0;

    std::vector<COutPoint> vPresetInputs;
    if (coinControl)
        coinControl->ListSelected(vPresetInputs);
    BOOST_FOREACH(const COutPoint& outpoint, vPresetInputs)
    {
        map<uint256, CWalletTx>::const_iterator it = mapWallet.find(outpoint.hash);
        if (it != mapWallet.end())
        {
            const CWalletTx* pcoin = &it->second;
            // Clearly invalid input, fail
            if (pcoin->tx->vout.size() <= outpoint.n)
                return false;
            nValueFromPresetInputs += pcoin->tx->vout[outpoint.n].nValue;
            setPresetCoins.insert(make_pair(pcoin, outpoint.n));
        } else
            return false; // TODO: Allow non-wallet inputs
    }

    // remove preset inputs from vCoins
    for (vector<COutput>::iterator it = vCoins.begin(); it != vCoins.end() && coinControl && coinControl->HasSelected();)
    {
        if (setPresetCoins.count(make_pair(it->tx, it->i)))
            it = vCoins.erase(it);
        else
            ++it;
    }

    size_t nMaxChainLength = std::min(GetArg("-limitancestorcount", DEFAULT_ANCESTOR_LIMIT), GetArg("-limitdescendantcount", DEFAULT_DESCENDANT_LIMIT));
    bool fRejectLongChains = GetBoolArg("-walletrejectlongchains", DEFAULT_WALLET_REJECT_LONG_CHAINS);

    bool res = nTargetValue <= nValueFromPresetInputs ||
        SelectCoinsMinConf(nTargetValue - nValueFromPresetInputs, 1, 6, 0, vCoins, setCoinsRet, nValueRet) ||
        SelectCoinsMinConf(nTargetValue - nValueFromPresetInputs, 1, 1, 0, vCoins, setCoinsRet, nValueRet) ||
        (bSpendZeroConfChange && SelectCoinsMinConf(nTargetValue - nValueFromPresetInputs, 0, 1, 2, vCoins, setCoinsRet, nValueRet)) ||
        (bSpendZeroConfChange && SelectCoinsMinConf(nTargetValue - nValueFromPresetInputs, 0, 1, std::min((size_t)4, nMaxChainLength/3), vCoins, setCoinsRet, nValueRet)) ||
        (bSpendZeroConfChange && SelectCoinsMinConf(nTargetValue - nValueFromPresetInputs, 0, 1, nMaxChainLength/2, vCoins, setCoinsRet, nValueRet)) ||
        (bSpendZeroConfChange && SelectCoinsMinConf(nTargetValue - nValueFromPresetInputs, 0, 1, nMaxChainLength, vCoins, setCoinsRet, nValueRet)) ||
        (bSpendZeroConfChange && !fRejectLongChains && SelectCoinsMinConf(nTargetValue - nValueFromPresetInputs, 0, 1, std::numeric_limits<uint64_t>::max(), vCoins, setCoinsRet, nValueRet));

    // because SelectCoinsMinConf clears the setCoinsRet, we now add the possible inputs to the coinset
    setCoinsRet.insert(setPresetCoins.begin(), setPresetCoins.end());

    // add preset inputs to the total value selected
    nValueRet += nValueFromPresetInputs;

    return res;
}

bool CWallet::FundTransaction(CMutableTransaction& tx, CAmount& nFeeRet, bool overrideEstimatedFeeRate, const CFeeRate& specificFeeRate, int& nChangePosInOut, std::string& strFailReason, bool includeWatching, bool lockUnspents, const std::set<int>& setSubtractFeeFromOutputs, bool keepReserveKey, const CTxDestination& destChange)
{
    vector<CRecipient> vecSend;

    // Turn the txout set into a CRecipient vector
    for (size_t idx = 0; idx < tx.vout.size(); idx++)
    {
        const CTxOut& txOut = tx.vout[idx];
        CRecipient recipient = {txOut.scriptPubKey, txOut.nValue, setSubtractFeeFromOutputs.count(idx) == 1};
        vecSend.push_back(recipient);
    }

    CCoinControl coinControl;
    coinControl.destChange = destChange;
    coinControl.fAllowOtherInputs = true;
    coinControl.fAllowWatchOnly = includeWatching;
    coinControl.fOverrideFeeRate = overrideEstimatedFeeRate;
    coinControl.nFeeRate = specificFeeRate;

    BOOST_FOREACH(const CTxIn& txin, tx.vin)
        coinControl.Select(txin.prevout);

    int nExtraPayloadSize = 0;
    if (tx.nVersion == 3 && tx.nType != TRANSACTION_NORMAL)
        nExtraPayloadSize = (int)tx.vExtraPayload.size();

    CReserveKey reservekey(this);
    CWalletTx wtx;
    if (!CreateTransaction(vecSend, wtx, reservekey, nFeeRet, nChangePosInOut, strFailReason, &coinControl, false, ALL_COINS, false, nExtraPayloadSize))
        return false;

    if (nChangePosInOut != -1)
        tx.vout.insert(tx.vout.begin() + nChangePosInOut, wtx.tx->vout[nChangePosInOut]);

    // Copy output sizes from new transaction; they may have had the fee subtracted from them
    for (unsigned int idx = 0; idx < tx.vout.size(); idx++)
        tx.vout[idx].nValue = wtx.tx->vout[idx].nValue;

    // Add new txins (keeping original txin scriptSig/order)
    BOOST_FOREACH(const CTxIn& txin, wtx.tx->vin)
    {
        if (!coinControl.IsSelected(txin.prevout))
        {
            tx.vin.push_back(txin);

            if (lockUnspents)
            {
              LOCK2(cs_main, cs_wallet);
              LockCoin(txin.prevout);
            }
        }
    }

    // optionally keep the change output key
    if (keepReserveKey)
        reservekey.KeepKey();

    return true;
}

bool CWallet::ConvertList(std::vector <CTxIn> vecTxIn, std::vector <CAmount> &vecAmounts) {
    BOOST_FOREACH(CTxIn txin, vecTxIn) {
        if (mapWallet.count(txin.prevout.hash)) {
            CWalletTx &wtx = mapWallet[txin.prevout.hash];
            if (txin.prevout.n < wtx.tx->vout.size()) {
                vecAmounts.push_back(wtx.tx->vout[txin.prevout.n].nValue);
            }
        } else {
            LogPrintf("CWallet::ConvertList -- Couldn't find transaction\n");
        }
    }
    return true;
}

bool CWallet::CreateTransaction(const std::vector<CRecipient>& vecSend, CWalletTx& wtxNew, CReserveKey& reservekey, CAmount& nFeeRet,
                                int& nChangePosInOut, std::string& strFailReason, const CCoinControl* coinControl, bool sign, AvailableCoinsType nCoinType, bool fUseInstantSend, int nExtraPayloadSize)
{
    /*if (!llmq::IsOldInstantSendEnabled()) {
        // The new system does not require special handling for InstantSend as this is all done in CInstantSendManager.
        // There is also no need for an extra fee anymore.
        fUseInstantSend = false;
    }*/

    // TODO: upgrade dash version
    CAmount nFeePay = 0;

    CAmount nValue = 0;
    int nChangePosRequest = nChangePosInOut;
    unsigned int nSubtractFeeFromAmount = 0;
    for (const auto& recipient : vecSend)
    {
        if (nValue < 0 || recipient.nAmount < 0)
        {
            strFailReason = _("Transaction amounts must not be negative");
            return false;
        }
        nValue += recipient.nAmount;

        if (recipient.fSubtractFeeFromAmount)
            nSubtractFeeFromAmount++;
    }
    if (vecSend.empty())
    {
        strFailReason = _("Transaction must have at least one recipient");
        return false;
    }

    wtxNew.fTimeReceivedIsTxTime = true;
    wtxNew.BindWallet(this);
    CMutableTransaction txNew;

    // Discourage fee sniping.
    //
    // For a large miner the value of the transactions in the best block and
    // the mempool can exceed the cost of deliberately attempting to mine two
    // blocks to orphan the current best block. By setting nLockTime such that
    // only the next block can include the transaction, we discourage this
    // practice as the height restricted and limited blocksize gives miners
    // considering fee sniping fewer options for pulling off this attack.
    //
    // A simple way to think about this is from the wallet's point of view we
    // always want the blockchain to move forward. By setting nLockTime this
    // way we're basically making the statement that we only want this
    // transaction to appear in the next block; we don't want to potentially
    // encourage reorgs by allowing transactions to appear at lower heights
    // than the next block in forks of the best chain.
    //
    // Of course, the subsidy is high enough, and transaction volume low
    // enough, that fee sniping isn't a problem yet, but by implementing a fix
    // now we ensure code won't be written that makes assumptions about
    // nLockTime that preclude a fix later.

    txNew.nLockTime = chainActive.Height();

    // Secondly occasionally randomly pick a nLockTime even further back, so
    // that transactions that are delayed after signing for whatever reason,
    // e.g. high-latency mix networks and some CoinJoin implementations, have
    // better privacy.
    if (GetRandInt(10) == 0)
        txNew.nLockTime = std::max(0, (int)txNew.nLockTime - GetRandInt(100));

    assert(txNew.nLockTime <= (unsigned int)chainActive.Height());
    assert(txNew.nLockTime < LOCKTIME_THRESHOLD);

    {
        std::set<std::pair<const CWalletTx*,unsigned int> > setCoins;
        LOCK2(cs_main, cs_wallet);
        {
            std::vector<COutput> vAvailableCoins;
            AvailableCoins(vAvailableCoins, true, coinControl, false, nCoinType, fUseInstantSend);

            nFeeRet = 0;
            if(nFeePay > 0) nFeeRet = nFeePay;
            double dPriority = 0;

            // Start with no fee and loop until there is enough fee
            while (true)
            {
                nChangePosInOut = nChangePosRequest;
                txNew.vin.clear();
                txNew.vout.clear();
                wtxNew.fFromMe = true;
                bool fFirst = true;

                CAmount nValueToSelect = nValue;

                // if fee is added to nValueToSelect, change output is charged twice the fee (line ~3768). Need to look into why this is here
                // if (nSubtractFeeFromAmount == 0){
                //     LogPrintf("nSubtractFeeFromAmount is 0\n");
                //     nValueToSelect += nFeeRet;
                // }

                // vouts to the payees
                for (const auto& recipient : vecSend)
                {
                    CTxOut txout(recipient.nAmount, recipient.scriptPubKey);

                    if (recipient.fSubtractFeeFromAmount)
                    {
                        txout.nValue -= nFeeRet / nSubtractFeeFromAmount; // Subtract fee equally from each selected recipient

                        if (fFirst) // first receiver pays the remainder not divisible by output count
                        {
                            fFirst = false;
                            txout.nValue -= nFeeRet % nSubtractFeeFromAmount;
                        }
                    }

                    if (txout.IsDust(dustRelayFee))
                    {
                        if (recipient.fSubtractFeeFromAmount && nFeeRet > 0)
                        {
                            if (txout.nValue < 0)
                                strFailReason = _("The transaction amount is too small to pay the fee");
                            else
                                strFailReason = _("The transaction amount is too small to send after the fee has been deducted");
                        }
                        else
                            strFailReason = _("Transaction amount too small");
                        return false;
                    }
                    txNew.vout.push_back(txout);
                }

                // Choose coins to use
                CAmount nValueIn = 0;
                setCoins.clear();
                if (!SelectCoins(vAvailableCoins, nValueToSelect, setCoins, nValueIn, coinControl, nCoinType, fUseInstantSend))
                {
                    strFailReason = _("Insufficient funds");                            
                    return false;
                }
                if (fUseInstantSend && nValueIn > sporkManager.GetSporkValue(SPORK_5_INSTANTSEND_MAX_VALUE)*COIN) {
                    strFailReason += " " + strprintf(_("InstantSend doesn't support sending values that high yet. Transactions are currently limited to %1 DASH."), sporkManager.GetSporkValue(SPORK_5_INSTANTSEND_MAX_VALUE));
                    return false;
                }

                const CAmount nChange = nValueIn - nValueToSelect;
                CTxOut newTxOut;

                if (nChange > 0)
                {
                    // Fill a vout to ourself
                    // TODO: pass in scriptChange instead of reservekey so
                    // change transaction isn't always pay-to-dash-address
                    CScript scriptChange;

                    // coin control: send change to custom address
                    if (coinControl && !boost::get<CNoDestination>(&coinControl->destChange))
                        scriptChange = GetScriptForDestination(coinControl->destChange);

                    // no coin control: send change to newly generated address
                    else
                    {
                        // Note: We use a new key here to keep it from being obvious which side is the change.
                        //  The drawback is that by not reusing a previous key, the change may be lost if a
                        //  backup is restored, if the backup doesn't have the new private key for the change.
                        //  If we reused the old key, it would be possible to add code to look for and
                        //  rediscover unknown transactions that were written with keys of ours to recover
                        //  post-backup change.

                        // Reserve a new key pair from key pool
                        CPubKey vchPubKey;
                        bool ret;
                        ret = reservekey.GetReservedKey(vchPubKey);
                        if (!ret)
                        {
                            strFailReason = _("Keypool ran out, please call keypoolrefill first");
                            return false;
                        }
                        
                        scriptChange = GetScriptForDestination(vchPubKey.GetID());
                    }

                    newTxOut = CTxOut(nChange, scriptChange);

                    // We do not move dust-change to fees, because the sender would end up paying more than requested.
                    // This would be against the purpose of the all-inclusive feature.
                    // So instead we raise the change and deduct from the recipient.
                    if (nSubtractFeeFromAmount > 0 && newTxOut.IsDust(dustRelayFee))
                    {
                        CAmount nDust = newTxOut.GetDustThreshold(dustRelayFee) - newTxOut.nValue;
                        newTxOut.nValue += nDust; // raise change until no more dust
                        for (unsigned int i = 0; i < vecSend.size(); i++) // subtract from first recipient
                        {
                            if (vecSend[i].fSubtractFeeFromAmount)
                            {
                                txNew.vout[i].nValue -= nDust;
                                if (txNew.vout[i].IsDust(dustRelayFee))
                                {
                                    strFailReason = _("The transaction amount is too small to send after the fee has been deducted");
                                    return false;
                                }
                                break;
                            }
                        }
                    }

                    // Never create dust outputs; if we would, just
                    // add the dust to the fee.
                    if (newTxOut.IsDust(dustRelayFee))
                    {
                        nChangePosInOut = -1;
                        nFeeRet += nChange;
                        reservekey.ReturnKey();
                    }
                    else
                    {
                        if (nChangePosInOut == -1)
                        {
                            // Insert change txn at random position:
                            nChangePosInOut = GetRandInt(txNew.vout.size()+1);
                        }
                        else if ((unsigned int)nChangePosInOut > txNew.vout.size())
                        {
                            strFailReason = _("Change index out of range");
                            return false;
                        }

                        std::vector<CTxOut>::iterator position = txNew.vout.begin()+nChangePosInOut;
                        txNew.vout.insert(position, newTxOut);
                    }
                } else {
                    reservekey.ReturnKey();
                    nChangePosInOut = -1;
                }

                // Fill vin
                //
                // Note how the sequence number is set to max()-1 so that the
                // nLockTime set above actually works.
                //
                // BIP125 defines opt-in RBF as any nSequence < maxint-1, so
                // we use the highest possible value in that range (maxint-2)
                // to avoid conflicting with other possible uses of nSequence,
                // and in the spirit of "smallest possible change from prior
                // behavior."
                for (const auto& coin : setCoins)
                    txNew.vin.push_back(CTxIn(coin.first->GetHash(),coin.second,CScript(),
                                              std::numeric_limits<unsigned int>::max() - (fWalletRbf ? 2 : 1)));

                // Fill in dummy signatures for fee calculation.
                if (!DummySignTx(txNew, setCoins)) {
                    strFailReason = _("Signing transaction failed");
                    return false;
                }

                unsigned int nBytes = ::GetSerializeSize(txNew, SER_NETWORK, PROTOCOL_VERSION);

                if (nExtraPayloadSize != 0) {
                    // account for extra payload in fee calculation
                    nBytes += GetSizeOfCompactSize(nExtraPayloadSize) + nExtraPayloadSize;
                }

                if (nBytes > MAX_STANDARD_TX_SIZE) {
                    // Do not create oversized transactions (bad-txns-oversize).
                    strFailReason = _("Transaction too large");
                    return false;
                }

                CTransaction txNewConst(txNew);
                dPriority = txNewConst.ComputePriority(dPriority, nBytes);

                // Remove scriptSigs to eliminate the fee calculation dummy signatures
                for (auto& vin : txNew.vin) {
                    vin.scriptSig = CScript();
                    vin.scriptWitness.SetNull();
                }

                // Allow to override the default confirmation target over the CoinControl instance
                int currentConfirmationTarget = nTxConfirmTarget;
                if (coinControl && coinControl->nConfirmTarget > 0)
                    currentConfirmationTarget = coinControl->nConfirmTarget;

                // Can we complete this as a free transaction?
                if (fSendFreeTransactions && nBytes <= MAX_FREE_TRANSACTION_CREATE_SIZE)
                {
                    // Not enough fee: enough priority?
                    double dPriorityNeeded = mempool.estimateSmartPriority(currentConfirmationTarget);
                    // Require at least hard-coded AllowFree.
                    if (dPriority >= dPriorityNeeded && AllowFree(dPriority))
                        break;
                }

                CAmount nFeeNeeded = GetMinimumFee(nBytes, currentConfirmationTarget, mempool);
                LogPrintf("fee needed for tx: %s\n", nFeeNeeded);

                if (coinControl && nFeeNeeded > 0 && coinControl->nMinimumTotalFee > nFeeNeeded) {
                    nFeeNeeded = coinControl->nMinimumTotalFee;
                }
                if (coinControl && coinControl->fOverrideFeeRate)
                    nFeeNeeded = coinControl->nFeeRate.GetFee(nBytes);

                // If we made it here and we aren't even able to meet the relay fee on the next pass, give up
                // because we must be at the maximum allowed fee.
                if (nFeeNeeded < ::minRelayTxFee.GetFee(nBytes))
                {
                    strFailReason = _("Transaction too large for fee policy");
                    return false;
                }

                if (nFeeRet >= nFeeNeeded) {
                    // Reduce fee to only the needed amount if we have change
                    // output to increase.  This prevents potential overpayment
                    // in fees if the coins selected to meet nFeeNeeded result
                    // in a transaction that requires less fee than the prior
                    // iteration.
                    // TODO: The case where nSubtractFeeFromAmount > 0 remains
                    // to be addressed because it requires returning the fee to
                    // the payees and not the change output.
                    // TODO: The case where there is no change output remains
                    // to be addressed so we avoid creating too small an output.
                    if (nFeeRet > nFeeNeeded && nChangePosInOut != -1 && nSubtractFeeFromAmount == 0) {
                        CAmount extraFeePaid = nFeeRet - nFeeNeeded;
                        vector<CTxOut>::iterator change_position = txNew.vout.begin()+nChangePosInOut;
                        change_position->nValue += extraFeePaid;
                        nFeeRet -= extraFeePaid;
                    }
                    break; // Done, enough fee included.
                }

                // Try to reduce change to include necessary fee
                if (nChangePosInOut != -1 && nSubtractFeeFromAmount == 0) {
                    CAmount additionalFeeNeeded = nFeeNeeded - nFeeRet;
                    vector<CTxOut>::iterator change_position = txNew.vout.begin()+nChangePosInOut;
                    // Only reduce change if remaining amount is still a large enough output.
                    if (change_position->nValue >= MIN_FINAL_CHANGE + additionalFeeNeeded) {
                        change_position->nValue -= additionalFeeNeeded;
                        nFeeRet += additionalFeeNeeded;
                        break; // Done, able to increase fee from change
                    }
                }

                // Include more fee and try again.
                nFeeRet = nFeeNeeded;
                LogPrintf("not enough fee yet. nFeeRet: %s\n", nFeeRet);
                continue;
            }
        }

        if (sign)
        {
            CTransaction txNewConst(txNew);
            int nIn = 0;
            for (const auto& coin : setCoins)
            {
                const CScript& scriptPubKey = coin.first->tx->vout[coin.second].scriptPubKey;
                SignatureData sigdata;

                if (!ProduceSignature(TransactionSignatureCreator(this, &txNewConst, nIn, coin.first->tx->vout[coin.second].nValue, SIGHASH_ALL), scriptPubKey, sigdata))
                {
                    strFailReason = _("Signing transaction failed");
                    return false;
                } else {
                    UpdateTransaction(txNew, nIn, sigdata);
                }

                nIn++;
            }
        }

        // Embed the constructed transaction data in wtxNew.
        wtxNew.SetTx(MakeTransactionRef(std::move(txNew)));
    }

    LogPrintf("nFeeRet final: %s\n", nFeeRet);

    if (GetBoolArg("-walletrejectlongchains", DEFAULT_WALLET_REJECT_LONG_CHAINS)) {
        // Lastly, ensure this tx will pass the mempool's chain limits
        LockPoints lp;
        CTxMemPoolEntry entry(wtxNew.tx, 0, 0, 0, 0, false, 0, lp);
        CTxMemPool::setEntries setAncestors;
        size_t nLimitAncestors = GetArg("-limitancestorcount", DEFAULT_ANCESTOR_LIMIT);
        size_t nLimitAncestorSize = GetArg("-limitancestorsize", DEFAULT_ANCESTOR_SIZE_LIMIT)*1000;
        size_t nLimitDescendants = GetArg("-limitdescendantcount", DEFAULT_DESCENDANT_LIMIT);
        size_t nLimitDescendantSize = GetArg("-limitdescendantsize", DEFAULT_DESCENDANT_SIZE_LIMIT)*1000;
        std::string errString;
        if (!mempool.CalculateMemPoolAncestors(entry, setAncestors, nLimitAncestors, nLimitAncestorSize, nLimitDescendants, nLimitDescendantSize, errString)) {
            strFailReason = _("Transaction has too long of a mempool chain");
            return false;
        }
    }
    return true;
}

/**
 * Call after CreateTransaction unless you want to abort
 */
bool CWallet::CommitTransaction(CWalletTx& wtxNew, CReserveKey& reservekey, CConnman* connman, CValidationState& state)
{
    {
        LOCK2(cs_main, cs_wallet);
        LogPrintf("CommitTransaction:\n%s", wtxNew.tx->ToString());
        {
            // Take key pair from key pool so it won't be used again
            reservekey.KeepKey();

            // Add tx to wallet, because if it has change it's also ours,
            // otherwise just for transaction history.
            AddToWallet(wtxNew);

            // Notify that old coins are spent
            BOOST_FOREACH(const CTxIn& txin, wtxNew.tx->vin)
            {
                CWalletTx &coin = mapWallet[txin.prevout.hash];
                coin.BindWallet(this);
                NotifyTransactionChanged(this, coin.GetHash(), CT_UPDATED);
            }
        }

        // Track how many getdata requests our transaction gets
        mapRequestCount[wtxNew.GetHash()] = 0;

        if (fBroadcastTransactions)
        {
            // Broadcast
            if (!wtxNew.AcceptToMemoryPool(maxTxFee, state)) {
                LogPrintf("CommitTransaction(): Transaction cannot be broadcast immediately, %s\n", state.GetRejectReason());
                // TODO: if we expect the failure to be long term or permanent, instead delete wtx from the wallet and return failure.
            } else {
                wtxNew.RelayWalletTransaction(connman);
            }
        }
    }
    return true;
}

bool CWallet::EraseFromWallet(uint256 hash) {
    if (!fFileBacked)
        return false;
    {
        LOCK(cs_wallet);
        if (mapWallet.erase(hash))
            CWalletDB(strWalletFile).EraseTx(hash);
    }
    return true;
}

bool CWallet::CreateZerocoinMintModel(
        string &stringError,
        const std::vector<std::pair<std::string,int>>& denominationPairs,
        MintAlgorithm algo) {
    if(algo == SIGMA) {
        // Convert denominations from string to sigma denominations.
        std::vector<std::pair<sigma::CoinDenomination, int>> sigma_denominations;
        for(const std::pair<std::string,int>& pair: denominationPairs) {
            sigma::CoinDenomination denom;
            if (!StringToDenomination(pair.first, denom)) {
                stringError = "Unrecognized sigma denomination " + pair.first;
                return false;
            }
            sigma_denominations.push_back(std::make_pair(denom, pair.second));
        }
        vector<CHDMint> vDMints;
        return CreateSigmaMintModel(stringError, sigma_denominations, vDMints);
    }
    else if (algo == ZEROCOIN) {
        // Convert denominations from string to integers.
        std::vector<std::pair<int, int>> int_denominations;
        for(const std::pair<std::string,int>& pair: denominationPairs) {
            int_denominations.push_back(std::make_pair(std::atoi(pair.first.c_str()), pair.second));
        }
        return CreateZerocoinMintModelV2(stringError, int_denominations);
    }
    else
        return false;
}

bool CWallet::CreateZerocoinMintModel(
        string &stringError,
        const std::vector<std::pair<std::string,int>>& denominationPairs,
        vector<CHDMint>& vDMints,
        MintAlgorithm algo) {
    if(algo == SIGMA) {
        // Convert denominations from string to sigma denominations.
        std::vector<std::pair<sigma::CoinDenomination, int>> sigma_denominations;
        for(const std::pair<std::string,int>& pair: denominationPairs) {
            sigma::CoinDenomination denom;
            if (!StringToDenomination(pair.first, denom)) {
                stringError = "Unrecognized sigma denomination " + pair.first;
                return false;
            }
            sigma_denominations.push_back(std::make_pair(denom, pair.second));
        }
        return CreateSigmaMintModel(stringError, sigma_denominations, vDMints);
    }
    else if (algo == ZEROCOIN) {
        // Convert denominations from string to integers.
        std::vector<std::pair<int, int>> int_denominations;
        for(const std::pair<std::string,int>& pair: denominationPairs) {
            int_denominations.push_back(std::make_pair(std::atoi(pair.first.c_str()), pair.second));
        }
        return CreateZerocoinMintModelV2(stringError, int_denominations);
    }
    else
        return false;
}

bool CWallet::CreateSigmaMintModel(
        string &stringError,
        const std::vector<std::pair<sigma::CoinDenomination, int>>& denominationPairs,
        vector<CHDMint>& vDMints) {

    EnsureMintWalletAvailable();

    vector<CRecipient> vecSend;
    vector<sigma::PrivateCoin> privCoins;
    CWalletTx wtx;
    CHDMint dMint;

    for(const std::pair<sigma::CoinDenomination, int>& denominationPair: denominationPairs) {
        sigma::CoinDenomination denomination = denominationPair.first;
        int64_t denominationValue;
        if (!DenominationToInteger(denomination, denominationValue)) {
            throw runtime_error(
                "mintzerocoin <amount>(0.1, 0.5, 1, 10, 100) (\"zcoinaddress\")\n");
        }

        int64_t coinCount = denominationPair.second;

        LogPrintf("rpcWallet.mintzerocoin() denomination = %s, nAmount = %s \n",
            denominationValue, coinCount);

        if(coinCount < 0) {
            throw runtime_error("Coin count negative (\"zcoinaddress\")\n");
        }

        sigma::Params* sigmaParams = sigma::Params::get_default();

        for(int64_t i = 0; i < coinCount; i++) {
            // The following constructor does all the work of minting a brand
            // new zerocoin. It stores all the private values inside the
            // PrivateCoin object. This includes the coin secrets, which must be
            // stored in a secure location (wallet) at the client.

            sigma::PrivateCoin newCoin(sigmaParams, denomination, ZEROCOIN_TX_VERSION_3);

            // Generate and store secrets deterministically in the following function.
            dMint.SetNull();
            zwalletMain->GenerateMint(denomination, newCoin, dMint);

            // Get a copy of the 'public' portion of the coin. You should
            // embed this into a Zerocoin 'MINT' transaction along with a series
            // of currency inputs totaling the assigned value of one zerocoin.
            sigma::PublicCoin pubCoin = newCoin.getPublicCoin();

            // Validate
            if (!pubCoin.validate()) {
                stringError = "Unable to mint a sigma coin.";
                return false;
            }

            // Create script for coin
            CScript scriptSerializedCoin;
            // opcode is inserted as 1 byte according to file script/script.h
            scriptSerializedCoin << OP_SIGMAMINT;

            // MARTUN: Commenting this for now.
            // this one will probably be written as int64_t, which means it will be written in as few bytes as necessary, and one more byte for sign. In our case our 34 will take 2 bytes, 1 for the number 34 and another one for the sign.
            // scriptSerializedCoin << pubCoin.getValue().memoryRequired();

            // and this one will write the size in different byte lengths depending on the length of vector. If vector size is <0.4c, which is 76, will write the size of vector in just 1 byte. In our case the size is always 34, so must write that 34 in 1 byte.
            std::vector<unsigned char> vch = pubCoin.getValue().getvch();
            scriptSerializedCoin.insert(scriptSerializedCoin.end(), vch.begin(), vch.end());

            CRecipient recipient = {scriptSerializedCoin, denominationValue, false};

            vecSend.push_back(recipient);
            privCoins.push_back(newCoin);
            vDMints.push_back(dMint);
        }
    }

    stringError = pwalletMain->MintAndStoreSigma(vecSend, privCoins, vDMints, wtx);

    if (stringError != "")
        return false;

    return true;
}

/*
 * We disabled zerocoin for security reasons but in order for zerocoin to sigma remint tests
 * to pass we need it on regtest chain
 */

static bool IsZerocoinEnabled(std::string &stringError) {
    if (Params().GetConsensus().IsRegtest()) {
        return true;
    }
    else {
        stringError = "Zerocoin functionality has been disabled";
        return false;
    }
}

#define CHECK_ZEROCOIN_STRINGERROR(__s) { \
    if (!IsZerocoinEnabled(__s)) \
        return false; \
}

#define CHECK_ZEROCOIN_STRING(s) { \
    std::string __stringError; \
    if (!IsZerocoinEnabled(__stringError)) \
        return __stringError; \
}

bool CWallet::CreateZerocoinMintModelV2(
        string &stringError,
        const std::vector<std::pair<int,int>>& denominationPairs) {

    CHECK_ZEROCOIN_STRINGERROR(stringError);

    libzerocoin::CoinDenomination denomination;
    // Always use modulus v2
    libzerocoin::Params *zcParams = ZCParamsV2;

    vector<CRecipient> vecSend;
    vector<libzerocoin::PrivateCoin> privCoins;
    CWalletTx wtx;

    std::pair<int,int> denominationPair;
    BOOST_FOREACH(denominationPair, denominationPairs){
        int denominationValue = denominationPair.first;
        switch(denominationValue){
            case 1:
                denomination = libzerocoin::ZQ_LOVELACE;
                break;
            case 10:
                denomination = libzerocoin::ZQ_GOLDWASSER;
                break;
            case 25:
                denomination = libzerocoin::ZQ_RACKOFF;
                break;
            case 50:
                denomination = libzerocoin::ZQ_PEDERSEN;
                break;
            case 100:
                denomination = libzerocoin::ZQ_WILLIAMSON;
                break;
            default:
                throw runtime_error(
                    "mintzerocoin <amount>(1,10,25,50,100) (\"zcoinaddress\")\n");
        }

        int64_t amount = denominationPair.second;

        LogPrintf("rpcWallet.mintzerocoin() denomination = %s, nAmount = %s \n", denominationValue, amount);

        if(amount < 0){
                throw runtime_error(
                    "mintzerocoin <amount>(1,10,25,50,100) (\"zcoinaddress\")\n");
        }

        for(int64_t i=0; i<amount; i++){
            // The following constructor does all the work of minting a brand
            // new zerocoin. It stores all the private values inside the
            // PrivateCoin object. This includes the coin secrets, which must be
            // stored in a secure location (wallet) at the client.
            libzerocoin::PrivateCoin newCoin(zcParams, denomination, ZEROCOIN_TX_VERSION_2);
            // Get a copy of the 'public' portion of the coin. You should
            // embed this into a Zerocoin 'MINT' transaction along with a series
            // of currency inputs totaling the assigned value of one zerocoin.

            libzerocoin::PublicCoin pubCoin = newCoin.getPublicCoin();

            //Validate
            bool validCoin = pubCoin.validate();

            // loop until we find a valid coin
            while(!validCoin){
                newCoin = libzerocoin::PrivateCoin(zcParams, denomination, ZEROCOIN_TX_VERSION_2);
                pubCoin = newCoin.getPublicCoin();
                validCoin = pubCoin.validate();
            }

            // Create script for coin
            CScript scriptSerializedCoin =
                    CScript() << OP_ZEROCOINMINT << pubCoin.getValue().getvch().size() << pubCoin.getValue().getvch();

            CRecipient recipient = {scriptSerializedCoin, (denominationValue * COIN), false};

            vecSend.push_back(recipient);
            privCoins.push_back(newCoin);
        }
    }

    stringError = pwalletMain->MintAndStoreZerocoin(vecSend, privCoins, wtx);

    if (stringError != ""){
        return false;
    }

    return true;
}

bool CWallet::CreateZerocoinMintModel(string &stringError, const string& denomAmount, MintAlgorithm algo) {
    //TODO(martun) check if it is time to start minting v3 sigma mints. Not sure how we can
    // access the current block number in the waller side, so adding an algo parameter.
    if(algo == SIGMA)
        return CreateSigmaMintModel(stringError, denomAmount);
    else if (algo == ZEROCOIN)
        return CreateZerocoinMintModelV2(stringError, denomAmount);
    else
        return false;
}

bool CWallet::CreateSigmaMintModel(string &stringError, const string& denomAmount) {
    EnsureMintWalletAvailable();

    if (!fFileBacked)
        return false;

    int64_t nAmount = 0;
    sigma::CoinDenomination denomination;
    // Amount
    if (!StringToDenomination(denomAmount, denomination)) {
        return false;
    }
    DenominationToInteger(denomination, nAmount);

    CHDMint dMint;

    uint32_t nCountNextUse = zwalletMain->GetCount();

    // Set up the Zerocoin Params object
    sigma::Params *sigmaParams = sigma::Params::get_default();

    // The following constructor does all the work of minting a brand
    // new zerocoin. It stores all the private values inside the
    // PrivateCoin object. This includes the coin secrets, which must be
    // stored in a secure location (wallet) at the client.
    sigma::PrivateCoin newCoin(sigmaParams, denomination, ZEROCOIN_TX_VERSION_3);

    // Generate and store secrets deterministically in the following function.
    dMint.SetNull();
    zwalletMain->GenerateMint(denomination, newCoin, dMint);

    // Get a copy of the 'public' portion of the coin. You should
    // embed this into a Zerocoin 'MINT' transaction along with a series
    // of currency inputs totaling the assigned value of one zerocoin.
    sigma::PublicCoin pubCoin = newCoin.getPublicCoin();

    // Validate
    if (pubCoin.validate()) {
        // Create script for coin
        CScript scriptSerializedCoin;
        // opcode is inserted as 1 byte according to file script/script.h
        scriptSerializedCoin << OP_SIGMAMINT;

        // MARTUN: Commenting this for now.
        // this one will probably be written as int64_t, which means it will be written in as few bytes as necessary, and one more byte for sign. In our case our 34 will take 2 bytes, 1 for the number 34 and another one for the sign.
        // scriptSerializedCoin << pubCoin.getValue().memoryRequired();

        // and this one will write the size in different byte lengths depending on the length of vector. If vector size is <0.4c, which is 76, will write the size of vector in just 1 byte. In our case the size is always 34, so must write that 34 in 1 byte.
        std::vector<unsigned char> vch = pubCoin.getValue().getvch();
        scriptSerializedCoin.insert(scriptSerializedCoin.end(), vch.begin(), vch.end());

        // Wallet comments
        CWalletTx wtx;
        bool isSigmaMint = true;
        stringError = MintZerocoin(scriptSerializedCoin, nAmount, isSigmaMint, wtx);

        if (stringError != "")
            return false;

        CWalletDB walletdb(pwalletMain->strWalletFile);

        dMint.SetTxHash(wtx.GetHash());
        zwalletMain->GetTracker().Add(dMint, true);

        LogPrintf("CreateZerocoinMintModel() -> NotifyZerocoinChanged\n");
        LogPrintf("pubcoin=%s, isUsed=%s\n", newCoin.getPublicCoin().getValue().GetHex(), dMint.IsUsed());
        LogPrintf("randomness=%s, serialNumber=%s\n", newCoin.getRandomness(), newCoin.getSerialNumber());
        NotifyZerocoinChanged(
            this,
            newCoin.getPublicCoin().getValue().GetHex(),
            "New (" + std::to_string(nAmount / COIN) + " mint)",
            CT_NEW);
        return true;
    } else {
        // reset coin count
        zwalletMain->SetCount(nCountNextUse);
        return false;
    }
}

bool CWallet::CreateZerocoinMintModelV2(string &stringError, const string& denomAmount) {
    CHECK_ZEROCOIN_STRINGERROR(stringError);

    if (!fFileBacked)
        return false;

    int64_t nAmount = 0;
    libzerocoin::CoinDenomination denomination;
    // Amount
    if (denomAmount == "1") {
        denomination = libzerocoin::ZQ_LOVELACE;
        nAmount = roundint64(1 * COIN);
    } else if (denomAmount == "10") {
        denomination = libzerocoin::ZQ_GOLDWASSER;
        nAmount = roundint64(10 * COIN);
    } else if (denomAmount == "25") {
        denomination = libzerocoin::ZQ_RACKOFF;
        nAmount = roundint64(25 * COIN);
    } else if (denomAmount == "50") {
        denomination = libzerocoin::ZQ_PEDERSEN;
        nAmount = roundint64(50 * COIN);
    } else if (denomAmount == "100") {
        denomination = libzerocoin::ZQ_WILLIAMSON;
        nAmount = roundint64(100 * COIN);
    } else {
        return false;
    }

    // Set up the Zerocoin Params object
    libzerocoin::Params *zcParams = ZCParamsV2;

    int mintVersion = ZEROCOIN_TX_VERSION_1;

    // do not use v2 mint until certain moment when it would be understood by peers
    {
        LOCK(cs_main);
        if (chainActive.Height() >= Params().GetConsensus().nSpendV15StartBlock)
            mintVersion = ZEROCOIN_TX_VERSION_2;
    }

    // The following constructor does all the work of minting a brand
    // new zerocoin. It stores all the private values inside the
    // PrivateCoin object. This includes the coin secrets, which must be
    // stored in a secure location (wallet) at the client.
    libzerocoin::PrivateCoin newCoin(zcParams, denomination, mintVersion);

    // Get a copy of the 'public' portion of the coin. You should
    // embed this into a Zerocoin 'MINT' transaction along with a series
    // of currency inputs totaling the assigned value of one zerocoin.
    libzerocoin::PublicCoin pubCoin = newCoin.getPublicCoin();

    // Validate
    if (pubCoin.validate()) {
        //TODOS
        CScript scriptSerializedCoin =
                CScript() << OP_ZEROCOINMINT << pubCoin.getValue().getvch().size() << pubCoin.getValue().getvch();

        // Wallet comments
        CWalletTx wtx;
        bool isSigmaMint = false;
        stringError = MintZerocoin(scriptSerializedCoin, nAmount, isSigmaMint, wtx);

        if (stringError != "")
            return false;

        const unsigned char *ecdsaSecretKey = newCoin.getEcdsaSeckey();
        CZerocoinEntry zerocoinTx;
        zerocoinTx.IsUsed = false;
        zerocoinTx.denomination = denomination;
        zerocoinTx.value = pubCoin.getValue();
        zerocoinTx.randomness = newCoin.getRandomness();
        zerocoinTx.serialNumber = newCoin.getSerialNumber();
        zerocoinTx.ecdsaSecretKey = std::vector<unsigned char>(ecdsaSecretKey, ecdsaSecretKey+32);
        LogPrintf("CreateZerocoinMintModel() -> NotifyZerocoinChanged\n");
        LogPrintf("pubcoin=%s, isUsed=%s\n", zerocoinTx.value.GetHex(), zerocoinTx.IsUsed);
        LogPrintf("randomness=%s, serialNumber=%s\n", zerocoinTx.randomness.GetHex(), zerocoinTx.serialNumber.GetHex());
        NotifyZerocoinChanged(this, zerocoinTx.value.GetHex(), "New (" + std::to_string(zerocoinTx.denomination) + " mint)", CT_NEW);
        if (!CWalletDB(strWalletFile).WriteZerocoinEntry(zerocoinTx))
            return false;
        return true;
    } else {
        return false;
    }
}

int CWallet::GetNumberOfUnspentMintsForDenomination(int version, libzerocoin::CoinDenomination d, CZerocoinEntry *mintEntry /*=NULL*/) {
    CZerocoinState *zerocoinState = CZerocoinState::GetZerocoinState();

    // In case of corrupted database we need to rescan blockchain state to find the coins that were unspent

    list<CZerocoinEntry> mintedCoins;
    CWalletDB(strWalletFile).ListPubCoin(mintedCoins);

    int result = 0;
    if (mintEntry)
        *mintEntry = CZerocoinEntry();

    BOOST_FOREACH(const CZerocoinEntry &coin, mintedCoins) {
        if (!coin.IsUsedForRemint && coin.denomination == d && coin.randomness != 0 && coin.serialNumber > 0) {
            // Ignore "used" state in the database, check if the coin serial is used
            if (zerocoinState->IsUsedCoinSerial(coin.serialNumber))
                // Coin has already been spent
                continue;

            // Obtain coin version
            int coinVersion = coin.IsCorrectV2Mint() ? ZEROCOIN_TX_VERSION_2 : ZEROCOIN_TX_VERSION_1;

            if (coinVersion == version) {
                // Find minted coin in the index
                int mintId = -1, mintHeight = -1;

                // group is the same in both v1 and v2 params
                const libzerocoin::IntegerGroupParams &commGroup = ZCParamsV2->coinCommitmentGroup;
                // calculate g^serial * h^randomness (mod modulus)
                CBigNum coinPublicValue = commGroup.g.pow_mod(coin.serialNumber, commGroup.modulus).
                                mul_mod(commGroup.h.pow_mod(coin.randomness, commGroup.modulus), commGroup.modulus);

                if ((mintHeight = zerocoinState->GetMintedCoinHeightAndId(coinPublicValue, (int)d, mintId)) > 0) {
                    if (mintEntry) {
                        *mintEntry = coin;

                        // we don't trust values in DB, we use values from blockchain
                        mintEntry->nHeight = mintHeight;
                        mintEntry->id = mintId;

                        // no need to find anything else
                        return 1;
                    }
                    else {
                        result++;
                    }
                }
            }
        }
    }

    return result;
}

bool CWallet::CreateZerocoinToSigmaRemintModel(string &stringError, int version, libzerocoin::CoinDenomination denomination, CWalletTx *wtx) {
    // currently we don't support zerocoin mints v1
    assert(version == ZEROCOIN_TX_VERSION_2);

    EnsureMintWalletAvailable();

    if (IsLocked()) {
        stringError = "Error: Wallet locked, unable to create transaction!";
        return false;
    }

    CWalletTx wtxNew;
    wtxNew.BindWallet(this);
    CMutableTransaction txNew;

    LOCK2(cs_main, cs_wallet);

    const Consensus::Params &params = Params().GetConsensus();
    if (!sigma::IsRemintWindow(chainActive.Height())) {
        stringError = "Remint transaction is not currently allowed";
        return false;
    }

    if (!params.IsRegtest() && !znodeSync.IsBlockchainSynced()) {
        stringError = "Blockchain is not synced";
        return false;
    }

    txNew.vin.clear();
    txNew.vout.clear();
    wtxNew.fFromMe = true;

    CZerocoinEntry mintEntry;
    if (GetNumberOfUnspentMintsForDenomination(version, denomination, &mintEntry) <= 0 || mintEntry.nHeight > chainActive.Height()) {
        stringError = "No zerocoin mints found";
        return false;
    }

    // Create remint tx input without signature (metadata is unknown at the moment)
    sigma::CoinRemintToV3 remint(version, (unsigned)denomination, (unsigned)mintEntry.id,
            mintEntry.serialNumber, mintEntry.randomness, chainActive[mintEntry.nHeight]->GetBlockHash(),
            mintEntry.ecdsaSecretKey);

    CDataStream ds1(SER_NETWORK, PROTOCOL_VERSION);
    ds1 << remint;

    CScript remintScriptBeforeSignature;
    remintScriptBeforeSignature << OP_ZEROCOINTOSIGMAREMINT;
    remintScriptBeforeSignature.insert(remintScriptBeforeSignature.end(), ds1.begin(), ds1.end());

    CTxIn remintTxIn;
    remintTxIn.nSequence = mintEntry.id;
    remintTxIn.scriptSig = remintScriptBeforeSignature;
    remintTxIn.prevout.SetNull();
    txNew.vin.push_back(remintTxIn);

    vector<CHDMint> vHDMints;

    static struct ZerocoinToSigmaMintDenominationMap {
        int zerocoinDenomination;
        sigma::CoinDenomination sigmaDenomination;
        int numberOfSigmaMints;
    } zerocoinToSigmaDenominationMap[] = {
        {1, sigma::CoinDenomination::SIGMA_DENOM_1, 1},
        {10, sigma::CoinDenomination::SIGMA_DENOM_10, 1},
        {25, sigma::CoinDenomination::SIGMA_DENOM_25, 1},
        {50, sigma::CoinDenomination::SIGMA_DENOM_25, 2},
        {100, sigma::CoinDenomination::SIGMA_DENOM_100, 1}
    };

    for (auto &denomMap: zerocoinToSigmaDenominationMap) {
        if (denomMap.zerocoinDenomination != (int)denomination)
            continue;

        sigma::Params* sigmaParams = sigma::Params::get_default();

        for (int i=0; i<denomMap.numberOfSigmaMints; i++) {
            sigma::PrivateCoin newCoin(sigmaParams, denomMap.sigmaDenomination, ZEROCOIN_TX_VERSION_3);

            // Generate and store secrets deterministically in the following function.
            CHDMint hdMint;
            zwalletMain->GenerateMint(newCoin.getPublicCoin().getDenomination(), newCoin, hdMint);

            sigma::PublicCoin pubCoin = newCoin.getPublicCoin();

            // Validate
            if (!pubCoin.validate()) {
                stringError = "Unable to mint a sigma coin";
                zwalletMain->ResetCount();
                return false;
            }

            CScript sigmaMintScript;
            sigmaMintScript << OP_SIGMAMINT;
            std::vector<unsigned char> vch = pubCoin.getValue().getvch();
            sigmaMintScript.insert(sigmaMintScript.end(), vch.begin(), vch.end());

            int64_t intDenomination;
            if (!sigma::DenominationToInteger(denomMap.sigmaDenomination, intDenomination)) {
                stringError = "Unknown sigma denomination";
                zwalletMain->ResetCount();
                return false;
            }

            CTxOut sigmaTxOut;
            sigmaTxOut.scriptPubKey = sigmaMintScript;
            sigmaTxOut.nValue = intDenomination;
            txNew.vout.push_back(sigmaTxOut);

            vHDMints.push_back(hdMint);
        }
    }

    if (txNew.vout.empty()) {
        stringError = "Unknown zerocoin denomination";
        return false;
    }

    // At this point we have all the data we need to get hash tx (without remint signature) and use ECDSA secret
    // key to sign remint tx input
    libzerocoin::SpendMetaData metadata(mintEntry.id, txNew.GetHash());
    remint.SignTransaction(metadata);

    // Now update the script
    CDataStream ds2(SER_NETWORK, PROTOCOL_VERSION);
    ds2 << remint;

    CScript remintScriptAfterSignature;
    remintScriptAfterSignature << OP_ZEROCOINTOSIGMAREMINT;
    remintScriptAfterSignature.insert(remintScriptAfterSignature.end(), ds2.begin(), ds2.end());

    txNew.vin[0].scriptSig = remintScriptAfterSignature;
    wtxNew.SetTx(MakeTransactionRef(std::move(txNew)));

    CReserveKey reserveKey(this);
    CValidationState state;
    if (!CommitTransaction(wtxNew, reserveKey, g_connman.get(), state)) {
        stringError = "Cannot commit transaction";
        return false;
    }

    CWalletDB walletdb(pwalletMain->strWalletFile);

    // Write mint entry as "used for remint"
    mintEntry.IsUsed = mintEntry.IsUsedForRemint = true;
    walletdb.WriteZerocoinEntry(mintEntry);
    NotifyZerocoinChanged(this,
        mintEntry.value.GetHex(),
        "Used (" + std::to_string(mintEntry.denomination) + " mint)",
        CT_UPDATED);

    CZerocoinSpendEntry spendEntry;
    spendEntry.coinSerial = mintEntry.serialNumber;
    spendEntry.hashTx = txNew.GetHash();
    spendEntry.pubCoin = remint.getPublicCoinValue();
    spendEntry.id = remint.getCoinGroupId();
    spendEntry.denomination = mintEntry.denomination;
    walletdb.WriteCoinSpendSerialEntry(spendEntry);


    //update mints with full transaction hash and then database them
    for (CHDMint hdMint : vHDMints) {
        hdMint.SetTxHash(wtxNew.GetHash());
        zwalletMain->GetTracker().Add(hdMint, true);
        NotifyZerocoinChanged(this,
            hdMint.GetPubcoinValue().GetHex(),
            "New (" + std::to_string(hdMint.GetDenominationValue()) + " mint)",
            CT_NEW);
    }

    // Update nCountNextUse in HDMint wallet database
    zwalletMain->UpdateCountDB();

    if (wtx)
        *wtx = wtxNew;

    return true;
}

bool CWallet::CheckDenomination(string denomAmount, int64_t& nAmount, libzerocoin::CoinDenomination& denomination){
    // Amount
    if (denomAmount == "1") {
        denomination = libzerocoin::ZQ_LOVELACE;
        nAmount = roundint64(1 * COIN);
    } else if (denomAmount == "10") {
        denomination = libzerocoin::ZQ_GOLDWASSER;
        nAmount = roundint64(10 * COIN);
    } else if (denomAmount == "25") {
        denomination = libzerocoin::ZQ_RACKOFF;
        nAmount = roundint64(25 * COIN);
    } else if (denomAmount == "50") {
        denomination = libzerocoin::ZQ_PEDERSEN;
        nAmount = roundint64(50 * COIN);
    } else if (denomAmount == "100") {
        denomination = libzerocoin::ZQ_WILLIAMSON;
        nAmount = roundint64(100 * COIN);
    } else {
        return false;
    }
    return true;
}

bool CWallet::CheckHasV2Mint(libzerocoin::CoinDenomination denomination, bool forceUsed){
    // Check if there is v2 mint, spend it first
    bool result = false;
    list <CZerocoinEntry> listOwnCoins;
    CWalletDB(strWalletFile).ListPubCoin(listOwnCoins);
    listOwnCoins.sort(CompHeight);
    CZerocoinEntry coinToUse;
    bool fModulusV2 = chainActive.Height() >= Params().GetConsensus().nModulusV2StartBlock;
    CZerocoinState *zerocoinState = CZerocoinState::GetZerocoinState();

    CBigNum accumulatorValue;
    uint256 accumulatorBlockHash;      // to be used in zerocoin spend v2

    int coinId = INT_MAX;
    int coinHeight;
    BOOST_FOREACH(const CZerocoinEntry &minIdPubcoin, listOwnCoins) {
        if (minIdPubcoin.denomination == denomination
            && ((minIdPubcoin.IsUsed == false && !forceUsed) || (minIdPubcoin.IsUsed == true && forceUsed))
            && minIdPubcoin.randomness != 0
            && minIdPubcoin.serialNumber != 0) {

            int id;
            coinHeight = zerocoinState->GetMintedCoinHeightAndId(minIdPubcoin.value, minIdPubcoin.denomination, id);
            if (coinHeight > 0
                && id < coinId
                && coinHeight + (ZC_MINT_CONFIRMATIONS-1) <= chainActive.Height()
                && zerocoinState->GetAccumulatorValueForSpend(
                    &chainActive,
                    chainActive.Height()-(ZC_MINT_CONFIRMATIONS-1),
                    denomination,
                    id,
                    accumulatorValue,
                    accumulatorBlockHash,
                    fModulusV2) > 1
                    ) {
                result = true;
            }
        }
    }
    return result;
}

bool CWallet::CreateZerocoinSpendModel(
        string &stringError,
        string thirdPartyAddress,
        string denomAmount,
        bool forceUsed,
        bool dontSpendSigma) {
    // Clean the stringError, otherwise even if the Spend passes, it returns false.
    stringError = "";

    if (!fFileBacked)
        return false;

    int64_t nAmount = 0;
    libzerocoin::CoinDenomination denomination;
    bool v2MintFound = false;
    if (CheckDenomination(denomAmount, nAmount, denomination)) {
        // If requested denomination can be a V2 denomination, check if there is any
        // mint of given denomination. Mints which do not have
        // 6 confirmations will NOT be considered.
        v2MintFound = CheckHasV2Mint(denomination, forceUsed);
    }

    // Wallet comments
    CWalletTx wtx;
    uint256 txHash;

    bool zcSelectedIsUsed;

    if (v2MintFound) {
        // Always spend V2 old mints first.
        CBigNum coinSerial;
        CBigNum zcSelectedValue;
        stringError = SpendZerocoin(
            thirdPartyAddress, nAmount, denomination,
            wtx, coinSerial, txHash, zcSelectedValue,
            zcSelectedIsUsed, forceUsed);
    } else if (!dontSpendSigma) {
        sigma::CoinDenomination denomination_v3;
        if (!StringToDenomination(denomAmount, denomination_v3)) {
            stringError = "Unable to convert denomination string to value.";
            return false;
        }
        // Spend sigma mint.
        Scalar coinSerial;
        GroupElement zcSelectedValue;
        stringError = SpendSigma(
                thirdPartyAddress,
                denomination_v3,
                wtx,
                coinSerial,
                txHash,
                zcSelectedValue,
                zcSelectedIsUsed,
                forceUsed);
    } else {
        // There were no V2 mints we could spend, and dontSpendSigma flag is passed, report  an error
        stringError = "No zerocoin mints to spend, spending sigma mints disabled. At least 2 mints with at least 6 confirmations are required to spend a coin.";
    }

    if (stringError != "")
        return false;

    return true;
}

bool CWallet::CreateZerocoinSpendModel(CWalletTx& wtx, string &stringError, string& thirdPartyAddress, const vector<string>& denomAmounts, bool forceUsed) {
    // try to spend V2 coins, if fails, try to spend sigma coins.
    if (!CreateZerocoinSpendModelV2(wtx, stringError, thirdPartyAddress, denomAmounts, forceUsed)) {
        return CreateSigmaSpendModel(wtx, stringError, thirdPartyAddress, denomAmounts, forceUsed);
    }
return true;
}

bool CWallet::CreateZerocoinSpendModelV2(
        CWalletTx& wtx,
        string &stringError,
        string& thirdPartyAddress,
        const vector<string>& denomAmounts,
        bool forceUsed) {

    CHECK_ZEROCOIN_STRINGERROR(stringError);

    if (!fFileBacked)
        return false;

    vector<pair<int64_t, libzerocoin::CoinDenomination>> denominations;
    for(vector<string>::const_iterator it = denomAmounts.begin(); it != denomAmounts.end(); it++){
        const string& denomAmount = *it;
        int64_t nAmount = 0;
        libzerocoin::CoinDenomination denomination;
        // Amount
        if (denomAmount == "1") {
            denomination = libzerocoin::ZQ_LOVELACE;
            nAmount = roundint64(1 * COIN);
        } else if (denomAmount == "10") {
            denomination = libzerocoin::ZQ_GOLDWASSER;
            nAmount = roundint64(10 * COIN);
        } else if (denomAmount == "25") {
            denomination = libzerocoin::ZQ_RACKOFF;
            nAmount = roundint64(25 * COIN);
        } else if (denomAmount == "50") {
            denomination = libzerocoin::ZQ_PEDERSEN;
            nAmount = roundint64(50 * COIN);
        } else if (denomAmount == "100") {
            denomination = libzerocoin::ZQ_WILLIAMSON;
            nAmount = roundint64(100 * COIN);
        } else {
            return false;
        }
        denominations.push_back(make_pair(nAmount, denomination));
    }
    vector<CBigNum> coinSerials;
    uint256 txHash;
    vector<CBigNum> zcSelectedValues;
    stringError = SpendMultipleZerocoin(thirdPartyAddress, denominations, wtx, coinSerials, txHash, zcSelectedValues, forceUsed);
    if (stringError != "")
        return false;
    return true;
 }

// TODO(martun): check this function. These string denominations which come from
// outside may not be parsed properly.
bool CWallet::CreateSigmaSpendModel(
        CWalletTx& wtx,
        string &stringError,
        string& thirdPartyAddress,
        const vector<string>& denomAmounts,
        bool forceUsed) {
    if (!fFileBacked)
        return false;

    vector<sigma::CoinDenomination> denominations;
    for(vector<string>::const_iterator it = denomAmounts.begin(); it != denomAmounts.end(); it++){
        const string& denomAmount = *it;
        sigma::CoinDenomination denomination;
        // Amount
        if (!StringToDenomination(denomAmount, denomination)) {
            stringError = "Unable to convert denomination.";
            return false;
        }
        denominations.push_back(denomination);
    }
    vector<Scalar> coinSerials;
    uint256 txHash;
    vector<GroupElement> zcSelectedValues;
    stringError = SpendMultipleSigma(
        thirdPartyAddress, denominations, wtx,
        coinSerials, txHash, zcSelectedValues, forceUsed);
    if (stringError != "")
        return false;
    return true;
}

/**
 * @brief CWallet::CreateZerocoinMintTransaction
 * @param vecSend
 * @param wtxNew
 * @param reservekey
 * @param nFeeRet
 * @param strFailReason
 * @param coinControl
 * @return
 */
bool CWallet::CreateZerocoinMintTransaction(const vector <CRecipient> &vecSend, CWalletTx &wtxNew,
                                            CReserveKey &reservekey,
                                            CAmount &nFeeRet, int &nChangePosInOut, std::string &strFailReason, bool isSigmaMint,
                                            const CCoinControl *coinControl, bool sign) {
    if (!isSigmaMint) {
        CHECK_ZEROCOIN_STRINGERROR(strFailReason);
    }

    CAmount nValue = 0;
    int nChangePosRequest = nChangePosInOut;
    unsigned int nSubtractFeeFromAmount = 0;
    BOOST_FOREACH(const CRecipient &recipient, vecSend)
    {
        if (nValue < 0 || recipient.nAmount < 0) {
            strFailReason = _("Transaction amounts must be positive");
            return false;
        }
        nValue += recipient.nAmount;
//        if (recipient.fSubtractFeeFromAmount)
//            nSubtractFeeFromAmount++;
    }
    if (vecSend.empty() || nValue < 0) {
        strFailReason = _("Transaction amounts must be positive");
        return false;
    }
    wtxNew.fTimeReceivedIsTxTime = true;
    wtxNew.BindWallet(this);
    CMutableTransaction txNew;
    txNew.nLockTime = chainActive.Height();
    if (GetRandInt(10) == 0)
        txNew.nLockTime = std::max(0, (int) txNew.nLockTime - GetRandInt(100));

    assert(txNew.nLockTime <= (unsigned int) chainActive.Height());
    assert(txNew.nLockTime < LOCKTIME_THRESHOLD);

    {
        LOCK2(cs_main, cs_wallet);
        {
            std::vector<COutput> vAvailableCoins;
            AvailableCoins(vAvailableCoins, true, coinControl);

            nFeeRet = payTxFee.GetFeePerK();
            LogPrintf("nFeeRet=%s\n", nFeeRet);
            // Start with no fee and loop until there is enough fee
            while (true)
            {
                nChangePosInOut = nChangePosRequest;
                txNew.vin.clear();
                txNew.vout.clear();

                wtxNew.fFromMe = true;
                wtxNew.changes.clear();

                CAmount nValueToSelect = nValue + nFeeRet;
//                if (nSubtractFeeFromAmount == 0)
//                    nValueToSelect += nFeeRet;
                double dPriority = 0;
                // vouts to the payees
                BOOST_FOREACH(const CRecipient &recipient, vecSend)
                {
                    CTxOut txout(recipient.nAmount, recipient.scriptPubKey);
                    LogPrintf("txout:%s\n", txout.ToString());

//                    if (recipient.fSubtractFeeFromAmount) {
//                        txout.nValue -= nFeeRet / nSubtractFeeFromAmount; // Subtract fee equally from each selected recipient

//                        if (fFirst) // first receiver pays the remainder not divisible by output count
//                        {
//                            fFirst = false;
//                            txout.nValue -= nFeeRet % nSubtractFeeFromAmount;
//                        }
//                    }

                    if (txout.IsDust(::minRelayTxFee)) {
                        if (recipient.fSubtractFeeFromAmount && nFeeRet > 0) {
                            if (txout.nValue < 0)
                                strFailReason = _("The transaction amount is too small to pay the fee");
                            else
                                strFailReason = _(
                                        "The transaction amount is too small to send after the fee has been deducted");
                        } else
                            strFailReason = _("Transaction amount too small");
                        return false;
                    }
                    txNew.vout.push_back(txout);
                }

                // Choose coins to use
                set<pair<const CWalletTx*,unsigned int> > setCoins;
                CAmount nValueIn = 0;
                if (!SelectCoins(vAvailableCoins, nValueToSelect, setCoins, nValueIn, coinControl))
                {
                    if (nValueIn < nValueToSelect) {
                        strFailReason = _("Insufficient funds");
                    }
                    return false;
                }
                BOOST_FOREACH(PAIRTYPE(const CWalletTx*, unsigned int) pcoin, setCoins)
                {
                    CAmount nCredit = pcoin.first->tx->vout[pcoin.second].nValue;
                    //The coin age after the next block (depth+1) is used instead of the current,
                    //reflecting an assumption the user would accept a bit more delay for
                    //a chance at a free transaction.
                    //But mempool inputs might still be in the mempool, so their age stays 0
                    int age = pcoin.first->GetDepthInMainChain();
                    assert(age >= 0);
                    if (age != 0)
                        age += 1;
                    dPriority += (double)nCredit * age;
                }

                CAmount nChange = nValueIn - nValueToSelect;

                if(!isSigmaMint){
                    // TODO: change 1000000 to correct fee
                    // NOTE: this depends on the exact behaviour of GetMinFee
                    if (nFeeRet < 1000000 && nChange > 0 && nChange < CENT) {
                        int64_t nMoveToFee = min(nChange, 1000000 - nFeeRet);
                        nChange -= nMoveToFee;
                        nFeeRet += nMoveToFee;
                    }
                }
                if (nChange > 0) {
                    // Fill a vout to ourself
                    // TODO: pass in scriptChange instead of reservekey so
                    // change transaction isn't always pay-to-bitcoin-address
                    CScript scriptChange;

                    // coin control: send change to custom address
                    if (coinControl && !boost::get<CNoDestination>(&coinControl->destChange))
                        scriptChange = GetScriptForDestination(coinControl->destChange);

                    // send change to one of the specified change addresses
                    else if (IsArgSet("-change") && mapMultiArgs.at("-change").size() > 0) {
                        CBitcoinAddress address(mapMultiArgs.at("change")[GetRandInt(mapMultiArgs.at("-change").size())]);
                        CKeyID keyID;
                        if (!address.GetKeyID(keyID)) {
                            strFailReason = _("Bad change address");
                            return false;
                        }
                        scriptChange = GetScriptForDestination(keyID);
                    }
                    
                    // no coin control: send change to newly generated address
                    else 
                    {
                        // Note: We use a new key here to keep it from being obvious which side is the change.
                        //  The drawback is that by not reusing a previous key, the change may be lost if a
                        //  backup is restored, if the backup doesn't have the new private key for the change.
                        //  If we reused the old key, it would be possible to add code to look for and
                        //  rediscover unknown transactions that were written with keys of ours to recover
                        //  post-backup change.

                        // Reserve a new key pair from key pool
                        CPubKey vchPubKey;
                        bool ret;
                        ret = reservekey.GetReservedKey(vchPubKey);
                        if (!ret)
                        {
                            strFailReason = _("Keypool ran out, please call keypoolrefill first");
                            return false;
                        }

                        scriptChange = GetScriptForDestination(vchPubKey.GetID());
                    }

                    CTxOut newTxOut(nChange, scriptChange);

                    // We do not move dust-change to fees, because the sender would end up paying more than requested.
                    // This would be against the purpose of the all-inclusive feature.
                    // So instead we raise the change and deduct from the recipient.
                    if (nSubtractFeeFromAmount > 0 && newTxOut.IsDust(::minRelayTxFee))
                    {
                        CAmount nDust = newTxOut.GetDustThreshold(::minRelayTxFee) - newTxOut.nValue;
                        newTxOut.nValue += nDust; // raise change until no more dust
                        for (unsigned int i = 0; i < vecSend.size(); i++) // subtract from first recipient
                        {
                            if (vecSend[i].fSubtractFeeFromAmount)
                            {
                                txNew.vout[i].nValue -= nDust;
                                if (txNew.vout[i].IsDust(::minRelayTxFee))
                                {
                                    strFailReason = _("The transaction amount is too small to send after the fee has been deducted");
                                    return false;
                                }
                                break;
                            }
                        }
                    }

                    // Never create dust outputs; if we would, just
                    // add the dust to the fee.
                    if (newTxOut.IsDust(::minRelayTxFee))
                    {
                        nChangePosInOut = -1;
                        nFeeRet += nChange;
                        reservekey.ReturnKey();
                    }
                    else
                    {
                        if (nChangePosInOut == -1)
                        {
                            // Insert change txn at random position:
                            nChangePosInOut = GetRandInt(txNew.vout.size()+1);
                        }
                        else if ((unsigned int)nChangePosInOut > txNew.vout.size())
                        {
                            strFailReason = _("Change index out of range");
                            return false;
                        }

                        vector<CTxOut>::iterator position = txNew.vout.begin()+nChangePosInOut;
                        txNew.vout.insert(position, newTxOut);
                        wtxNew.changes.insert(static_cast<uint32_t>(nChangePosInOut));
                    }
                }
                else
                    reservekey.ReturnKey();

                // Fill vin
                //
                // Note how the sequence number is set to max()-1 so that the
                // nLockTime set above actually works.
                BOOST_FOREACH(const PAIRTYPE(const CWalletTx*,unsigned int)& coin, setCoins)
                    txNew.vin.push_back(CTxIn(coin.first->GetHash(),coin.second,CScript(),
                                              std::numeric_limits<unsigned int>::max()-1));

                // Sign
                int nIn = 0;
                CTransaction txNewConst(txNew);
                BOOST_FOREACH(const PAIRTYPE(const CWalletTx*,unsigned int)& coin, setCoins)
                {
                    bool signSuccess;
                    const CScript& scriptPubKey = coin.first->tx->vout[coin.second].scriptPubKey;
                    SignatureData sigdata;
                    if (sign)
                        signSuccess = ProduceSignature(TransactionSignatureCreator(this, &txNewConst, nIn, coin.first->tx->vout[coin.second].nValue, SIGHASH_ALL), scriptPubKey, sigdata);
                    else
                        signSuccess = ProduceSignature(DummySignatureCreator(this), scriptPubKey, sigdata);

                    if (!signSuccess)
                    {
                        strFailReason = _("Signing transaction failed");
                        return false;
                    } else {
                        UpdateTransaction(txNew, nIn, sigdata);
                    }
                    nIn++;
                }
                unsigned int nBytes = GetVirtualTransactionSize(txNew);
                // Remove scriptSigs if we used dummy signatures for fee calculation
                if (!sign) {
                    BOOST_FOREACH(CTxIn & vin, txNew.vin)
                    vin.scriptSig = CScript();
                }
                // Embed the constructed transaction data in wtxNew.
                wtxNew.SetTx(MakeTransactionRef(std::move(txNew)));

                // Limit size
                if (GetTransactionWeight(*wtxNew.tx) >= MAX_STANDARD_TX_WEIGHT) {
                    strFailReason = _("Transaction too large");
                    return false;
                }
                dPriority = wtxNew.tx->ComputePriority(dPriority, nBytes);

                // Can we complete this as a free transaction?
                if (fSendFreeTransactions && nBytes <= MAX_FREE_TRANSACTION_CREATE_SIZE) {
                    // Not enough fee: enough priority?
                    double dPriorityNeeded = mempool.estimateSmartPriority(nTxConfirmTarget);
                    // Require at least hard-coded AllowFree.
                    if (dPriority >= dPriorityNeeded && AllowFree(dPriority))
                        break;
                }
                CAmount nFeeNeeded;
                if(isSigmaMint) {
                    nFeeNeeded = GetMinimumFee(nBytes, nTxConfirmTarget, mempool);
//                LogPrintf("nFeeNeeded=%s\n", nFeeNeeded);
                    if (coinControl && nFeeNeeded > 0 && coinControl->nMinimumTotalFee > nFeeNeeded) {
                        nFeeNeeded = coinControl->nMinimumTotalFee;
                    }
//                LogPrintf("nFeeNeeded=%s\n", nFeeNeeded);
                    if (coinControl && coinControl->fOverrideFeeRate)
                        nFeeNeeded = coinControl->nFeeRate.GetFee(nBytes);
//                LogPrintf("nFeeNeeded=%s\n", nFeeNeeded);
//                LogPrintf("nFeeRet=%s\n", nFeeRet);
                    // If we made it here and we aren't even able to meet the relay fee on the next pass, give up
                    // because we must be at the maximum allowed fee.
//                if (nFeeNeeded < ::minRelayTxFee.GetFee(nBytes)) {
//                    strFailReason = _("Transaction too large for fee policy");
//                    return false;
//                }
                } else{
                    int64_t nPayFee = payTxFee.GetFeePerK() * (1 + (int64_t) GetTransactionWeight(*wtxNew.tx) / 1000);
                    //                bool fAllowFree = false;                                 // No free TXs in XZC

                    int currentConfirmationTarget = nTxConfirmTarget;
                    if (coinControl && coinControl->nConfirmTarget > 0)
                        currentConfirmationTarget = coinControl->nConfirmTarget;                    
                    int64_t nMinFee = GetMinimumFee(nBytes, currentConfirmationTarget, mempool);
                    nFeeNeeded = nPayFee;
                    if (nFeeNeeded < nMinFee) {
                        nFeeNeeded = nMinFee;
                    }
                }
                if (nFeeRet >= nFeeNeeded)
                    break; // Done, enough fee included.

                // Include more fee and try again.
                nFeeRet = nFeeNeeded;
                continue;
            }
        }
    }

    if (GetBoolArg("-walletrejectlongchains", DEFAULT_WALLET_REJECT_LONG_CHAINS)) {
        // Lastly, ensure this tx will pass the mempool's chain limits
        LockPoints lp;
        CTxMemPoolEntry entry(MakeTransactionRef(txNew), 0, 0, 0, 0, false, 0, lp);
        CTxMemPool::setEntries setAncestors;
        size_t nLimitAncestors = GetArg("-limitancestorcount", DEFAULT_ANCESTOR_LIMIT);
        size_t nLimitAncestorSize = GetArg("-limitancestorsize", DEFAULT_ANCESTOR_SIZE_LIMIT) * 1000;
        size_t nLimitDescendants = GetArg("-limitdescendantcount", DEFAULT_DESCENDANT_LIMIT);
        size_t nLimitDescendantSize = GetArg("-limitdescendantsize", DEFAULT_DESCENDANT_SIZE_LIMIT) * 1000;
        std::string errString;
        if (!mempool.CalculateMemPoolAncestors(entry, setAncestors, nLimitAncestors, nLimitAncestorSize,
                                               nLimitDescendants, nLimitDescendantSize, errString)) {
            strFailReason = _("Transaction has too long of a mempool chain");
            return false;
        }
    }
    return true;
}

bool
CWallet::CreateZerocoinMintTransaction(CScript pubCoin, int64_t nValue, CWalletTx &wtxNew, CReserveKey &reservekey,
                                       int64_t &nFeeRet, std::string &strFailReason, bool isSigmaMint,
                                       const CCoinControl *coinControl) {
    vector <CRecipient> vecSend;
    CRecipient recipient = {pubCoin, nValue, false};
    vecSend.push_back(recipient);
    int nChangePosRet = -1;
    return CreateZerocoinMintTransaction(vecSend, wtxNew, reservekey, nFeeRet, nChangePosRet, strFailReason, isSigmaMint,
                                         coinControl);
}

/**
 * @brief CWallet::CreateZerocoinSpendTransaction
 * @param nValue
 * @param denomination
 * @param wtxNew
 * @param reservekey
 * @param coinSerial
 * @param txHash
 * @param zcSelectedValue
 * @param zcSelectedIsUsed
 * @param strFailReason
 * @return
 */
bool CWallet::CreateZerocoinSpendTransaction(std::string &thirdPartyaddress, int64_t nValue, libzerocoin::CoinDenomination denomination,
                                             CWalletTx &wtxNew, CReserveKey &reservekey, CBigNum &coinSerial,
                                             uint256 &txHash, CBigNum &zcSelectedValue, bool &zcSelectedIsUsed,
                                             std::string &strFailReason, bool forceUsed) {

    CHECK_ZEROCOIN_STRINGERROR(strFailReason);

    if (nValue <= 0) {
        strFailReason = _("Transaction amounts must be positive");
        return false;
    }

    wtxNew.BindWallet(this);
    CMutableTransaction txNew;
    {
        LOCK2(cs_main, cs_wallet);
        {
            txNew.vin.clear();
            txNew.vout.clear();
            //txNew.wit.SetNull();
            wtxNew.fFromMe = true;


            CScript scriptChange;
            if(thirdPartyaddress == ""){
                // Reserve a new key pair from key pool
                CPubKey vchPubKey;
                assert(reservekey.GetReservedKey(vchPubKey)); // should never fail, as we just unlocked
                scriptChange = GetScriptForDestination(vchPubKey.GetID());
            }else{

                CBitcoinAddress address(thirdPartyaddress);
                if (!address.IsValid()){
                    strFailReason = _("Invalid Zcoin address");
                    return false;
                }
                // Parse Zcoin address
                scriptChange = GetScriptForDestination(CBitcoinAddress(thirdPartyaddress).Get());
            }

            CTxOut newTxOut(nValue, scriptChange);

            // Insert change txn at random position:
            vector<CTxOut>::iterator position = txNew.vout.begin() + GetRandInt(txNew.vout.size() + 1);
            txNew.vout.insert(position, newTxOut);
//            LogPrintf("txNew:%s\n", txNew.ToString());
            LogPrintf("txNew.GetHash():%s\n", txNew.GetHash().ToString());

            // Fill vin

            // Set up the Zerocoin Params object
            bool fModulusV2 = chainActive.Height() >= Params().GetConsensus().nModulusV2StartBlock;
            libzerocoin::Params *zcParams = fModulusV2 ? ZCParamsV2 : ZCParams;

            // Select not yet used coin from the wallet with minimal possible id

            list <CZerocoinEntry> listOwnCoins;
            CWalletDB(strWalletFile).ListPubCoin(listOwnCoins);
            listOwnCoins.sort(CompHeight);
            CZerocoinEntry coinToUse;
            CZerocoinState *zerocoinState = CZerocoinState::GetZerocoinState();

            CBigNum accumulatorValue;
            uint256 accumulatorBlockHash;      // to be used in zerocoin spend v2

            int coinId = INT_MAX;
            int coinHeight;

            BOOST_FOREACH(const CZerocoinEntry &minIdPubcoin, listOwnCoins) {
                if (minIdPubcoin.denomination == denomination
                        && ((minIdPubcoin.IsUsed == false && !forceUsed) || (minIdPubcoin.IsUsed == true && forceUsed))
                        && minIdPubcoin.randomness != 0
                        && minIdPubcoin.serialNumber != 0) {

                    int id;
                    coinHeight = zerocoinState->GetMintedCoinHeightAndId(minIdPubcoin.value, minIdPubcoin.denomination, id);
                    if (coinHeight > 0
                            && id < coinId
                            && coinHeight + (ZC_MINT_CONFIRMATIONS-1) <= chainActive.Height()
                            && zerocoinState->GetAccumulatorValueForSpend(
                                    &chainActive,
                                    chainActive.Height()-(ZC_MINT_CONFIRMATIONS-1),
                                    denomination,
                                    id,
                                    accumulatorValue,
                                    accumulatorBlockHash,
                                    fModulusV2) > 1
                            ) {
                        coinId = id;
                        coinToUse = minIdPubcoin;
                    }
                }
            }

            if (coinId == INT_MAX){
                strFailReason = _("it has to have at least two mint coins with at least 6 confirmation in order to spend a coin");
                return false;
            }

            libzerocoin::Accumulator accumulator(zcParams, accumulatorValue, denomination);
            // 2. Get pubcoin from the private coin
            libzerocoin::PublicCoin pubCoinSelected(zcParams, coinToUse.value, denomination);

            // Now make sure the coin is valid.
            if (!pubCoinSelected.validate()) {
                // If this returns false, don't accept the coin for any purpose!
                // Any ZEROCOIN_MINT with an invalid coin should NOT be
                // accepted as a valid transaction in the block chain.
                strFailReason = _("the selected mint coin is an invalid coin");
                return false;
            }

            // 4. Get witness from the index
            libzerocoin::AccumulatorWitness witness =
                    zerocoinState->GetWitnessForSpend(&chainActive,
                                                      chainActive.Height()-(ZC_MINT_CONFIRMATIONS-1),
                                                      denomination, coinId,
                                                      coinToUse.value,
                                                      fModulusV2);

            int serializedId = coinId + (fModulusV2 ? ZC_MODULUS_V2_BASE_ID : 0);

            CTxIn newTxIn;
            newTxIn.nSequence = serializedId;
            newTxIn.scriptSig = CScript();
            newTxIn.prevout.SetNull();
            txNew.vin.push_back(newTxIn);

            bool useVersion2 = IsZerocoinTxV2(denomination, Params().GetConsensus(), coinId);

            // We use incomplete transaction hash for now as a metadata
            libzerocoin::SpendMetaData metaData(serializedId, txNew.GetHash());

            // Construct the CoinSpend object. This acts like a signature on the
            // transaction.
            libzerocoin::PrivateCoin privateCoin(zcParams, denomination);

            int txVersion = ZEROCOIN_TX_VERSION_1;
            if (useVersion2) {
                // Use version 2 if possible, for older mints stay with 1.5
                txVersion = coinToUse.IsCorrectV2Mint() ? ZEROCOIN_TX_VERSION_2 : ZEROCOIN_TX_VERSION_1_5;
            }
            else {
                int nHeight;
                {
                    LOCK(cs_main);
                    nHeight = chainActive.Height();
                }
                if (nHeight >= Params().GetConsensus().nSpendV15StartBlock)
                    txVersion = ZEROCOIN_TX_VERSION_1_5;
            }

            LogPrintf("CreateZerocoinSpendTransation: tx version=%d, tx metadata hash=%s\n", txVersion, txNew.GetHash().ToString());

            privateCoin.setVersion(txVersion);
            privateCoin.setPublicCoin(pubCoinSelected);
            privateCoin.setRandomness(coinToUse.randomness);
            privateCoin.setSerialNumber(coinToUse.serialNumber);
            privateCoin.setEcdsaSeckey(coinToUse.ecdsaSecretKey);

            libzerocoin::CoinSpend spend(zcParams, privateCoin, accumulator, witness, metaData, accumulatorBlockHash);
            spend.setVersion(txVersion);

            // This is a sanity check. The CoinSpend object should always verify,
            // but why not check before we put it onto the wire?
            if (!spend.Verify(accumulator, metaData)) {
                strFailReason = _("the spend coin transaction did not verify");
                return false;
            }

            // Serialize the CoinSpend object into a buffer.
            CDataStream serializedCoinSpend(SER_NETWORK, PROTOCOL_VERSION);
            serializedCoinSpend << spend;

            CScript tmp = CScript() << OP_ZEROCOINSPEND << serializedCoinSpend.size();
            tmp.insert(tmp.end(), serializedCoinSpend.begin(), serializedCoinSpend.end());
            txNew.vin[0].scriptSig.assign(tmp.begin(), tmp.end());

            // Embed the constructed transaction data in wtxNew.
            wtxNew.SetTx(MakeTransactionRef(std::move(txNew)));

            // Limit size
            if (GetTransactionWeight(txNew) >= MAX_STANDARD_TX_WEIGHT) {
                strFailReason = _("Transaction too large");
                return false;
            }

            /*zerocoinSelected.IsUsed = true;
        zerocoinSelected.randomness = 0;
        zerocoinSelected.serialNumber = 0;
        CWalletDB(strWalletFile).WriteZerocoinEntry(zerocoinSelected);*/

            std::list <CZerocoinSpendEntry> listCoinSpendSerial;
            CWalletDB(strWalletFile).ListCoinSpendSerial(listCoinSpendSerial);
            BOOST_FOREACH(const CZerocoinSpendEntry &item, listCoinSpendSerial){
                if (!forceUsed && spend.getCoinSerialNumber() == item.coinSerial) {
                    // THIS SELECEDTED COIN HAS BEEN USED, SO UPDATE ITS STATUS
                    CZerocoinEntry pubCoinTx;
                    pubCoinTx.nHeight = coinHeight;
                    pubCoinTx.denomination = coinToUse.denomination;
                    pubCoinTx.id = coinId;
                    pubCoinTx.IsUsed = true;
                    pubCoinTx.randomness = coinToUse.randomness;
                    pubCoinTx.serialNumber = coinToUse.serialNumber;
                    pubCoinTx.value = coinToUse.value;
                    pubCoinTx.ecdsaSecretKey = coinToUse.ecdsaSecretKey;
                    CWalletDB(strWalletFile).WriteZerocoinEntry(pubCoinTx);
                    LogPrintf("CreateZerocoinSpendTransaction() -> NotifyZerocoinChanged\n");
                    LogPrintf("pubcoin=%s, isUsed=Used\n", coinToUse.value.GetHex());
                    pwalletMain->NotifyZerocoinChanged(pwalletMain, coinToUse.value.GetHex(), "Used (" + std::to_string(coinToUse.denomination) + " mint)",
                                                       CT_UPDATED);
                    strFailReason = _("the coin spend has been used");
                    return false;
                }
            }

            coinSerial = spend.getCoinSerialNumber();
            txHash = wtxNew.GetHash();
            LogPrintf("txHash:%s\n", txHash.ToString());
            zcSelectedValue = coinToUse.value;
            zcSelectedIsUsed = coinToUse.IsUsed;

            CZerocoinSpendEntry entry;
            entry.coinSerial = coinSerial;
            entry.hashTx = txHash;
            entry.pubCoin = zcSelectedValue;
            entry.id = serializedId;
            entry.denomination = coinToUse.denomination;
            LogPrintf("WriteCoinSpendSerialEntry, serialNumber=%s\n", coinSerial.ToString());
            if (!CWalletDB(strWalletFile).WriteCoinSpendSerialEntry(entry)) {
                strFailReason = _("it cannot write coin serial number into wallet");
            }

            coinToUse.IsUsed = true;
            coinToUse.id = coinId;
            coinToUse.nHeight = coinHeight;
            CWalletDB(strWalletFile).WriteZerocoinEntry(coinToUse);
            pwalletMain->NotifyZerocoinChanged(pwalletMain, coinToUse.value.GetHex(), "Used (" + std::to_string(coinToUse.denomination) + " mint)",
                                               CT_UPDATED);
        }
    }

    return true;
}

bool CWallet::CreateSigmaSpendTransaction(
        std::string &thirdPartyaddress,
        sigma::CoinDenomination denomination,
        CWalletTx &wtxNew, CReserveKey &reservekey,
        CAmount& nFeeRet, Scalar &coinSerial,
        uint256 &txHash, GroupElement &zcSelectedValue, bool &zcSelectedIsUsed,
        std::string &strFailReason, bool forceUsed,
        const CCoinControl *coinControl) {

    EnsureMintWalletAvailable();

    int64_t nValue;
    if (!DenominationToInteger(denomination, nValue)) {
        strFailReason = _("Unable to convert denomination to integer.");
        return false;
    }

    wtxNew.BindWallet(this);
    CMutableTransaction txNew;
    {
        LOCK2(cs_main, cs_wallet);
        {
            txNew.vin.clear();
            txNew.vout.clear();
            //txNew.wit.SetNull();
            wtxNew.fFromMe = true;


            CScript scriptChange;
            if(thirdPartyaddress == "") {
                // Reserve a new key pair from key pool
                CPubKey vchPubKey;
                assert(reservekey.GetReservedKey(vchPubKey)); // should never fail, as we just unlocked
                scriptChange = GetScriptForDestination(vchPubKey.GetID());

            } else {
                CBitcoinAddress address(thirdPartyaddress);
                if (!address.IsValid()){
                    strFailReason = _("Invalid Zcoin address");
                    return false;
                }
                // Parse Zcoin address
                scriptChange = GetScriptForDestination(CBitcoinAddress(thirdPartyaddress).Get());
            }

            CTxOut newTxOut(nValue, scriptChange);

            // Insert change txn at random position:
            vector<CTxOut>::iterator position = txNew.vout.begin() + GetRandInt(txNew.vout.size() + 1);
            txNew.vout.insert(position, newTxOut);
//            LogPrintf("txNew:%s\n", txNew.ToString());
            LogPrintf("txNew.GetHash():%s\n", txNew.GetHash().ToString());

            // Fill vin

            // Set up the Sigma Params object
            sigma::Params* sigmaParams = sigma::Params::get_default();

            // Select not yet used coin from the wallet with minimal possible id
            CSigmaEntry coinToUse;
            sigma::CSigmaState* sigmaState = sigma::CSigmaState::GetState();

            std::vector<sigma::PublicCoin> anonimity_set;
            uint256 blockHash;

            int coinId = INT_MAX;
            int coinHeight;
            int coinGroupID;

            // Get Mint metadata objects
            vector<CMintMeta> setMints;
            setMints = zwalletMain->GetTracker().ListMints(!forceUsed, !forceUsed, !forceUsed);

            // Cycle through metadata, looking for suitable coin
            list<CMintMeta> listMints(setMints.begin(), setMints.end());
            for (const CMintMeta& mint : listMints) {
                if (denomination == mint.denom
                    && ((mint.isUsed == false && !forceUsed) || (mint.isUsed == true && forceUsed))) {

                    if (!GetMint(mint.hashSerial, coinToUse) && !forceUsed) {
                        strFailReason = "Failed to fetch hashSerial " + mint.hashSerial.GetHex();
                        return false;
                    }

                    std::pair<int, int> coinHeightAndId = sigmaState->GetMintedCoinHeightAndId(
                            sigma::PublicCoin(coinToUse.value, denomination));
                    coinHeight = coinHeightAndId.first;
                    coinGroupID = coinHeightAndId.second;

                    if (coinHeight > 0
                        && coinGroupID < coinId // Always spend coin with smallest ID that matches.
                        && coinHeight + (ZC_MINT_CONFIRMATIONS-1) <= chainActive.Height()
                        && sigmaState->GetCoinSetForSpend(
                            &chainActive,
                            chainActive.Height()-(ZC_MINT_CONFIRMATIONS-1),
                            denomination,
                            coinGroupID,
                            blockHash,
                            anonimity_set) > 1 )  {
                        coinId = coinGroupID;
                        break;
                    }
                }
            }

            if (coinId == INT_MAX) {
                strFailReason = _("it has to have at least two mint coins with at least 6 confirmation in order to spend a coin");
                return false;
            }

            // 2. Get pubcoin from the private coin
            sigma::PublicCoin pubCoinSelected(coinToUse.value, denomination);

            // Now make sure the coin is valid.
            if (!pubCoinSelected.validate()) {
                // If this returns false, don't accept the coin for any purpose!
                // Any ZEROCOIN_MINT with an invalid coin should NOT be
                // accepted as a valid transaction in the block chain.
                strFailReason = _("the selected mint coin is an invalid coin");
                return false;
            }

            int serializedId = coinId;

            CTxIn newTxIn;
            newTxIn.scriptSig = CScript();
            newTxIn.prevout.n = serializedId;
            txNew.vin.push_back(newTxIn);

            // We use incomplete transaction hash as metadata.
            sigma::SpendMetaData metaData(serializedId, blockHash, txNew.GetHash());

            // Construct the CoinSpend object. This acts like a signature on the
            // transaction.
            sigma::PrivateCoin privateCoin(sigmaParams, denomination);

            int txVersion = ZEROCOIN_TX_VERSION_3;

            LogPrintf("CreateZerocoinSpendTransation: tx version=%d, tx metadata hash=%s\n", txVersion, txNew.GetHash().ToString());

            privateCoin.setVersion(txVersion);
            privateCoin.setPublicCoin(pubCoinSelected);
            privateCoin.setRandomness(coinToUse.randomness);
            privateCoin.setSerialNumber(coinToUse.serialNumber);
            privateCoin.setEcdsaSeckey(coinToUse.ecdsaSecretKey);

            bool fPadding = false;
            if(chainActive.Height() >= ::Params().GetConsensus().nSigmaPaddingBlock) {
                txVersion = ZEROCOIN_TX_VERSION_3_1;
                fPadding = true;
            }

            sigma::CoinSpend spend(sigmaParams, privateCoin, anonimity_set, metaData, fPadding);
            spend.setVersion(txVersion);

            // This is a sanity check. The CoinSpend object should always verify,
            // but why not check before we put it onto the wire?
            if (!spend.Verify(anonimity_set, metaData,fPadding)) {
                strFailReason = _("the spend coin transaction did not verify");
                return false;
            }

            // Serialize the CoinSpend object into a buffer.
            CDataStream serializedCoinSpend(SER_NETWORK, PROTOCOL_VERSION);
            serializedCoinSpend << spend;

            CScript tmp = CScript() << OP_SIGMASPEND;
            // NOTE(martun): Do not write the size first, doesn't look like necessary.
            // If we write it, it will get written in different number of bytes depending
            // on the number itself, and "CScript" does not provide a function to read
            // it back properly.
            // << serializedCoinSpend.size();
            // NOTE(martun): "insert" is not the same as "operator<<", as operator<<
            // also writes the vector size before the vector itself.
            tmp.insert(tmp.end(), serializedCoinSpend.begin(), serializedCoinSpend.end());
            txNew.vin[0].scriptSig.assign(tmp.begin(), tmp.end());

            std::list <CSigmaSpendEntry> listCoinSpendSerial;
            CWalletDB(strWalletFile).ListCoinSpendSerial(listCoinSpendSerial);
            BOOST_FOREACH(const CSigmaSpendEntry &item, listCoinSpendSerial) {
                if (!forceUsed && spend.getCoinSerialNumber() == item.coinSerial) {
                    // THIS SELECTED COIN HAS BEEN USED, SO UPDATE ITS STATUS
                    strFailReason = _("Trying to spend an already spent serial #, try again.");
                    uint256 hashSerial = primitives::GetSerialHash(spend.getCoinSerialNumber());
                    if (!zwalletMain->GetTracker().HasSerialHash(hashSerial)){
                        strFailReason = "Tracker does not have serialhash " + hashSerial.GetHex();
                        return false;
                    }
                    CMintMeta meta;
                    zwalletMain->GetTracker().GetMetaFromSerial(hashSerial, meta);
                    meta.isUsed = true;
                    zwalletMain->GetTracker().UpdateState(meta);
                    LogPrintf("CreateZerocoinSpendTransaction() -> NotifyZerocoinChanged\n");
                    LogPrintf("pubcoin=%s, isUsed=Used\n", coinToUse.value.GetHex());
                    pwalletMain->NotifyZerocoinChanged(
                        pwalletMain,
                        coinToUse.value.GetHex(),
                        "Used (" + std::to_string(coinToUse.get_denomination_value() / COIN) + " mint)",
                        CT_UPDATED);
                    strFailReason = _("the coin spend has been used");
                    return false;
                }
            }

            coinSerial = spend.getCoinSerialNumber();

            unsigned int nBytes = GetVirtualTransactionSize(txNew);
            CAmount nFeeNeeded = GetMinimumFee(nBytes, nTxConfirmTarget, mempool);
            if (coinControl && nFeeNeeded > 0 && coinControl->nMinimumTotalFee > nFeeNeeded) {
                nFeeNeeded = coinControl->nMinimumTotalFee;
            }
            if (coinControl && coinControl->fOverrideFeeRate)
                nFeeNeeded = coinControl->nFeeRate.GetFee(nBytes);
            nFeeRet = nFeeNeeded;
            txNew.vout[0].nValue -= nFeeRet;

            CMutableTransaction txTemp(txNew);
            txTemp.vin[0].scriptSig.clear();
            // We use incomplete transaction hash as metadata.
            sigma::SpendMetaData metaDataNew(serializedId, blockHash, txTemp.GetHash());
            spend.updateMetaData(privateCoin, metaDataNew);
            // Serialize the CoinSpend object into a buffer.
            CDataStream serializedCoinSpendNew(SER_NETWORK, PROTOCOL_VERSION);
            serializedCoinSpendNew << spend;

            CScript tmpNew = CScript() << OP_SIGMASPEND;
            tmpNew.insert(tmpNew.end(), serializedCoinSpendNew.begin(), serializedCoinSpendNew.end());
            txNew.vin[0].scriptSig.assign(tmpNew.begin(), tmpNew.end());

            // Embed the constructed transaction data in wtxNew.
            wtxNew.SetTx(MakeTransactionRef(std::move(txNew)));

            // Limit size
            if (GetTransactionWeight(txNew) >= MAX_STANDARD_TX_WEIGHT) {
                strFailReason = _("Transaction too large");
                return false;
            }
            txHash = wtxNew.GetHash();
            LogPrintf("txHash:\n%s", txHash.ToString());
            zcSelectedValue = coinToUse.value;
            zcSelectedIsUsed = coinToUse.IsUsed;

            CSigmaSpendEntry entry;
            entry.coinSerial = coinSerial;
            entry.hashTx = txHash;
            entry.pubCoin = zcSelectedValue;
            entry.id = serializedId;
            entry.set_denomination_value(coinToUse.get_denomination_value());
            LogPrintf("WriteCoinSpendSerialEntry, serialNumber=%s\n", coinSerial.tostring());
            if (!CWalletDB(strWalletFile).WriteCoinSpendSerialEntry(entry)) {
                strFailReason = _("it cannot write coin serial number into wallet");
            }
        }
    }

    return true;
}

CWalletTx CWallet::CreateSigmaSpendTransaction(
    const std::vector<CRecipient>& recipients,
    CAmount& fee,
    std::vector<CSigmaEntry>& selected,
    std::vector<CHDMint>& changes,
    bool& fChangeAddedToFee,
    const CCoinControl *coinControl,
    bool fDummy)
{
    int nHeight = chainActive.Height();
    if(nHeight >= ::Params().GetConsensus().nDisableUnpaddedSigmaBlock && nHeight < ::Params().GetConsensus().nSigmaPaddingBlock)
        throw std::runtime_error(_("Sigma is disabled at this period."));
    // sanity check
    EnsureMintWalletAvailable();

    if (!fDummy && IsLocked()) {
        throw std::runtime_error(_("Wallet locked"));
    }

    // create transaction
    SigmaSpendBuilder builder(*this, *zwalletMain, coinControl);

    CWalletTx tx = builder.Build(recipients, fee, fChangeAddedToFee, fDummy);
    selected = builder.selected;
    changes = builder.changes;

    return tx;
}

/**
 * @brief CWallet::CreateMultipleZerocoinSpendTransaction
 * @param thirdPartyaddress
 * @param denominations
 * @param wtxNew
 * @param reservekey
 * @param coinSerial
 * @param txHash
 * @param zcSelectedValue
 * @param zcSelectedIsUsed
 * @param strFailReason
 * @return
 */
bool CWallet::CreateMultipleZerocoinSpendTransaction(std::string &thirdPartyaddress, const std::vector<std::pair<int64_t, libzerocoin::CoinDenomination>>& denominations,
                                             CWalletTx &wtxNew, CReserveKey &reservekey, vector<CBigNum> &coinSerials, uint256 &txHash, vector<CBigNum> &zcSelectedValues,
                                             std::string &strFailReason, bool forceUsed)
{
    CHECK_ZEROCOIN_STRINGERROR(strFailReason);

    wtxNew.BindWallet(this);
    CMutableTransaction txNew;
    {
        LOCK2(cs_main, cs_wallet);
        {
            txNew.vin.clear();
            txNew.vout.clear();
            wtxNew.fFromMe = true;
            CScript scriptChange;
            if(thirdPartyaddress == ""){
                // Reserve a new key pair from key pool
                CPubKey vchPubKey;
                assert(reservekey.GetReservedKey(vchPubKey)); // should never fail, as we just unlocked
                scriptChange = GetScriptForDestination(vchPubKey.GetID());
            }else{
                 CBitcoinAddress address(thirdPartyaddress);
                if (!address.IsValid()){
                    strFailReason = _("Invalid Zcoin address");
                    return false;
                }
                // Parse Zcoin address
                scriptChange = GetScriptForDestination(CBitcoinAddress(thirdPartyaddress).Get());
            }

            // Set up the Zerocoin Params object
            bool fModulusV2 = chainActive.Height() >= Params().GetConsensus().nModulusV2StartBlock;
            libzerocoin::Params *zcParams = fModulusV2 ? ZCParamsV2 : ZCParams;
            // objects holding spend inputs & storage values while tx is formed
            struct TempStorage {
                libzerocoin::PrivateCoin privateCoin;
                libzerocoin::Accumulator accumulator;
                libzerocoin::CoinDenomination denomination;
                uint256 accumulatorBlockHash;
                CZerocoinEntry coinToUse;
                int serializedId;
                int txVersion;
                int coinHeight;
                int coinId;
            };
            vector<TempStorage> tempStorages;


            // object storing coins being used for this spend (to avoid duplicates being considered)
            set<CBigNum> tempCoinsToUse;

            // total value of all inputs. Iteritively created in the following loop
            int64_t nValue = 0;
            for (std::vector<std::pair<int64_t, libzerocoin::CoinDenomination>>::const_iterator it = denominations.begin(); it != denominations.end(); it++)
            {
                if ((*it).first <= 0) {
                strFailReason = _("Transaction amounts must be positive");
                    return false;
                }
                nValue += (*it).first;
                libzerocoin::CoinDenomination denomination  = (*it).second;
                LogPrintf("denomination: %s\n", denomination);

                // Fill vin
                // Select not yet used coin from the wallet with minimal possible id
                list <CZerocoinEntry> listOwnCoins;
                CWalletDB(strWalletFile).ListPubCoin(listOwnCoins);
                listOwnCoins.sort(CompHeight);
                CZerocoinEntry coinToUse;
                CZerocoinState *zerocoinState = CZerocoinState::GetZerocoinState();
                CBigNum accumulatorValue;
                uint256 accumulatorBlockHash;      // to be used in zerocoin spend v2
                int coinId = INT_MAX;
                int coinHeight;
                BOOST_FOREACH(const CZerocoinEntry &minIdPubcoin, listOwnCoins) {
                    if (minIdPubcoin.denomination == denomination
                        && ((minIdPubcoin.IsUsed == false && !forceUsed) || (minIdPubcoin.IsUsed == true && forceUsed))
                        && minIdPubcoin.randomness != 0
                        && minIdPubcoin.serialNumber != 0
                        && (tempCoinsToUse.find(minIdPubcoin.value)==tempCoinsToUse.end())) {

                        int id;
                        coinHeight = zerocoinState->GetMintedCoinHeightAndId(minIdPubcoin.value, minIdPubcoin.denomination, id);
                        if (coinHeight > 0
                            && id < coinId
                            && coinHeight + (ZC_MINT_CONFIRMATIONS-1) <= chainActive.Height()
                            && zerocoinState->GetAccumulatorValueForSpend(
                                    &chainActive,
                                    chainActive.Height()-(ZC_MINT_CONFIRMATIONS-1),
                                    denomination,
                                    id,
                                    accumulatorValue,
                                    accumulatorBlockHash,
                                    fModulusV2) > 1) {
                            coinId = id;
                            coinToUse = minIdPubcoin;
                            tempCoinsToUse.insert(minIdPubcoin.value);
                            break;
                        }
                    }
                }

                // If no suitable coin found, fail.
                if (coinId == INT_MAX){
                    strFailReason = _("it has to have at least two mint coins with at least 6 confirmation in order to spend a coin");
                    return false;
                }
                // 1. Get the current accumulator for denomination selected
                libzerocoin::Accumulator accumulator(zcParams, accumulatorValue, denomination);
                // 2. Get pubcoin from the private coin
                libzerocoin::PublicCoin pubCoinSelected(zcParams, coinToUse.value, denomination);
                // Now make sure the coin is valid.
                if (!pubCoinSelected.validate()) {
                    // If this returns false, don't accept the coin for any purpose!
                    // Any ZEROCOIN_MINT with an invalid coin should NOT be
                    // accepted as a valid transaction in the block chain.
                    strFailReason = _("the selected mint coin is an invalid coin");
                    return false;
                }

                // 4. Get witness for the accumulator and selected coin
                libzerocoin::AccumulatorWitness witness =
                        zerocoinState->GetWitnessForSpend(&chainActive,
                                                          chainActive.Height()-(ZC_MINT_CONFIRMATIONS-1),
                                                          denomination, coinId,
                                                          coinToUse.value,
                                                          fModulusV2);

                // Generate TxIn info
                int serializedId = coinId + (fModulusV2 ? ZC_MODULUS_V2_BASE_ID : 0);
                CTxIn newTxIn;
                newTxIn.nSequence = serializedId;
                newTxIn.scriptSig = CScript();
                newTxIn.prevout.SetNull();
                txNew.vin.push_back(newTxIn);

                bool useVersion2 = IsZerocoinTxV2(denomination, Params().GetConsensus(), coinId);

                // Construct the CoinSpend object. This acts like a signature on the
                // transaction.
                libzerocoin::PrivateCoin privateCoin(zcParams, denomination);

                int txVersion = ZEROCOIN_TX_VERSION_1;
                if (useVersion2) {
                    // Use version 2 if possible, for older mints stay with 1.5
                    txVersion = coinToUse.IsCorrectV2Mint() ? ZEROCOIN_TX_VERSION_2 : ZEROCOIN_TX_VERSION_1_5;
                }
                else {
                    int nHeight;
                    {
                        LOCK(cs_main);
                        nHeight = chainActive.Height();
                    }
                    if (nHeight >= Params().GetConsensus().nSpendV15StartBlock){
                        txVersion = ZEROCOIN_TX_VERSION_1_5;
                    }
                }

                LogPrintf("CreateZerocoinSpendTransaction: tx version=%d, tx metadata hash=%s\n", txVersion, txNew.GetHash().ToString());

                // Set all values in the private coin object
                privateCoin.setVersion(txVersion);
                privateCoin.setPublicCoin(pubCoinSelected);
                privateCoin.setRandomness(coinToUse.randomness);
                privateCoin.setSerialNumber(coinToUse.serialNumber);
                privateCoin.setEcdsaSeckey(coinToUse.ecdsaSecretKey);

                LogPrintf("creating tempStorage object..\n");
                // Push created TxIn values into a tempStorage object (used in the next loop)
                TempStorage tempStorage {
                    privateCoin,
                    accumulator,
                    denomination,
                    accumulatorBlockHash,
                    coinToUse,
                    serializedId,
                    txVersion,
                    coinHeight,
                    coinId,
                };
                tempStorages.push_back(tempStorage);
            }

            // We now have the total coin amount to send. Create a single TxOut with this value.
            CTxOut newTxOut(nValue, scriptChange);
            // Insert single txout
            vector<CTxOut>::iterator position = txNew.vout.begin();
            txNew.vout.insert(position, newTxOut);

            /* We split the processing of the transaction into two loops.
             * The metaData hash is the hash of the transaction sans the zerocoin-related info (spend info).
             * Transaction processing is split to have the same txHash in every metaData object -
             * if the hash is different (as it would be if we did all steps for a TxIn in one loop) the transaction creation will fail.
            */

            // Remove all zerocoin related info
            CMutableTransaction txTemp = txNew;
            BOOST_FOREACH(CTxIn &txTempIn, txTemp.vin) {
                txTempIn.scriptSig.clear();
                txTempIn.prevout.SetNull();
            }

            uint256 txHashForMetadata = txTemp.GetHash();
            LogPrintf("txNew.GetHash: %s\n", txHashForMetadata.ToString());

            for (std::vector<std::pair<int64_t, libzerocoin::CoinDenomination>>::const_iterator it = denominations.begin(); it != denominations.end(); it++)
            {
                unsigned index = it - denominations.begin();

                TempStorage tempStorage = tempStorages.at(index);
                libzerocoin::SpendMetaData metaData(tempStorage.serializedId, txHashForMetadata);
                CZerocoinEntry coinToUse = tempStorage.coinToUse;

                 //have to recreate coin witness as it can't be stored in an object, hence we can't store it in tempStorage..
                CZerocoinState *zerocoinState = CZerocoinState::GetZerocoinState();
                libzerocoin::AccumulatorWitness witness =
                zerocoinState->GetWitnessForSpend(&chainActive,
                                                  chainActive.Height()-(ZC_MINT_CONFIRMATIONS-1),
                                                  tempStorage.denomination, tempStorage.coinId,
                                                  coinToUse.value,
                                                  fModulusV2);

                // Recreate CoinSpend object
                 libzerocoin::CoinSpend spend(zcParams,
                                             tempStorage.privateCoin,
                                             tempStorage.accumulator,
                                             witness,
                                             metaData,
                                             tempStorage.accumulatorBlockHash);
                spend.setVersion(tempStorage.txVersion);

                // Verify the coinSpend
                if (!spend.Verify(tempStorage.accumulator, metaData)) {
                    strFailReason = _("the spend coin transaction did not verify");
                    return false;
                }
                 // Serialize the CoinSpend object into a buffer.
                CDataStream serializedCoinSpend(SER_NETWORK, PROTOCOL_VERSION);
                serializedCoinSpend << spend;

                // Insert the spend script into the tx object
                CScript tmp = CScript() << OP_ZEROCOINSPEND << serializedCoinSpend.size();
                tmp.insert(tmp.end(), serializedCoinSpend.begin(), serializedCoinSpend.end());
                txNew.vin[index].scriptSig.assign(tmp.begin(), tmp.end());

                // Try to find this coin in the list of spent coin serials.
                // If found, notify that a coin that was previously thought to be available is actually used, and fail.
                std::list <CZerocoinSpendEntry> listCoinSpendSerial;
                CWalletDB(strWalletFile).ListCoinSpendSerial(listCoinSpendSerial);
                BOOST_FOREACH(const CZerocoinSpendEntry &item, listCoinSpendSerial){
                    if (!forceUsed && spend.getCoinSerialNumber() == item.coinSerial) {
                        // THIS SELECTED COIN HAS BEEN USED, SO UPDATE ITS STATUS
                        CZerocoinEntry pubCoinTx;
                        pubCoinTx.nHeight = tempStorage.coinHeight;
                        pubCoinTx.denomination = coinToUse.denomination;
                        pubCoinTx.id = tempStorage.coinId;
                        pubCoinTx.IsUsed = true;
                        pubCoinTx.randomness = coinToUse.randomness;
                        pubCoinTx.serialNumber = coinToUse.serialNumber;
                        pubCoinTx.value = coinToUse.value;
                        pubCoinTx.ecdsaSecretKey = coinToUse.ecdsaSecretKey;
                        CWalletDB(strWalletFile).WriteZerocoinEntry(pubCoinTx);
                        LogPrintf("CreateZerocoinSpendTransaction() -> NotifyZerocoinChanged\n");
                        LogPrintf("pubcoin=%s, isUsed=Used\n", coinToUse.value.GetHex());
                        pwalletMain->NotifyZerocoinChanged(pwalletMain, coinToUse.value.GetHex(), "Used (" + std::to_string(coinToUse.denomination) + " mint)",
                                                           CT_UPDATED);
                        strFailReason = _("the coin spend has been used");
                        return false;
                    }
                }
            }


            // Embed the constructed transaction data in wtxNew.
            wtxNew.SetTx(MakeTransactionRef(std::move(txNew)));
            // Limit size
            if (GetTransactionWeight(txNew) >= MAX_STANDARD_TX_WEIGHT) {
                strFailReason = _("Transaction too large");
                return false;
            }

            txHash = wtxNew.GetHash();
            LogPrintf("wtxNew.txHash:%s\n", txHash.ToString());

            // After transaction creation and verification, this last loop is to notify the wallet of changes to zerocoin spend info.
            for (std::vector<std::pair<int64_t, libzerocoin::CoinDenomination>>::const_iterator it = denominations.begin(); it != denominations.end(); it++)
            {
                unsigned index = it - denominations.begin();
                TempStorage tempStorage = tempStorages.at(index);
                CZerocoinEntry coinToUse = tempStorage.coinToUse;

                // Update the wallet with info on this zerocoin spend
                coinSerials.push_back(tempStorage.privateCoin.getSerialNumber());
                zcSelectedValues.push_back(coinToUse.value);

                CZerocoinSpendEntry entry;
                entry.coinSerial = coinSerials[index];
                entry.hashTx = txHash;
                entry.pubCoin = coinToUse.value;
                entry.id = tempStorage.serializedId;
                entry.denomination = coinToUse.denomination;
                LogPrintf("WriteCoinSpendSerialEntry, serialNumber=%s\n", entry.coinSerial.ToString());
                if (!CWalletDB(strWalletFile).WriteCoinSpendSerialEntry(entry)) {
                    strFailReason = _("it cannot write coin serial number into wallet");
                }
                coinToUse.IsUsed = true;
                coinToUse.id = tempStorage.coinId;
                coinToUse.nHeight = tempStorage.coinHeight;
                CWalletDB(strWalletFile).WriteZerocoinEntry(coinToUse);
                pwalletMain->NotifyZerocoinChanged(pwalletMain, coinToUse.value.GetHex(), "Used (" + std::to_string(coinToUse.denomination) + " mint)", CT_UPDATED);
            }
        }
    }
     return true;
}

bool CWallet::CreateMultipleSigmaSpendTransaction(
        std::string &thirdPartyaddress,
        const std::vector<sigma::CoinDenomination>& denominations,
        CWalletTx &wtxNew,
        CReserveKey &reservekey,
        CAmount& nFeeRet,
        vector<Scalar> &coinSerials,
        uint256 &txHash,
        vector<GroupElement> &zcSelectedValues,
        std::string &strFailReason,
        bool forceUsed,
        const CCoinControl *coinControl)
{
    EnsureMintWalletAvailable();

    wtxNew.BindWallet(this);
    CMutableTransaction txNew;
    {
        set<pair<const CWalletTx*,unsigned int> > setCoins;
        LOCK2(cs_main, cs_wallet);
        {
            txNew.vin.clear();
            txNew.vout.clear();
            wtxNew.fFromMe = true;
            CScript scriptChange;
            if(thirdPartyaddress == "") {
                // Reserve a new key pair from key pool
                CPubKey vchPubKey;
                assert(reservekey.GetReservedKey(vchPubKey)); // should never fail, as we just unlocked
                scriptChange = GetScriptForDestination(vchPubKey.GetID());
            }else{
                CBitcoinAddress address(thirdPartyaddress);
                if (!address.IsValid()) {
                    strFailReason = _("Invalid Zcoin address");
                    return false;
                }
                // Parse Zcoin address
                scriptChange = GetScriptForDestination(CBitcoinAddress(thirdPartyaddress).Get());
            }

            // Set up the Zerocoin Params object
            sigma::Params* sigmaParams = sigma::Params::get_default();
//             objects holding spend inputs & storage values while tx is formed
            struct TempStorage {
                sigma::PrivateCoin privateCoin;
                std::vector<sigma::PublicCoin> anonimity_set;
                sigma::CoinDenomination denomination;
                uint256 blockHash;
                CSigmaEntry coinToUse;
                int serializedId;
                int txVersion;
                int coinHeight;
                int coinId;
            };
            vector<TempStorage> tempStorages;

            // object storing coins being used for this spend (to avoid duplicates being considered)
            unordered_set<GroupElement> tempCoinsToUse;

            // Get Mint metadata objects
            vector<CMintMeta> setMints;
            setMints = zwalletMain->GetTracker().ListMints(!forceUsed, !forceUsed, !forceUsed);
            vector<CMintMeta> listMints(setMints.begin(), setMints.end());

            // Total value of all inputs. Iteritively created in the following loop
            // The value is in multiples of COIN = 100 mln.
            int64_t nValue = 0;
            for (std::vector<sigma::CoinDenomination>::const_iterator it = denominations.begin();
                 it != denominations.end();
                 it++)
            {
                sigma::CoinDenomination denomination = *it;
                int64_t denomination_value;
                if (!DenominationToInteger(denomination, denomination_value)) {
                    strFailReason = _("Unable to convert denomination to integer.");
                    return false;
                }

                if (denomination_value <= 0) {
                    strFailReason = _("Transaction amounts must be positive");
                    return false;
                }
                nValue += denomination_value;
                LogPrintf("denomination: %s\n", *it);

               // Fill vin

                // Set up the Zerocoin Params object
                sigma::Params* zcParams = sigma::Params::get_default();

                // Select not yet used coin from the wallet with minimal possible id
                CSigmaEntry coinToUse;
                sigma::CSigmaState* sigmaState = sigma::CSigmaState::GetState();

                std::vector<sigma::PublicCoin> anonimity_set;
                uint256 blockHash;

                int coinId = INT_MAX;
                int coinHeight;
                int coinGroupID;

                // Cycle through metadata, looking for suitable coin
                int index = -1;
                for (const CMintMeta& mint : listMints) {
                    index++;
                    if (denomination == mint.denom
                        && ((mint.isUsed == false && !forceUsed) || (mint.isUsed == true && forceUsed))) {

                        if (!GetMint(mint.hashSerial, coinToUse) && !forceUsed) {
                            strFailReason = "Failed to fetch hashSerial " + mint.hashSerial.GetHex();
                            return false;
                        }

                        // If we're already using this coin in this transaction
                        if(!(tempCoinsToUse.find(coinToUse.value)==tempCoinsToUse.end()) && !forceUsed){
                            continue;
                        }

                        std::pair<int, int> coinHeightAndId = sigmaState->GetMintedCoinHeightAndId(
                                sigma::PublicCoin(coinToUse.value, denomination));
                        coinHeight = coinHeightAndId.first;
                        coinGroupID = coinHeightAndId.second;

                        if (coinHeight > 0
                            && coinGroupID < coinId // Always spend coin with smallest ID that matches.
                            && coinHeight + (ZC_MINT_CONFIRMATIONS-1) <= chainActive.Height()
                            && sigmaState->GetCoinSetForSpend(
                                &chainActive,
                                chainActive.Height()-(ZC_MINT_CONFIRMATIONS-1),
                                denomination,
                                coinGroupID,
                                blockHash,
                                anonimity_set) > 1 ) {
                            coinId = coinGroupID;
                            tempCoinsToUse.insert(coinToUse.value);
                            listMints.erase(listMints.begin()+index);
                            break;
                        }
                    }

                }





                // If no suitable coin found, fail.
                if (coinId == INT_MAX) {
                    strFailReason = _("it has to have at least two mint coins with at least 6 confirmation in order to spend a coin");
                    return false;
                }
                // 2. Get pubcoin from the private coin
                sigma::PublicCoin pubCoinSelected(coinToUse.value, denomination);
                // Now make sure the coin is valid.
                if (!pubCoinSelected.validate()) {
                    // If this returns false, don't accept the coin for any purpose!
                    // Any ZEROCOIN_MINT with an invalid coin should NOT be
                    // accepted as a valid transaction in the block chain.
                    strFailReason = _("the selected mint coin is an invalid coin");
                    return false;
                }

                // Generate TxIn info
                int serializedId = coinId;
                CTxIn newTxIn;
                newTxIn.scriptSig = CScript();
                newTxIn.prevout.n = serializedId;
                txNew.vin.push_back(newTxIn);

                // Construct the CoinSpend object. This acts like a signature on the
                // transaction.
                sigma::PrivateCoin privateCoin(sigmaParams, denomination);
                int txVersion = chainActive.Height() >= ::Params().GetConsensus().nSigmaPaddingBlock ? ZEROCOIN_TX_VERSION_3_1 : ZEROCOIN_TX_VERSION_3;

                LogPrintf("CreateZerocoinSpendTransaction: tx version=%d, tx metadata hash=%s\n", txVersion, txNew.GetHash().ToString());

                // Set all values in the private coin object
                privateCoin.setVersion(txVersion);
                privateCoin.setPublicCoin(pubCoinSelected);
                privateCoin.setRandomness(coinToUse.randomness);
                privateCoin.setSerialNumber(coinToUse.serialNumber);
                privateCoin.setEcdsaSeckey(coinToUse.ecdsaSecretKey);

                LogPrintf("creating tempStorage object..\n");
                // Push created TxIn values into a tempStorage object (used in the next loop)
                TempStorage tempStorage {
                        privateCoin,
                        anonimity_set,
                        denomination,
                        blockHash,
                        coinToUse,
                        serializedId,
                        txVersion,
                        coinHeight,
                        coinId,
                };

                tempStorages.push_back(tempStorage);
            }

            // We now have the total coin amount to send. Create a single TxOut with this value.
            CTxOut newTxOut(nValue, scriptChange);
            // Insert single txout
            vector<CTxOut>::iterator position = txNew.vout.begin();
            txNew.vout.insert(position, newTxOut);

            /* We split the processing of the transaction into two loops.
             * The metaData hash is the hash of the transaction sans the zerocoin-related info (spend info).
             * Transaction processing is split to have the same txHash in every metaData object -
             * if the hash is different (as it would be if we did all steps for a TxIn in one loop) the transaction creation will fail.
            */

            // Remove all zerocoin related info
            CMutableTransaction txTemp = txNew;
            BOOST_FOREACH(CTxIn &txTempIn, txTemp.vin) {
                txTempIn.scriptSig.clear();
            }

            uint256 txHashForMetadata = txTemp.GetHash();
            LogPrintf("txNew.GetHash: %s\n", txHashForMetadata.ToString());

            std::vector<sigma::CoinSpend> spends;
            // Iterator of std::vector<std::pair<int64_t, sigma::CoinDenomination>>::const_iterator
            for (auto it = denominations.begin(); it != denominations.end(); it++)
            {
                unsigned index = it - denominations.begin();

                // We use incomplete transaction hash for now as a metadata
                sigma::SpendMetaData metaData(
                    tempStorages[index].serializedId,
                    tempStorages[index].blockHash,
                    txHashForMetadata);


                TempStorage tempStorage = tempStorages.at(index);
                CSigmaEntry coinToUse = tempStorage.coinToUse;

                bool fPadding = tempStorage.txVersion >= ZEROCOIN_TX_VERSION_3_1;

                // Recreate CoinSpend object
                sigma::CoinSpend spend(sigmaParams,
                                       tempStorage.privateCoin,
                                       tempStorage.anonimity_set,
                                       metaData,
                                       fPadding);
                spend.setVersion(tempStorage.txVersion);
                spends.push_back(spend);
                // Verify the coinSpend
                if (!spend.Verify(tempStorage.anonimity_set, metaData, fPadding)) {
                    strFailReason = _("the spend coin transaction did not verify");
                    return false;
                }
                // Serialize the CoinSpend object into a buffer.
                CDataStream serializedCoinSpend(SER_NETWORK, PROTOCOL_VERSION);
                serializedCoinSpend << spend;

                // Insert the spend script into the tx object
                CScript tmp = CScript() << OP_SIGMASPEND;

                // NOTE(martun): Do not write the size first, doesn't look like necessary.
                // If we write it, it will get written in different number of bytes depending
                // on the number itself, and "CScript" does not provide a function to read
                // it back properly.
                // << serializedCoinSpend.size();
                // NOTE(martun): "insert" is not the same as "operator<<", as operator<<
                // also writes the vector size before the vector itself.
                tmp.insert(tmp.end(), serializedCoinSpend.begin(), serializedCoinSpend.end());
                txNew.vin[index].scriptSig.assign(tmp.begin(), tmp.end());

                // Try to find this coin in the list of spent coin serials.
                // If found, notify that a coin that was previously thought to be available is actually used, and fail.
                std::list <CSigmaSpendEntry> listCoinSpendSerial;
                CWalletDB(strWalletFile).ListCoinSpendSerial(listCoinSpendSerial);
                BOOST_FOREACH(const CSigmaSpendEntry &item, listCoinSpendSerial){
                    if (!forceUsed && spend.getCoinSerialNumber() == item.coinSerial) {
                        // THIS SELECTED COIN HAS BEEN USED, SO UPDATE ITS STATUS
                        strFailReason = _("Trying to spend an already spent serial #, try again.");
                        uint256 hashSerial = primitives::GetSerialHash(spend.getCoinSerialNumber());
                        if (!zwalletMain->GetTracker().HasSerialHash(hashSerial)){
                            strFailReason = "Tracker does not have serialhash " + hashSerial.GetHex();
                            return false;
                        }
                        CMintMeta meta;
                        zwalletMain->GetTracker().GetMetaFromSerial(hashSerial, meta);
                        meta.isUsed = true;
                        zwalletMain->GetTracker().UpdateState(meta);
                        LogPrintf("CreateZerocoinSpendTransaction() -> NotifyZerocoinChanged\n");
                        LogPrintf("pubcoin=%s, isUsed=Used\n", coinToUse.value.GetHex());
                        pwalletMain->NotifyZerocoinChanged(
                            pwalletMain,
                            coinToUse.value.GetHex(),
                            "Used (" + std::to_string(coinToUse.get_denomination_value() / COIN) + " mint)",
                            CT_UPDATED);
                        strFailReason = _("the coin spend has been used");
                        return false;
                    }
                }
            }

            unsigned int nBytes = GetVirtualTransactionSize(txNew);
            CAmount nFeeNeeded = GetMinimumFee(nBytes, nTxConfirmTarget, mempool);
            if (coinControl && nFeeNeeded > 0 && coinControl->nMinimumTotalFee > nFeeNeeded) {
                nFeeNeeded = coinControl->nMinimumTotalFee;
            }
            if (coinControl && coinControl->fOverrideFeeRate)
                nFeeNeeded = coinControl->nFeeRate.GetFee(nBytes);
            nFeeRet = nFeeNeeded;
            txNew.vout[0].nValue -= nFeeRet;

            CMutableTransaction txTempNew(txNew);
            BOOST_FOREACH(CTxIn &txTempIn, txTempNew.vin) {
                if (txTempIn.scriptSig.IsSigmaSpend()) {
                    txTempIn.scriptSig.clear();
                }
            }

            for(int i = 0; i < txNew.vin.size(); i++){
                // We use incomplete transaction hash as metadata.
                sigma::SpendMetaData metaDataNew(tempStorages[i].serializedId, tempStorages[i].blockHash, txTempNew.GetHash());
                spends[i].updateMetaData(tempStorages[i].privateCoin, metaDataNew);
                // Serialize the CoinSpend object into a buffer.
                CDataStream serializedCoinSpendNew(SER_NETWORK, PROTOCOL_VERSION);
                serializedCoinSpendNew << spends[i];
                CScript tmpNew = CScript() << OP_SIGMASPEND;
                tmpNew.insert(tmpNew.end(), serializedCoinSpendNew.begin(), serializedCoinSpendNew.end());
                txNew.vin[i].scriptSig.assign(tmpNew.begin(), tmpNew.end());
            }

            // Embed the constructed transaction data in wtxNew.
            wtxNew.SetTx(MakeTransactionRef(std::move(txNew)));

            // Limit size
            if (GetTransactionWeight(txNew) >= MAX_STANDARD_TX_WEIGHT) {
                strFailReason = _("Transaction too large");
                return false;
            }

            txHash = wtxNew.GetHash();
            LogPrintf("wtxNew.txHash:%s\n", txHash.ToString());

            // After transaction creation and verification, this last loop is to notify the wallet of changes to zerocoin spend info.
            for (auto it = denominations.begin(); it != denominations.end(); it++)
            {
                unsigned index = it - denominations.begin();
                TempStorage tempStorage = tempStorages.at(index);
                CSigmaEntry coinToUse = tempStorage.coinToUse;

                // Update the wallet with info on this zerocoin spend
                coinSerials.push_back(tempStorage.privateCoin.getSerialNumber());
                zcSelectedValues.push_back(coinToUse.value);

                CSigmaSpendEntry entry;
                entry.coinSerial = coinSerials[index];
                entry.hashTx = txHash;
                entry.pubCoin = coinToUse.value;
                entry.id = tempStorage.serializedId;
                entry.set_denomination_value(coinToUse.get_denomination_value());
                LogPrintf("WriteCoinSpendSerialEntry, serialNumber=%s\n", entry.coinSerial.tostring());
                if (!CWalletDB(strWalletFile).WriteCoinSpendSerialEntry(entry)) {
                    strFailReason = _("it cannot write coin serial number into wallet");
                }
            }
        }
    }
    return true;
}

bool CWallet::SpendOldMints(string& stringError)
{
    list <CZerocoinEntry> listPubCoin;
    CWalletDB(strWalletFile).ListPubCoin(listPubCoin);

    CZerocoinState *zerocoinState = CZerocoinState::GetZerocoinState();
    vector<string> denomAmounts;

    int coinHeight;
    bool NoUnconfirmedCoins = true;
    BOOST_FOREACH(const CZerocoinEntry &pubcoin, listPubCoin) {
        if((pubcoin.IsUsed == false)
           && pubcoin.randomness != 0
           && pubcoin.serialNumber != 0) {
            int id;
            coinHeight = zerocoinState->GetMintedCoinHeightAndId(pubcoin.value, pubcoin.denomination, id);
            if (coinHeight > 0 && coinHeight + (ZC_MINT_CONFIRMATIONS - 1) <= chainActive.Height()) {
                string denomAmount;
                if (pubcoin.denomination == libzerocoin::ZQ_LOVELACE) {
                    denomAmount = "1";
                } else if (pubcoin.denomination == libzerocoin::ZQ_GOLDWASSER) {
                    denomAmount = "10";
                } else if (pubcoin.denomination == libzerocoin::ZQ_RACKOFF) {
                    denomAmount = "25";
                } else if (pubcoin.denomination == libzerocoin::ZQ_PEDERSEN) {
                    denomAmount = "50";
                } else if (pubcoin.denomination == libzerocoin::ZQ_WILLIAMSON) {
                    denomAmount = "100";
                } else {
                    return false;
                }
                denomAmounts.push_back(denomAmount);
            } else
                NoUnconfirmedCoins = false;
        }
    }
    //if we pass empty string as thirdPartyaddress, it will spend coins to self
    std::string thirdPartyaddress = "";
    CWalletTx wtx;

    // Because each transaction has a limit of around 75 KB, and each
    // spend has size 25 KB, we're not able to fit more than 2 old zerocoin spends
    // in a single transaction.
    for(unsigned int i = 0; i < denomAmounts.size(); i += 2) {
        wtx.Init(NULL);
        vector<string> denoms;
        denoms.push_back(denomAmounts[i]);
        if(i + 1 < denomAmounts.size())
            denoms.push_back(denomAmounts[i + 1]);
        if (!CreateZerocoinSpendModelV2(wtx, stringError, thirdPartyaddress, denoms))
            return false;
    }
    return NoUnconfirmedCoins;
}

bool CWallet::CommitZerocoinSpendTransaction(CWalletTx &wtxNew, CReserveKey &reservekey) {
    {
        LOCK2(cs_main, cs_wallet);
        LogPrintf("CommitZerocoinSpendTransaction:\n%s", wtxNew.tx->ToString());
        LogPrintf("Transaction ID:%s\n", wtxNew.GetHash().ToString());
        {
            // This is only to keep the database open to defeat the auto-flush for the
            // duration of this scope.  This is the only place where this optimization
            // maybe makes sense; please don't do it anywhere else.
            CWalletDB* pwalletdb = fFileBacked ? new CWalletDB(strWalletFile,"r+") : NULL;

            // Take key pair from key pool so it won't be used again
            reservekey.KeepKey();

            // Add tx to wallet, because if it has change it's also ours,
            // otherwise just for transaction history.
            AddToWallet(wtxNew, false);

            if (fFileBacked)
                delete pwalletdb;
        }

        // Track how many getdata requests our transaction gets
        mapRequestCount[wtxNew.GetHash()] = 0;

        if (fBroadcastTransactions)
        {
            CValidationState state;

            // The old Zerocoin spend use a special way to check inputs but not for Sigma spend.
            // The Sigma spend will share the same logic as normal transactions for inputs checking.
            if (!wtxNew.AcceptToMemoryPool(maxTxFee, state)) {
                LogPrintf("CommitZerocoinSpendTransaction(): Transaction cannot be broadcast immediately, %s\n",
                          state.GetRejectReason());
                // TODO: if we expect the failure to be long term or permanent,
                // instead delete wtx from the wallet and return failure.
            } else {
                wtxNew.RelayWalletTransaction(g_connman.get());
            }
        }
    }
    return true;
}

string CWallet::MintAndStoreZerocoin(vector<CRecipient> vecSend,
                                     vector<libzerocoin::PrivateCoin> privCoins,
                                     CWalletTx &wtxNew, bool fAskFee) {
    CHECK_ZEROCOIN_STRING();

    string strError;
    if (IsLocked()) {
        strError = _("Error: Wallet locked, unable to create transaction!");
        LogPrintf("MintZerocoin() : %s", strError);
        return strError;
    }

    int totalValue = 0;
    BOOST_FOREACH(CRecipient recipient, vecSend){
        // Check amount
        if (recipient.nAmount <= 0)
            return _("Invalid amount");

        LogPrintf("MintZerocoin: value = %s\n", recipient.nAmount);
        totalValue += recipient.nAmount;

    }
    if ((totalValue + payTxFee.GetFeePerK()) > GetBalance())
        return _("Insufficient funds");

    LogPrintf("payTxFee.GetFeePerK()=%s\n", payTxFee.GetFeePerK());
    CReserveKey reservekey(this);
    int64_t nFeeRequired = 0;

    int nChangePosRet = -1;
    bool isSigmaMint = false;
    if (!CreateZerocoinMintTransaction(vecSend, wtxNew, reservekey, nFeeRequired, nChangePosRet, strError, isSigmaMint)) {
        LogPrintf("nFeeRequired=%s\n", nFeeRequired);
        if (totalValue + nFeeRequired > GetBalance())
            return strprintf(
                    _("Error: This transaction requires a transaction fee of at least %s because of its amount, complexity, or use of recently received funds!"),
                    FormatMoney(nFeeRequired).c_str());
        return strError;
    }

    if (fAskFee && !uiInterface.ThreadSafeAskFee(nFeeRequired)){
        LogPrintf("MintZerocoin: returning aborted..\n");
        return "ABORTED";
    }

    CWalletDB walletdb(pwalletMain->strWalletFile);
    libzerocoin::Params *zcParams = ZCParamsV2;

    BOOST_FOREACH(libzerocoin::PrivateCoin privCoin, privCoins){
        CZerocoinEntry zerocoinTx;
        zerocoinTx.IsUsed = false;
        zerocoinTx.denomination = privCoin.getPublicCoin().getDenomination();
        zerocoinTx.value = privCoin.getPublicCoin().getValue();
        libzerocoin::PublicCoin checkPubCoin(zcParams, zerocoinTx.value, privCoin.getPublicCoin().getDenomination());
        if (!checkPubCoin.validate()) {
            return "error: pubCoin not validated.";
        }
        zerocoinTx.randomness = privCoin.getRandomness();
        zerocoinTx.serialNumber = privCoin.getSerialNumber();
        const unsigned char *ecdsaSecretKey = privCoin.getEcdsaSeckey();
        zerocoinTx.ecdsaSecretKey = std::vector<unsigned char>(ecdsaSecretKey, ecdsaSecretKey+32);
        NotifyZerocoinChanged(this, zerocoinTx.value.GetHex(), "New (" + std::to_string(zerocoinTx.denomination) + " mint)", CT_NEW);
        walletdb.WriteZerocoinEntry(zerocoinTx);
    }

    CValidationState state;
    if (!CommitTransaction(wtxNew, reservekey, g_connman.get(), state)) {
        return _(
                "Error: The transaction was rejected! This might happen if some of the coins in your wallet were already spent, such as if you used a copy of wallet.dat and coins were spent in the copy but not marked as spent here.");
    } else {
        LogPrintf("CommitTransaction success!\n");
    }

    return "";
}

string CWallet::GetSigmaMintFee(const vector<CRecipient>& vecSend,
                                const vector<sigma::PrivateCoin>& privCoins,
                                vector<CHDMint> vDMints,
                                CWalletTx &wtxNew, int64_t& nFeeRequired,
                                const CCoinControl *coinControl) {
    string strError;

    EnsureMintWalletAvailable();

    if (IsLocked()) {
        strError = _("Error: Wallet locked, unable to create transaction!");
        LogPrintf("MintZerocoin() : %s", strError);
        return strError;
    }

    int totalValue = 0;
    BOOST_FOREACH(CRecipient recipient, vecSend){
        // Check amount
        if (recipient.nAmount <= 0)
            return _("Invalid amount");

        LogPrintf("MintSigma: value = %s\n", recipient.nAmount);
        totalValue += recipient.nAmount;

    }

    if ((totalValue + payTxFee.GetFeePerK()) > GetBalance())
        return _("Insufficient funds");

    LogPrintf("payTxFee.GetFeePerK()=%s\n", payTxFee.GetFeePerK());
    CReserveKey reservekey(this);

    int nChangePosRet = -1;
    bool isSigmaMint = true;

    if (!CreateZerocoinMintTransaction(vecSend, wtxNew, reservekey, nFeeRequired, nChangePosRet, strError, isSigmaMint, coinControl)) {
        LogPrintf("nFeeRequired=%s\n", nFeeRequired);
        if (totalValue + nFeeRequired > GetBalance())
            return strprintf(
                    _("Error: This transaction requires a transaction fee of at least %s because of its amount, complexity, or use of recently received funds!"),
                    FormatMoney(nFeeRequired).c_str());
        return strError;
    }

    return "";
}

string CWallet::MintAndStoreSigma(const vector<CRecipient>& vecSend,
                                       const vector<sigma::PrivateCoin>& privCoins,
                                       vector<CHDMint> vDMints,
                                       CWalletTx &wtxNew, bool fAskFee,
                                       const CCoinControl *coinControl) {
    string strError;

    EnsureMintWalletAvailable();

    if (IsLocked()) {
        strError = _("Error: Wallet locked, unable to create transaction!");
        LogPrintf("MintZerocoin() : %s", strError);
        return strError;
    }

    int totalValue = 0;
    BOOST_FOREACH(CRecipient recipient, vecSend){
        // Check amount
        if (recipient.nAmount <= 0)
            return _("Invalid amount");

        LogPrintf("MintZerocoin: value = %s\n", recipient.nAmount);
        totalValue += recipient.nAmount;

    }

    if ((totalValue + payTxFee.GetFeePerK()) > GetBalance())
        return _("Insufficient funds");

    LogPrintf("payTxFee.GetFeePerK()=%s\n", payTxFee.GetFeePerK());
    CReserveKey reservekey(this);
    int64_t nFeeRequired = 0;

    int nChangePosRet = -1;
    bool isSigmaMint = true;

    if (!CreateZerocoinMintTransaction(vecSend, wtxNew, reservekey, nFeeRequired, nChangePosRet, strError, isSigmaMint, coinControl)) {
        LogPrintf("nFeeRequired=%s\n", nFeeRequired);
        if (totalValue + nFeeRequired > GetBalance())
            return strprintf(
                    _("Error: This transaction requires a transaction fee of at least %s because of its amount, complexity, or use of recently received funds!"),
                    FormatMoney(nFeeRequired).c_str());
        return strError;
    }

    if (fAskFee && !uiInterface.ThreadSafeAskFee(nFeeRequired)){
        LogPrintf("MintZerocoin: returning aborted..\n");
        return "ABORTED";
    }

    CValidationState state;
    if (!CommitTransaction(wtxNew, reservekey, g_connman.get(), state)) {
        return _(
                "Error: The transaction was rejected! This might happen if some of the coins in your wallet were already spent, such as if you used a copy of wallet.dat and coins were spent in the copy but not marked as spent here.");
    } else {
        LogPrintf("CommitTransaction success!\n");
    }


    //update mints with full transaction hash and then database them
    CWalletDB walletdb(pwalletMain->strWalletFile);
    for (CHDMint dMint : vDMints) {
        dMint.SetTxHash(wtxNew.GetHash());
        zwalletMain->GetTracker().Add(dMint, true);
        NotifyZerocoinChanged(this,
             dMint.GetPubcoinValue().GetHex(),
            "New (" + std::to_string(dMint.GetDenominationValue()) + " mint)",
            CT_NEW);
    }

    GetMainSignals().UpdatedBalance();

    // Update nCountNextUse in HDMint wallet database
    zwalletMain->UpdateCountDB();

    return "";
}

/**
 * @brief CWallet::MintZerocoin
 * @param pubCoin
 * @param nValue
 * @param wtxNew
 * @param fAskFee
 * @return
 */
string CWallet::MintZerocoin(CScript pubCoin, int64_t nValue, bool isSigmaMint, CWalletTx &wtxNew, bool fAskFee) {
    if (!isSigmaMint) {
        CHECK_ZEROCOIN_STRING();
    }

    LogPrintf("MintZerocoin: value = %s\n", nValue);
    // Check amount
    if (nValue <= 0)
        return _("Invalid amount");
    LogPrintf("CWallet.MintZerocoin() nValue = %s, payTxFee.GetFee(1000) = %s, GetBalance() = %s \n", nValue,
              payTxFee.GetFee(1000), GetBalance());
    if (nValue + payTxFee.GetFeePerK() > GetBalance())
        return _("Insufficient funds");
    LogPrintf("payTxFee.GetFeePerK()=%s\n", payTxFee.GetFeePerK());
    CReserveKey reservekey(this);
    int64_t nFeeRequired = 0;

    if (IsLocked()) {
        string strError = _("Error: Wallet locked, unable to create transaction!");
        LogPrintf("MintZerocoin() : %s", strError);
        return strError;
    }

    string strError;
    if (!CreateZerocoinMintTransaction(pubCoin, nValue, wtxNew, reservekey, nFeeRequired, strError, isSigmaMint)) {
        LogPrintf("nFeeRequired=%s\n", nFeeRequired);
        if (nValue + nFeeRequired > GetBalance())
            return strprintf(
                    _("Error: This transaction requires a transaction fee of at least %s because of its amount, complexity, or use of recently received funds!"),
                    FormatMoney(nFeeRequired).c_str());
        return strError;
    }

    if (fAskFee && !uiInterface.ThreadSafeAskFee(nFeeRequired)){
        LogPrintf("MintZerocoin: returning aborted..\n");
        return "ABORTED";
    }

    CValidationState state;
    if (!CommitTransaction(wtxNew, reservekey, g_connman.get(), state)) {
        return _(
                "Error: The transaction was rejected! This might happen if some of the coins in your wallet were already spent, such as if you used a copy of wallet.dat and coins were spent in the copy but not marked as spent here.");
    } else {
        LogPrintf("CommitTransaction success!\n");
//        //TODO :
//        // 1. In this case, we already have pubcoin that just committed to network.
//        // 2. what we can do is <pubcoin><isOur><isUsed> storing in wallet
//        // 3. We will store pubcoin, yes, no
    }

    return "";
}

/**
 * @brief CWallet::SpendZerocoin
 * @param thirdPartyaddress
 * @param nValue
 * @param denomination
 * @param wtxNew
 * @param coinSerial
 * @param txHash
 * @param zcSelectedValue
 * @param zcSelectedIsUsed
 * @return
 */
string CWallet::SpendZerocoin(std::string &thirdPartyaddress, int64_t nValue, libzerocoin::CoinDenomination denomination, CWalletTx &wtxNew,
                              CBigNum &coinSerial, uint256 &txHash, CBigNum &zcSelectedValue,
                              bool &zcSelectedIsUsed, bool forceUsed) {
    CHECK_ZEROCOIN_STRING();

    // Check amount
    if (nValue <= 0)
        return _("Invalid amount");

    CReserveKey reservekey(this);

    if (IsLocked()) {
        string strError = _("Error: Wallet locked, unable to create transaction!");
        LogPrintf("SpendZerocoin() : %s", strError);
        return strError;
    }

    string strError;
    if (!CreateZerocoinSpendTransaction(thirdPartyaddress, nValue, denomination, wtxNew, reservekey, coinSerial, txHash,
                                        zcSelectedValue, zcSelectedIsUsed, strError, forceUsed)) {
        LogPrintf("SpendZerocoin() : %s\n", strError.c_str());
        return strError;
    }

    if (!CommitZerocoinSpendTransaction(wtxNew, reservekey)) {
        LogPrintf("CommitZerocoinSpendTransaction() -> FAILED!\n");
        CZerocoinEntry pubCoinTx;
        list <CZerocoinEntry> listOwnCoins;
        listOwnCoins.clear();

        CWalletDB walletdb(pwalletMain->strWalletFile);
        walletdb.ListPubCoin(listOwnCoins);
        BOOST_FOREACH(const CZerocoinEntry &ownCoinItem, listOwnCoins) {
            if (zcSelectedValue == ownCoinItem.value) {
                pubCoinTx.id = ownCoinItem.id;
                pubCoinTx.IsUsed = false; // having error, so set to false, to be able to use again
                pubCoinTx.value = ownCoinItem.value;
                pubCoinTx.nHeight = ownCoinItem.nHeight;
                pubCoinTx.randomness = ownCoinItem.randomness;
                pubCoinTx.serialNumber = ownCoinItem.serialNumber;
                pubCoinTx.denomination = ownCoinItem.denomination;
                pubCoinTx.ecdsaSecretKey = ownCoinItem.ecdsaSecretKey;
                CWalletDB(strWalletFile).WriteZerocoinEntry(pubCoinTx);
                LogPrintf("SpendZerocoin failed, re-updated status -> NotifyZerocoinChanged\n");
                LogPrintf("pubcoin=%s, isUsed=New\n", ownCoinItem.value.GetHex());
                pwalletMain->NotifyZerocoinChanged(pwalletMain, ownCoinItem.value.GetHex(), "New", CT_UPDATED);
            }
        }
        CZerocoinSpendEntry entry;
        entry.coinSerial = coinSerial;
        entry.hashTx = txHash;
        entry.pubCoin = zcSelectedValue;
        if (!CWalletDB(strWalletFile).EraseCoinSpendSerialEntry(entry)) {
            return _("Error: It cannot delete coin serial number in wallet");
        }
        return _(
                "Error: The transaction was rejected! This might happen if some of the coins in your wallet were already spent, such as if you used a copy of wallet.dat and coins were spent in the copy but not marked as spent here.");
    }
    return "";
}

string CWallet::SpendSigma(
        std::string &thirdPartyaddress,
        sigma::CoinDenomination denomination,
        CWalletTx &wtxNew,
        Scalar &coinSerial,
        uint256 &txHash,
        GroupElement &zcSelectedValue,
        bool &zcSelectedIsUsed,
        bool forceUsed,
        bool fAskFee) {

    EnsureMintWalletAvailable();

    CReserveKey reservekey(this);

    if (IsLocked()) {
        string strError = _("Error: Wallet locked, unable to create transaction!");
        LogPrintf("SpendZerocoin() : %s", strError);
        return strError;
    }
    int64_t nFeeRequired;
    string strError;
    int64_t nValue;
    if (!DenominationToInteger(denomination, nValue)) {
        strError = _("Unable to convert denomination to integer.");
        return strError;
    }

    if (!CreateSigmaSpendTransaction(
            thirdPartyaddress, denomination, wtxNew, reservekey, nFeeRequired, coinSerial, txHash,
            zcSelectedValue, zcSelectedIsUsed, strError, forceUsed)) {
        LogPrintf("SpendZerocoin() : %s\n", strError.c_str());
        return strError;
    }

    if (fAskFee && !uiInterface.ThreadSafeAskFee(nFeeRequired))
        return "ABORTED";

    if (!CommitZerocoinSpendTransaction(wtxNew, reservekey)) {
        LogPrintf("CommitZerocoinSpendTransaction() -> FAILED!\n");

        //reset mint
        uint256 hashPubcoin = primitives::GetPubCoinValueHash(zcSelectedValue);
        zwalletMain->GetTracker().SetPubcoinNotUsed(hashPubcoin);
        pwalletMain->NotifyZerocoinChanged(pwalletMain, zcSelectedValue.GetHex(), "New", CT_UPDATED);

        CSigmaSpendEntry entry;
        entry.coinSerial = coinSerial;
        entry.hashTx = txHash;
        entry.pubCoin = zcSelectedValue;
        if (!CWalletDB(strWalletFile).EraseCoinSpendSerialEntry(entry)) {
            return _("Error: It cannot delete coin serial number in wallet");
        }
        return _(
                "Error: The transaction was rejected! This might happen if some of the coins in your wallet were already spent, such as if you used a copy of wallet.dat and coins were spent in the copy but not marked as spent here.");
    }

    //Set spent mint as used
    uint256 txidSpend = wtxNew.GetHash();

    uint256 hashPubcoin = primitives::GetPubCoinValueHash(zcSelectedValue);
    zwalletMain->GetTracker().SetPubcoinUsed(hashPubcoin, txidSpend);

    CMintMeta metaCheck;
    zwalletMain->GetTracker().GetMetaFromPubcoin(hashPubcoin, metaCheck);
    if (!metaCheck.isUsed) {
        strError = "Error, mint with pubcoin hash " + hashPubcoin.GetHex() + " did not get marked as used";
        LogPrintf("SpendZerocoin() : %s\n", strError.c_str());
    }

    return "";
}

/**
 * @brief CWallet::SpendZerocoin
 * @param thirdPartyaddress
 * @param nValue
 * @param denomination
 * @param wtxNew
 * @param coinSerial
 * @param txHash
 * @param zcSelectedValue
 * @param zcSelectedIsUsed
 * @return
 */
string CWallet::SpendMultipleZerocoin(std::string &thirdPartyaddress, const std::vector<std::pair<int64_t, libzerocoin::CoinDenomination>>& denominations, CWalletTx &wtxNew,
                              vector<CBigNum> &coinSerials, uint256 &txHash, vector<CBigNum> &zcSelectedValues, bool forceUsed) {
    CHECK_ZEROCOIN_STRING();

    CReserveKey reservekey(this);
    string strError = "";
    if (IsLocked()) {
        strError = "Error: Wallet locked, unable to create transaction!";
        LogPrintf("SpendZerocoin() : %s", strError);
        return strError;
    }
    if (!CreateMultipleZerocoinSpendTransaction(thirdPartyaddress, denominations, wtxNew, reservekey, coinSerials, txHash, zcSelectedValues, strError, forceUsed)) {
        LogPrintf("SpendZerocoin() : %s\n", strError.c_str());
        return strError;
    }

    if (!CommitZerocoinSpendTransaction(wtxNew, reservekey)) {
        LogPrintf("CommitZerocoinSpendTransaction() -> FAILED!\n");
        CZerocoinEntry pubCoinTx;
        list <CZerocoinEntry> listOwnCoins;
        listOwnCoins.clear();
        CWalletDB walletdb(pwalletMain->strWalletFile);
        walletdb.ListPubCoin(listOwnCoins);

        for (std::vector<CBigNum>::iterator it = coinSerials.begin(); it != coinSerials.end(); it++){
            unsigned index = it - coinSerials.begin();
            CBigNum zcSelectedValue = zcSelectedValues[index];
            BOOST_FOREACH(const CZerocoinEntry &ownCoinItem, listOwnCoins) {
                if (zcSelectedValue == ownCoinItem.value) {
                    pubCoinTx.id = ownCoinItem.id;
                    pubCoinTx.IsUsed = false; // having error, so set to false, to be able to use again
                    pubCoinTx.value = ownCoinItem.value;
                    pubCoinTx.nHeight = ownCoinItem.nHeight;
                    pubCoinTx.randomness = ownCoinItem.randomness;
                    pubCoinTx.serialNumber = ownCoinItem.serialNumber;
                    pubCoinTx.denomination = ownCoinItem.denomination;
                    pubCoinTx.ecdsaSecretKey = ownCoinItem.ecdsaSecretKey;
                    NotifyZerocoinChanged(this, pubCoinTx.value.GetHex(), "New", CT_UPDATED);
                    CWalletDB(strWalletFile).WriteZerocoinEntry(pubCoinTx);
                    LogPrintf("SpendZerocoin failed, re-updated status -> NotifyZerocoinChanged\n");
                    LogPrintf("pubcoin=%s, isUsed=New\n", ownCoinItem.value.GetHex());
                }
            }
            CZerocoinSpendEntry entry;
            entry.coinSerial = coinSerials[index];
            entry.hashTx = txHash;
            entry.pubCoin = zcSelectedValue;
            if (!CWalletDB(strWalletFile).EraseCoinSpendSerialEntry(entry)) {
                strError.append("Error: It cannot delete coin serial number in wallet.\n");
            }
        }
        strError.append("Error: The transaction was rejected! This might happen if some of the coins in your wallet were already spent, such as if you used a copy of wallet.dat and coins were spent in the copy but not marked as spent here.");
        return strError;
    }

     return "";
 }

string CWallet::SpendMultipleSigma(
        std::string &thirdPartyaddress,
        const std::vector<sigma::CoinDenomination>& denominations,
        CWalletTx &wtxNew,
        vector<Scalar> &coinSerials,
        uint256 &txHash,
        vector<GroupElement> &zcSelectedValues,
        bool forceUsed,
        bool fAskFee) {

    EnsureMintWalletAvailable();

    CReserveKey reservekey(this);
    int64_t nFeeRequired;
    string strError = "";
    if (IsLocked()) {
        strError = "Error: Wallet locked, unable to create transaction!";
        LogPrintf("SpendZerocoin() : %s", strError);
        return strError;
    }

    if (!CreateMultipleSigmaSpendTransaction(
            thirdPartyaddress, denominations, wtxNew, reservekey,nFeeRequired, coinSerials, txHash,
            zcSelectedValues, strError, forceUsed)) {
        LogPrintf("SpendZerocoin() : %s\n", strError.c_str());
        return strError;
    }

    if (fAskFee && !uiInterface.ThreadSafeAskFee(nFeeRequired))
        return "ABORTED";

    if (!CommitZerocoinSpendTransaction(wtxNew, reservekey)) {
        LogPrintf("CommitZerocoinSpendTransaction() -> FAILED!\n");

        //reset mints
        for (std::vector<Scalar>::iterator it = coinSerials.begin(); it != coinSerials.end(); it++){
            int index = it - coinSerials.begin();
            GroupElement zcSelectedValue = zcSelectedValues[index];
            uint256 hashPubcoin = primitives::GetPubCoinValueHash(zcSelectedValue);
            zwalletMain->GetTracker().SetPubcoinNotUsed(hashPubcoin);
            pwalletMain->NotifyZerocoinChanged(pwalletMain, zcSelectedValue.GetHex(), "New", CT_UPDATED);

            CSigmaSpendEntry entry;

            entry.coinSerial = coinSerials[index];
            entry.hashTx = txHash;
            entry.pubCoin = zcSelectedValue;
            if (!CWalletDB(strWalletFile).EraseCoinSpendSerialEntry(entry)) {
                strError.append("Error: It cannot delete coin serial number in wallet");
            }
        }

        strError.append("Error: The transaction was rejected! This might happen if some of the coins in your wallet were already spent, such as if you used a copy of wallet.dat and coins were spent in the copy but not marked as spent here.");
        return strError;
    }

    //Set spent mints as used
    uint256 txidSpend = wtxNew.GetHash();

    BOOST_FOREACH(GroupElement zcSelectedValue, zcSelectedValues){
        uint256 hashPubcoin = primitives::GetPubCoinValueHash(zcSelectedValue);
        zwalletMain->GetTracker().SetPubcoinUsed(hashPubcoin, txidSpend);
        CMintMeta metaCheck;
        zwalletMain->GetTracker().GetMetaFromPubcoin(hashPubcoin, metaCheck);
        if (!metaCheck.isUsed) {
            strError = "Error, mint with pubcoin hash " + hashPubcoin.GetHex() + " did not get marked as used";
            LogPrintf("SpendZerocoin() : %s\n", strError.c_str());
        }
    }


    return "";
}

std::vector<CSigmaEntry> CWallet::SpendSigma(const std::vector<CRecipient>& recipients, CWalletTx& result)
{
    CAmount fee;

    return SpendSigma(recipients, result, fee);
}

std::vector<CSigmaEntry> CWallet::SpendSigma(
    const std::vector<CRecipient>& recipients,
    CWalletTx& result,
    CAmount& fee)
{
    // create transaction
    std::vector<CSigmaEntry> coins;
    std::vector<CHDMint> changes;
    bool fChangeAddedToFee;
    result = CreateSigmaSpendTransaction(recipients, fee, coins, changes, fChangeAddedToFee);

    CommitSigmaTransaction(result, coins, changes);

    return coins;
}

bool CWallet::CommitSigmaTransaction(CWalletTx& wtxNew, std::vector<CSigmaEntry>& selectedCoins, std::vector<CHDMint>& changes) {
    EnsureMintWalletAvailable();

    // commit
    try {
        CValidationState state;
        CReserveKey reserveKey(this);
        CommitTransaction(wtxNew, reserveKey, g_connman.get(), state);
    } catch (...) {
        auto error = _(
            "Error: The transaction was rejected! This might happen if some of "
            "the coins in your wallet were already spent, such as if you used "
            "a copy of wallet.dat and coins were spent in the copy but not "
            "marked as spent here."
        );

        std::throw_with_nested(std::runtime_error(error));
    }

    // mark selected coins as used
    sigma::CSigmaState* sigmaState = sigma::CSigmaState::GetState();
    CWalletDB db(strWalletFile);

    for (auto& coin : selectedCoins) {
        // get coin id & height
        int height, id;

        std::tie(height, id) = sigmaState->GetMintedCoinHeightAndId(sigma::PublicCoin(
            coin.value, coin.get_denomination()));

        // add CSigmaSpendEntry
        CSigmaSpendEntry spend;

        spend.coinSerial = coin.serialNumber;
        spend.hashTx = wtxNew.GetHash();
        spend.pubCoin = coin.value;
        spend.id = id;
        spend.set_denomination_value(coin.get_denomination_value());

        if (!db.WriteCoinSpendSerialEntry(spend)) {
            throw std::runtime_error(_("Failed to write coin serial number into wallet"));
        }

        //Set spent mint as used in memory
        uint256 hashPubcoin = primitives::GetPubCoinValueHash(coin.value);
        zwalletMain->GetTracker().SetPubcoinUsed(hashPubcoin, wtxNew.GetHash());
        CMintMeta metaCheck;
        zwalletMain->GetTracker().GetMetaFromPubcoin(hashPubcoin, metaCheck);
        if (!metaCheck.isUsed) {
            string strError = "Error, mint with pubcoin hash " + hashPubcoin.GetHex() + " did not get marked as used";
            LogPrintf("SpendZerocoin() : %s\n", strError.c_str());
        }

        //Set spent mint as used in DB
        zwalletMain->GetTracker().UpdateState(metaCheck);

        // update CSigmaEntry
        coin.IsUsed = true;
        coin.id = id;
        coin.nHeight = height;

        // raise event
        NotifyZerocoinChanged(
            this,
            coin.value.GetHex(),
            "Used (" + std::to_string(coin.get_denomination()) + " mint)",
            CT_UPDATED);
    }

    for (auto& change : changes) {
        change.SetTxHash(wtxNew.GetHash());
        zwalletMain->GetTracker().Add(change, true);

        // raise event
        NotifyZerocoinChanged(this,
            change.GetPubcoinValue().GetHex(),
            "New (" + std::to_string(change.GetDenominationValue()) + " mint)",
            CT_NEW);
    }

    // Update nCountNextUse in HDMint wallet database
    zwalletMain->UpdateCountDB();

    return true;
}

bool CWallet::GetMint(const uint256& hashSerial, CSigmaEntry& zerocoin) const
{
    EnsureMintWalletAvailable();

    if (IsLocked()) {
        return false;
    }

    CMintMeta meta;
    if(!zwalletMain->GetTracker().GetMetaFromSerial(hashSerial, meta))
        return error("%s: serialhash %s is not in tracker", __func__, hashSerial.GetHex());

    CWalletDB walletdb(strWalletFile);
     if (meta.isDeterministic) {
        CHDMint dMint;
        if (!walletdb.ReadHDMint(meta.GetPubCoinValueHash(), dMint))
            return error("%s: failed to read deterministic mint", __func__);
        if (!zwalletMain->RegenerateMint(dMint, zerocoin))
            return error("%s: failed to generate mint", __func__);

         return true;
    } else if (!walletdb.ReadSigmaEntry(meta.GetPubCoinValue(), zerocoin)) {
        return error("%s: failed to read zerocoinmint from database", __func__);
    }

     return true;
}

void CWallet::ListAccountCreditDebit(const std::string& strAccount, std::list<CAccountingEntry>& entries) {
    CWalletDB walletdb(strWalletFile);
    return walletdb.ListAccountCreditDebit(strAccount, entries);
}

bool CWallet::AddAccountingEntry(const CAccountingEntry& acentry)
{
    CWalletDB walletdb(strWalletFile);

    return AddAccountingEntry(acentry, &walletdb);
}

bool CWallet::AddAccountingEntry(const CAccountingEntry& acentry, CWalletDB *pwalletdb)
{
    if (!pwalletdb->WriteAccountingEntry_Backend(acentry))
        return false;

    laccentries.push_back(acentry);
    CAccountingEntry & entry = laccentries.back();
    wtxOrdered.insert(make_pair(entry.nOrderPos, TxPair((CWalletTx*)0, &entry)));

    return true;
}

CAmount CWallet::GetRequiredFee(unsigned int nTxBytes)
{
    return std::max(minTxFee.GetFee(nTxBytes), ::minRelayTxFee.GetFee(nTxBytes));
}

CAmount CWallet::GetMinimumFee(unsigned int nTxBytes, unsigned int nConfirmTarget, const CTxMemPool& pool)
{
    // payTxFee is the user-set global for desired feerate
    return GetMinimumFee(nTxBytes, nConfirmTarget, pool, payTxFee.GetFee(nTxBytes));
}

CAmount CWallet::GetMinimumFee(unsigned int nTxBytes, unsigned int nConfirmTarget, const CTxMemPool& pool, CAmount targetFee)
{
    CAmount nFeeNeeded = targetFee;
    // User didn't set: use -txconfirmtarget to estimate...
    if (nFeeNeeded == 0) {
        int estimateFoundTarget = nConfirmTarget;
        nFeeNeeded = pool.estimateSmartFee(nConfirmTarget, &estimateFoundTarget).GetFee(nTxBytes);
        // ... unless we don't have enough mempool data for estimatefee, then use fallbackFee
        if (nFeeNeeded == 0)
            nFeeNeeded = fallbackFee.GetFee(nTxBytes);
    }
    // prevent user from paying a fee below minRelayTxFee or minTxFee
    nFeeNeeded = std::max(nFeeNeeded, GetRequiredFee(nTxBytes));
    // But always obey the maximum
    if (nFeeNeeded > maxTxFee)
        nFeeNeeded = maxTxFee;

    return nFeeNeeded;
}




DBErrors CWallet::LoadWallet(bool& fFirstRunRet)
{
    if (!fFileBacked)
        return DB_LOAD_OK;
    fFirstRunRet = false;
    DBErrors nLoadWalletRet = CWalletDB(strWalletFile,"cr+").LoadWallet(this);
    if (nLoadWalletRet == DB_NEED_REWRITE)
    {
        if (CDB::Rewrite(strWalletFile, "\x04pool"))
        {
            LOCK(cs_wallet);
            setKeyPool.clear();
            // Note: can't top-up keypool here, because wallet is locked.
            // User will be prompted to unlock wallet the next operation
            // that requires a new key.
        }
    }

    if (nLoadWalletRet != DB_LOAD_OK)
        return nLoadWalletRet;
    fFirstRunRet = !vchDefaultKey.IsValid();

    uiInterface.LoadWallet(this);

    return DB_LOAD_OK;
}

// Goes through all wallet transactions and checks if they are masternode collaterals, in which case these are locked
// This avoids accidential spending of collaterals. They can still be unlocked manually if a spend is really intended.
void CWallet::AutoLockMasternodeCollaterals()
{
    auto mnList = deterministicMNManager->GetListAtChainTip();

    LOCK2(cs_main, cs_wallet);
    for (const auto& pair : mapWallet) {
        for (unsigned int i = 0; i < pair.second.tx->vout.size(); ++i) {
            if (IsMine(pair.second.tx->vout[i]) && !IsSpent(pair.first, i)) {
                if (deterministicMNManager->IsProTxWithCollateral(pair.second.tx, i) || mnList.HasMNByCollateral(COutPoint(pair.first, i))) {
                    LockCoin(COutPoint(pair.first, i));
                }
            }
        }
    }
}

DBErrors CWallet::ZapSelectTx(vector<uint256>& vHashIn, vector<uint256>& vHashOut)
{
    if (!fFileBacked)
        return DB_LOAD_OK;
    DBErrors nZapSelectTxRet = CWalletDB(strWalletFile,"cr+").ZapSelectTx(this, vHashIn, vHashOut);
    if (nZapSelectTxRet == DB_NEED_REWRITE)
    {
        if (CDB::Rewrite(strWalletFile, "\x04pool"))
        {
            LOCK(cs_wallet);
            setKeyPool.clear();
            // Note: can't top-up keypool here, because wallet is locked.
            // User will be prompted to unlock wallet the next operation
            // that requires a new key.
        }
    }

    if (nZapSelectTxRet != DB_LOAD_OK)
        return nZapSelectTxRet;

    MarkDirty();

    return DB_LOAD_OK;

}

DBErrors CWallet::ZapWalletTx(std::vector<CWalletTx>& vWtx)
{
    if (!fFileBacked)
        return DB_LOAD_OK;
    DBErrors nZapWalletTxRet = CWalletDB(strWalletFile,"cr+").ZapWalletTx(this, vWtx);
    if (nZapWalletTxRet == DB_NEED_REWRITE)
    {
        if (CDB::Rewrite(strWalletFile, "\x04pool"))
        {
            LOCK(cs_wallet);
            setKeyPool.clear();
            // Note: can't top-up keypool here, because wallet is locked.
            // User will be prompted to unlock wallet the next operation
            // that requires a new key.
        }
    }

    if (nZapWalletTxRet != DB_LOAD_OK)
        return nZapWalletTxRet;

    return DB_LOAD_OK;
}

DBErrors CWallet::ZapSigmaMints() {
    if (!fFileBacked)
        return DB_LOAD_OK;
    DBErrors nZapSigmaMintRet = CWalletDB(strWalletFile, "cr+").ZapSigmaMints(this);
    if (nZapSigmaMintRet != DB_LOAD_OK){
        LogPrintf("Failed to remmove Sigma mints from CWalletDB");
        return nZapSigmaMintRet;
    }

    return DB_LOAD_OK;
}


bool CWallet::SetAddressBook(const CTxDestination& address, const string& strName, const string& strPurpose)
{
    bool fUpdated = false;
    {
        LOCK(cs_wallet); // mapAddressBook
        std::map<CTxDestination, CAddressBookData>::iterator mi = mapAddressBook.find(address);
        fUpdated = mi != mapAddressBook.end();
        mapAddressBook[address].name = strName;
        if (!strPurpose.empty()) /* update purpose only if requested */
            mapAddressBook[address].purpose = strPurpose;
    }
    NotifyAddressBookChanged(this, address, strName, ::IsMine(*this, address) != ISMINE_NO,
                             strPurpose, (fUpdated ? CT_UPDATED : CT_NEW) );
    if (!fFileBacked)
        return false;
    if (!strPurpose.empty() && !CWalletDB(strWalletFile).WritePurpose(CBitcoinAddress(address).ToString(), strPurpose))
        return false;
    return CWalletDB(strWalletFile).WriteName(CBitcoinAddress(address).ToString(), strName);
}

bool CWallet::DelAddressBook(const CTxDestination& address)
{
    {
        LOCK(cs_wallet); // mapAddressBook

        if(fFileBacked)
        {
            // Delete destdata tuples associated with address
            std::string strAddress = CBitcoinAddress(address).ToString();
            BOOST_FOREACH(const PAIRTYPE(string, string) &item, mapAddressBook[address].destdata)
            {
                CWalletDB(strWalletFile).EraseDestData(strAddress, item.first);
            }
        }
        mapAddressBook.erase(address);
    }

    NotifyAddressBookChanged(this, address, "", ::IsMine(*this, address) != ISMINE_NO, "", CT_DELETED);

    if (!fFileBacked)
        return false;
    CWalletDB(strWalletFile).ErasePurpose(CBitcoinAddress(address).ToString());
    return CWalletDB(strWalletFile).EraseName(CBitcoinAddress(address).ToString());
}

bool CWallet::SetDefaultKey(const CPubKey &vchPubKey)
{
    if (fFileBacked)
    {
        if (!CWalletDB(strWalletFile).WriteDefaultKey(vchPubKey))
            return false;
    }
    vchDefaultKey = vchPubKey;
    return true;
}

/**
 * Mark old keypool keys as used,
 * and generate all new keys 
 */
bool CWallet::NewKeyPool()
{
    {
        LOCK(cs_wallet);
        CWalletDB walletdb(strWalletFile);
        BOOST_FOREACH(int64_t nIndex, setKeyPool)
            walletdb.ErasePool(nIndex);
        setKeyPool.clear();

        if (IsLocked())
            return false;

        int64_t nKeys = max(GetArg("-keypool", DEFAULT_KEYPOOL_SIZE), (int64_t)0);
        for (int i = 0; i < nKeys; i++)
        {
            int64_t nIndex = i+1;
            walletdb.WritePool(nIndex, CKeyPool(GenerateNewKey()));
            setKeyPool.insert(nIndex);
        }
        LogPrintf("CWallet::NewKeyPool wrote %d new keys\n", nKeys);
    }
    return true;
}

bool CWallet::TopUpKeyPool(unsigned int kpSize)
{
    {
        LOCK(cs_wallet);
        if (IsLocked())
            return false;

        CWalletDB walletdb(strWalletFile);

        // Top up key pool
        unsigned int nTargetSize;
        if (kpSize > 0)
            nTargetSize = kpSize;
        else
            nTargetSize = max(GetArg("-keypool", DEFAULT_KEYPOOL_SIZE), (int64_t) 0);

        while (setKeyPool.size() < (nTargetSize + 1))
        {
            int64_t nEnd = 1;
            if (!setKeyPool.empty())
                nEnd = *(--setKeyPool.end()) + 1;
            if (!walletdb.WritePool(nEnd, CKeyPool(GenerateNewKey())))
                throw runtime_error(std::string(__func__) + ": writing generated key failed");
            setKeyPool.insert(nEnd);
            LogPrintf("keypool added key %d, size=%u\n", nEnd, setKeyPool.size());
        }
    }
    return true;
}

void CWallet::ReserveKeyFromKeyPool(int64_t& nIndex, CKeyPool& keypool)
{
    nIndex = -1;
    keypool.vchPubKey = CPubKey();
    {
        LOCK(cs_wallet);

        if (!IsLocked())
            TopUpKeyPool();

        // Get the oldest key
        if(setKeyPool.empty())
            return;

        CWalletDB walletdb(strWalletFile);

        nIndex = *(setKeyPool.begin());
        setKeyPool.erase(setKeyPool.begin());
        if (!walletdb.ReadPool(nIndex, keypool))
            throw runtime_error(std::string(__func__) + ": read failed");
        if (!HaveKey(keypool.vchPubKey.GetID()))
            throw runtime_error(std::string(__func__) + ": unknown key in key pool");
        assert(keypool.vchPubKey.IsValid());
        LogPrintf("keypool reserve %d\n", nIndex);
    }
}

void CWallet::KeepKey(int64_t nIndex)
{
    // Remove from key pool
    if (fFileBacked)
    {
        CWalletDB walletdb(strWalletFile);
        walletdb.ErasePool(nIndex);
    }
    LogPrintf("keypool keep %d\n", nIndex);
}

void CWallet::ReturnKey(int64_t nIndex)
{
    // Return to key pool
    {
        LOCK(cs_wallet);
        setKeyPool.insert(nIndex);
    }
    LogPrintf("keypool return %d\n", nIndex);
}

bool CWallet::GetKeyFromPool(CPubKey& result)
{
    int64_t nIndex = 0;
    CKeyPool keypool;
    {
        LOCK(cs_wallet);
        ReserveKeyFromKeyPool(nIndex, keypool);
        if (nIndex == -1)
        {
            if (IsLocked()) return false;
            result = GenerateNewKey();
            return true;
        }
        KeepKey(nIndex);
        result = keypool.vchPubKey;
    }
    return true;
}

int64_t CWallet::GetOldestKeyPoolTime()
{
    LOCK(cs_wallet);

    // if the keypool is empty, return <NOW>
    if (setKeyPool.empty())
        return GetTime();

    // load oldest key from keypool, get time and return
    CKeyPool keypool;
    CWalletDB walletdb(strWalletFile);
    int64_t nIndex = *(setKeyPool.begin());
    if (!walletdb.ReadPool(nIndex, keypool))
        throw runtime_error(std::string(__func__) + ": read oldest key in keypool failed");
    assert(keypool.vchPubKey.IsValid());
    return keypool.nTime;
}

std::map<CTxDestination, CAmount> CWallet::GetAddressBalances()
{
    map<CTxDestination, CAmount> balances;

    {
        LOCK(cs_wallet);
        BOOST_FOREACH(PAIRTYPE(uint256, CWalletTx) walletEntry, mapWallet)
        {
            CWalletTx *pcoin = &walletEntry.second;

            if (!pcoin->IsTrusted())
                continue;

            if (pcoin->IsCoinBase() && pcoin->GetBlocksToMaturity() > 0)
                continue;

            int nDepth = pcoin->GetDepthInMainChain();
            if (nDepth < (pcoin->IsFromMe(ISMINE_ALL) ? 0 : 1))
                continue;

            for (unsigned int i = 0; i < pcoin->tx->vout.size(); i++)
            {
                CTxDestination addr;
                if (!IsMine(pcoin->tx->vout[i]))
                    continue;
                if(!ExtractDestination(pcoin->tx->vout[i].scriptPubKey, addr))
                    continue;

                CAmount n = IsSpent(walletEntry.first, i) ? 0 : pcoin->tx->vout[i].nValue;

                if (!balances.count(addr))
                    balances[addr] = 0;
                balances[addr] += n;
            }
        }
    }

    return balances;
}

set< set<CTxDestination> > CWallet::GetAddressGroupings()
{
    AssertLockHeld(cs_wallet); // mapWallet
    set< set<CTxDestination> > groupings;
    set<CTxDestination> grouping;

    BOOST_FOREACH(PAIRTYPE(uint256, CWalletTx) walletEntry, mapWallet)
    {
        CWalletTx *pcoin = &walletEntry.second;

        if (pcoin->tx->vin.size() > 0 &&
            !(pcoin->tx->IsZerocoinSpend() || pcoin->tx->IsSigmaSpend() || pcoin->tx->IsZerocoinRemint())) { /* Spends have no standard input */
            bool any_mine = false;
            // group all input addresses with each other
            BOOST_FOREACH(CTxIn txin, pcoin->tx->vin)
            {
                CTxDestination address;
                if(!IsMine(txin)) /* If this input isn't mine, ignore it */
                    continue;
                if(!ExtractDestination(mapWallet[txin.prevout.hash].tx->vout[txin.prevout.n].scriptPubKey, address))
                    continue;
                grouping.insert(address);
                any_mine = true;
            }

            // group change with input addresses
            if (any_mine)
            {
                for (uint32_t i = 0; i < pcoin->tx->vout.size(); i++) {
                    if (pcoin->IsChange(i)) {
                        CTxDestination addr;
                        if (!ExtractDestination(pcoin->tx->vout[i].scriptPubKey, addr)) {
                            continue;
                        }
                        grouping.insert(addr);
                    }
                }
            }
            if (grouping.size() > 0)
            {
                groupings.insert(grouping);
                grouping.clear();
            }
        }

        // group lone addrs by themselves
        for (unsigned int i = 0; i < pcoin->tx->vout.size(); i++)
            if (IsMine(pcoin->tx->vout[i]))
            {
                CTxDestination address;
                if(!ExtractDestination(pcoin->tx->vout[i].scriptPubKey, address))
                    continue;
                grouping.insert(address);
                groupings.insert(grouping);
                grouping.clear();
            }
    }

    set< set<CTxDestination>* > uniqueGroupings; // a set of pointers to groups of addresses
    map< CTxDestination, set<CTxDestination>* > setmap;  // map addresses to the unique group containing it
    BOOST_FOREACH(set<CTxDestination> _grouping, groupings)
    {
        // make a set of all the groups hit by this new group
        set< set<CTxDestination>* > hits;
        map< CTxDestination, set<CTxDestination>* >::iterator it;
        BOOST_FOREACH(CTxDestination address, _grouping)
            if ((it = setmap.find(address)) != setmap.end())
                hits.insert((*it).second);

        // merge all hit groups into a new single group and delete old groups
        set<CTxDestination>* merged = new set<CTxDestination>(_grouping);
        BOOST_FOREACH(set<CTxDestination>* hit, hits)
        {
            merged->insert(hit->begin(), hit->end());
            uniqueGroupings.erase(hit);
            delete hit;
        }
        uniqueGroupings.insert(merged);

        // update setmap
        BOOST_FOREACH(CTxDestination element, *merged)
            setmap[element] = merged;
    }

    set< set<CTxDestination> > ret;
    BOOST_FOREACH(set<CTxDestination>* uniqueGrouping, uniqueGroupings)
    {
        ret.insert(*uniqueGrouping);
        delete uniqueGrouping;
    }

    return ret;
}

CAmount CWallet::GetAccountBalance(const std::string& strAccount, int nMinDepth, const isminefilter& filter)
{
    CWalletDB walletdb(strWalletFile);
    return GetAccountBalance(walletdb, strAccount, nMinDepth, filter);
}

CAmount CWallet::GetAccountBalance(CWalletDB& walletdb, const std::string& strAccount, int nMinDepth, const isminefilter& filter)
{
    CAmount nBalance = 0;

    // Tally wallet transactions
    for (map<uint256, CWalletTx>::iterator it = mapWallet.begin(); it != mapWallet.end(); ++it)
    {
        const CWalletTx& wtx = (*it).second;
        if (!CheckFinalTx(wtx) || wtx.GetBlocksToMaturity() > 0 || wtx.GetDepthInMainChain() < 0)
            continue;

        CAmount nReceived, nSent, nFee;
        wtx.GetAccountAmounts(strAccount, nReceived, nSent, nFee, filter);

        if (nReceived != 0 && wtx.GetDepthInMainChain() >= nMinDepth)
            nBalance += nReceived;
        nBalance -= nSent + nFee;
    }

    // Tally internal accounting entries
    nBalance += walletdb.GetAccountCreditDebit(strAccount);

    return nBalance;
}

std::set<CTxDestination> CWallet::GetAccountAddresses(const std::string& strAccount) const
{
    LOCK(cs_wallet);
    set<CTxDestination> result;
    BOOST_FOREACH(const PAIRTYPE(CTxDestination, CAddressBookData)& item, mapAddressBook)
    {
        const CTxDestination& address = item.first;
        const string& strName = item.second.name;
        if (strName == strAccount)
            result.insert(address);
    }
    return result;
}

bool CReserveKey::GetReservedKey(CPubKey& pubkey)
{
    if (nIndex == -1)
    {
        CKeyPool keypool;
        pwallet->ReserveKeyFromKeyPool(nIndex, keypool);
        if (nIndex != -1)
            vchPubKey = keypool.vchPubKey;
        else {
            return false;
        }
    }
    assert(vchPubKey.IsValid());
    pubkey = vchPubKey;
    return true;
}

void CReserveKey::KeepKey()
{
    if (nIndex != -1)
        pwallet->KeepKey(nIndex);
    nIndex = -1;
    vchPubKey = CPubKey();
}

void CReserveKey::ReturnKey()
{
    if (nIndex != -1)
        pwallet->ReturnKey(nIndex);
    nIndex = -1;
    vchPubKey = CPubKey();
}

void CWallet::GetAllReserveKeys(set<CKeyID>& setAddress) const
{
    setAddress.clear();

    CWalletDB walletdb(strWalletFile);

    LOCK2(cs_main, cs_wallet);
    BOOST_FOREACH(const int64_t& id, setKeyPool)
    {
        CKeyPool keypool;
        if (!walletdb.ReadPool(id, keypool))
            throw runtime_error(std::string(__func__) + ": read failed");
        assert(keypool.vchPubKey.IsValid());
        CKeyID keyID = keypool.vchPubKey.GetID();
        if (!HaveKey(keyID))
            throw runtime_error(std::string(__func__) + ": unknown key in key pool");
        setAddress.insert(keyID);
    }
}

bool CWallet::UpdatedTransaction(const uint256 &hashTx)
{
    {
        LOCK(cs_wallet);
        // Only notify UI if this transaction is in this wallet
        map<uint256, CWalletTx>::const_iterator mi = mapWallet.find(hashTx);
        if (mi != mapWallet.end()) {
            NotifyTransactionChanged(this, hashTx, CT_UPDATED);
            return true;
        }
    }
    return false;
}

void CWallet::GetScriptForMining(boost::shared_ptr<CReserveScript> &script)
{
    boost::shared_ptr<CReserveKey> rKey(new CReserveKey(this));
    CPubKey pubkey;
    if (!rKey->GetReservedKey(pubkey))
        return;

    script = rKey;
    script->reserveScript = CScript() << ToByteVector(pubkey) << OP_CHECKSIG;
}

void CWallet::LockCoin(const COutPoint& output)
{
    AssertLockHeld(cs_wallet); // setLockedCoins
    setLockedCoins.insert(output);
}

void CWallet::UnlockCoin(const COutPoint& output)
{
    AssertLockHeld(cs_wallet); // setLockedCoins
    setLockedCoins.erase(output);
}

void CWallet::UnlockAllCoins()
{
    AssertLockHeld(cs_wallet); // setLockedCoins
    setLockedCoins.clear();
}

bool CWallet::IsLockedCoin(uint256 hash, unsigned int n) const
{
    AssertLockHeld(cs_wallet); // setLockedCoins
    COutPoint outpt(hash, n);

    return (setLockedCoins.count(outpt) > 0);
}

void CWallet::ListLockedCoins(std::vector<COutPoint>& vOutpts)
{
    AssertLockHeld(cs_wallet); // setLockedCoins
    for (std::set<COutPoint>::iterator it = setLockedCoins.begin();
         it != setLockedCoins.end(); it++) {
        COutPoint outpt = (*it);
        vOutpts.push_back(outpt);
    }
}

void CWallet::ListProTxCoins(std::vector<COutPoint>& vOutpts)
{
    auto mnList = deterministicMNManager->GetListAtChainTip();

    AssertLockHeld(cs_wallet);
    for (const auto &o : setWalletUTXO) {
        if (mapWallet.count(o.hash)) {
            const auto &p = mapWallet[o.hash];
            if (deterministicMNManager->IsProTxWithCollateral(p.tx, o.n) || mnList.HasMNByCollateral(o)) {
                vOutpts.emplace_back(o);
            }
        }
    }
}

/** @} */ // end of Actions

class CAffectedKeysVisitor : public boost::static_visitor<void> {
private:
    const CKeyStore &keystore;
    std::vector<CKeyID> &vKeys;

public:
    CAffectedKeysVisitor(const CKeyStore &keystoreIn, std::vector<CKeyID> &vKeysIn) : keystore(keystoreIn), vKeys(vKeysIn) {}

    void Process(const CScript &script) {
        txnouttype type;
        std::vector<CTxDestination> vDest;
        int nRequired;
        if (ExtractDestinations(script, type, vDest, nRequired)) {
            BOOST_FOREACH(const CTxDestination &dest, vDest)
                boost::apply_visitor(*this, dest);
        }
    }

    void operator()(const CKeyID &keyId) {
        if (keystore.HaveKey(keyId))
            vKeys.push_back(keyId);
    }

    void operator()(const CScriptID &scriptId) {
        CScript script;
        if (keystore.GetCScript(scriptId, script))
            Process(script);
    }

    void operator()(const CNoDestination &none) {}
};

void CWallet::GetKeyBirthTimes(std::map<CTxDestination, int64_t> &mapKeyBirth) const {
    AssertLockHeld(cs_wallet); // mapKeyMetadata
    mapKeyBirth.clear();

    // get birth times for keys with metadata
    for (const auto& entry : mapKeyMetadata) {
        if (entry.second.nCreateTime) {
            mapKeyBirth[entry.first] = entry.second.nCreateTime;
        }
    }

    // map in which we'll infer heights of other keys
    CBlockIndex *pindexMax = chainActive[std::max(0, chainActive.Height() - 144)]; // the tip can be reorganized; use a 144-block safety margin
    std::map<CKeyID, CBlockIndex*> mapKeyFirstBlock;
    std::set<CKeyID> setKeys;
    GetKeys(setKeys);
    BOOST_FOREACH(const CKeyID &keyid, setKeys) {
        if (mapKeyBirth.count(keyid) == 0)
            mapKeyFirstBlock[keyid] = pindexMax;
    }
    setKeys.clear();

    // if there are no such keys, we're done
    if (mapKeyFirstBlock.empty())
        return;

    // find first block that affects those keys, if there are any left
    std::vector<CKeyID> vAffected;
    for (std::map<uint256, CWalletTx>::const_iterator it = mapWallet.begin(); it != mapWallet.end(); it++) {
        // iterate over all wallet transactions...
        const CWalletTx &wtx = (*it).second;
        BlockMap::const_iterator blit = mapBlockIndex.find(wtx.hashBlock);
        if (blit != mapBlockIndex.end() && chainActive.Contains(blit->second)) {
            // ... which are already in a block
            int nHeight = blit->second->nHeight;
            BOOST_FOREACH(const CTxOut &txout, wtx.tx->vout) {
                // iterate over all their outputs
                CAffectedKeysVisitor(*this, vAffected).Process(txout.scriptPubKey);
                BOOST_FOREACH(const CKeyID &keyid, vAffected) {
                    // ... and all their affected keys
                    std::map<CKeyID, CBlockIndex*>::iterator rit = mapKeyFirstBlock.find(keyid);
                    if (rit != mapKeyFirstBlock.end() && nHeight < rit->second->nHeight)
                        rit->second = blit->second;
                }
                vAffected.clear();
            }
        }
    }

    // Extract block timestamps for those keys
    for (std::map<CKeyID, CBlockIndex*>::const_iterator it = mapKeyFirstBlock.begin(); it != mapKeyFirstBlock.end(); it++)
        mapKeyBirth[it->first] = it->second->GetBlockTime() - 7200; // block times can be 2h off
}

bool CWallet::AddDestData(const CTxDestination &dest, const std::string &key, const std::string &value)
{
    if (boost::get<CNoDestination>(&dest))
        return false;

    mapAddressBook[dest].destdata.insert(std::make_pair(key, value));
    if (!fFileBacked)
        return true;
    return CWalletDB(strWalletFile).WriteDestData(CBitcoinAddress(dest).ToString(), key, value);
}

bool CWallet::EraseDestData(const CTxDestination &dest, const std::string &key)
{
    if (!mapAddressBook[dest].destdata.erase(key))
        return false;
    if (!fFileBacked)
        return true;
    return CWalletDB(strWalletFile).EraseDestData(CBitcoinAddress(dest).ToString(), key);
}

bool CWallet::LoadDestData(const CTxDestination &dest, const std::string &key, const std::string &value)
{
    mapAddressBook[dest].destdata.insert(std::make_pair(key, value));
    return true;
}

bool CWallet::GetDestData(const CTxDestination &dest, const std::string &key, std::string *value) const
{
    std::map<CTxDestination, CAddressBookData>::const_iterator i = mapAddressBook.find(dest);
    if(i != mapAddressBook.end())
    {
        CAddressBookData::StringMap::const_iterator j = i->second.destdata.find(key);
        if(j != i->second.destdata.end())
        {
            if(value)
                *value = j->second;
            return true;
        }
    }
    return false;
}

std::string CWallet::GetWalletHelpString(bool showDebug)
{
    std::string strUsage = HelpMessageGroup(_("Wallet options:"));
    strUsage += HelpMessageOpt("-disablewallet", _("Do not load the wallet and disable wallet RPC calls"));
    strUsage += HelpMessageOpt("-keypool=<n>", strprintf(_("Set key pool size to <n> (default: %u)"), DEFAULT_KEYPOOL_SIZE));
    strUsage += HelpMessageOpt("-fallbackfee=<amt>", strprintf(_("A fee rate (in %s/kB) that will be used when fee estimation has insufficient data (default: %s)"),
                                                               CURRENCY_UNIT, FormatMoney(DEFAULT_FALLBACK_FEE)));
    strUsage += HelpMessageOpt("-mintxfee=<amt>", strprintf(_("Fees (in %s/kB) smaller than this are considered zero fee for transaction creation (default: %s)"),
                                                            CURRENCY_UNIT, FormatMoney(DEFAULT_TRANSACTION_MINFEE)));
    strUsage += HelpMessageOpt("-paytxfee=<amt>", strprintf(_("Fee (in %s/kB) to add to transactions you send (default: %s)"),
                                                            CURRENCY_UNIT, FormatMoney(payTxFee.GetFeePerK())));
    strUsage += HelpMessageOpt("-rescan", _("Rescan the block chain for missing wallet transactions on startup"));
    strUsage += HelpMessageOpt("-salvagewallet", _("Attempt to recover private keys from a corrupt wallet on startup"));
    if (showDebug)
        strUsage += HelpMessageOpt("-sendfreetransactions", strprintf(_("Send transactions as zero-fee transactions if possible (default: %u)"), DEFAULT_SEND_FREE_TRANSACTIONS));
    strUsage += HelpMessageOpt("-spendzeroconfchange", strprintf(_("Spend unconfirmed change when sending transactions (default: %u)"), DEFAULT_SPEND_ZEROCONF_CHANGE));
    strUsage += HelpMessageOpt("-txconfirmtarget=<n>", strprintf(_("If paytxfee is not set, include enough fee so transactions begin confirmation on average within n blocks (default: %u)"), DEFAULT_TX_CONFIRM_TARGET));
    strUsage += HelpMessageOpt("-usehd", _("Use hierarchical deterministic key generation (HD) after BIP32. Only has effect during wallet creation/first start") + " " + strprintf(_("(default: %u)"), DEFAULT_USE_HD_WALLET));
    strUsage += HelpMessageOpt("-usemnemonic", _("Use Mnemonic code for generating deterministic keys. Only has effect during wallet creation/first start") +
                               " " + strprintf(_("(default: %u)"), DEFAULT_USE_MNEMONIC));
    strUsage += HelpMessageOpt("-mnemonic=<text>", _("User defined mnemonic for HD wallet (bip39). Only has effect during wallet creation/first start (default: randomly generated)"));
    strUsage += HelpMessageOpt("-mnemonicpassphrase=<text>", _("User defined mnemonic passphrase for HD wallet (BIP39). Only has effect during wallet creation/first start (default: empty string)"));
    strUsage += HelpMessageOpt("-hdseed=<hex>", _("User defined seed for HD wallet (should be in hex). Only has effect during wallet creation/first start (default: randomly generated)"));
    strUsage += HelpMessageOpt("-walletrbf", strprintf(_("Send transactions with full-RBF opt-in enabled (default: %u)"), DEFAULT_WALLET_RBF));
    strUsage += HelpMessageOpt("-upgradewallet", _("Upgrade wallet to latest format on startup"));
    strUsage += HelpMessageOpt("-wallet=<file>", _("Specify wallet file (within data directory)") + " " + strprintf(_("(default: %s)"), DEFAULT_WALLET_DAT));
    strUsage += HelpMessageOpt("-walletbroadcast", _("Make the wallet broadcast transactions") + " " + strprintf(_("(default: %u)"), DEFAULT_WALLETBROADCAST));
    strUsage += HelpMessageOpt("-walletnotify=<cmd>", _("Execute command when a wallet transaction changes (%s in cmd is replaced by TxID)"));
    strUsage += HelpMessageOpt("-zapwalletmints", _("Delete all Sigma mints and only recover those parts of the blockchain through -reindex on startup"));
    strUsage += HelpMessageOpt("-zapwallettxes=<mode>", _("Delete all wallet transactions and only recover those parts of the blockchain through -rescan on startup") +
                               " " + _("(1 = keep tx meta data e.g. account owner and payment request information, 2 = drop tx meta data)"));

    if (showDebug)
    {
        strUsage += HelpMessageGroup(_("Wallet debugging/testing options:"));

        strUsage += HelpMessageOpt("-dblogsize=<n>", strprintf("Flush wallet database activity from memory to disk log every <n> megabytes (default: %u)", DEFAULT_WALLET_DBLOGSIZE));
        strUsage += HelpMessageOpt("-flushwallet", strprintf("Run a thread to flush wallet periodically (default: %u)", DEFAULT_FLUSHWALLET));
        strUsage += HelpMessageOpt("-privdb", strprintf("Sets the DB_PRIVATE flag in the wallet db environment (default: %u)", DEFAULT_WALLET_PRIVDB));
        strUsage += HelpMessageOpt("-walletrejectlongchains", strprintf(_("Wallet will not create transactions that violate mempool chain limits (default: %u)"), DEFAULT_WALLET_REJECT_LONG_CHAINS));
    }

    return strUsage;
}

CWallet* CWallet::CreateWalletFromFile(const std::string walletFile)
{
    if (GetBoolArg("-zapwalletmints", false)) {
        uiInterface.InitMessage(_("Zapping all Sigma mints from wallet..."));

        CWallet *tempWallet = new CWallet(walletFile);
        DBErrors nZapMintRet = tempWallet->ZapSigmaMints();
        if (nZapMintRet != DB_LOAD_OK) {
            InitError(strprintf(_("Error loading %s: Wallet corrupted"), walletFile));
            return NULL;
        }

        delete tempWallet;
        tempWallet = NULL;
    }

    // needed to restore wallet transaction meta data after -zapwallettxes
    std::vector<CWalletTx> vWtx;

    if (GetBoolArg("-zapwallettxes", false)) {
        uiInterface.InitMessage(_("Zapping all transactions from wallet..."));

        CWallet *tempWallet = new CWallet(walletFile);
        DBErrors nZapWalletRet = tempWallet->ZapWalletTx(vWtx);
        if (nZapWalletRet != DB_LOAD_OK) {
            InitError(strprintf(_("Error loading %s: Wallet corrupted"), walletFile));
            return NULL;
        }

        delete tempWallet;
        tempWallet = NULL;
    }

    uiInterface.InitMessage(_("Loading wallet..."));

    int64_t nStart = GetTimeMillis();
    bool fFirstRun = true;
    bool fRecoverMnemonic = false;
    CWallet *walletInstance = new CWallet(walletFile);
    pwalletMain = walletInstance;

    DBErrors nLoadWalletRet = walletInstance->LoadWallet(fFirstRun);
    if (nLoadWalletRet != DB_LOAD_OK)
    {
        if (nLoadWalletRet == DB_CORRUPT) {
            InitError(strprintf(_("Error loading %s: Wallet corrupted"), walletFile));
            return NULL;
        }
        else if (nLoadWalletRet == DB_NONCRITICAL_ERROR)
        {
            InitWarning(strprintf(_("Error reading %s! All keys read correctly, but transaction data"
                                         " or address book entries might be missing or incorrect."),
                walletFile));
        }
        else if (nLoadWalletRet == DB_TOO_NEW) {
            InitError(strprintf(_("Error loading %s: Wallet requires newer version of %s"), walletFile, _(PACKAGE_NAME)));
            return NULL;
        }
        else if (nLoadWalletRet == DB_NEED_REWRITE)
        {
            InitError(strprintf(_("Wallet needed to be rewritten: restart %s to complete"), _(PACKAGE_NAME)));
            return NULL;
        }
        else {
            InitError(strprintf(_("Error loading %s"), walletFile));
            return NULL;
        }
    }

    if (GetBoolArg("-upgradewallet", fFirstRun))
    {
        int nMaxVersion = GetArg("-upgradewallet", 0);
        if (nMaxVersion == 0) // the -upgradewallet without argument case
        {
            LogPrintf("Performing wallet upgrade to %i\n", FEATURE_LATEST);
            nMaxVersion = CLIENT_VERSION;
            walletInstance->SetMinVersion(FEATURE_LATEST); // permanently upgrade the wallet immediately
        }
        else
            LogPrintf("Allowing wallet upgrade up to %i\n", nMaxVersion);
        if (nMaxVersion < walletInstance->GetVersion())
        {
            InitError(_("Cannot downgrade wallet"));
            return NULL;
        }
        walletInstance->SetMaxVersion(nMaxVersion);
    }

    fRecoverMnemonic = GetBoolArg("-usemnemonic", DEFAULT_USE_MNEMONIC);
    if (fFirstRun) 
    {
        // Create new keyUser and set as default key
        if (GetBoolArg("-usehd", DEFAULT_USE_HD_WALLET) && !walletInstance->IsHDEnabled()) {
            if(GetBoolArg("-usemnemonic", DEFAULT_USE_MNEMONIC)) { 
                if (GetArg("-mnemonicpassphrase", "").size() > 256) {
                    throw std::runtime_error(std::string(__func__) + ": Mnemonic passphrase is too long, must be at most 256 characters");
                }
                // generate a new HD chain
                walletInstance->GenerateNewMnemonic();
                walletInstance->SetMinVersion(FEATURE_HD);
                /* set rescan to true (if not using rich GUI: in that case, the GUI will pass the rescan flag itself).
                 * if blockchain data is not present it has no effect, but it's needed for a mnemonic restore where chain data is present.
                 */
                if(!fApi){
                    SoftSetBoolArg("-rescan", true);
                }
            }else{
            // generate a new master key
            CPubKey masterPubKey = walletInstance->GenerateNewHDMasterKey();
            if (!walletInstance->SetHDMasterKey(masterPubKey, CHDChain().VERSION_WITH_BIP44))
                throw std::runtime_error(std::string(__func__) + ": Storing master key failed");
            }
        }
        CPubKey newDefaultKey;
        if (walletInstance->GetKeyFromPool(newDefaultKey)) {
            walletInstance->SetDefaultKey(newDefaultKey);
            if (!walletInstance->SetAddressBook(walletInstance->vchDefaultKey.GetID(), "", "receive")) {
                InitError(_("Cannot write default address") += "\n");
                return NULL;
            }
        }

        walletInstance->SetBestChain(chainActive.GetLocator());

        // Check for the existence of the "persistent" folder, if found (from previous wallet), delete
        boost::filesystem::path path = GetDataDir() / PERSISTENT_FILENAME;
        if(boost::filesystem::exists(path)){
            boost::filesystem::remove_all(path);
        }

    } else if (IsArgSet("-usehd")) {
        bool useHD = GetBoolArg("-usehd", DEFAULT_USE_HD_WALLET);
        if (walletInstance->IsHDEnabled() && !useHD) {
            InitError(strprintf(_("Error loading %s: You can't disable HD on a already existing HD wallet"), walletFile));
            return NULL;
        }
        if (!walletInstance->IsHDEnabled() && useHD) {
            InitError(strprintf(_("Error loading %s: You can't enable HD on a already existing non-HD wallet"), walletFile));
            return NULL;
        }
    }

    // Add files for persistent storage (client-api)
    if(fApi)
        CreatePersistentFiles();

    LogPrintf(" wallet      %15dms\n", GetTimeMillis() - nStart);
    if (pwalletMain->IsHDSeedAvailable()) {
        zwalletMain = new CHDMintWallet(pwalletMain->strWalletFile);
    }

    RegisterValidationInterface(walletInstance);

    CBlockIndex *pindexRescan = chainActive.Tip();
    if (GetBoolArg("-rescan", false))
        pindexRescan = chainActive.Genesis();
    else
    {
        CWalletDB walletdb(walletFile);
        CBlockLocator locator;
        if (walletdb.ReadBestBlock(locator))
            pindexRescan = FindForkInGlobalIndex(chainActive, locator);
        else
            pindexRescan = chainActive.Genesis();
    }
<<<<<<< HEAD
    if (chainActive.Tip() && chainActive.Tip() != pindexRescan)
    {
=======
    bool reindexing = (chainActive.Tip() && chainActive.Tip() != pindexRescan);

#ifdef ENABLE_CLIENTAPI
        // Set API loaded before wallet sync (if not reindexing) and immediately notify
        if(fApi && !reindexing){
            SetAPIWarmupFinished();
            GetMainSignals().NotifyAPIStatus();
        }
#endif

    if (reindexing) {
>>>>>>> da26d776
        //We can't rescan beyond non-pruned blocks, stop and throw an error
        //this might happen if a user uses a old wallet within a pruned node
        // or if he ran -disablewallet for a longer time, then decided to re-enable
        if (fPruneMode)
        {
            CBlockIndex *block = chainActive.Tip();
            while (block && block->pprev && (block->pprev->nStatus & BLOCK_HAVE_DATA) && block->pprev->nTx > 0 && pindexRescan != block)
                block = block->pprev;

            if (pindexRescan != block) {
                InitError(_("Prune: last wallet synchronisation goes beyond pruned data. You need to -reindex (download the whole blockchain again in case of pruned node)"));
                return NULL;
            }
        }

        uiInterface.InitMessage(_("Rescanning..."));
        LogPrintf("Rescanning last %i blocks (from block %i)...\n", chainActive.Height() - pindexRescan->nHeight, pindexRescan->nHeight);
        nStart = GetTimeMillis();
        walletInstance->ScanForWalletTransactions(pindexRescan, true, fRecoverMnemonic);
        LogPrintf(" rescan      %15dms\n", GetTimeMillis() - nStart);
        walletInstance->SetBestChain(chainActive.GetLocator());
        CWalletDB::IncrementUpdateCounter();

        // Restore wallet transaction metadata after -zapwallettxes=1
        if (GetBoolArg("-zapwallettxes", false))
        {
            std::string zwtValue = GetArg("-zapwallettxes", "1");
            if(zwtValue != "2") {
                CWalletDB walletdb(walletFile);

                BOOST_FOREACH(const CWalletTx &wtxOld, vWtx)
                {
                    uint256 hash = wtxOld.GetHash();
                    std::map<uint256, CWalletTx>::iterator mi = walletInstance->mapWallet.find(hash);
                    if (mi != walletInstance->mapWallet.end()) {
                        const CWalletTx *copyFrom = &wtxOld;
                        CWalletTx *copyTo = &mi->second;
                        copyTo->mapValue = copyFrom->mapValue;
                        copyTo->vOrderForm = copyFrom->vOrderForm;
                        copyTo->nTimeReceived = copyFrom->nTimeReceived;
                        copyTo->nTimeSmart = copyFrom->nTimeSmart;
                        copyTo->fFromMe = copyFrom->fFromMe;
                        copyTo->strFromAccount = copyFrom->strFromAccount;
                        copyTo->nOrderPos = copyFrom->nOrderPos;
                        walletdb.WriteTx(*copyTo);
                    }
                }
            } else if (zwtValue == "2") {
                // Reset the used flag for Mint txs which lack corresponding spend tx
                // The algorighm is like this:
                //   1. Determine if there are used mints
                //   2. Build list of spend serials for the wallet
                //   3. Mark all used mints as not used if there is no matching spend serial
                list <CZerocoinEntry> listPubCoin;
                CWalletDB walletdb(walletFile);
                walletdb.ListPubCoin(listPubCoin);
                bool usedMintsFound = false;
                BOOST_FOREACH(CZerocoinEntry const & entry, listPubCoin) {
                    if(entry.IsUsed) {
                       usedMintsFound = true;
                       break;
                    }
                }

                if(usedMintsFound) {
                    CZerocoinState *zerocoinState = CZerocoinState::GetZerocoinState();
                    std::list <CZerocoinSpendEntry> listCoinSpendSerial;
                    walletdb.ListCoinSpendSerial(listCoinSpendSerial);
                    BOOST_FOREACH(CZerocoinEntry & entry, listPubCoin) {
                        if(entry.IsUsed) {
                            if(!zerocoinState->IsUsedCoinSerial(entry.serialNumber)) {
                                entry.IsUsed = false;
                                walletdb.WriteZerocoinEntry(entry);
                                std::list <CZerocoinSpendEntry>::const_iterator const
                                    se_iter = std::find_if(listCoinSpendSerial.begin(), listCoinSpendSerial.end(),
                                        [&entry](CZerocoinSpendEntry const & spendEntry){ return entry.serialNumber == spendEntry.coinSerial;});
                                if(se_iter != listCoinSpendSerial.end())
                                    walletdb.EraseCoinSpendSerialEntry(*se_iter);
                            }
                        }
                    }

                }
            }
        }
    }
#ifdef ENABLE_CLIENTAPI
    if(fApi && reindexing){
        SetAPIWarmupFinished();
        GetMainSignals().NotifyAPIStatus();
    }
#endif
    walletInstance->SetBroadcastTransactions(GetBoolArg("-walletbroadcast", DEFAULT_WALLETBROADCAST));

    {
        LOCK(walletInstance->cs_wallet);
        LogPrintf("setKeyPool.size() = %u\n",      walletInstance->GetKeyPoolSize());
        LogPrintf("mapWallet.size() = %u\n",       walletInstance->mapWallet.size());
        LogPrintf("mapAddressBook.size() = %u\n",  walletInstance->mapAddressBook.size());
    }

    return walletInstance;
}

bool CWallet::InitLoadWallet()
{
    if (GetBoolArg("-disablewallet", DEFAULT_DISABLE_WALLET)) {
        pwalletMain = NULL;
        LogPrintf("Wallet disabled!\n");
        return true;
    }

    std::string walletFile = GetArg("-wallet", DEFAULT_WALLET_DAT);

    if (walletFile.find_first_of("/\\") != std::string::npos) {
        return InitError(_("-wallet parameter must only specify a filename (not a path)"));
    } else if (SanitizeString(walletFile, SAFE_CHARS_FILENAME) != walletFile) {
        return InitError(_("Invalid characters in -wallet filename"));
    }

    CWallet * const pwallet = CreateWalletFromFile(walletFile);
    if (!pwallet) {
        return false;
    }
    pwalletMain = pwallet;
    fWalletInitialized = true;

    return true;
}

std::atomic<bool> CWallet::fFlushThreadRunning(false);

void CWallet::postInitProcess(boost::thread_group& threadGroup)
{
    // Add wallet transactions that aren't already in a block to mempool
    // Do this here as mempool requires genesis block to be loaded
    ReacceptWalletTransactions();

    // Run a thread to flush wallet periodically
    if (!CWallet::fFlushThreadRunning.exchange(true)) {
        threadGroup.create_thread(ThreadFlushWalletDB);
    }
}

bool CWallet::ParameterInteraction()
{
    if (GetBoolArg("-disablewallet", DEFAULT_DISABLE_WALLET))
        return true;

    if (GetBoolArg("-blocksonly", DEFAULT_BLOCKSONLY) && SoftSetBoolArg("-walletbroadcast", false)) {
        LogPrintf("%s: parameter interaction: -blocksonly=1 -> setting -walletbroadcast=0\n", __func__);
    }

    if (GetBoolArg("-salvagewallet", false) && SoftSetBoolArg("-rescan", true)) {
        // Rewrite just private keys: rescan to find transactions
        LogPrintf("%s: parameter interaction: -salvagewallet=1 -> setting -rescan=1\n", __func__);
    }

    // -zapwallettx implies a rescan
    if (GetBoolArg("-zapwallettxes", false) && SoftSetBoolArg("-rescan", true)) {
        LogPrintf("%s: parameter interaction: -zapwallettxes=<mode> -> setting -rescan=1\n", __func__);
    }

    if (GetBoolArg("-sysperms", false))
        return InitError("-sysperms is not allowed in combination with enabled wallet functionality");
    if (GetArg("-prune", 0) && GetBoolArg("-rescan", false))
        return InitError(_("Rescans are not possible in pruned mode. You will need to use -reindex which will download the whole blockchain again."));

    if (::minRelayTxFee.GetFeePerK() > HIGH_TX_FEE_PER_KB)
        InitWarning(AmountHighWarn("-minrelaytxfee") + " " +
                    _("The wallet will avoid paying less than the minimum relay fee."));

    if (IsArgSet("-mintxfee"))
    {
        CAmount n = 0;
        if (!ParseMoney(GetArg("-mintxfee", ""), n) || 0 == n)
            return InitError(AmountErrMsg("mintxfee", GetArg("-mintxfee", "")));
        if (n > HIGH_TX_FEE_PER_KB)
            InitWarning(AmountHighWarn("-mintxfee") + " " +
                        _("This is the minimum transaction fee you pay on every transaction."));
        CWallet::minTxFee = CFeeRate(n);
    }
    if (IsArgSet("-fallbackfee"))
    {
        CAmount nFeePerK = 0;
        if (!ParseMoney(GetArg("-fallbackfee", ""), nFeePerK))
            return InitError(strprintf(_("Invalid amount for -fallbackfee=<amount>: '%s'"), GetArg("-fallbackfee", "")));
        /*
        if (nFeePerK > HIGH_TX_FEE_PER_KB)
            InitWarning(AmountHighWarn("-fallbackfee") + " " +
                        _("This is the transaction fee you may pay when fee estimates are not available."));
        */
        CWallet::fallbackFee = CFeeRate(nFeePerK);
    }
    if (IsArgSet("-paytxfee"))
    {
        CAmount nFeePerK = 0;
        if (!ParseMoney(GetArg("-paytxfee", ""), nFeePerK))
            return InitError(AmountErrMsg("paytxfee", GetArg("-paytxfee", "")));
        /*
        if (nFeePerK > HIGH_TX_FEE_PER_KB)
            InitWarning(AmountHighWarn("-paytxfee") + " " +
                        _("This is the transaction fee you will pay if you send a transaction."));
        */

        payTxFee = CFeeRate(nFeePerK, 1000);
        if (payTxFee < ::minRelayTxFee)
        {
            return InitError(strprintf(_("Invalid amount for -paytxfee=<amount>: '%s' (must be at least %s)"),
                                       GetArg("-paytxfee", ""), ::minRelayTxFee.ToString()));
        }
    }
    if (IsArgSet("-maxtxfee"))
    {
        CAmount nMaxFee = 0;
        if (!ParseMoney(GetArg("-maxtxfee", ""), nMaxFee))
            return InitError(AmountErrMsg("maxtxfee", GetArg("-maxtxfee", "")));
        /*
        if (nMaxFee > HIGH_MAX_TX_FEE)
            InitWarning(_("-maxtxfee is set very high! Fees this large could be paid on a single transaction."));
        */
        maxTxFee = nMaxFee;
        if (CFeeRate(maxTxFee, 1000) < ::minRelayTxFee)
        {
            return InitError(strprintf(_("Invalid amount for -maxtxfee=<amount>: '%s' (must be at least the minrelay fee of %s to prevent stuck transactions)"),
                                       GetArg("-maxtxfee", ""), ::minRelayTxFee.ToString()));
        }
    }

    if (IsArgSet("-mininput"))
    {
        if (!ParseMoney(GetArg("-mininput", ""), nMinimumInputValue))
            return InitError(strprintf(_("Invalid amount for -mininput=<amount>: '%s'"), GetArg("-mininput", "").c_str()));
    }

    nTxConfirmTarget = GetArg("-txconfirmtarget", DEFAULT_TX_CONFIRM_TARGET);
    bSpendZeroConfChange = GetBoolArg("-spendzeroconfchange", DEFAULT_SPEND_ZEROCONF_CHANGE);
    fSendFreeTransactions = GetBoolArg("-sendfreetransactions", DEFAULT_SEND_FREE_TRANSACTIONS);
    fWalletRbf = GetBoolArg("-walletrbf", DEFAULT_WALLET_RBF);

    if (fSendFreeTransactions && GetArg("-limitfreerelay", DEFAULT_LIMITFREERELAY) <= 0)
        return InitError("Creation of free transactions with their relay disabled is not supported.");

    return true;
}

bool CWallet::BackupWallet(const std::string& strDest)
{
    if (!fFileBacked)
        return false;
    while (true)
    {
        {
            LOCK(bitdb.cs_db);
            if (!bitdb.mapFileUseCount.count(strWalletFile) || bitdb.mapFileUseCount[strWalletFile] == 0)
            {
                // Flush log data to the dat file
                bitdb.CloseDb(strWalletFile);
                bitdb.CheckpointLSN(strWalletFile);
                bitdb.mapFileUseCount.erase(strWalletFile);

                // Copy wallet file
                boost::filesystem::path pathSrc = GetDataDir() / strWalletFile;
                boost::filesystem::path pathDest(strDest);
                if (boost::filesystem::is_directory(pathDest))
                    pathDest /= strWalletFile;

                try {
#if BOOST_VERSION >= 104000
                    boost::filesystem::copy_file(pathSrc, pathDest, boost::filesystem::copy_option::overwrite_if_exists);
#else
                    boost::filesystem::copy_file(pathSrc, pathDest);
#endif
                    LogPrintf("copied %s to %s\n", strWalletFile, pathDest.string());
                    return true;
                } catch (const boost::filesystem::filesystem_error& e) {
                    LogPrintf("error copying %s to %s - %s\n", strWalletFile, pathDest.string(), e.what());
                    return false;
                }
            }
        }
        MilliSleep(100);
    }
    return false;
}

CKeyPool::CKeyPool()
{
    nTime = GetTime();
}

CKeyPool::CKeyPool(const CPubKey& vchPubKeyIn)
{
    nTime = GetTime();
    vchPubKey = vchPubKeyIn;
}

CWalletKey::CWalletKey(int64_t nExpires)
{
    nTimeCreated = (nExpires ? GetTime() : 0);
    nTimeExpires = nExpires;
}

void CMerkleTx::SetMerkleBranch(const CBlockIndex* pindex, int posInBlock)
{
    // Update the tx's hashBlock
    hashBlock = pindex->GetBlockHash();

    // set the position of the transaction in the block
    nIndex = posInBlock;
}

int CMerkleTx::GetDepthInMainChain(const CBlockIndex *&pindexRet, bool enableIX) const {
    int nResult;

    if (hashUnset())
        nResult = 0;
    else {
        AssertLockHeld(cs_main);

        // Find the block it claims to be in
        BlockMap::iterator mi = mapBlockIndex.find(hashBlock);
        if (mi == mapBlockIndex.end())
            nResult = 0;
        else {
            CBlockIndex *pindex = (*mi).second;
            if (!pindex || !chainActive.Contains(pindex))
                nResult = 0;
            else {
                pindexRet = pindex;
                nResult = ((nIndex == -1) ? (-1) : 1) * (chainActive.Height() - pindex->nHeight + 1);

                if (nResult == 0 && !mempool.exists(GetHash()))
                    return -1; // Not in chain, not in mempool
            }
        }
    }

    return nResult;
}

int CMerkleTx::GetDepthInMainChain(const CBlockIndex* &pindexRet) const
{
    if (hashUnset())
        return 0;

    AssertLockHeld(cs_main);

    // Find the block it claims to be in
    BlockMap::iterator mi = mapBlockIndex.find(hashBlock);
    if (mi == mapBlockIndex.end())
        return 0;
    CBlockIndex* pindex = (*mi).second;
    if (!pindex || !chainActive.Contains(pindex))
        return 0;

    pindexRet = pindex;
    return ((nIndex == -1) ? (-1) : 1) * (chainActive.Height() - pindex->nHeight + 1);
}

int CMerkleTx::GetBlocksToMaturity() const
{
    if (!IsCoinBase())
        return 0;
    return max(0, (COINBASE_MATURITY+1) - GetDepthInMainChain());
}


bool CMerkleTx::AcceptToMemoryPool(const CAmount &nAbsurdFee, CValidationState &state)
{
    if (GetBoolArg("-dandelion", true)) {
        bool res = ::AcceptToMemoryPool(
            txpools.getStemTxPool(),
            state,
            tx,
            false,
            NULL, /* pfMissingInputs */
            NULL,
            false, /* fOverrideMempoolLimit */
            nAbsurdFee,
            true,
            false /* markZcoinSpendTransactionSerial */
        );
        if (!res) {
            LogPrintf(
                "CMerkleTx::AcceptToMemoryPool, failed to add txn %s to dandelion stempool: %s.\n",
                GetHash().ToString(),
                state.GetRejectReason());
        }
        return res;
    } else {
        // Changes to mempool should also be made to Dandelion stempool
        return ::AcceptToMemoryPool(
            txpools,
            state,
            tx,
            false,
            NULL, /* pfMissingInputs */
            NULL,
            false, /* fOverrideMempoolLimit */
            nAbsurdFee,
            true,
            true);
    }
}

bool CompHeight(const CZerocoinEntry &a, const CZerocoinEntry &b) { return a.nHeight < b.nHeight; }
bool CompSigmaHeight(const CSigmaEntry &a, const CSigmaEntry &b) { return a.nHeight < b.nHeight; }

bool CompID(const CZerocoinEntry &a, const CZerocoinEntry &b) { return a.id < b.id; }
bool CompSigmaID(const CSigmaEntry &a, const CSigmaEntry &b) { return a.id < b.id; }<|MERGE_RESOLUTION|>--- conflicted
+++ resolved
@@ -1950,11 +1950,7 @@
         //   1) they debit from us (sent)
         //   2) the output is to us (received)
 
-<<<<<<< HEAD
-        if(!tx->IsSigmaSpend()){
-=======
-        if(!IsSigmaSpend() && !IsZerocoinSpend()){
->>>>>>> da26d776
+        if(!tx->IsSigmaSpend() && !tx->IsZerocoinSpend()){
             if (nDebit > 0) {
                 // Don't report 'change' txouts
                 if (ignoreChange && IsChange(static_cast<uint32_t>(i))) {
@@ -1979,11 +1975,7 @@
         COutputEntry output = {address, txout.nValue, (int) i};
 
         /// If we are debited by the transaction, add the output as a "sent" entry
-<<<<<<< HEAD
-        if (nDebit > 0 || (tx->IsSigmaSpend() && fromMe)){
-=======
-        if (nDebit > 0 || ((IsSigmaSpend() || IsZerocoinSpend()) && fromMe)){
->>>>>>> da26d776
+        if (nDebit > 0 || ((tx->IsSigmaSpend() || tx->IsZerocoinSpend()) && fromMe)){
             listSent.push_back(output);
         }
 
@@ -8301,10 +8293,6 @@
         else
             pindexRescan = chainActive.Genesis();
     }
-<<<<<<< HEAD
-    if (chainActive.Tip() && chainActive.Tip() != pindexRescan)
-    {
-=======
     bool reindexing = (chainActive.Tip() && chainActive.Tip() != pindexRescan);
 
 #ifdef ENABLE_CLIENTAPI
@@ -8316,7 +8304,6 @@
 #endif
 
     if (reindexing) {
->>>>>>> da26d776
         //We can't rescan beyond non-pruned blocks, stop and throw an error
         //this might happen if a user uses a old wallet within a pruned node
         // or if he ran -disablewallet for a longer time, then decided to re-enable
