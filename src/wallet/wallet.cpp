// Copyright (c) 2009-2010 Satoshi Nakamoto
// Copyright (c) 2009-2016 The Bitcoin Core developers
// Distributed under the MIT software license, see the accompanying
// file COPYING or http://www.opensource.org/licenses/mit-license.php.

#include "wallet.h"
#include "walletexcept.h"
#include "sigmaspendbuilder.h"
#include "amount.h"
#include "base58.h"
#include "checkpoints.h"
#include "chain.h"
#include "wallet/coincontrol.h"
#include "consensus/consensus.h"
#include "consensus/validation.h"
#include "key.h"
#include "keystore.h"
#include "validation.h"
#include "zerocoin.h"
#include "sigma.h"
#include "../sigma/coinspend.h"
#include "../sigma/spend_metadata.h"
#include "../sigma/coin.h"
#include "../sigma/remint.h"
#include "../libzerocoin/SpendMetaData.h"
#include "net.h"
#include "policy/policy.h"
#include "primitives/block.h"
#include "primitives/transaction.h"
#include "script/script.h"
#include "script/sign.h"
#include "timedata.h"
#include "txmempool.h"
#include "util.h"
#include "ui_interface.h"
#include "utilmoneystr.h"
#include "validation.h"
#include "instantx.h"
#include "znode.h"
#include "znode-sync.h"
#include "znodeconfig.h"
#include "random.h"
#include "init.h"
#include "hdmint/wallet.h"
#include "rpc/protocol.h"

#include "hdmint/tracker.h"

#include <assert.h>
#include <boost/algorithm/string/replace.hpp>
#include <boost/filesystem.hpp>
#include <boost/thread.hpp>

#ifdef ENABLE_CLIENTAPI
#include "client-api/server.h"
#endif

using namespace std;

CWallet* pwalletMain = NULL;
CHDMintWallet* zwalletMain = NULL;
/** Transaction fee set by the user */
CFeeRate payTxFee(DEFAULT_TRANSACTION_FEE);
unsigned int nTxConfirmTarget = DEFAULT_TX_CONFIRM_TARGET;
bool bSpendZeroConfChange = DEFAULT_SPEND_ZEROCONF_CHANGE;
bool fSendFreeTransactions = DEFAULT_SEND_FREE_TRANSACTIONS;
<<<<<<< HEAD
bool fWalletRbf = DEFAULT_WALLET_RBF;
=======
bool fRescanning = false;
bool fWalletInitialized = false;
>>>>>>> 0221d666

const char * DEFAULT_WALLET_DAT = "wallet.dat";

/**
 * Fees smaller than this (in satoshi) are considered zero fee (for transaction creation)
 * Override with -mintxfee
 */
CFeeRate CWallet::minTxFee = CFeeRate(DEFAULT_TRANSACTION_MINFEE);
/**
 * If fee estimation does not have enough data to provide estimates, use this fee instead.
 * Has no effect if not using fee estimation
 * Override with -fallbackfee
 */
CFeeRate CWallet::fallbackFee = CFeeRate(DEFAULT_FALLBACK_FEE);

const uint256 CMerkleTx::ABANDON_HASH(uint256S("0000000000000000000000000000000000000000000000000000000000000001"));

/** @defgroup mapWallet
 *
 * @{
 */

struct CompareValueOnly
{
    bool operator()(const pair<CAmount, pair<const CWalletTx*, unsigned int> >& t1,
                    const pair<CAmount, pair<const CWalletTx*, unsigned int> >& t2) const
    {
        return t1.first < t2.first;
    }
};

struct CompareByAmount
{
    bool operator()(const CompactTallyItem& t1, const CompactTallyItem& t2) const
    {
        return t1.nAmount > t2.nAmount;
    }
};

static void EnsureMintWalletAvailable()
{
    if (!zwalletMain) {
        throw std::logic_error("Sigma feature requires HD wallet");
    }
}

std::string COutput::ToString() const {
    return strprintf("COutput(%s, %d, %d) [%s]", tx->GetHash().ToString(), i, nDepth, FormatMoney(tx->tx->vout[i].nValue));
}

const CWalletTx *CWallet::GetWalletTx(const uint256 &hash) const {
    LOCK(cs_wallet);
    std::map<uint256, CWalletTx>::const_iterator it = mapWallet.find(hash);
    if (it == mapWallet.end())
        return NULL;
    return &(it->second);
}

CPubKey CWallet::GetKeyFromKeypath(uint32_t nChange, uint32_t nChild) {
    AssertLockHeld(cs_wallet); // mapKeyMetadata

    boost::optional<bool> regTest = GetOptBoolArg("-regtest")
    , testNet = GetOptBoolArg("-testnet");
    uint32_t nIndex = (regTest || testNet) ? BIP44_TEST_INDEX : BIP44_ZCOIN_INDEX;

    // Fail if not using HD wallet (no keypaths)
    if (hdChain.masterKeyID.IsNull())
        throw std::runtime_error(std::string(__func__) + ": Non-HD wallet detected");

    // use BIP44 keypath: m / purpose' / coin_type' / account' / change / address_index
    CKey key;                      //master key seed (256bit)
    CExtKey masterKey;             //hd master key
    CExtKey purposeKey;            //key at m/44'
    CExtKey coinTypeKey;           //key at m/44'/<1/136>' (Testnet or Zcoin Coin Type respectively, according to SLIP-0044)
    CExtKey accountKey;            //key at m/44'/<1/136>'/0'
    CExtKey externalChainChildKey; //key at m/44'/<1/136>'/0'/<c> (Standard: 0/1, Mints: 2)
    CExtKey childKey;              //key at m/44'/<1/136>'/0'/<c>/<n>

    if(hdChain.nVersion >= CHDChain::VERSION_WITH_BIP39){
        MnemonicContainer mContainer = mnemonicContainer;
        DecryptMnemonicContainer(mContainer);
        SecureVector seed = mContainer.GetSeed();
        masterKey.SetMaster(&seed[0], seed.size());
    } else {
        // try to get the master key
        if (!GetKey(hdChain.masterKeyID, key))
            throw std::runtime_error(std::string(__func__) + ": Master key not found");
        masterKey.SetMaster(key.begin(), key.size());
    }

    // derive m/44'
    // use hardened derivation (child keys >= 0x80000000 are hardened after bip32)
    masterKey.Derive(purposeKey, BIP44_INDEX | BIP32_HARDENED_KEY_LIMIT);

    // derive m/44'/136'
    purposeKey.Derive(coinTypeKey, nIndex | BIP32_HARDENED_KEY_LIMIT);

    // derive m/44'/136'/0'
    coinTypeKey.Derive(accountKey, BIP32_HARDENED_KEY_LIMIT);

    // derive m/44'/136'/0'/<c>
    accountKey.Derive(externalChainChildKey, nChange);

    // derive m/44'/136'/0'/<c>/<n>
    externalChainChildKey.Derive(childKey, nChild);

    CKey secret = childKey.key;

    CPubKey pubkey = secret.GetPubKey();
    assert(secret.VerifyPubKey(pubkey));

    return pubkey;
}

CPubKey CWallet::GenerateNewKey(uint32_t nChange)
{
    AssertLockHeld(cs_wallet); // mapKeyMetadata
    CWalletDB walletdb(strWalletFile);
<<<<<<< HEAD
    bool fCompressed = CanSupportFeature(FEATURE_COMPRPUBKEY); // default to compressed public keys if we want 0.6.0 wallets
=======
    bool fCompressed = CanSupportFeature(
            FEATURE_COMPRPUBKEY); // default to compressed public keys if we want 0.6.0 wallets
>>>>>>> 0221d666

    CKey secret;

    // Create new metadata
    int64_t nCreationTime = GetTime();
    CKeyMetadata metadata(nCreationTime);
    metadata.nChange = Component(nChange, false);

    boost::optional<bool> regTest = GetOptBoolArg("-regtest")
    , testNet = GetOptBoolArg("-testnet");

    uint32_t nIndex = (regTest || testNet) ? BIP44_TEST_INDEX : BIP44_ZCOIN_INDEX;

    // use HD key derivation if HD was enabled during wallet creation
    // TODO: change code to foloow bitcoin structure more closely
    if (IsHDEnabled()) {
        // use BIP44 keypath: m / purpose' / coin_type' / account' / change / address_index
        CKey key;                      //master key seed (256bit)
        CExtKey masterKey;             //hd master key
        CExtKey purposeKey;            //key at m/44'
        CExtKey coinTypeKey;           //key at m/44'/<1/136>' (Testnet or Zcoin Coin Type respectively, according to SLIP-0044)
        CExtKey accountKey;            //key at m/44'/<1/136>'/0'
        CExtKey externalChainChildKey; //key at m/44'/<1/136>'/0'/<c> (Standard: 0/1, Mints: 2)
        CExtKey childKey;              //key at m/44'/<1/136>'/0'/<c>/<n>
        //For bip39 we use it's original way for generating keys to make it compatible with hardware and software wallets
        if(hdChain.nVersion >= CHDChain::VERSION_WITH_BIP39){
            MnemonicContainer mContainer = mnemonicContainer;
            DecryptMnemonicContainer(mContainer);
            SecureVector seed = mContainer.GetSeed();
            masterKey.SetMaster(&seed[0], seed.size());
        } else {
            // try to get the master key
            if (!GetKey(hdChain.masterKeyID, key))
                throw std::runtime_error(std::string(__func__) + ": Master key not found");
            masterKey.SetMaster(key.begin(), key.size());
        }

        // derive m/44'
        // use hardened derivation (child keys >= 0x80000000 are hardened after bip32)
        masterKey.Derive(purposeKey, BIP44_INDEX | BIP32_HARDENED_KEY_LIMIT);

        // derive m/44'/136'
        purposeKey.Derive(coinTypeKey, nIndex | BIP32_HARDENED_KEY_LIMIT);

        // derive m/44'/136'/0'
        coinTypeKey.Derive(accountKey, BIP32_HARDENED_KEY_LIMIT);

        // derive m/44'/136'/0'/<c>
        accountKey.Derive(externalChainChildKey, nChange);

        // derive child key at next index, skip keys already known to the wallet
        do
        {
            externalChainChildKey.Derive(childKey, hdChain.nExternalChainCounters[nChange]);
            metadata.hdKeypath = "m/44'/" + std::to_string(nIndex) + "'/0'/" + std::to_string(nChange) + "/" + std::to_string(hdChain.nExternalChainCounters[nChange]);
            metadata.hdMasterKeyID = hdChain.masterKeyID;
            metadata.nChild = Component(hdChain.nExternalChainCounters[nChange], false);
            // increment childkey index
            hdChain.nExternalChainCounters[nChange]++;
        } while (HaveKey(childKey.key.GetPubKey().GetID()));
        secret = childKey.key;

        // update the chain model in the database
        if (!walletdb.WriteHDChain(hdChain))
            throw std::runtime_error(std::string(__func__) + ": Writing HD chain model failed");
    /* bitcoin 0.14:
    if (IsHDEnabled()) {
        DeriveNewChildKey(metadata, secret);
    */
    } else {
        secret.MakeNewKey(fCompressed);
    }

    // Compressed public keys were introduced in version 0.6.0
    if (fCompressed)
        SetMinVersion(FEATURE_COMPRPUBKEY);

    CPubKey pubkey = secret.GetPubKey();
    assert(secret.VerifyPubKey(pubkey));

    mapKeyMetadata[pubkey.GetID()] = metadata;
    UpdateTimeFirstKey(nCreationTime);

    if (!AddKeyPubKey(secret, pubkey))
        throw std::runtime_error(std::string(__func__) + ": AddKey failed");
    return pubkey;
}

void CWallet::DeriveNewChildKey(CKeyMetadata& metadata, CKey& secret)
{
    // for now we use a fixed keypath scheme of m/0'/0'/k
    CKey key;                      //master key seed (256bit)
    CExtKey masterKey;             //hd master key
    CExtKey accountKey;            //key at m/0'
    CExtKey externalChainChildKey; //key at m/0'/0'
    CExtKey childKey;              //key at m/0'/0'/<n>'

    // try to get the master key
    if (!GetKey(hdChain.masterKeyID, key))
        throw std::runtime_error(std::string(__func__) + ": Master key not found");

    masterKey.SetMaster(key.begin(), key.size());

    // derive m/0'
    // use hardened derivation (child keys >= 0x80000000 are hardened after bip32)
    masterKey.Derive(accountKey, BIP32_HARDENED_KEY_LIMIT);

    // derive m/0'/0'
    accountKey.Derive(externalChainChildKey, BIP32_HARDENED_KEY_LIMIT);

    // derive child key at next index, skip keys already known to the wallet
    do {
        // always derive hardened keys
        // childIndex | BIP32_HARDENED_KEY_LIMIT = derive childIndex in hardened child-index-range
        // example: 1 | BIP32_HARDENED_KEY_LIMIT == 0x80000001 == 2147483649
        externalChainChildKey.Derive(childKey, hdChain.nExternalChainCounter | BIP32_HARDENED_KEY_LIMIT);
        metadata.hdKeypath = "m/0'/0'/" + std::to_string(hdChain.nExternalChainCounter) + "'";
        metadata.hdMasterKeyID = hdChain.masterKeyID;
        // increment childkey index
        hdChain.nExternalChainCounter++;
    } while (HaveKey(childKey.key.GetPubKey().GetID()));
    secret = childKey.key;

    // update the chain model in the database
    if (!CWalletDB(strWalletFile).WriteHDChain(hdChain))
        throw std::runtime_error(std::string(__func__) + ": Writing HD chain model failed");
}

bool CWallet::AddKeyPubKey(const CKey& secret, const CPubKey &pubkey)
{
    AssertLockHeld(cs_wallet); // mapKeyMetadata
    if (!CCryptoKeyStore::AddKeyPubKey(secret, pubkey))
        return false;

    // check if we need to remove from watch-only
    CScript script;
    script = GetScriptForDestination(pubkey.GetID());
    if (HaveWatchOnly(script))
        RemoveWatchOnly(script);
    script = GetScriptForRawPubKey(pubkey);
    if (HaveWatchOnly(script))
        RemoveWatchOnly(script);

    if (!fFileBacked)
        return true;
    if (!IsCrypted()) {
        return CWalletDB(strWalletFile).WriteKey(pubkey,
                                                 secret.GetPrivKey(),
                                                 mapKeyMetadata[pubkey.GetID()]);
    }
    return true;
}

bool CWallet::AddCryptedKey(const CPubKey &vchPubKey,
                            const vector<unsigned char> &vchCryptedSecret)
{
    if (!CCryptoKeyStore::AddCryptedKey(vchPubKey, vchCryptedSecret))
        return false;
    if (!fFileBacked)
        return true;
    {
        LOCK(cs_wallet);
        if (pwalletdbEncryption)
            return pwalletdbEncryption->WriteCryptedKey(vchPubKey,
                                                        vchCryptedSecret,
                                                        mapKeyMetadata[vchPubKey.GetID()]);
        else
            return CWalletDB(strWalletFile).WriteCryptedKey(vchPubKey,
                                                            vchCryptedSecret,
                                                            mapKeyMetadata[vchPubKey.GetID()]);
    }
    return false;
}

bool CWallet::LoadKeyMetadata(const CTxDestination& keyID, const CKeyMetadata &meta)
{
    AssertLockHeld(cs_wallet); // mapKeyMetadata
    UpdateTimeFirstKey(meta.nCreateTime);
    mapKeyMetadata[keyID] = meta;
    return true;
}

bool CWallet::LoadCryptedKey(const CPubKey &vchPubKey, const std::vector<unsigned char> &vchCryptedSecret)
{
    return CCryptoKeyStore::AddCryptedKey(vchPubKey, vchCryptedSecret);
}

void CWallet::UpdateTimeFirstKey(int64_t nCreateTime)
{
    AssertLockHeld(cs_wallet);
    if (nCreateTime <= 1) {
        // Cannot determine birthday information, so set the wallet birthday to
        // the beginning of time.
        nTimeFirstKey = 1;
    } else if (!nTimeFirstKey || nCreateTime < nTimeFirstKey) {
        nTimeFirstKey = nCreateTime;
    }
}

bool CWallet::AddCScript(const CScript& redeemScript)
{
    if (!CCryptoKeyStore::AddCScript(redeemScript))
        return false;
    if (!fFileBacked)
        return true;
    return CWalletDB(strWalletFile).WriteCScript(Hash160(redeemScript), redeemScript);
}

bool CWallet::LoadCScript(const CScript& redeemScript)
{
    /* A sanity check was added in pull #3843 to avoid adding redeemScripts
     * that never can be redeemed. However, old wallets may still contain
     * these. Do not add them to the wallet and warn. */
    if (redeemScript.size() > MAX_SCRIPT_ELEMENT_SIZE)
    {
        std::string strAddr = CBitcoinAddress(CScriptID(redeemScript)).ToString();
        LogPrintf("%s: Warning: This wallet contains a redeemScript of size %i which exceeds maximum size %i thus can never be redeemed. Do not use address %s.\n",
            __func__, redeemScript.size(), MAX_SCRIPT_ELEMENT_SIZE, strAddr);
        return true;
    }

    return CCryptoKeyStore::AddCScript(redeemScript);
}

bool CWallet::AddWatchOnly(const CScript& dest)
{
    if (!CCryptoKeyStore::AddWatchOnly(dest))
        return false;
    const CKeyMetadata& meta = mapKeyMetadata[CScriptID(dest)];
    UpdateTimeFirstKey(meta.nCreateTime);
    NotifyWatchonlyChanged(true);
    if (!fFileBacked)
        return true;
    return CWalletDB(strWalletFile).WriteWatchOnly(dest, meta);
}

bool CWallet::AddWatchOnly(const CScript& dest, int64_t nCreateTime)
{
    mapKeyMetadata[CScriptID(dest)].nCreateTime = nCreateTime;
    return AddWatchOnly(dest);
}

bool CWallet::RemoveWatchOnly(const CScript &dest)
{
    AssertLockHeld(cs_wallet);
    if (!CCryptoKeyStore::RemoveWatchOnly(dest))
        return false;
    if (!HaveWatchOnly())
        NotifyWatchonlyChanged(false);
    if (fFileBacked)
        if (!CWalletDB(strWalletFile).EraseWatchOnly(dest))
            return false;

    return true;
}

bool CWallet::LoadWatchOnly(const CScript &dest)
{
    return CCryptoKeyStore::AddWatchOnly(dest);
}

bool CWallet::Unlock(const SecureString &strWalletPassphrase, const bool& fFirstUnlock)
{
    CCrypter crypter;
    CKeyingMaterial vMasterKey;

    {
        LOCK(cs_wallet);
        BOOST_FOREACH(const MasterKeyMap::value_type& pMasterKey, mapMasterKeys)
        {
            if(!crypter.SetKeyFromPassphrase(strWalletPassphrase, pMasterKey.second.vchSalt, pMasterKey.second.nDeriveIterations, pMasterKey.second.nDerivationMethod))
                return false;
            if (!crypter.Decrypt(pMasterKey.second.vchCryptedKey, vMasterKey))
                continue; // try another master key
            if (CCryptoKeyStore::Unlock(vMasterKey, fFirstUnlock))
                return true;
        }
    }
    return false;
}

bool CWallet::ChangeWalletPassphrase(const SecureString& strOldWalletPassphrase, const SecureString& strNewWalletPassphrase)
{
    bool fWasLocked = IsLocked();

    {
        LOCK(cs_wallet);
        Lock();

        CCrypter crypter;
        CKeyingMaterial vMasterKey;
        BOOST_FOREACH(MasterKeyMap::value_type& pMasterKey, mapMasterKeys)
        {
            if(!crypter.SetKeyFromPassphrase(strOldWalletPassphrase, pMasterKey.second.vchSalt, pMasterKey.second.nDeriveIterations, pMasterKey.second.nDerivationMethod))
                return false;
            if (!crypter.Decrypt(pMasterKey.second.vchCryptedKey, vMasterKey))
                return false;
            if (CCryptoKeyStore::Unlock(vMasterKey))
            {
                int64_t nStartTime = GetTimeMillis();
                crypter.SetKeyFromPassphrase(strNewWalletPassphrase, pMasterKey.second.vchSalt, pMasterKey.second.nDeriveIterations, pMasterKey.second.nDerivationMethod);
                pMasterKey.second.nDeriveIterations = pMasterKey.second.nDeriveIterations * (100 / ((double)(GetTimeMillis() - nStartTime)));

                nStartTime = GetTimeMillis();
                crypter.SetKeyFromPassphrase(strNewWalletPassphrase, pMasterKey.second.vchSalt, pMasterKey.second.nDeriveIterations, pMasterKey.second.nDerivationMethod);
                pMasterKey.second.nDeriveIterations = (pMasterKey.second.nDeriveIterations + pMasterKey.second.nDeriveIterations * 100 / ((double)(GetTimeMillis() - nStartTime))) / 2;

                if (pMasterKey.second.nDeriveIterations < 25000)
                    pMasterKey.second.nDeriveIterations = 25000;

                LogPrintf("Wallet passphrase changed to an nDeriveIterations of %i\n", pMasterKey.second.nDeriveIterations);

                if (!crypter.SetKeyFromPassphrase(strNewWalletPassphrase, pMasterKey.second.vchSalt, pMasterKey.second.nDeriveIterations, pMasterKey.second.nDerivationMethod))
                    return false;
                if (!crypter.Encrypt(vMasterKey, pMasterKey.second.vchCryptedKey))
                    return false;
                CWalletDB(strWalletFile).WriteMasterKey(pMasterKey.first, pMasterKey.second);
                if (fWasLocked)
                    Lock();
                return true;
            }
        }
    }

    return false;
}

void CWallet::SetBestChain(const CBlockLocator& loc)
{
    CWalletDB walletdb(strWalletFile);
    walletdb.WriteBestBlock(loc);
}

bool CWallet::SetMinVersion(enum WalletFeature nVersion, CWalletDB* pwalletdbIn, bool fExplicit)
{
    LOCK(cs_wallet); // nWalletVersion
    if (nWalletVersion >= nVersion)
        return true;

    // when doing an explicit upgrade, if we pass the max version permitted, upgrade all the way
    if (fExplicit && nVersion > nWalletMaxVersion)
            nVersion = FEATURE_LATEST;

    nWalletVersion = nVersion;

    if (nVersion > nWalletMaxVersion)
        nWalletMaxVersion = nVersion;

    if (fFileBacked)
    {
        CWalletDB* pwalletdb = pwalletdbIn ? pwalletdbIn : new CWalletDB(strWalletFile);
        if (nWalletVersion > 40000)
            pwalletdb->WriteMinVersion(nWalletVersion);
        if (!pwalletdbIn)
            delete pwalletdb;
    }

    return true;
}

bool CWallet::SetMaxVersion(int nVersion)
{
    LOCK(cs_wallet); // nWalletVersion, nWalletMaxVersion
    // cannot downgrade below current version
    if (nWalletVersion > nVersion)
        return false;

    nWalletMaxVersion = nVersion;

    return true;
}

set<uint256> CWallet::GetConflicts(const uint256& txid) const
{
    set<uint256> result;
    AssertLockHeld(cs_wallet);

    std::map<uint256, CWalletTx>::const_iterator it = mapWallet.find(txid);
    if (it == mapWallet.end())
        return result;
    const CWalletTx& wtx = it->second;

    std::pair<TxSpends::const_iterator, TxSpends::const_iterator> range;

    BOOST_FOREACH(const CTxIn& txin, wtx.tx->vin)
    {
        if (mapTxSpends.count(txin.prevout) <= 1)
            continue;  // No conflict if zero or one spends
        range = mapTxSpends.equal_range(txin.prevout);
        for (TxSpends::const_iterator _it = range.first; _it != range.second; ++_it)
            result.insert(_it->second);
    }
    return result;
}

bool CWallet::HasWalletSpend(const uint256& txid) const
{
    AssertLockHeld(cs_wallet);
    auto iter = mapTxSpends.lower_bound(COutPoint(txid, 0));
    return (iter != mapTxSpends.end() && iter->first.hash == txid);
}

void CWallet::Flush(bool shutdown)
{
    bitdb.Flush(shutdown);
}

bool CWallet::Verify()
{
    if (GetBoolArg("-disablewallet", DEFAULT_DISABLE_WALLET))
        return true;

    LogPrintf("Using BerkeleyDB version %s\n", DbEnv::version(0, 0, 0));
    std::string walletFile = GetArg("-wallet", DEFAULT_WALLET_DAT);

    LogPrintf("Using wallet %s\n", walletFile);
    uiInterface.InitMessage(_("Verifying wallet..."));

    // Wallet file must be a plain filename without a directory
    if (walletFile != boost::filesystem::basename(walletFile) + boost::filesystem::extension(walletFile))
        return InitError(strprintf(_("Wallet %s resides outside data directory %s"), walletFile, GetDataDir().string()));

    if (!bitdb.Open(GetDataDir()))
    {
        // try moving the database env out of the way
        boost::filesystem::path pathDatabase = GetDataDir() / "database";
        boost::filesystem::path pathDatabaseBak = GetDataDir() / strprintf("database.%d.bak", GetTime());
        try {
            boost::filesystem::rename(pathDatabase, pathDatabaseBak);
            LogPrintf("Moved old %s to %s. Retrying.\n", pathDatabase.string(), pathDatabaseBak.string());
        } catch (const boost::filesystem::filesystem_error&) {
            // failure is ok (well, not really, but it's not worse than what we started with)
        }
        
        // try again
        if (!bitdb.Open(GetDataDir())) {
            // if it still fails, it probably means we can't even create the database env
            return InitError(strprintf(_("Error initializing wallet database environment %s!"), GetDataDir()));
        }
    }
    
    if (GetBoolArg("-salvagewallet", false))
    {
        // Recover readable keypairs:
        if (!CWalletDB::Recover(bitdb, walletFile, true))
            return false;
    }
    
    if (boost::filesystem::exists(GetDataDir() / walletFile))
    {
        CDBEnv::VerifyResult r = bitdb.Verify(walletFile, CWalletDB::Recover);
        if (r == CDBEnv::RECOVER_OK)
        {
            InitWarning(strprintf(_("Warning: Wallet file corrupt, data salvaged!"
                                         " Original %s saved as %s in %s; if"
                                         " your balance or transactions are incorrect you should"
                                         " restore from a backup."),
                walletFile, "wallet.{timestamp}.bak", GetDataDir()));
        }
        if (r == CDBEnv::RECOVER_FAIL)
            return InitError(strprintf(_("%s corrupt, salvage failed"), walletFile));
    }
    
    return true;
}

void CWallet::SyncMetaData(pair<TxSpends::iterator, TxSpends::iterator> range)
{
    // We want all the wallet transactions in range to have the same metadata as
    // the oldest (smallest nOrderPos).
    // So: find smallest nOrderPos:

    int nMinOrderPos = std::numeric_limits<int>::max();
    const CWalletTx* copyFrom = NULL;
    for (TxSpends::iterator it = range.first; it != range.second; ++it)
    {
        const uint256& hash = it->second;
        int n = mapWallet[hash].nOrderPos;
        if (n < nMinOrderPos)
        {
            nMinOrderPos = n;
            copyFrom = &mapWallet[hash];
        }
    }
    // Now copy data from copyFrom to rest:
    for (TxSpends::iterator it = range.first; it != range.second; ++it)
    {
        const uint256& hash = it->second;
        CWalletTx* copyTo = &mapWallet[hash];
        if (copyFrom == copyTo) continue;
        if (!copyFrom->IsEquivalentTo(*copyTo)) continue;
        copyTo->mapValue = copyFrom->mapValue;
        copyTo->vOrderForm = copyFrom->vOrderForm;
        // fTimeReceivedIsTxTime not copied on purpose
        // nTimeReceived not copied on purpose
        copyTo->nTimeSmart = copyFrom->nTimeSmart;
        copyTo->fFromMe = copyFrom->fFromMe;
        copyTo->strFromAccount = copyFrom->strFromAccount;
        // nOrderPos not copied on purpose
        // cached members not copied on purpose
    }
}

/**
 * Outpoint is spent if any non-conflicted transaction
 * spends it:
 */
bool CWallet::IsSpent(const uint256 &hash, unsigned int n) const
{
    auto tx = GetWalletTx(hash);

    // Try to handle mint output first.
    if (tx && tx->tx->vout.size() > n) {
        LOCK(cs_wallet);

        auto& script = tx->tx->vout[n].scriptPubKey;
        CWalletDB db(strWalletFile);

        if (script.IsZerocoinMint()) {
            auto pub = ParseZerocoinMintScript(script);
            CZerocoinEntry data;

            if (!db.ReadZerocoinEntry(pub, data)) {
                return false;
            }

            return data.IsUsed;
        } else if (zwalletMain && script.IsSigmaMint()) {
            auto pub = sigma::ParseSigmaMintScript(script);
            uint256 hashPubcoin = primitives::GetPubCoinValueHash(pub);
            CMintMeta meta;
            if(!zwalletMain->GetTracker().GetMetaFromPubcoin(hashPubcoin, meta)){
                return false;
            }
            return meta.isUsed;
        }
    }

    // Normal output.
    const COutPoint outpoint(hash, n);
    pair<TxSpends::const_iterator, TxSpends::const_iterator> range;
    range = mapTxSpends.equal_range(outpoint);

    for (TxSpends::const_iterator it = range.first; it != range.second; ++it)
    {
        const uint256& wtxid = it->second;
        std::map<uint256, CWalletTx>::const_iterator mit = mapWallet.find(wtxid);
        if (mit != mapWallet.end()) {
            int depth = mit->second.GetDepthInMainChain();
            if (depth > 0  || (depth == 0 && !mit->second.isAbandoned()))
                return true; // Spent
        }
    }
    return false;
}

void CWallet::AddToSpends(const COutPoint& outpoint, const uint256& wtxid)
{
    mapTxSpends.insert(make_pair(outpoint, wtxid));

    pair<TxSpends::iterator, TxSpends::iterator> range;
    range = mapTxSpends.equal_range(outpoint);
    SyncMetaData(range);
}


void CWallet::AddToSpends(const uint256& wtxid)
{
    assert(mapWallet.count(wtxid));
    CWalletTx& thisTx = mapWallet[wtxid];
    if (thisTx.IsCoinBase()) // Coinbases don't spend anything!
        return;

    BOOST_FOREACH(const CTxIn& txin, thisTx.tx->vin) {
        if (!txin.IsZerocoinSpend() && !txin.IsSigmaSpend()) {
            AddToSpends(txin.prevout, wtxid);
        }
    }
}

bool CWallet::EncryptWallet(const SecureString& strWalletPassphrase)
{
    if (IsCrypted())
        return false;

    CKeyingMaterial vMasterKey;

    vMasterKey.resize(WALLET_CRYPTO_KEY_SIZE);
    GetStrongRandBytes(&vMasterKey[0], WALLET_CRYPTO_KEY_SIZE);

    CMasterKey kMasterKey;

    kMasterKey.vchSalt.resize(WALLET_CRYPTO_SALT_SIZE);
    GetStrongRandBytes(&kMasterKey.vchSalt[0], WALLET_CRYPTO_SALT_SIZE);

    CCrypter crypter;
    int64_t nStartTime = GetTimeMillis();
    crypter.SetKeyFromPassphrase(strWalletPassphrase, kMasterKey.vchSalt, 25000, kMasterKey.nDerivationMethod);
    kMasterKey.nDeriveIterations = 2500000 / ((double)(GetTimeMillis() - nStartTime));

    nStartTime = GetTimeMillis();
    crypter.SetKeyFromPassphrase(strWalletPassphrase, kMasterKey.vchSalt, kMasterKey.nDeriveIterations, kMasterKey.nDerivationMethod);
    kMasterKey.nDeriveIterations = (kMasterKey.nDeriveIterations + kMasterKey.nDeriveIterations * 100 / ((double)(GetTimeMillis() - nStartTime))) / 2;

    if (kMasterKey.nDeriveIterations < 25000)
        kMasterKey.nDeriveIterations = 25000;

    LogPrintf("Encrypting Wallet with an nDeriveIterations of %i\n", kMasterKey.nDeriveIterations);

    if (!crypter.SetKeyFromPassphrase(strWalletPassphrase, kMasterKey.vchSalt, kMasterKey.nDeriveIterations, kMasterKey.nDerivationMethod))
        return false;
    if (!crypter.Encrypt(vMasterKey, kMasterKey.vchCryptedKey))
        return false;

    {
        LOCK(cs_wallet);
        mapMasterKeys[++nMasterKeyMaxID] = kMasterKey;
        if (fFileBacked)
        {
            assert(!pwalletdbEncryption);
            pwalletdbEncryption = new CWalletDB(strWalletFile);
            if (!pwalletdbEncryption->TxnBegin()) {
                delete pwalletdbEncryption;
                pwalletdbEncryption = NULL;
                return false;
            }
            pwalletdbEncryption->WriteMasterKey(nMasterKeyMaxID, kMasterKey);
        }

        if (!EncryptKeys(vMasterKey))
        {
            if (fFileBacked) {
                pwalletdbEncryption->TxnAbort();
                delete pwalletdbEncryption;
            }
            // We now probably have half of our keys encrypted in memory, and half not...
            // die and let the user reload the unencrypted wallet.
            assert(false);
        }

        // Encryption was introduced in version 0.4.0
        SetMinVersion(FEATURE_WALLETCRYPT, pwalletdbEncryption, true);

        if (fFileBacked)
        {
            if (!pwalletdbEncryption->TxnCommit()) {
                delete pwalletdbEncryption;
                // We now have keys encrypted in memory, but not on disk...
                // die to avoid confusion and let the user reload the unencrypted wallet.
                assert(false);
            }

            delete pwalletdbEncryption;
            pwalletdbEncryption = NULL;
        }

        Lock();
        Unlock(strWalletPassphrase, true);

        if(!mnemonicContainer.IsNull() && hdChain.nVersion >= CHDChain::VERSION_WITH_BIP39) {
            assert(EncryptMnemonicContainer(vMasterKey));
            SetMinVersion(FEATURE_HD);
            assert(SetMnemonicContainer(mnemonicContainer, false));
            TopUpKeyPool();
        }

        Lock();

        // Need to completely rewrite the wallet file; if we don't, bdb might keep
        // bits of the unencrypted private key in slack space in the database file.
        CDB::Rewrite(strWalletFile);

    }
    NotifyStatusChanged(this);

    return true;
}

DBErrors CWallet::ReorderTransactions()
{
    LOCK(cs_wallet);
    CWalletDB walletdb(strWalletFile);

    // Old wallets didn't have any defined order for transactions
    // Probably a bad idea to change the output of this

    // First: get all CWalletTx and CAccountingEntry into a sorted-by-time multimap.
    typedef pair<CWalletTx*, CAccountingEntry*> TxPair;
    typedef multimap<int64_t, TxPair > TxItems;
    TxItems txByTime;

    for (map<uint256, CWalletTx>::iterator it = mapWallet.begin(); it != mapWallet.end(); ++it)
    {
        CWalletTx* wtx = &((*it).second);
        txByTime.insert(make_pair(wtx->nTimeReceived, TxPair(wtx, (CAccountingEntry*)0)));
    }
    list<CAccountingEntry> acentries;
    walletdb.ListAccountCreditDebit("", acentries);
    BOOST_FOREACH(CAccountingEntry& entry, acentries)
    {
        txByTime.insert(make_pair(entry.nTime, TxPair((CWalletTx*)0, &entry)));
    }

    nOrderPosNext = 0;
    std::vector<int64_t> nOrderPosOffsets;
    for (TxItems::iterator it = txByTime.begin(); it != txByTime.end(); ++it)
    {
        CWalletTx *const pwtx = (*it).second.first;
        CAccountingEntry *const pacentry = (*it).second.second;
        int64_t& nOrderPos = (pwtx != 0) ? pwtx->nOrderPos : pacentry->nOrderPos;

        if (nOrderPos == -1)
        {
            nOrderPos = nOrderPosNext++;
            nOrderPosOffsets.push_back(nOrderPos);

            if (pwtx)
            {
                if (!walletdb.WriteTx(*pwtx))
                    return DB_LOAD_FAIL;
            }
            else
                if (!walletdb.WriteAccountingEntry(pacentry->nEntryNo, *pacentry))
                    return DB_LOAD_FAIL;
        }
        else
        {
            int64_t nOrderPosOff = 0;
            BOOST_FOREACH(const int64_t& nOffsetStart, nOrderPosOffsets)
            {
                if (nOrderPos >= nOffsetStart)
                    ++nOrderPosOff;
            }
            nOrderPos += nOrderPosOff;
            nOrderPosNext = std::max(nOrderPosNext, nOrderPos + 1);

            if (!nOrderPosOff)
                continue;

            // Since we're changing the order, write it back
            if (pwtx)
            {
                if (!walletdb.WriteTx(*pwtx))
                    return DB_LOAD_FAIL;
            }
            else
                if (!walletdb.WriteAccountingEntry(pacentry->nEntryNo, *pacentry))
                    return DB_LOAD_FAIL;
        }
    }
    walletdb.WriteOrderPosNext(nOrderPosNext);

    return DB_LOAD_OK;
}

int64_t CWallet::IncOrderPosNext(CWalletDB *pwalletdb)
{
    AssertLockHeld(cs_wallet); // nOrderPosNext
    int64_t nRet = nOrderPosNext++;
    if (pwalletdb) {
        pwalletdb->WriteOrderPosNext(nOrderPosNext);
    } else {
        CWalletDB(strWalletFile).WriteOrderPosNext(nOrderPosNext);
    }
    return nRet;
}

bool CWallet::AccountMove(std::string strFrom, std::string strTo, CAmount nAmount, std::string strComment)
{
    CWalletDB walletdb(strWalletFile);
    if (!walletdb.TxnBegin())
        return false;

    int64_t nNow = GetAdjustedTime();

    // Debit
    CAccountingEntry debit;
    debit.nOrderPos = IncOrderPosNext(&walletdb);
    debit.strAccount = strFrom;
    debit.nCreditDebit = -nAmount;
    debit.nTime = nNow;
    debit.strOtherAccount = strTo;
    debit.strComment = strComment;
    AddAccountingEntry(debit, &walletdb);

    // Credit
    CAccountingEntry credit;
    credit.nOrderPos = IncOrderPosNext(&walletdb);
    credit.strAccount = strTo;
    credit.nCreditDebit = nAmount;
    credit.nTime = nNow;
    credit.strOtherAccount = strFrom;
    credit.strComment = strComment;
    AddAccountingEntry(credit, &walletdb);

    if (!walletdb.TxnCommit())
        return false;

    return true;
}

bool CWallet::GetAccountPubkey(CPubKey &pubKey, std::string strAccount, bool bForceNew)
{
    CWalletDB walletdb(strWalletFile);

    CAccount account;
    walletdb.ReadAccount(strAccount, account);

    if (!bForceNew) {
        if (!account.vchPubKey.IsValid())
            bForceNew = true;
        else {
            // Check if the current key has been used
            CScript scriptPubKey = GetScriptForDestination(account.vchPubKey.GetID());
            for (map<uint256, CWalletTx>::iterator it = mapWallet.begin();
                 it != mapWallet.end() && account.vchPubKey.IsValid();
                 ++it)
                BOOST_FOREACH(const CTxOut& txout, (*it).second.tx->vout)
                    if (txout.scriptPubKey == scriptPubKey) {
                        bForceNew = true;
                        break;
                    }
        }
    }

    // Generate a new key
    if (bForceNew) {
        if (!GetKeyFromPool(account.vchPubKey))
            return false;

        SetAddressBook(account.vchPubKey.GetID(), strAccount, "receive");
        walletdb.WriteAccount(strAccount, account);
    }

    pubKey = account.vchPubKey;

    return true;
}

void CWallet::MarkDirty()
{
    {
        LOCK(cs_wallet);
        BOOST_FOREACH(PAIRTYPE(const uint256, CWalletTx)& item, mapWallet)
            item.second.MarkDirty();
    }
}

bool CWallet::MarkReplaced(const uint256& originalHash, const uint256& newHash)
{
    LOCK(cs_wallet);

    auto mi = mapWallet.find(originalHash);

    // There is a bug if MarkReplaced is not called on an existing wallet transaction.
    assert(mi != mapWallet.end());

    CWalletTx& wtx = (*mi).second;

    // Ensure for now that we're not overwriting data
    assert(wtx.mapValue.count("replaced_by_txid") == 0);

    wtx.mapValue["replaced_by_txid"] = newHash.ToString();

    CWalletDB walletdb(strWalletFile, "r+");

    bool success = true;
    if (!walletdb.WriteTx(wtx)) {
        LogPrintf("%s: Updating walletdb tx %s failed", __func__, wtx.GetHash().ToString());
        success = false;
    }

    NotifyTransactionChanged(this, originalHash, CT_UPDATED);

    return success;
}

bool CWallet::AddToWallet(const CWalletTx& wtxIn, bool fFlushOnClose)
{
    LOCK(cs_wallet);

    CWalletDB walletdb(strWalletFile, "r+", fFlushOnClose);

    uint256 hash = wtxIn.GetHash();

    // Inserts only if not already there, returns tx inserted or tx found
    pair<map<uint256, CWalletTx>::iterator, bool> ret = mapWallet.insert(make_pair(hash, wtxIn));
    CWalletTx& wtx = (*ret.first).second;
    wtx.BindWallet(this);
    bool fInsertedNew = ret.second;
    if (fInsertedNew)
    {
        wtx.nTimeReceived = GetAdjustedTime();
        wtx.nOrderPos = IncOrderPosNext(&walletdb);
        wtxOrdered.insert(make_pair(wtx.nOrderPos, TxPair(&wtx, (CAccountingEntry*)0)));

        wtx.nTimeSmart = wtx.nTimeReceived;
        if (!wtxIn.hashUnset())
        {
            if (mapBlockIndex.count(wtxIn.hashBlock))
            {
                int64_t latestNow = wtx.nTimeReceived;
                int64_t latestEntry = 0;
                {
                    // Tolerate times up to the last timestamp in the wallet not more than 5 minutes into the future
                    int64_t latestTolerated = latestNow + 300;
                    const TxItems & txOrdered = wtxOrdered;
                    for (TxItems::const_reverse_iterator it = txOrdered.rbegin(); it != txOrdered.rend(); ++it)
                    {
                        CWalletTx *const pwtx = (*it).second.first;
                        if (pwtx == &wtx)
                            continue;
                        CAccountingEntry *const pacentry = (*it).second.second;
                        int64_t nSmartTime;
                        if (pwtx)
                        {
                            nSmartTime = pwtx->nTimeSmart;
                            if (!nSmartTime)
                                nSmartTime = pwtx->nTimeReceived;
                        }
                        else
                            nSmartTime = pacentry->nTime;
                        if (nSmartTime <= latestTolerated)
                        {
                            latestEntry = nSmartTime;
                            if (nSmartTime > latestNow)
                                latestNow = nSmartTime;
                            break;
                        }
                    }
                }

                int64_t blocktime = mapBlockIndex[wtxIn.hashBlock]->GetBlockTime();
                wtx.nTimeSmart = std::max(latestEntry, std::min(blocktime, latestNow));
            }
            else
                LogPrintf("AddToWallet(): found %s in block %s not in index\n",
                         wtxIn.GetHash().ToString(),
                         wtxIn.hashBlock.ToString());
        }
        AddToSpends(hash);
    }

    bool fUpdated = false;
    if (!fInsertedNew)
    {
        // Merge
        if (!wtxIn.hashUnset() && wtxIn.hashBlock != wtx.hashBlock)
        {
            wtx.hashBlock = wtxIn.hashBlock;
            fUpdated = true;
        }
        // If no longer abandoned, update
        if (wtxIn.hashBlock.IsNull() && wtx.isAbandoned())
        {
            wtx.hashBlock = wtxIn.hashBlock;
            fUpdated = true;
        }
        if (wtxIn.nIndex != -1 && (wtxIn.nIndex != wtx.nIndex))
        {
            wtx.nIndex = wtxIn.nIndex;
            fUpdated = true;
        }
        if (wtxIn.fFromMe && wtxIn.fFromMe != wtx.fFromMe)
        {
            wtx.fFromMe = wtxIn.fFromMe;
            fUpdated = true;
        }
    }

    //// debug print
    LogPrintf("AddToWallet %s  %s%s\n", wtxIn.GetHash().ToString(), (fInsertedNew ? "new" : ""), (fUpdated ? "update" : ""));

    // Write to disk
    if (fInsertedNew || fUpdated)
        if (!walletdb.WriteTx(wtx))
            return false;

    // Break debit/credit balance caches:
    wtx.MarkDirty();

    // Notify UI of new or updated transaction
    NotifyTransactionChanged(this, hash, fInsertedNew ? CT_NEW : CT_UPDATED);

    // notify an external script when a wallet transaction comes in or is updated
    std::string strCmd = GetArg("-walletnotify", "");

    if ( !strCmd.empty())
    {
        boost::replace_all(strCmd, "%s", wtxIn.GetHash().GetHex());
        boost::thread t(runCommand, strCmd); // thread runs free
    }

    return true;
}

bool CWallet::LoadToWallet(const CWalletTx& wtxIn)
{
    uint256 hash = wtxIn.GetHash();

    mapWallet[hash] = wtxIn;
    CWalletTx& wtx = mapWallet[hash];
    wtx.BindWallet(this);
    wtxOrdered.insert(make_pair(wtx.nOrderPos, TxPair(&wtx, (CAccountingEntry*)0)));
    AddToSpends(hash);
    BOOST_FOREACH(const CTxIn& txin, wtx.tx->vin) {
        if (mapWallet.count(txin.prevout.hash)) {
            CWalletTx& prevtx = mapWallet[txin.prevout.hash];
            if (prevtx.nIndex == -1 && !prevtx.hashUnset()) {
                MarkConflicted(prevtx.hashBlock, wtx.GetHash());
            }
        }
    }

    // If Znode payment, lock corresponding outpoint
    if (GetBoolArg("-znconflock", true) && (znodeConfig.getCount() > 0)) {
        BOOST_FOREACH(CZnodeConfig::CZnodeEntry mne, znodeConfig.getEntries()) {
            uint256 mnTxHash(uint256S(mne.getTxHash()));
            int outputIndex = boost::lexical_cast<unsigned int>(mne.getOutputIndex());

            COutPoint outpoint = COutPoint(mnTxHash, outputIndex);

            if(IsMine(CTxIn(outpoint)) == ISMINE_SPENDABLE && !IsSpent(mnTxHash, outputIndex)){
                LockCoin(outpoint); //Lock if this transaction is an available znode colleteral payment  
            }else {
                UnlockCoin(outpoint); // Unlock any spent Znode collateral
            }
        }
    }
<<<<<<< HEAD
=======
    // If Znode payment, lock corresponding outpoint
    if (GetBoolArg("-znconflock", true) && (znodeConfig.getCount() > 0)) {
        BOOST_FOREACH(CZnodeConfig::CZnodeEntry mne, znodeConfig.getEntries()) {
            uint256 mnTxHash(uint256S(mne.getTxHash()));
            int outputIndex = boost::lexical_cast<unsigned int>(mne.getOutputIndex());

            COutPoint outpoint = COutPoint(mnTxHash, outputIndex);

            if(IsMine(CTxIn(outpoint)) == ISMINE_SPENDABLE && !IsSpent(mnTxHash, outputIndex)){
                LockCoin(outpoint); //Lock if this transaction is an available znode colleteral payment  
            }else {
                UnlockCoin(outpoint); // Unlock any spent Znode collateral
            }
        }
    }
>>>>>>> 0221d666

    LogPrintf("CWallet::AddToWallet -> ok\n");
    return true;
}

/**
 * Add a transaction to the wallet, or update it.  pIndex and posInBlock should
 * be set when the transaction was known to be included in a block.  When
 * posInBlock = SYNC_TRANSACTION_NOT_IN_BLOCK (-1) , then wallet state is not
 * updated in AddToWallet, but notifications happen and cached balances are
 * marked dirty.
 * If fUpdate is true, existing transactions will be updated.
 * TODO: One exception to this is that the abandoned state is cleared under the
 * assumption that any further notification of a transaction that was considered
 * abandoned is an indication that it is not safe to be considered abandoned.
 * Abandoned state should probably be more carefuly tracked via different
 * posInBlock signals or by checking mempool presence when necessary.
 */
bool CWallet::AddToWalletIfInvolvingMe(const CTransaction& tx, const CBlockIndex* pIndex, int posInBlock, bool fUpdate)
{
    {
        AssertLockHeld(cs_wallet);

        if (posInBlock != -1) {
            if(!(tx.IsCoinBase() || tx.IsSigmaSpend() || tx.IsZerocoinRemint() || tx.IsZerocoinSpend())) {
                BOOST_FOREACH(const CTxIn& txin, tx.vin) {
                    std::pair<TxSpends::const_iterator, TxSpends::const_iterator> range = mapTxSpends.equal_range(txin.prevout);
                    while (range.first != range.second) {
                        if (range.first->second != tx.GetHash()) {
                            LogPrintf("Transaction %s (in block %s) conflicts with wallet transaction %s (both spend %s:%i)\n", tx.GetHash().ToString(), pIndex->GetBlockHash().ToString(), range.first->second.ToString(), range.first->first.hash.ToString(), range.first->first.n);
                            MarkConflicted(pIndex->GetBlockHash(), range.first->second);
                        }
                        range.first++;
                    }
                }
            }
        }

        bool fExisted = mapWallet.count(tx.GetHash()) != 0;
        if (fExisted && !fUpdate) return false;
        if (fExisted || IsMine(tx) || IsFromMe(tx))
        {
            CWalletTx wtx(this, MakeTransactionRef(tx));

            // Get merkle branch if transaction was found in a block
            if (posInBlock != -1)
                wtx.SetMerkleBranch(pIndex, posInBlock);

            return AddToWallet(wtx, false);
        }
    }
    return false;
}

bool CWallet::AbandonTransaction(const uint256& hashTx)
{
    LOCK2(cs_main, cs_wallet);

    CWalletDB walletdb(strWalletFile, "r+");

    std::set<uint256> todo;
    std::set<uint256> done;

    // Can't mark abandoned if confirmed or in mempool
    assert(mapWallet.count(hashTx));
    CWalletTx& origtx = mapWallet[hashTx];
    if (origtx.GetDepthInMainChain() > 0 || origtx.InMempool() || origtx.InStempool()) {
        return false;
    }

    todo.insert(hashTx);

    while (!todo.empty()) {
        uint256 now = *todo.begin();
        todo.erase(now);
        done.insert(now);
        assert(mapWallet.count(now));
        CWalletTx& wtx = mapWallet[now];
        int currentconfirm = wtx.GetDepthInMainChain();
        // If the orig tx was not in block, none of its spends can be
        assert(currentconfirm <= 0);
        // if (currentconfirm < 0) {Tx and spends are already conflicted, no need to abandon}
        if (currentconfirm == 0 && !wtx.isAbandoned()) {
            // If the orig tx was not in block/mempool, none of its spends can be in mempool
            assert(!wtx.InMempool());
            assert(!wtx.InStempool());
            wtx.nIndex = -1;
            wtx.setAbandoned();
            wtx.MarkDirty();
            walletdb.WriteTx(wtx);
            NotifyTransactionChanged(this, wtx.GetHash(), CT_UPDATED);
            // Iterate over all its outputs, and mark transactions in the wallet that spend them abandoned too
            TxSpends::const_iterator iter = mapTxSpends.lower_bound(COutPoint(hashTx, 0));
            while (iter != mapTxSpends.end() && iter->first.hash == now) {
                if (!done.count(iter->second)) {
                    todo.insert(iter->second);
                }
                iter++;
            }
            // If a transaction changes 'conflicted' state, that changes the balance
            // available of the outputs it spends. So force those to be recomputed
            BOOST_FOREACH(const CTxIn& txin, wtx.tx->vin)
            {
                if (mapWallet.count(txin.prevout.hash))
                    mapWallet[txin.prevout.hash].MarkDirty();
            }
        }

        if (wtx.tx->IsZerocoinSpend()) {
            // find out coin serial number
            assert(wtx.tx->vin.size() == 1);

            const CTxIn &txin = wtx.tx->vin[0];
            CDataStream serializedCoinSpend((const char *)&*(txin.scriptSig.begin() + 4),
                                            (const char *)&*txin.scriptSig.end(),
                                            SER_NETWORK, PROTOCOL_VERSION);
            libzerocoin::CoinSpend spend(txin.nSequence >= ZC_MODULUS_V2_BASE_ID ? ZCParamsV2 : ZCParams,
                                         serializedCoinSpend);

            CBigNum serial = spend.getCoinSerialNumber();

            // mark corresponding mint as unspent
            list <CZerocoinEntry> pubCoins;
            walletdb.ListPubCoin(pubCoins);

            BOOST_FOREACH(const CZerocoinEntry &zerocoinItem, pubCoins) {
                if (zerocoinItem.serialNumber == serial) {
                    CZerocoinEntry modifiedItem = zerocoinItem;
                    modifiedItem.IsUsed = false;
                    pwalletMain->NotifyZerocoinChanged(pwalletMain, zerocoinItem.value.GetHex(),
                                                       std::string("New (") + std::to_string(zerocoinItem.denomination) + "mint)",
                                                       CT_UPDATED);
                    walletdb.WriteZerocoinEntry(modifiedItem);

                    // erase zerocoin spend entry
                    CZerocoinSpendEntry spendEntry;
                    spendEntry.coinSerial = serial;
                    walletdb.EraseCoinSpendSerialEntry(spendEntry);
                }
            }

        } else if (wtx.tx->IsSigmaSpend()) {
            // find out coin serial number
            assert(wtx.tx->vin.size() == 1);

            const CTxIn &txin = wtx.tx->vin[0];
            // NOTE(martun): +1 on the next line stands for 1 byte in which the opcode of
            // OP_SIGMASPEND is written. In zerocoin you will see +4 instead,
            // because the size of serialized spend is also written, probably in 3 bytes.
            CDataStream serializedCoinSpend((const char *)&*(txin.scriptSig.begin() + 1),
                                            (const char *)&*txin.scriptSig.end(),
                                            SER_NETWORK, PROTOCOL_VERSION);
            sigma::CoinSpend spend(sigma::Params::get_default(),
                                         serializedCoinSpend);

            Scalar serial = spend.getCoinSerialNumber();

            // mark corresponding mint as unspent
            uint256 hashSerial = primitives::GetSerialHash(serial);
            CMintMeta meta;
            if(zwalletMain->GetTracker().GetMetaFromSerial(hashSerial, meta)){
                meta.isUsed = false;
                zwalletMain->GetTracker().UpdateState(meta);

                // erase zerocoin spend entry
                CSigmaSpendEntry spendEntry;
                spendEntry.coinSerial = serial;
                walletdb.EraseCoinSpendSerialEntry(spendEntry);
            }
        }
    }

    return true;
}

void CWallet::MarkConflicted(const uint256& hashBlock, const uint256& hashTx)
{
    LOCK2(cs_main, cs_wallet);

    int conflictconfirms = 0;
    if (mapBlockIndex.count(hashBlock)) {
        CBlockIndex* pindex = mapBlockIndex[hashBlock];
        if (chainActive.Contains(pindex)) {
            conflictconfirms = -(chainActive.Height() - pindex->nHeight + 1);
        }
    }
    // If number of conflict confirms cannot be determined, this means
    // that the block is still unknown or not yet part of the main chain,
    // for example when loading the wallet during a reindex. Do nothing in that
    // case.
    if (conflictconfirms >= 0)
        return;

    // Do not flush the wallet here for performance reasons
    CWalletDB walletdb(strWalletFile, "r+", false);

    std::set<uint256> todo;
    std::set<uint256> done;

    todo.insert(hashTx);

    while (!todo.empty()) {
        uint256 now = *todo.begin();
        todo.erase(now);
        done.insert(now);
        assert(mapWallet.count(now));
        CWalletTx& wtx = mapWallet[now];
        int currentconfirm = wtx.GetDepthInMainChain();
        if (conflictconfirms < currentconfirm) {
            // Block is 'more conflicted' than current confirm; update.
            // Mark transaction as conflicted with this block.
            wtx.nIndex = -1;
            wtx.hashBlock = hashBlock;
            wtx.MarkDirty();
            walletdb.WriteTx(wtx);
            // Iterate over all its outputs, and mark transactions in the wallet that spend them conflicted too
            TxSpends::const_iterator iter = mapTxSpends.lower_bound(COutPoint(now, 0));
            while (iter != mapTxSpends.end() && iter->first.hash == now) {
                 if (!done.count(iter->second)) {
                     todo.insert(iter->second);
                 }
                 iter++;
            }
            // If a transaction changes 'conflicted' state, that changes the balance
            // available of the outputs it spends. So force those to be recomputed
            BOOST_FOREACH(const CTxIn& txin, wtx.tx->vin)
            {
                if (mapWallet.count(txin.prevout.hash))
                    mapWallet[txin.prevout.hash].MarkDirty();
            }
        }
    }
}

void CWallet::SyncTransaction(const CTransaction& tx, const CBlockIndex *pindex, int posInBlock)
{
    LOCK2(cs_main, cs_wallet);

    if (!AddToWalletIfInvolvingMe(tx, pindex, posInBlock, true))
        return; // Not one of ours

    // If a transaction changes 'conflicted' state, that changes the balance
    // available of the outputs it spends. So force those to be
    // recomputed, also:
    BOOST_FOREACH(const CTxIn& txin, tx.vin)
    {
        if (mapWallet.count(txin.prevout.hash))
            mapWallet[txin.prevout.hash].MarkDirty();
    }

    // Notify of wallet transaction
    GetMainSignals().WalletTransaction(tx);
}


isminetype CWallet::IsMine(const CTxIn &txin) const
{
    LOCK(cs_wallet);

    if (txin.IsZerocoinSpend()) {
        return ISMINE_NO;
    } else if (txin.IsSigmaSpend()) {
        CWalletDB db(strWalletFile);

        CDataStream serializedCoinSpend(
            std::vector<char>(txin.scriptSig.begin() + 1, txin.scriptSig.end()),
            SER_NETWORK, PROTOCOL_VERSION);

        sigma::Params* sigmaParams = sigma::Params::get_default();
        sigma::CoinSpend spend(sigmaParams, serializedCoinSpend);

        if (db.HasCoinSpendSerialEntry(spend.getCoinSerialNumber())) {
            return ISMINE_SPENDABLE;
        }
    } else if (txin.IsZerocoinRemint()) {
        CWalletDB db(strWalletFile);

        CDataStream serializedCoinRemint(
            std::vector<char>(txin.scriptSig.begin() + 1, txin.scriptSig.end()),
            SER_NETWORK, PROTOCOL_VERSION);

        sigma::CoinRemintToV3 remint(serializedCoinRemint);
        if (db.HasCoinSpendSerialEntry(remint.getSerialNumber())) {
            return ISMINE_SPENDABLE;
        }
    }
    else {
        map<uint256, CWalletTx>::const_iterator mi = mapWallet.find(txin.prevout.hash);
        if (mi != mapWallet.end())
        {
            const CWalletTx& prev = (*mi).second;
            if (txin.prevout.n < prev.tx->vout.size())
                return IsMine(prev.tx->vout[txin.prevout.n]);
        }
    }

    return ISMINE_NO;
}

// Note that this function doesn't distinguish between a 0-valued input,
// and a not-"is mine" (according to the filter) input.
CAmount CWallet::GetDebit(const CTxIn &txin, const isminefilter& filter) const
{
    LOCK(cs_wallet);

    if (txin.IsZerocoinSpend()) {
        // Reverting it to its pre-Sigma state.
        goto end;
    } else if (txin.IsSigmaSpend()) {
        if (!(filter & ISMINE_SPENDABLE)) {
            goto end;
        }

        CWalletDB db(strWalletFile);
        std::unique_ptr<sigma::CoinSpend> spend;

        try {
            std::tie(spend, std::ignore) = sigma::ParseSigmaSpend(txin);
        } catch (CBadTxIn&) {
            goto end;
        }

        if (db.HasCoinSpendSerialEntry(spend->getCoinSerialNumber())) {
            return spend->getIntDenomination();
        }
    } else if (txin.IsZerocoinRemint()) {
        return 0;
    } else {
        map<uint256, CWalletTx>::const_iterator mi = mapWallet.find(txin.prevout.hash);
        if (mi != mapWallet.end())
        {
            const CWalletTx& prev = (*mi).second;
            if (txin.prevout.n < prev.tx->vout.size())
                if (IsMine(prev.tx->vout[txin.prevout.n]) & filter)
                    return prev.tx->vout[txin.prevout.n].nValue;
        }
    }

end:
    return 0;
}

isminetype CWallet::IsMine(const CTxOut &txout) const
{
    LOCK(cs_wallet);

    if (txout.scriptPubKey.IsSigmaMint()) {
        CWalletDB db(strWalletFile);
        secp_primitives::GroupElement pub;

        try {
            pub = sigma::ParseSigmaMintScript(txout.scriptPubKey);
        } catch (std::invalid_argument&) {
            return ISMINE_NO;
        }

        return db.HasHDMint(pub) ? ISMINE_SPENDABLE : ISMINE_NO;
    } else {
        return ::IsMine(*this, txout.scriptPubKey);
    }
}

CAmount CWallet::GetCredit(const CTxOut& txout, const isminefilter& filter) const
{
    if (!MoneyRange(txout.nValue))
        throw std::runtime_error(std::string(__func__) + ": value out of range");
    return ((IsMine(txout) & filter) ? txout.nValue : 0);
}

bool CWallet::IsChange(const uint256& tx, const CTxOut &txout) const
{
    auto wtx = GetWalletTx(tx);
    if (!wtx) {
        throw std::invalid_argument("The specified transaction hash is not belong to the wallet");
    }

    return wtx->IsChange(txout);
}

CAmount CWallet::GetChange(const uint256& tx, const CTxOut &txout) const
{
    if (!MoneyRange(txout.nValue))
        throw std::runtime_error(std::string(__func__) + ": value out of range");
    return (IsChange(tx, txout) ? txout.nValue : 0);
}

bool CWallet::IsMine(const CTransaction& tx) const
{
    BOOST_FOREACH(const CTxOut& txout, tx.vout)
        if (IsMine(txout))
            return true;
    return false;
}

bool CWallet::IsFromMe(const CTransaction& tx) const
{
    return (GetDebit(tx, ISMINE_ALL) > 0);
}

CAmount CWallet::GetDebit(const CTransaction& tx, const isminefilter& filter) const
{
    CAmount nDebit = 0;
    BOOST_FOREACH(const CTxIn& txin, tx.vin)
    {
        nDebit += GetDebit(txin, filter);
        if (!MoneyRange(nDebit))
            throw std::runtime_error(std::string(__func__) + ": value out of range");
    }
    return nDebit;
}

bool CWallet::IsAllFromMe(const CTransaction& tx, const isminefilter& filter) const
{
    LOCK(cs_wallet);

    BOOST_FOREACH(const CTxIn& txin, tx.vin)
    {
        auto mi = mapWallet.find(txin.prevout.hash);
        if (mi == mapWallet.end())
            return false; // any unknown inputs can't be from us

        const CWalletTx& prev = (*mi).second;

        if (txin.prevout.n >= prev.tx->vout.size())
            return false; // invalid input!

        if (!(IsMine(prev.tx->vout[txin.prevout.n]) & filter))
            return false;
    }
    return true;
}

CAmount CWallet::GetCredit(const CTransaction& tx, const isminefilter& filter) const
{
    CAmount nCredit = 0;
    BOOST_FOREACH(const CTxOut& txout, tx.vout)
    {
        nCredit += GetCredit(txout, filter);
        if (!MoneyRange(nCredit))
            throw std::runtime_error(std::string(__func__) + ": value out of range");
    }
    return nCredit;
}

CAmount CWallet::GetChange(const CTransaction& tx) const
{
    CAmount nChange = 0;
    BOOST_FOREACH(const CTxOut& txout, tx.vout)
    {
        nChange += GetChange(tx.GetHash(), txout);
        if (!MoneyRange(nChange))
            throw std::runtime_error(std::string(__func__) + ": value out of range");
    }
    return nChange;
}

CPubKey CWallet::GenerateNewHDMasterKey()
{
    CKey key;
    key.MakeNewKey(true);

    int64_t nCreationTime = GetTime();
    CKeyMetadata metadata(nCreationTime);

    // calculate the pubkey
    CPubKey pubkey = key.GetPubKey();
    assert(key.VerifyPubKey(pubkey));

    // set the hd keypath to "m" -> Master, refers the masterkeyid to itself
    metadata.hdKeypath     = "m";
    metadata.hdMasterKeyID = pubkey.GetID();

    {
        LOCK(cs_wallet);

        // mem store the metadata
        mapKeyMetadata[pubkey.GetID()] = metadata;

        // write the key&metadata to the database
        if (!AddKeyPubKey(key, pubkey))
            throw std::runtime_error(std::string(__func__) + ": AddKeyPubKey failed");
    }

    return pubkey;
}

void CWallet::GenerateNewMnemonic()
{
    CHDChain newHdChain;
    MnemonicContainer mnContainer;

    std::string strSeed = GetArg("-hdseed", "not hex");

    bool isHDSeedSet = strSeed != "not hex";

    if(isHDSeedSet && IsHex(strSeed)) {
        std::vector<unsigned char> seed = ParseHex(strSeed);
        if (!mnContainer.SetSeed(SecureVector(seed.begin(), seed.end())))
            throw std::runtime_error(std::string(__func__) + ": SetSeed failed");
        newHdChain.masterKeyID = CKeyID(Hash160(seed.begin(), seed.end()));
    }
    else {
        LogPrintf("CWallet::GenerateNewMnemonic -- Generating new MnemonicContainer\n");

        std::string mnemonic = GetArg("-mnemonic", "");
        std::string mnemonicPassphrase = GetArg("-mnemonicpassphrase", "");
        //Use 24 words by default;
        bool use12Words = GetBoolArg("-use12", false);
        mnContainer.Set12Words(use12Words);

        SecureString secureMnemonic(mnemonic.begin(), mnemonic.end());
        SecureString securePassphrase(mnemonicPassphrase.begin(), mnemonicPassphrase.end());

        if (!mnContainer.SetMnemonic(secureMnemonic, securePassphrase))
            throw std::runtime_error(std::string(__func__) + ": SetMnemonic failed");
        newHdChain.masterKeyID = CKeyID(Hash160(mnContainer.seed.begin(), mnContainer.seed.end()));
    }

    if (!SetHDChain(newHdChain, false))
        throw std::runtime_error(std::string(__func__) + ": SetHDChain failed");

    if (!SetMnemonicContainer(mnContainer, false))
        throw std::runtime_error(std::string(__func__) + ": SetMnemonicContainer failed");
}

bool CWallet::SetHDMasterKey(const CPubKey &pubkey, const int cHDChainVersion) {
    LOCK(cs_wallet);

    // ensure this wallet.dat can only be opened by clients supporting HD
    SetMinVersion(FEATURE_HD);

    // store the keyid (hash160) together with
    // the child index counter in the database
    // as a hdchain object
    CHDChain newHdChain;
    newHdChain.nVersion = cHDChainVersion;
    newHdChain.masterKeyID = pubkey.GetID();
    SetHDChain(newHdChain, false);

    return true;
}

bool CWallet::SetHDChain(const CHDChain &chain, bool memonly, bool& upgradeChain, bool genNewKeyPool)
{
    LOCK(cs_wallet);
    upgradeChain = (chain.nVersion==CHDChain::VERSION_BASIC);
    if (upgradeChain && !IsLocked()) { // Upgrade HDChain to latest version
        CHDChain newChain;
        newChain.masterKeyID = chain.masterKeyID;
        newChain.nVersion = CHDChain::VERSION_WITH_BIP44; // old versions cannot use mnemonic
        // whether to generate the keypool now (conditional as leads to DB deadlock if loading DB simultaneously)
        if (genNewKeyPool)
            NewKeyPool();
        if (!memonly && !CWalletDB(strWalletFile).WriteHDChain(newChain))
            throw runtime_error(std::string(__func__) + ": writing chain failed");
        hdChain = newChain;
    }
    else {
        if (!memonly && !CWalletDB(strWalletFile).WriteHDChain(chain))
            throw runtime_error(std::string(__func__) + ": writing chain failed");
        hdChain = chain;
    }

    return true;
}

bool CWallet::IsHDEnabled()
{
    return !hdChain.masterKeyID.IsNull();
}

bool CWallet::SetMnemonicContainer(const MnemonicContainer& mnContainer, bool memonly) {
    if (!memonly && !CWalletDB(strWalletFile).WriteMnemonic(mnContainer))
        throw runtime_error(std::string(__func__) + ": writing chain failed");
    mnemonicContainer = mnContainer;
    return true;
}

bool CWallet::EncryptMnemonicContainer(const CKeyingMaterial& vMasterKeyIn)
{
    if (!IsCrypted())
        return false;

    if (mnemonicContainer.IsCrypted())
        return true;

    uint256 id = uint256S(hdChain.masterKeyID.GetHex());

    std::vector<unsigned char> cryptedSeed;
    if (!EncryptMnemonicSecret(vMasterKeyIn, mnemonicContainer.GetSeed(), id, cryptedSeed))
        return false;
    SecureVector secureCryptedSeed(cryptedSeed.begin(), cryptedSeed.end());
    if (!mnemonicContainer.SetSeed(secureCryptedSeed))
        return false;

    SecureString mnemonic;
    if (mnemonicContainer.GetMnemonic(mnemonic)) {
        std::vector<unsigned char> cryptedMnemonic;
        SecureVector vectorMnemonic(mnemonic.begin(), mnemonic.end());

        if ((!mnemonic.empty() && !EncryptMnemonicSecret(vMasterKeyIn, vectorMnemonic, id, cryptedMnemonic)))
            return false;

        SecureVector secureCryptedMnemonic(cryptedMnemonic.begin(), cryptedMnemonic.end());
        if (!mnemonicContainer.SetMnemonic(secureCryptedMnemonic))
            return false;
    }

    mnemonicContainer.SetCrypted(true);

    return true;
}

bool CWallet::DecryptMnemonicContainer(MnemonicContainer& mnContainer)
{
    if (!IsCrypted())
        return true;

    if (!mnemonicContainer.IsCrypted())
        return false;

    uint256 id = uint256S(hdChain.masterKeyID.GetHex());

    SecureVector seed;
    SecureVector cryptedSeed = mnemonicContainer.GetSeed();
    std::vector<unsigned char> vCryptedSeed(cryptedSeed.begin(), cryptedSeed.end());
    if (!DecryptMnemonicSecret(vCryptedSeed, id, seed))
        return false;

    mnContainer = mnemonicContainer;
    if (!mnContainer.SetSeed(seed))
        return false;

    SecureString cryptedMnemonic;

    if (mnemonicContainer.GetMnemonic(cryptedMnemonic)) {
        SecureVector vectorMnemonic;

        std::vector<unsigned char> CryptedMnemonic(cryptedMnemonic.begin(), cryptedMnemonic.end());
        if (!CryptedMnemonic.empty() && !DecryptMnemonicSecret(CryptedMnemonic, id, vectorMnemonic))
            return false;

        if (!mnContainer.SetMnemonic(vectorMnemonic))
            return false;
    }

    mnContainer.SetCrypted(false);

    return true;
}

int64_t CWalletTx::GetTxTime() const {
    int64_t n = nTimeSmart;
    return n ? n : nTimeReceived;
}

int CWalletTx::GetRequestCount() const
{
    // Returns -1 if it wasn't being tracked
    int nRequests = -1;
    {
        LOCK(pwallet->cs_wallet);
        if (IsCoinBase())
        {
            // Generated block
            if (!hashUnset())
            {
                map<uint256, int>::const_iterator mi = pwallet->mapRequestCount.find(hashBlock);
                if (mi != pwallet->mapRequestCount.end())
                    nRequests = (*mi).second;
            }
        }
        else
        {
            // Did anyone request this transaction?
            map<uint256, int>::const_iterator mi = pwallet->mapRequestCount.find(GetHash());
            if (mi != pwallet->mapRequestCount.end())
            {
                nRequests = (*mi).second;

                // How about the block it's in?
                if (nRequests == 0 && !hashUnset())
                {
                    map<uint256, int>::const_iterator _mi = pwallet->mapRequestCount.find(hashBlock);
                    if (_mi != pwallet->mapRequestCount.end())
                        nRequests = (*_mi).second;
                    else
                        nRequests = 1; // If it's in someone else's block it must have got out
                }
            }
        }
    }
    return nRequests;
}

<<<<<<< HEAD
void CWalletTx::GetAmounts(list<COutputEntry>& listReceived,
                           list<COutputEntry>& listSent, CAmount& nFee, string& strSentAccount, const isminefilter& filter) const
{
=======
void CWalletTx::GetAPIAmounts(list <COutputEntry> &listReceived,
                           list <COutputEntry> &listSent, CAmount &nFee, string &strSentAccount,
                           const isminefilter &filter, bool ignoreChange) const {
    nFee = 0;
    listReceived.clear();
    listSent.clear();
    strSentAccount = strFromAccount;

    bool fromMe = false;
    const CWalletTx * storedTx = pwalletMain->GetWalletTx(this->GetHash());
    if(!(storedTx==NULL))
        fromMe = storedTx->fFromMe;

    // Compute fee:
    CAmount nDebit = GetDebit(filter);
    if (nDebit > 0) // debit>0 means we signed/sent this transaction
    {
        CAmount nValueOut = GetValueOut();
        nFee = nDebit - nValueOut;
    }

    // Sent/received.
    for (unsigned int i = 0; i < vout.size(); ++i) {
        const CTxOut &txout = vout[i];
        isminetype fIsMine = pwallet->IsMine(txout);
        // Only need to handle txouts if AT LEAST one of these is true:
        //   1) they debit from us (sent)
        //   2) the output is to us (received)

        if(!IsSigmaSpend()){
            if (nDebit > 0) {
                // Don't report 'change' txouts
                if (ignoreChange && IsChange(static_cast<uint32_t>(i))) {
                    continue;
                }
            } else if (!(fIsMine & filter)){
                continue;
            }
        }

        // In either case, we need to get the destination address
        CTxDestination address;

        if (txout.scriptPubKey.IsSigmaMint()) {
            address = CNoDestination();
        } else if (!ExtractDestination(txout.scriptPubKey, address) && !txout.scriptPubKey.IsUnspendable()) {
            LogPrintf("CWalletTx::GetAmounts: Unknown transaction type found, txid %s\n",
                      this->GetHash().ToString());
            address = CNoDestination();
        }

        COutputEntry output = {address, txout.nValue, (int) i};

        /// If we are debited by the transaction, add the output as a "sent" entry
        if (nDebit > 0 || (IsSigmaSpend() && fromMe)){
            listSent.push_back(output);
        }

        // If we are receiving the output, add it as a "received" entry
        if (fIsMine & filter)
            listReceived.push_back(output);
    }

}

void CWalletTx::GetAmounts(list <COutputEntry> &listReceived,
                           list <COutputEntry> &listSent, CAmount &nFee, string &strSentAccount,
                           const isminefilter &filter) const {
>>>>>>> 0221d666
    nFee = 0;
    listReceived.clear();
    listSent.clear();
    strSentAccount = strFromAccount;

    bool fromMe = false;
    const CWalletTx * storedTx = pwalletMain->GetWalletTx(this->GetHash());
    if(!(storedTx==NULL))
        fromMe = storedTx->fFromMe;

    // Compute fee:
    CAmount nDebit = GetDebit(filter);
    if (nDebit > 0) // debit>0 means we signed/sent this transaction
    {
        CAmount nValueOut = tx->GetValueOut();
        nFee = nDebit - nValueOut;
    }

    // Sent/received.
    for (unsigned int i = 0; i < tx->vout.size(); ++i)
    {
        const CTxOut& txout = tx->vout[i];
        isminetype fIsMine = pwallet->IsMine(txout);
        // Only need to handle txouts if AT LEAST one of these is true:
        //   1) they debit from us (sent)
        //   2) the output is to us (received)

        if(!tx->IsZerocoinSpend() || !tx->IsSigmaSpend()){
            if (nDebit > 0) {
                // Don't report 'change' txouts
                if (IsChange(static_cast<uint32_t>(i)))
                    continue;
            } else if (!(fIsMine & filter)){
                continue;
            }
        }

        // In either case, we need to get the destination address
        CTxDestination address;

        if (txout.scriptPubKey.IsZerocoinMint() || txout.scriptPubKey.IsSigmaMint())
        {
            address = CNoDestination();
        }
        else if (!ExtractDestination(txout.scriptPubKey, address) && !txout.scriptPubKey.IsUnspendable())
        {
            LogPrintf("CWalletTx::GetAmounts: Unknown transaction type found, txid %s\n",
                     this->GetHash().ToString());
            address = CNoDestination();
        }

        COutputEntry output = {address, txout.nValue, (int)i};

        /// If we are debited by the transaction, add the output as a "sent" entry
        if (nDebit > 0 || ((tx->IsZerocoinSpend() || tx->IsSigmaSpend()) && fromMe)){
            listSent.push_back(output);
        }

        // If we are receiving the output, add it as a "received" entry
        if (fIsMine & filter)
            listReceived.push_back(output);
    }

}

void CWalletTx::GetAccountAmounts(const string& strAccount, CAmount& nReceived,
                                  CAmount& nSent, CAmount& nFee, const isminefilter& filter) const
{
    nReceived = nSent = nFee = 0;

    CAmount allFee;
    string strSentAccount;
    list<COutputEntry> listReceived;
    list<COutputEntry> listSent;
    GetAmounts(listReceived, listSent, allFee, strSentAccount, filter);

    if (strAccount == strSentAccount)
    {
        BOOST_FOREACH(const COutputEntry& s, listSent)
            nSent += s.amount;
        nFee = allFee;
    }
    {
        LOCK(pwallet->cs_wallet);
        BOOST_FOREACH(const COutputEntry& r, listReceived)
        {
            if (pwallet->mapAddressBook.count(r.destination))
            {
                map<CTxDestination, CAddressBookData>::const_iterator mi = pwallet->mapAddressBook.find(r.destination);
                if (mi != pwallet->mapAddressBook.end() && (*mi).second.name == strAccount)
                    nReceived += r.amount;
            }
            else if (strAccount.empty())
            {
                nReceived += r.amount;
            }
        }
    }
}

/**
 * Scan the block chain (starting in pindexStart) for transactions
 * from or to us. If fUpdate is true, found transactions that already
 * exist in the wallet will be updated.
 *
 * Returns pointer to the first block in the last contiguous range that was
 * successfully scanned.
 *
 */
CBlockIndex* CWallet::ScanForWalletTransactions(CBlockIndex *pindexStart, bool fUpdate, bool fRecoverMnemonic)
{
    CBlockIndex* ret = nullptr;
    int64_t nNow = GetTime();
<<<<<<< HEAD
    const CChainParams& chainParams = Params();
=======
    const CChainParams &chainParams = Params();
    fRescanning = true;
>>>>>>> 0221d666

    CBlockIndex* pindex = pindexStart;
    {
        LOCK2(cs_main, cs_wallet);

        // no need to read and scan block, if block was created before
        // our wallet birthday (as adjusted for block time variability)
        // if you are recovering wallet with mnemonics start rescan from block when mnemonics implemented in Zcoin
        if (fRecoverMnemonic) {
            pindex = chainActive[chainParams.GetConsensus().nMnemonicBlock];
            if (pindex == NULL)
                pindex = chainActive.Tip();
        } else
            while (pindex && nTimeFirstKey && (pindex->GetBlockTime() < (nTimeFirstKey - 7200)))
                pindex = chainActive.Next(pindex);

        ShowProgress(_("Rescanning..."), 0); // show rescan progress in GUI as dialog or on splashscreen, if -rescan on startup
        double dProgressStart = GuessVerificationProgress(chainParams.TxData(), pindex);
        double dProgressTip = GuessVerificationProgress(chainParams.TxData(), chainActive.Tip());
        while (pindex)
        {
            if (pindex->nHeight % 100 == 0 && dProgressTip - dProgressStart > 0.0)
                ShowProgress(_("Rescanning..."), std::max(1, std::min(99, (int)((GuessVerificationProgress(chainParams.TxData(), pindex) - dProgressStart) / (dProgressTip - dProgressStart) * 100))));
            if (GetTime() >= nNow + 60) {
                nNow = GetTime();
                LogPrintf("Still rescanning. At block %d. Progress=%f\n", pindex->nHeight, GuessVerificationProgress(chainParams.TxData(), pindex));
            }

            CBlock block;
            if (ReadBlockFromDisk(block, pindex, Params().GetConsensus())) {
                for (size_t posInBlock = 0; posInBlock < block.vtx.size(); ++posInBlock) {
                    AddToWalletIfInvolvingMe(*block.vtx[posInBlock], pindex, posInBlock, fUpdate);
                }
                if (!ret) {
                    ret = pindex;
                }
            } else {
                ret = nullptr;
            }
            pindex = chainActive.Next(pindex);
        }
        ShowProgress(_("Rescanning..."), 100); // hide progress dialog in GUI
    }

    fRescanning = false;
    return ret;
}

<<<<<<< HEAD
void CWallet::ReacceptWalletTransactions()
{
=======
void CWallet::ReacceptWalletTransactions() {
>>>>>>> 0221d666
    // If transactions aren't being broadcasted, don't let them into local mempool either
    if (!fBroadcastTransactions)
        return;

    LOCK2(cs_main, cs_wallet);
    std::map<int64_t, CWalletTx*> mapSorted;

    // Sort pending wallet transactions based on their initial wallet insertion order
    BOOST_FOREACH(PAIRTYPE(const uint256, CWalletTx)& item, mapWallet)
    {
        const uint256& wtxid = item.first;
        CWalletTx& wtx = item.second;
        assert(wtx.GetHash() == wtxid);

        int nDepth = wtx.GetDepthInMainChain();

        if (!wtx.IsCoinBase() && (nDepth == 0 && !wtx.isAbandoned())) {
            mapSorted.insert(std::make_pair(wtx.nOrderPos, &wtx));
        }
    }

    // Try to add wallet transactions to memory pool
    BOOST_FOREACH(PAIRTYPE(const int64_t, CWalletTx*)& item, mapSorted)
    {
        CWalletTx& wtx = *(item.second);

        //LOCK(mempool.cs);
        CValidationState state;
        // the app was closed and re-opened, do NOT check their
        // serial numbers, and DO NOT try to mark their serial numbers
        // a second time. We assume those operations were already done.
        wtx.AcceptToMemoryPool(maxTxFee, state);
        // If Dandelion enabled, relay transaction once again.
        if (GetBoolArg("-dandelion", true)) {
            wtx.RelayWalletTransaction(g_connman.get());
        }
    }
}

bool CWalletTx::RelayWalletTransaction(CConnman* connman)
{
    assert(pwallet->GetBroadcastTransactions());
    if (!IsCoinBase() && !isAbandoned() && GetDepthInMainChain() == 0)
    {
        CValidationState state;
        /* GetDepthInMainChain already catches known conflicts. */
        if (InMempool() || InStempool() || AcceptToMemoryPool(maxTxFee, state))
        {
            // If Dandelion enabled, push inventory item to just one destination.
            if (GetBoolArg("-dandelion", true)) {
                int64_t nCurrTime = GetTimeMicros();
                int64_t nEmbargo = 1000000 * DANDELION_EMBARGO_MINIMUM
                        + PoissonNextSend(nCurrTime, DANDELION_EMBARGO_AVG_ADD);
                CNode::insertDandelionEmbargo(GetHash(), nEmbargo);
                //LogPrintf(
                //    "dandeliontx %s embargoed for %d seconds\n",
                //    GetHash().ToString(), (nEmbargo - nCurrTime) / 1000000);
                CInv inv(MSG_DANDELION_TX, GetHash());
                return CNode::localDandelionDestinationPushInventory(inv);
            } else {
                // LogPrintf("Relaying wtx %s\n", GetHash().ToString());
                g_connman->RelayTransaction(*this);
                return true;
            }
        }
    }
    LogPrintf("CWalletTx::RelayWalletTransaction() --> invalid condition\n");
    return false;
}

set<uint256> CWalletTx::GetConflicts() const
{
    set<uint256> result;
    if (pwallet != NULL)
    {
        uint256 myHash = GetHash();
        result = pwallet->GetConflicts(myHash);
        result.erase(myHash);
    }
    return result;
}

CAmount CWalletTx::GetDebit(const isminefilter& filter) const
{
    if (tx->vin.empty())
        return 0;

    CAmount debit = 0;
    if(filter & ISMINE_SPENDABLE)
    {
        if (fDebitCached)
            debit += nDebitCached;
        else
        {
            nDebitCached = pwallet->GetDebit(*this, ISMINE_SPENDABLE);
            fDebitCached = true;
            debit += nDebitCached;
        }
    }
    if(filter & ISMINE_WATCH_ONLY)
    {
        if(fWatchDebitCached)
            debit += nWatchDebitCached;
        else
        {
            nWatchDebitCached = pwallet->GetDebit(*this, ISMINE_WATCH_ONLY);
            fWatchDebitCached = true;
            debit += nWatchDebitCached;
        }
    }
    return debit;
}

CAmount CWalletTx::GetCredit(const isminefilter& filter) const
{
    // Must wait until coinbase is safely deep enough in the chain before valuing it
    if (IsCoinBase() && GetBlocksToMaturity() > 0)
        return 0;

    CAmount credit = 0;
    if (filter & ISMINE_SPENDABLE)
    {
        // GetBalance can assume transactions in mapWallet won't change
        if (fCreditCached)
            credit += nCreditCached;
        else
        {
            nCreditCached = pwallet->GetCredit(*this, ISMINE_SPENDABLE);
            fCreditCached = true;
            credit += nCreditCached;
        }
    }
    if (filter & ISMINE_WATCH_ONLY)
    {
        if (fWatchCreditCached)
            credit += nWatchCreditCached;
        else
        {
            nWatchCreditCached = pwallet->GetCredit(*this, ISMINE_WATCH_ONLY);
            fWatchCreditCached = true;
            credit += nWatchCreditCached;
        }
    }
    return credit;
}

CAmount CWalletTx::GetImmatureCredit(bool fUseCache) const
{
    if (IsCoinBase() && GetBlocksToMaturity() > 0 && IsInMainChain())
    {
        if (fUseCache && fImmatureCreditCached)
            return nImmatureCreditCached;
        nImmatureCreditCached = pwallet->GetCredit(*this, ISMINE_SPENDABLE);
        fImmatureCreditCached = true;
        return nImmatureCreditCached;
    }

    return 0;
}

CAmount CWalletTx::GetAvailableCredit(bool fUseCache, bool fExcludeLocked) const {
    if (pwallet == 0)
        return 0;

    // Must wait until coinbase is safely deep enough in the chain before valuing it
    if (IsCoinBase() && GetBlocksToMaturity() > 0)
        return 0;

    // We cannot use cache if vout contains mints due to it will not update when it spend
    if (fUseCache && fAvailableCreditCached && !tx->IsZerocoinMint() && !tx->IsSigmaMint() && !fExcludeLocked)
        return nAvailableCreditCached;

    CAmount nCredit = 0;
    uint256 hashTx = GetHash();
    for (unsigned int i = 0; i < tx->vout.size(); i++)
    {
        if (!pwallet->IsSpent(hashTx, i))
        {
            const CTxOut &txout = tx->vout[i];
            bool isPrivate = txout.scriptPubKey.IsZerocoinMint() || txout.scriptPubKey.IsSigmaMint();
            bool condition = isPrivate;
            if (fExcludeLocked)
                condition = (isPrivate || pwallet->IsLockedCoin(hashTx, i));
            nCredit += condition ? 0 : pwallet->GetCredit(txout, ISMINE_SPENDABLE);
            if (!MoneyRange(nCredit))
                throw std::runtime_error("CWalletTx::GetAvailableCredit() : value out of range");
        }
    }

    nAvailableCreditCached = nCredit;
    fAvailableCreditCached = true;

    if (fExcludeLocked)
        fAvailableCreditCached = false;

    return nCredit;
}

CAmount CWalletTx::GetImmatureWatchOnlyCredit(const bool& fUseCache) const
{
    if (IsCoinBase() && GetBlocksToMaturity() > 0 && IsInMainChain())
    {
        if (fUseCache && fImmatureWatchCreditCached)
            return nImmatureWatchCreditCached;
        nImmatureWatchCreditCached = pwallet->GetCredit(*this, ISMINE_WATCH_ONLY);
        fImmatureWatchCreditCached = true;
        return nImmatureWatchCreditCached;
    }

    return 0;
}

CAmount CWalletTx::GetAvailableWatchOnlyCredit(const bool& fUseCache) const
{
    if (pwallet == 0)
        return 0;

    // Must wait until coinbase is safely deep enough in the chain before valuing it
    if (IsCoinBase() && GetBlocksToMaturity() > 0)
        return 0;

    if (fUseCache && fAvailableWatchCreditCached)
        return nAvailableWatchCreditCached;

    CAmount nCredit = 0;
    for (unsigned int i = 0; i < tx->vout.size(); i++)
    {
        if (!pwallet->IsSpent(GetHash(), i))
        {
            const CTxOut &txout = tx->vout[i];
            nCredit += pwallet->GetCredit(txout, ISMINE_WATCH_ONLY);
            if (!MoneyRange(nCredit))
                throw std::runtime_error("CWalletTx::GetAvailableCredit() : value out of range");
        }
    }

    nAvailableWatchCreditCached = nCredit;
    fAvailableWatchCreditCached = true;
    return nCredit;
}

CAmount CWalletTx::GetChange() const
{
    if (fChangeCached)
        return nChangeCached;
    nChangeCached = pwallet->GetChange(*this);
    fChangeCached = true;
    return nChangeCached;
}

bool CWalletTx::InMempool() const
{
    LOCK(mempool.cs);
    if (mempool.exists(GetHash())) {
        return true;
    }
    return false;
}

bool CWalletTx::InStempool() const
{
    if (txpools.getStemTxPool().exists(GetHash())) {
        return true;
    }
    return false;
}

bool CWalletTx::IsTrusted() const
{
    // Quick answer in most cases.
    // Zerocoin spend is always false due to it use nSequence incorrectly.
    if (!tx->IsZerocoinSpend() && !CheckFinalTx(*this))
        return false;
    int nDepth = GetDepthInMainChain();
    if (nDepth >= 1)
        return true;
    if (nDepth < 0)
        return false;
    if (!bSpendZeroConfChange || !IsFromMe(ISMINE_ALL)) // using wtx's cached debit
        return false;

    // Don't trust unconfirmed transactions from us unless they are in the mempool.
    if (!InMempool() && !InStempool())
        return false;

    // Trusted if all inputs are from us and are in the mempool:
    BOOST_FOREACH(const CTxIn& txin, tx->vin)
    {
        if (txin.IsZerocoinSpend() || txin.IsSigmaSpend() || txin.IsZerocoinRemint()) {
            if (!(pwallet->IsMine(txin) & ISMINE_SPENDABLE)) {
                return false;
            }
        } else {
            // Transactions not sent by us: not trusted
            const CWalletTx *parent = pwallet->GetWalletTx(txin.prevout.hash);
            if (parent == NULL)
                return false;
            const CTxOut &parentOut = parent->tx->vout[txin.prevout.n];
            if (pwallet->IsMine(parentOut) != ISMINE_SPENDABLE)
                return false;
        }
    }

    return true;
}

bool CWalletTx::IsChange(uint32_t out) const {
    if (out >= tx->vout.size()) {
        throw std::invalid_argument("The specified output index is not valid");
    }

    if (changes.count(out)) {
        return true;
    }

    // Legacy transaction handling.
    // Zerocoin spend have one special output mode to spend to yourself with change address,
    // we don't want to identify that output as change.
    if (!tx->IsZerocoinSpend() && ::IsMine(*pwallet, tx->vout[out].scriptPubKey)) {
        CTxDestination address;
        if (!ExtractDestination(tx->vout[out].scriptPubKey, address)) {
            return true;
        }

        LOCK(pwallet->cs_wallet);
        if (!pwallet->mapAddressBook.count(address)) {
            return true;
        }
    }

    return false;
}

bool CWalletTx::IsChange(const CTxOut& out) const {
    auto it = std::find(tx->vout.begin(), tx->vout.end(), out);
    if (it == tx->vout.end()) {
        throw std::invalid_argument("The specified output does not belong to the transaction");
    }

    return IsChange(it - tx->vout.begin());
}

bool CWalletTx::IsEquivalentTo(const CWalletTx& _tx) const
{
        CMutableTransaction tx1 = *this->tx;
        CMutableTransaction tx2 = *_tx.tx;
        for (unsigned int i = 0; i < tx1.vin.size(); i++) tx1.vin[i].scriptSig = CScript();
        for (unsigned int i = 0; i < tx2.vin.size(); i++) tx2.vin[i].scriptSig = CScript();
        return CTransaction(tx1) == CTransaction(tx2);
}

std::vector<uint256> CWallet::ResendWalletTransactionsBefore(int64_t nTime, CConnman* connman)
{
    std::vector<uint256> result;

    LOCK(cs_wallet);
    // Sort them in chronological order
    multimap<unsigned int, CWalletTx*> mapSorted;
    BOOST_FOREACH(PAIRTYPE(const uint256, CWalletTx)& item, mapWallet)
    {
        CWalletTx& wtx = item.second;
        // Don't rebroadcast if newer than nTime:
        if (wtx.nTimeReceived > nTime)
            continue;
        mapSorted.insert(make_pair(wtx.nTimeReceived, &wtx));
    }
    BOOST_FOREACH(PAIRTYPE(const unsigned int, CWalletTx*)& item, mapSorted)
    {
        CWalletTx& wtx = *item.second;
        if (wtx.RelayWalletTransaction(connman))
            result.push_back(wtx.GetHash());
    }
    return result;
}

void CWallet::ResendWalletTransactions(int64_t nBestBlockTime, CConnman* connman)
{
    // Do this infrequently and randomly to avoid giving away
    // that these are our transactions.
    if (GetTime() < nNextResend || !fBroadcastTransactions)
        return;
    bool fFirst = (nNextResend == 0);
    nNextResend = GetTime() + GetRand(30 * 60);
    if (fFirst)
        return;

    // Only do it if there's been a new block since last time
    if (nBestBlockTime < nLastResend)
        return;
    nLastResend = GetTime();

    // Rebroadcast unconfirmed txes older than 5 minutes before the last
    // block was found:
    std::vector<uint256> relayed = ResendWalletTransactionsBefore(nBestBlockTime-5*60, connman);
    if (!relayed.empty())
        LogPrintf("%s: rebroadcast %u unconfirmed transactions\n", __func__, relayed.size());
}

/** @} */ // end of mapWallet




/** @defgroup Actions
 *
 * @{
 */


CAmount CWallet::GetBalance(bool fExcludeLocked) const
{
    CAmount nTotal = 0;
    {
        LOCK2(cs_main, cs_wallet);
        for (map<uint256, CWalletTx>::const_iterator it = mapWallet.begin(); it != mapWallet.end(); ++it)
        {
            const CWalletTx* pcoin = &(*it).second;
            if (pcoin->IsTrusted())
                nTotal += pcoin->GetAvailableCredit(true, fExcludeLocked);
        }
    }

    return nTotal;
}

<<<<<<< HEAD
=======
CAmount CWallet::GetAnonymizableBalance(bool fSkipDenominated) const {
    if (fLiteMode) return 0;

    std::vector <CompactTallyItem> vecTally;
    if (!SelectCoinsGrouppedByAddresses(vecTally, fSkipDenominated)) return 0;

    CAmount nTotal = 0;

    BOOST_FOREACH(CompactTallyItem & item, vecTally)
    {
        bool fIsDenominated = IsDenominatedAmount(item.nAmount);
        if (fSkipDenominated && fIsDenominated) continue;
        // assume that the fee to create denoms be PRIVATESEND_COLLATERAL at max
        if (item.nAmount >= vecPrivateSendDenominations.back() + (fIsDenominated ? 0 : PRIVATESEND_COLLATERAL))
            nTotal += item.nAmount;
    }

    return nTotal;
}

CAmount CWallet::GetAnonymizedBalance() const {
    if (fLiteMode) return 0;

    CAmount nTotal = 0;
    {
        LOCK2(cs_main, cs_wallet);
        for (map<uint256, CWalletTx>::const_iterator it = mapWallet.begin(); it != mapWallet.end(); ++it) {
            const CWalletTx *pcoin = &(*it).second;

            if (pcoin->IsTrusted())
                nTotal += 0;
//                nTotal += pcoin->GetAnonymizedCredit();
        }
    }

    return nTotal;
}

CAmount CWalletTx::GetAnonymizedCredit(bool fUseCache) const {
    if (pwallet == 0)
        return 0;

    // Must wait until coinbase is safely deep enough in the chain before valuing it
    if (IsCoinBase() && GetBlocksToMaturity() > 0)
        return 0;

//    if (fUseCache && fAnonymizedCreditCached)
//        return nAnonymizedCreditCached;

    CAmount nCredit = 0;
    uint256 hashTx = GetHash();
    for (unsigned int i = 0; i < vout.size(); i++) {
        const CTxOut &txout = vout[i];
        const CTxIn txin = CTxIn(hashTx, i);

        if (pwallet->IsSpent(hashTx, i) || !pwallet->IsDenominated(txin)) continue;

//        const int nRounds = pwallet->GetInputPrivateSendRounds(txin);
        const int nRounds = 0;
        if (nRounds >= nPrivateSendRounds) {
            nCredit += pwallet->GetCredit(txout, ISMINE_SPENDABLE);
            if (!MoneyRange(nCredit))
                throw std::runtime_error("CWalletTx::GetAnonymizedCredit() : value out of range");
        }
    }

//    nAnonymizedCreditCached = nCredit;
//    fAnonymizedCreditCached = true;
    return nCredit;
}


CAmount CWallet::GetNeedsToBeAnonymizedBalance(CAmount nMinBalance) const {
    if (fLiteMode) return 0;

    CAmount nAnonymizedBalance = GetAnonymizedBalance();
    CAmount nNeedsToAnonymizeBalance = nPrivateSendAmount * COIN - nAnonymizedBalance;

    // try to overshoot target DS balance up to nMinBalance
    nNeedsToAnonymizeBalance += nMinBalance;

    CAmount nAnonymizableBalance = GetAnonymizableBalance();

    // anonymizable balance is way too small
    if (nAnonymizableBalance < nMinBalance) return 0;

    // not enough funds to anonymze amount we want, try the max we can
    if (nNeedsToAnonymizeBalance > nAnonymizableBalance) nNeedsToAnonymizeBalance = nAnonymizableBalance;

    // we should never exceed the pool max
    if (nNeedsToAnonymizeBalance > PRIVATESEND_POOL_MAX) nNeedsToAnonymizeBalance = PRIVATESEND_POOL_MAX;

    return nNeedsToAnonymizeBalance;
}

CAmount CWallet::GetDenominatedBalance(bool unconfirmed) const {
    if (fLiteMode) return 0;

    CAmount nTotal = 0;
    {
        LOCK2(cs_main, cs_wallet);
        for (map<uint256, CWalletTx>::const_iterator it = mapWallet.begin(); it != mapWallet.end(); ++it) {
            const CWalletTx *pcoin = &(*it).second; 

            // nTotal += pcoin->GetDenominatedCredit(unconfirmed);
        }
    }

    return nTotal;
}

>>>>>>> 0221d666
std::vector<CRecipient> CWallet::CreateSigmaMintRecipients(
    std::vector<sigma::PrivateCoin>& coins,
    vector<CHDMint>& vDMints)
{
    EnsureMintWalletAvailable();

    std::vector<CRecipient> vecSend;

    zwalletMain->ResetCount(); // Before starting to mint, ensure mint count is correct

    std::transform(coins.begin(), coins.end(), std::back_inserter(vecSend),
        [&vDMints](sigma::PrivateCoin& coin) -> CRecipient {

            // Generate and store secrets deterministically in the following function.
            CHDMint dMint;
            zwalletMain->GenerateMint(coin.getPublicCoin().getDenomination(), coin, dMint);


            // Get a copy of the 'public' portion of the coin. You should
            // embed this into a Zerocoin 'MINT' transaction along with a series
            // of currency inputs totaling the assigned value of one zerocoin.
            auto& pubCoin = coin.getPublicCoin();

            if (!pubCoin.validate()) {
                throw std::runtime_error("Unable to mint a sigma coin.");
            }

            // Create script for coin
            CScript scriptSerializedCoin;
            // opcode is inserted as 1 byte according to file script/script.h
            scriptSerializedCoin << OP_SIGMAMINT;

            // and this one will write the size in different byte lengths depending on the length of vector. If vector size is <0.4c, which is 76, will write the size of vector in just 1 byte. In our case the size is always 34, so must write that 34 in 1 byte.
            std::vector<unsigned char> vch = pubCoin.getValue().getvch();
            scriptSerializedCoin.insert(scriptSerializedCoin.end(), vch.begin(), vch.end());

            CAmount v;
            DenominationToInteger(pubCoin.getDenomination(), v);

            vDMints.push_back(dMint);

            return {scriptSerializedCoin, v, false};
        }
    );

    return vecSend;
}

// coinsIn has to be sorted in descending order.
int CWallet::GetRequiredCoinCountForAmount(
        const CAmount& required,
        const std::vector<sigma::CoinDenomination>& denominations) {
    CAmount val = required;
    int result = 0;
    for (std::size_t i = 0; i < denominations.size(); i++)
    {
        CAmount denom;
        DenominationToInteger(denominations[i], denom);
        while (val >= denom) {
            val -= denom;
            result++;
        }
    }

    return result;
}

/** \brief denominations has to be sorted in descending order. Each denomination can be used multiple times.
 *
 *  \returns The amount which was possible to actually mint.
 */
CAmount CWallet::SelectMintCoinsForAmount(
        const CAmount& required,
        const std::vector<sigma::CoinDenomination>& denominations,
        std::vector<sigma::CoinDenomination>& coinsOut) {
    CAmount val = required;
    for (std::size_t i = 0; i < denominations.size(); i++)
    {
        CAmount denom;
        DenominationToInteger(denominations[i], denom);
        while (val >= denom)
        {
            val -= denom;
            coinsOut.push_back(denominations[i]);
        }
    }

    return required - val;
}

/** \brief coinsIn has to be sorted in descending order. Each coin can be used only once.
 *
 *  \returns The amount which was possible to actually spend.
 */
CAmount CWallet::SelectSpendCoinsForAmount(
        const CAmount& required,
        const std::list<CSigmaEntry>& coinsIn,
        std::vector<CSigmaEntry>& coinsOut) {
    CAmount val = required;
    for (auto coinIt = coinsIn.begin(); coinIt != coinsIn.end(); coinIt++)
    {
        if (coinIt->IsUsed)
          continue;
        CAmount denom = coinIt->get_denomination_value();
        if (val >= denom)
        {
            val -= denom;
            coinsOut.push_back(*coinIt);
        }
    }

    return required - val;
}

std::list<CSigmaEntry> CWallet::GetAvailableCoins(const CCoinControl *coinControl, bool includeUnsafe, bool fDummy) const {
    EnsureMintWalletAvailable();

    LOCK2(cs_main, cs_wallet);
    CWalletDB walletdb(strWalletFile);
    std::list<CSigmaEntry> coins;
    std::vector<CMintMeta> vecMints = zwalletMain->GetTracker().ListMints(true, true, false);
    list<CMintMeta> listMints(vecMints.begin(), vecMints.end());
    for (const CMintMeta& mint : listMints) {
        CSigmaEntry entry;
        const auto& sigmaParams = sigma::Params::get_default();
        if(fDummy){
            /* If we just want to create the spend tx without signing (eg. to get fee before entering password),
             * we fill in the available unencrypted details from the metadata, and create dummy values for the
             * encrypted ones.
             */
            sigma::PrivateCoin dummyCoin(sigmaParams, mint.denom);

            entry.value = mint.GetPubCoinValue();
            entry.set_denomination(mint.denom);
            entry.randomness = dummyCoin.getRandomness();
            entry.serialNumber = dummyCoin.getSerialNumber();
            entry.IsUsed = mint.isUsed;
            entry.nHeight = mint.nHeight;
            entry.id = mint.nId;
            entry.ecdsaSecretKey = std::vector<unsigned char>(&dummyCoin.getEcdsaSeckey()[0],&dummyCoin.getEcdsaSeckey()[32]);
        }else{
            GetMint(mint.hashSerial, entry);   
        }
        coins.push_back(entry);
    }

    std::set<COutPoint> lockedCoins = setLockedCoins;

    // Filter out coins which are not confirmed, I.E. do not have at least 6 blocks
    // above them, after they were minted.
    // Also filter out used coins.
    // Finally filter out coins that have not been selected from CoinControl should that be used
    coins.remove_if([lockedCoins, coinControl, includeUnsafe](const CSigmaEntry& coin) {
        sigma::CSigmaState* sigmaState = sigma::CSigmaState::GetState();
        if (coin.IsUsed)
            return true;

        int coinHeight, coinId;
        std::tie(coinHeight, coinId) =  sigmaState->GetMintedCoinHeightAndId(
            sigma::PublicCoin(coin.value, coin.get_denomination()));

        // Check group size
        uint256 hashOut;
        std::vector<sigma::PublicCoin> coinOuts;
        sigmaState->GetCoinSetForSpend(
            &chainActive,
            chainActive.Height() - (ZC_MINT_CONFIRMATIONS - 1), // required 6 confirmation for mint to spend
            coin.get_denomination(),
            coinId,
            hashOut,
            coinOuts
        );

        if (!includeUnsafe && coinOuts.size() < 2) {
            return true;
        }

        if (coinHeight == -1) {
            // Coin still in the mempool.
            return true;
        }

        if (coinHeight + (ZC_MINT_CONFIRMATIONS - 1) > chainActive.Height()) {
            // Remove the coin from the candidates list, since it does not have the
            // required number of confirmations.
            return true;
        }

        COutPoint outPoint;
        sigma::PublicCoin pubCoin(coin.value, coin.get_denomination());
        sigma::GetOutPoint(outPoint, pubCoin);

        if(lockedCoins.count(outPoint) > 0){
            return true;
        }

        if(coinControl != NULL){
            if(coinControl->HasSelected()){
                if(!coinControl->IsSelected(outPoint)){
                    return true;
                }
            }
        }

        return false;
    });

    return coins;
}

template<typename Iterator>
static CAmount CalculateCoinsBalance(Iterator begin, Iterator end) {
    CAmount balance(0);
    for (auto start = begin; start != end; start++) {
        balance += start->get_denomination_value();
    }
    return balance;
}

bool CWallet::GetCoinsToSpend(
        CAmount required,
        std::vector<CSigmaEntry>& coinsToSpend_out,
        std::vector<sigma::CoinDenomination>& coinsToMint_out,
        const size_t coinsToSpendLimit,
        const CAmount amountToSpendLimit,
        const CCoinControl *coinControl,
        bool fDummy) const
{
    // Sanity check to make sure this function is never called with a too large
    // amount to spend, resulting to a possible crash due to out of memory condition.
    if (!MoneyRange(required)) {
        throw std::invalid_argument("Request to spend more than 21 MLN zcoins.\n");
    }

    if (!MoneyRange(amountToSpendLimit)) {
        throw std::invalid_argument(_("Amount limit is exceed max money"));
    }

    // We have Coins denomination * 10^8, we divide with 0.05 * 10^8 and add one coin of
    // denomination 100 (also divide by 0.05 * 10^8)
    constexpr CAmount zeros(5000000);

    // Rounding, Anything below 0.05 zerocoin goes to the miners as a fee.
    int roundedRequired = required / zeros;
    if (required % zeros != 0) {
        ++roundedRequired;
    }

    int limitVal = amountToSpendLimit / zeros;

    if (roundedRequired > limitVal) {
        throw std::invalid_argument(
            _("Required amount exceed value spend limit"));
    }

    std::list<CSigmaEntry> coins = GetAvailableCoins(coinControl, false, fDummy);

    CAmount availableBalance = CalculateCoinsBalance(coins.begin(), coins.end());

    if (roundedRequired * zeros > availableBalance) {
        throw InsufficientFunds();
    }

    // sort by highest denomination. if it is same denomination we will prefer the previous block
    auto comparer = [](const CSigmaEntry& a, const CSigmaEntry& b) -> bool {
        return a.get_denomination_value() != b.get_denomination_value() ? a.get_denomination_value() > b.get_denomination_value() : a.nHeight < b.nHeight;
    };
    coins.sort(comparer);

    std::vector<sigma::CoinDenomination> denominations;
    sigma::GetAllDenoms(denominations);

    // Value of the largest coin, I.E. 100 for now.
    CAmount max_coin_value;
    if (!DenominationToInteger(denominations[0], max_coin_value)) {
        throw runtime_error("Unknown sigma denomination.\n");
    }

    int val = roundedRequired + max_coin_value / zeros;

    // val represent max value in range that we will search which may be over limit.
    // then we trim it out because we never use it.
    val = std::min(val, limitVal);

    // We need only last 2 rows of matrix of knapsack algorithm.
    std::vector<uint64_t> prev_row;
    prev_row.resize(val + 1);

    std::vector<uint64_t> next_row(val + 1, (INT_MAX - 1) / 2);

    auto coinIt = coins.rbegin();
    next_row[0] = 0;
    next_row[coinIt->get_denomination_value() / zeros] = 1;
    ++coinIt;

    for (; coinIt != coins.rend(); coinIt++) {
        std::swap(prev_row, next_row);
        CAmount denom_i = coinIt->get_denomination_value() / zeros;
        for (int j = 1; j <= val; j++) {
            next_row[j] = prev_row[j];
            if (j >= denom_i &&  next_row[j] > prev_row[j - denom_i] + 1) {
                    next_row[j] = prev_row[j - denom_i] + 1;
            }
        }
    }

    int index = val;
    uint64_t best_spend_val = 0;

    // If coinControl, want to use all inputs
    bool coinControlUsed = false;
    if(coinControl != NULL){
        if(coinControl->HasSelected()){
            auto coinIt = coins.rbegin();
            for (; coinIt != coins.rend(); coinIt++) {
                best_spend_val += coinIt->get_denomination_value();
            }
            coinControlUsed = true;
        }
    }
    if(!coinControlUsed) {
        best_spend_val = val;
        int minimum = INT_MAX - 1;
        while(index >= roundedRequired) {
            int temp_min = next_row[index] + GetRequiredCoinCountForAmount(
                (index - roundedRequired) * zeros, denominations);
            if (minimum > temp_min && next_row[index] != (INT_MAX - 1) / 2 && next_row[index] <= coinsToSpendLimit) {
                best_spend_val = index;
                minimum = temp_min;
            }
            --index;
        }
        best_spend_val *= zeros;

        if (minimum == INT_MAX - 1)
            throw std::runtime_error(
                _("Can not choose coins within limit."));
    }

    if (SelectMintCoinsForAmount(best_spend_val - roundedRequired * zeros, denominations, coinsToMint_out) != best_spend_val - roundedRequired * zeros) {
        throw std::runtime_error(
            _("Problem with coin selection for re-mint while spending."));
    }
    if (SelectSpendCoinsForAmount(best_spend_val, coins, coinsToSpend_out) != best_spend_val) {
        throw std::runtime_error(
            _("Problem with coin selection for spend."));
    }

    return true;
}

CAmount CWallet::GetUnconfirmedBalance() const {
    CAmount nTotal = 0;
    {
        LOCK2(cs_main, cs_wallet);
        for (map<uint256, CWalletTx>::const_iterator it = mapWallet.begin(); it != mapWallet.end(); ++it) {
            const CWalletTx *pcoin = &(*it).second;
            if (!pcoin->IsTrusted() && pcoin->GetDepthInMainChain() == 0 &&
                (pcoin->InMempool() || pcoin->InStempool()))
                nTotal += pcoin->GetAvailableCredit();
        }
    }
    return nTotal;
}

CAmount CWallet::GetImmatureBalance() const {
    CAmount nTotal = 0;
    {
        LOCK2(cs_main, cs_wallet);
        for (map<uint256, CWalletTx>::const_iterator it = mapWallet.begin(); it != mapWallet.end(); ++it) {
            const CWalletTx *pcoin = &(*it).second;
            nTotal += pcoin->GetImmatureCredit();
        }
    }
    return nTotal;
}

CAmount CWallet::GetWatchOnlyBalance() const {
    CAmount nTotal = 0;
    {
        LOCK2(cs_main, cs_wallet);
        for (map<uint256, CWalletTx>::const_iterator it = mapWallet.begin(); it != mapWallet.end(); ++it) {
            const CWalletTx *pcoin = &(*it).second;
            if (pcoin->IsTrusted())
                nTotal += pcoin->GetAvailableWatchOnlyCredit();
        }
    }

    return nTotal;
}

CAmount CWallet::GetUnconfirmedWatchOnlyBalance() const {
    CAmount nTotal = 0;
    {
        LOCK2(cs_main, cs_wallet);
        for (map<uint256, CWalletTx>::const_iterator it = mapWallet.begin(); it != mapWallet.end(); ++it) {
            const CWalletTx *pcoin = &(*it).second;
            if (!pcoin->IsTrusted() && pcoin->GetDepthInMainChain() == 0 &&
                (pcoin->InMempool() || pcoin->InStempool()))
                nTotal += pcoin->GetAvailableWatchOnlyCredit();
        }
    }
    return nTotal;
}

CAmount CWallet::GetImmatureWatchOnlyBalance() const
{
    CAmount nTotal = 0;
    {
        LOCK2(cs_main, cs_wallet);
        for (map<uint256, CWalletTx>::const_iterator it = mapWallet.begin(); it != mapWallet.end(); ++it)
        {
            const CWalletTx* pcoin = &(*it).second;
            nTotal += pcoin->GetImmatureWatchOnlyCredit();
        }
    }
    return nTotal;
}

void CWallet::AvailableCoins(vector <COutput> &vCoins, bool fOnlyConfirmed, const CCoinControl *coinControl, bool fIncludeZeroValue, AvailableCoinsType nCoinType, bool fUseInstantSend) const
{
    vCoins.clear();

    {
        LOCK2(cs_main, cs_wallet);
        for (map<uint256, CWalletTx>::const_iterator it = mapWallet.begin(); it != mapWallet.end(); ++it)
        {
            const uint256& wtxid = it->first;
            const CWalletTx* pcoin = &(*it).second;

            if (!CheckFinalTx(*pcoin))
                continue;

            if (fOnlyConfirmed && !pcoin->IsTrusted())
                continue;

            if (pcoin->IsCoinBase() && pcoin->GetBlocksToMaturity() > 0)
                continue;

            int nDepth = pcoin->GetDepthInMainChain(false);
            // do not use IX for inputs that have less then INSTANTSEND_CONFIRMATIONS_REQUIRED blockchain confirmations
//            if (fUseInstantSend && nDepth < INSTANTSEND_CONFIRMATIONS_REQUIRED)
//                continue;

            // We should not consider coins from transactions that are replacing
            // other transactions.
            //
            // Example: There is a transaction A which is replaced by bumpfee
            // transaction B. In this case, we want to prevent creation of
            // a transaction B' which spends an output of B.
            //
            // Reason: If transaction A were initially confirmed, transactions B
            // and B' would no longer be valid, so the user would have to create
            // a new transaction C to replace B'. However, in the case of a
            // one-block reorg, transactions B' and C might BOTH be accepted,
            // when the user only wanted one of them. Specifically, there could
            // be a 1-block reorg away from the chain where transactions A and C
            // were accepted to another chain where B, B', and C were all
            // accepted.
            if (nDepth == 0 && fOnlyConfirmed && pcoin->mapValue.count("replaces_txid")) {
                continue;
            }

            // Similarly, we should not consider coins from transactions that
            // have been replaced. In the example above, we would want to prevent
            // creation of a transaction A' spending an output of A, because if
            // transaction B were initially confirmed, conflicting with A and
            // A', we wouldn't want to the user to create a transaction D
            // intending to replace A', but potentially resulting in a scenario
            // where A, A', and D could all be accepted (instead of just B and
            // D, or just A and A' like the user would want).
            if (nDepth == 0 && fOnlyConfirmed && pcoin->mapValue.count("replaced_by_txid")) {
                continue;
            }

            for (unsigned int i = 0; i < pcoin->tx->vout.size(); i++) {
                bool found = false;
                if(nCoinType == ALL_COINS){
                    // We are now taking ALL_COINS to mean everything sans mints
                    found = !(pcoin->tx->vout[i].scriptPubKey.IsZerocoinMint() || pcoin->tx->vout[i].scriptPubKey.IsSigmaMint()) || pcoin->tx->vout[i].scriptPubKey.IsZerocoinRemint();
                } else if(nCoinType == ONLY_MINTS){
                    // Do not consider anything other than mints
                    found = (pcoin->tx->vout[i].scriptPubKey.IsZerocoinMint() || pcoin->tx->vout[i].scriptPubKey.IsSigmaMint() || pcoin->tx->vout[i].scriptPubKey.IsZerocoinRemint());
                } else if (nCoinType == ONLY_NOT1000IFMN) {
                    found = !(fMasternodeMode && pcoin->tx->vout[i].nValue == ZNODE_COIN_REQUIRED * COIN);
                } else if (nCoinType == ONLY_NONDENOMINATED_NOT1000IFMN) {
                    if (fMasternodeMode) found = pcoin->tx->vout[i].nValue != ZNODE_COIN_REQUIRED * COIN; // do not use Hot MN funds
                } else if (nCoinType == ONLY_1000) {
                    found = pcoin->tx->vout[i].nValue == ZNODE_COIN_REQUIRED * COIN;
                } else {
                    found = true;
                }
                if (!found) continue;

                isminetype mine = IsMine(pcoin->tx->vout[i]);


                if (!(IsSpent(wtxid, i)) && mine != ISMINE_NO &&
                    (!IsLockedCoin((*it).first, i) || nCoinType == ONLY_1000) &&
                    (pcoin->tx->vout[i].nValue > 0 || fIncludeZeroValue) &&
                    (!coinControl || !coinControl->HasSelected() || coinControl->fAllowOtherInputs || coinControl->IsSelected(COutPoint((*it).first, i)))) {
                        vCoins.push_back(COutput(pcoin, i, nDepth,
                                                 ((mine & ISMINE_SPENDABLE) != ISMINE_NO) ||
                                                  (coinControl && coinControl->fAllowWatchOnly && (mine & ISMINE_WATCH_SOLVABLE) != ISMINE_NO),
                                                 (mine & (ISMINE_SPENDABLE | ISMINE_WATCH_SOLVABLE)) != ISMINE_NO));
                }
            }
        }
    }
}

bool CWallet::GetZnodeVinAndKeys(CTxIn &txinRet, CPubKey &pubKeyRet, CKey &keyRet, std::string strTxHash,
                                 std::string strOutputIndex) {
    // wait for reindex and/or import to finish
    if (fImporting || fReindex) return false;

    // Find possible candidates
    std::vector <COutput> vPossibleCoins;
    AvailableCoins(vPossibleCoins, true, NULL, false, ONLY_1000);
    if (vPossibleCoins.empty()) {
        LogPrintf("CWallet::GetZnodeVinAndKeys -- Could not locate any valid znode vin\n");
        return false;
    }

    if (strTxHash.empty()) // No output specified, select the first one
        return GetVinAndKeysFromOutput(vPossibleCoins[0], txinRet, pubKeyRet, keyRet);

    // Find specific vin
    uint256 txHash = uint256S(strTxHash);
    int nOutputIndex = atoi(strOutputIndex.c_str());

    BOOST_FOREACH(COutput & out, vPossibleCoins)
    if (out.tx->GetHash() == txHash && out.i == nOutputIndex) // found it!
        return GetVinAndKeysFromOutput(out, txinRet, pubKeyRet, keyRet);

    LogPrintf("CWallet::GetZnodeVinAndKeys -- Could not locate specified znode vin\n");
    return false;
}

bool CWallet::GetVinAndKeysFromOutput(COutput out, CTxIn &txinRet, CPubKey &pubKeyRet, CKey &keyRet) {
    // wait for reindex and/or import to finish
    if (fImporting || fReindex) return false;

    CScript pubScript;

    txinRet = CTxIn(out.tx->GetHash(), out.i);
    pubScript = out.tx->tx->vout[out.i].scriptPubKey; // the inputs PubKey

    CTxDestination address1;
    ExtractDestination(pubScript, address1);
    CBitcoinAddress address2(address1);

    CKeyID keyID;
    if (!address2.GetKeyID(keyID)) {
        LogPrintf("CWallet::GetVinAndKeysFromOutput -- Address does not refer to a key\n");
        return false;
    }

    if (!GetKey(keyID, keyRet)) {
        LogPrintf("CWallet::GetVinAndKeysFromOutput -- Private key for address is not known\n");
        return false;
    }

    pubKeyRet = keyRet.GetPubKey();
    return true;
}

<<<<<<< HEAD
=======
// available implies a mature or unspent mint.
bool CWallet::IsSigmaMintFromTxOutAvailable(CTxOut txout){
    LOCK(cs_wallet);

    if(!txout.scriptPubKey.IsSigmaMint())
        throw runtime_error(std::string(__func__) + ": txout is not a SIGMA_MINT\n");

    if (!zwalletMain)
        throw JSONRPCError(RPC_WALLET_ERROR, "sigma mint/spend is not allowed for legacy wallet");

    CWalletDB walletdb(pwalletMain->strWalletFile);

    std::vector <CMintMeta> listMints;
    listMints = zwalletMain->GetTracker().ListMints(true, true, false);
    GroupElement pubCoinValue = sigma::ParseSigmaMintScript(txout.scriptPubKey);

    BOOST_FOREACH(CMintMeta &mint, listMints) {
        CHDMint dMint;
        if (!walletdb.ReadHDMint(mint.GetPubCoinValueHash(), dMint))
            continue;

        if(pubCoinValue == dMint.GetPubcoinValue())
            return true;
    }

    return false;
}

>>>>>>> 0221d666
bool CWallet::IsMintFromTxOutAvailable(CTxOut txout, bool& fIsAvailable){
    LOCK(cs_wallet);

    if(!txout.scriptPubKey.IsZerocoinMint()){
        throw runtime_error(std::string(__func__) + ": txout is not a ZEROCOIN_MINT\n");
    }

    CWalletDB walletdb(pwalletMain->strWalletFile);
    CBigNum pubCoin;
    CZerocoinEntry pubCoinItem;

    vector<unsigned char> vchZeroMint;
    vchZeroMint.insert(vchZeroMint.end(), txout.scriptPubKey.begin() + 6,
                       txout.scriptPubKey.begin() + txout.scriptPubKey.size());
    pubCoin.setvch(vchZeroMint);

    if(walletdb.ReadZerocoinEntry(pubCoin, pubCoinItem)){
        fIsAvailable = !(pubCoinItem.IsUsed ||
                       (!pubCoinItem.IsUsed &&
                        (pubCoinItem.randomness == 0 ||
                         pubCoinItem.serialNumber == 0)));
        return true;
    }

    return false;
}

<<<<<<< HEAD
=======
//[zcoin]
bool CWallet::GetTxInfoForPubcoin(const CZerocoinEntry &pubCoinItem, std::string& fTxid, unsigned int& fIndex) const {

    LOCK(cs_wallet);
    list <CZerocoinEntry> listPubCoin = list<CZerocoinEntry>();
    CWalletDB walletdb(pwalletMain->strWalletFile);
    walletdb.ListPubCoin(listPubCoin);

    LogPrintf("pubCoinItem value: %s\n", pubCoinItem.value.ToString());
//        LogPrintf("listPubCoin.size() in ListAvailableCoinsMintCoins=%s\n", listPubCoin.size());
    for (map<uint256, CWalletTx>::const_iterator it = mapWallet.begin(); it != mapWallet.end(); ++it) {
        const CWalletTx *pcoin = &(*it).second;
//            LogPrintf("pcoin=%s\n", pcoin->GetHash().ToString());
        if (!CheckFinalTx(*pcoin)) {
            LogPrintf("!CheckFinalTx(*pcoin)=%s\n", !CheckFinalTx(*pcoin));
            continue;
        }

        if (pcoin->IsCoinBase() && pcoin->GetBlocksToMaturity() > 0) {
            //LogPrintf("Not trusted\n");
            continue;
        }

        int nDepth = pcoin->GetDepthInMainChain();
        if (nDepth < 0) {
            LogPrintf("nDepth=%s\n", nDepth);
            continue;
        }

        for (unsigned int i = 0; i < pcoin->vout.size(); i++) {
            if (pcoin->vout[i].scriptPubKey.IsZerocoinMint()) {
                CTxOut txout = pcoin->vout[i];
                vector<unsigned char> vchZeroMint;
                vchZeroMint.insert(vchZeroMint.end(), txout.scriptPubKey.begin() + 6,
                                   txout.scriptPubKey.begin() + txout.scriptPubKey.size());

                CBigNum pubCoin;
                pubCoin.setvch(vchZeroMint);
                LogPrintf("Pubcoin=%s\n", pubCoin.ToString());
                if (pubCoinItem.value == pubCoin) {
                    LogPrintf("found pubcoin\n");
                    fTxid = pcoin->GetHash().ToString();
                    fIndex = i;
                    return true;
                }
            }
        }
    }

    return false;
}

>>>>>>> 0221d666
//[zcoin]
void CWallet::ListAvailableCoinsMintCoins(vector <COutput> &vCoins, bool fOnlyConfirmed) const {
    vCoins.clear();
    {
        LOCK2(cs_main, cs_wallet);
        list <CZerocoinEntry> listOwnCoins;
        CWalletDB walletdb(pwalletMain->strWalletFile);
        walletdb.ListPubCoin(listOwnCoins);
        LogPrintf("listOwnCoins.size()=%s\n", listOwnCoins.size());
        for (map<uint256, CWalletTx>::const_iterator it = mapWallet.begin(); it != mapWallet.end(); ++it) {
            const CWalletTx *pcoin = &(*it).second;
//            LogPrintf("pcoin=%s\n", pcoin->GetHash().ToString());
            if (!CheckFinalTx(*pcoin)) {
                LogPrintf("!CheckFinalTx(*pcoin)=%s\n", !CheckFinalTx(*pcoin));
                continue;
            }

            if (fOnlyConfirmed && !pcoin->IsTrusted()) {
                LogPrintf("fOnlyConfirmed = %s, !pcoin->IsTrusted()\n", fOnlyConfirmed, !pcoin->IsTrusted());
                continue;
            }

            if (pcoin->IsCoinBase() && pcoin->GetBlocksToMaturity() > 0) {
                LogPrintf("Not trusted\n");
                continue;
            }

            int nDepth = pcoin->GetDepthInMainChain();
            if (nDepth < 0) {
                LogPrintf("nDepth=%s\n", nDepth);
                continue;
            }

            LogPrintf("pcoin->tx->vout.size()=%s\n", pcoin->tx->vout.size());

            for (unsigned int i = 0; i < pcoin->tx->vout.size(); i++) {
                if (pcoin->tx->vout[i].scriptPubKey.IsZerocoinMint()) {
                    CTxOut txout = pcoin->tx->vout[i];
                    CBigNum pubCoin = ParseZerocoinMintScript(txout.scriptPubKey);
                    LogPrintf("Pubcoin=%s\n", pubCoin.ToString());
                    // CHECKING PROCESS
                    BOOST_FOREACH(const CZerocoinEntry &ownCoinItem, listOwnCoins) {
//                        LogPrintf("*******\n");
//                        LogPrintf("ownCoinItem.value=%s,\n", ownCoinItem.value.ToString());
//                        LogPrintf("ownCoinItem.IsUsed=%s\n, ", ownCoinItem.IsUsed);
//                        LogPrintf("ownCoinItem.randomness=%s\n, ", ownCoinItem.randomness);
//                        LogPrintf("ownCoinItem.serialNumber=%s\n, ", ownCoinItem.serialNumber);
                        if (ownCoinItem.value == pubCoin && ownCoinItem.IsUsed == false &&
                            ownCoinItem.randomness != 0 && ownCoinItem.serialNumber != 0) {
                            vCoins.push_back(COutput(pcoin, i, nDepth, true, true));
                            LogPrintf("-->OK\n");
                        }
                    }

                }
            }
        }
    }
}

void CWallet::ListAvailableSigmaMintCoins(vector<COutput> &vCoins, bool fOnlyConfirmed) const {
    EnsureMintWalletAvailable();

    vCoins.clear();
    LOCK2(cs_main, cs_wallet);
    list<CSigmaEntry> listOwnCoins;
    CWalletDB walletdb(pwalletMain->strWalletFile);
    listOwnCoins = zwalletMain->GetTracker().MintsAsSigmaEntries(true, false);
    LogPrintf("listOwnCoins.size()=%s\n", listOwnCoins.size());
    for (map<uint256, CWalletTx>::const_iterator it = mapWallet.begin(); it != mapWallet.end(); ++it) {
        const CWalletTx *pcoin = &(*it).second;
//        LogPrintf("pcoin=%s\n", pcoin->GetHash().ToString());
        if (!CheckFinalTx(*pcoin)) {
            LogPrintf("!CheckFinalTx(*pcoin)=%s\n", !CheckFinalTx(*pcoin));
            continue;
        }

        if (fOnlyConfirmed && !pcoin->IsTrusted()) {
            LogPrintf("fOnlyConfirmed = %s, !pcoin->IsTrusted()\n", fOnlyConfirmed, !pcoin->IsTrusted());
            continue;
        }

        if (pcoin->IsCoinBase() && pcoin->GetBlocksToMaturity() > 0) {
            LogPrintf("Not trusted\n");
            continue;
        }

        int nDepth = pcoin->GetDepthInMainChain();
        if (nDepth < 0) {
            LogPrintf("nDepth=%s\n", nDepth);
            continue;
        }
        LogPrintf("pcoin->tx->vout.size()=%s\n", pcoin->tx->vout.size());

        for (unsigned int i = 0; i < pcoin->tx->vout.size(); i++) {
            if (pcoin->tx->vout[i].scriptPubKey.IsSigmaMint()) {
                CTxOut txout = pcoin->tx->vout[i];
                secp_primitives::GroupElement pubCoin = sigma::ParseSigmaMintScript(
                    txout.scriptPubKey);
                LogPrintf("Pubcoin=%s\n", pubCoin.tostring());
                // CHECKING PROCESS
                BOOST_FOREACH(const CSigmaEntry &ownCoinItem, listOwnCoins) {
                   if (ownCoinItem.value == pubCoin && ownCoinItem.IsUsed == false &&
                        ownCoinItem.randomness != uint64_t(0) && ownCoinItem.serialNumber != uint64_t(0)) {
                        vCoins.push_back(COutput(pcoin, i, nDepth, true, true));
                        LogPrintf("-->OK\n");
                    }
                }
            }
        }
    }
}

static void ApproximateBestSubset(vector<pair<CAmount, pair<const CWalletTx*,unsigned int> > >vValue, const CAmount& nTotalLower, const CAmount& nTargetValue,
                                  vector<char>& vfBest, CAmount& nBest, int iterations = 1000)
{
    vector<char> vfIncluded;

    vfBest.assign(vValue.size(), true);
    nBest = nTotalLower;

    FastRandomContext insecure_rand;

    for (int nRep = 0; nRep < iterations && nBest != nTargetValue; nRep++) {
        vfIncluded.assign(vValue.size(), false);
        CAmount nTotal = 0;
        bool fReachedTarget = false;
        for (int nPass = 0; nPass < 2 && !fReachedTarget; nPass++)
        {
            for (unsigned int i = 0; i < vValue.size(); i++)
            {
                //The solver here uses a randomized algorithm,
                //the randomness serves no real security purpose but is just
                //needed to prevent degenerate behavior and it is important
                //that the rng is fast. We do not use a constant random sequence,
                //because there may be some privacy improvement by making
                //the selection random.
                if (nPass == 0 ? insecure_rand.rand32()&1 : !vfIncluded[i])
                {
                    nTotal += vValue[i].first;
                    vfIncluded[i] = true;
                    if (nTotal >= nTargetValue)
                    {
                        fReachedTarget = true;
                        if (nTotal < nBest)
                        {
                            nBest = nTotal;
                            vfBest = vfIncluded;
                        }
                        nTotal -= vValue[i].first;
                        vfIncluded[i] = false;
                    }
                }
            }
        }
    }
}

bool CWallet::SelectCoinsMinConf(const CAmount& nTargetValue, const int nConfMine, const int nConfTheirs, const uint64_t nMaxAncestors, vector<COutput> vCoins,
                                 set<pair<const CWalletTx*,unsigned int> >& setCoinsRet, CAmount& nValueRet) const
{
    setCoinsRet.clear();
    nValueRet = 0;

    // List of values less than target
    pair<CAmount, pair<const CWalletTx*,unsigned int> > coinLowestLarger;
    coinLowestLarger.first = std::numeric_limits<CAmount>::max();
    coinLowestLarger.second.first = NULL;
    vector<pair<CAmount, pair<const CWalletTx*,unsigned int> > > vValue;
    CAmount nTotalLower = 0;

    random_shuffle(vCoins.begin(), vCoins.end(), GetRandInt);

    BOOST_FOREACH(const COutput &output, vCoins)
    {
        if (!output.fSpendable)
            continue;

        const CWalletTx *pcoin = output.tx;

        if (output.nDepth < (pcoin->IsFromMe(ISMINE_ALL) ? nConfMine : nConfTheirs))
            continue;

        if (!mempool.TransactionWithinChainLimit(pcoin->GetHash(), nMaxAncestors))
            continue;

        int i = output.i;
        CAmount n = pcoin->tx->vout[i].nValue;

        pair<CAmount,pair<const CWalletTx*,unsigned int> > coin = make_pair(n,make_pair(pcoin, i));

        if (n == nTargetValue)
        {
            setCoinsRet.insert(coin.second);
            nValueRet += coin.first;
            return true;
        }
        else if (n < nTargetValue + MIN_CHANGE)
        {
            vValue.push_back(coin);
            nTotalLower += n;
        }
        else if (n < coinLowestLarger.first)
        {
            coinLowestLarger = coin;
        }
    }

    if (nTotalLower == nTargetValue)
    {
        for (unsigned int i = 0; i < vValue.size(); ++i)
        {
            setCoinsRet.insert(vValue[i].second);
            nValueRet += vValue[i].first;
        }
        return true;
    }

    if (nTotalLower < nTargetValue)
    {
        if (coinLowestLarger.second.first == NULL)
            return false;
        setCoinsRet.insert(coinLowestLarger.second);
        nValueRet += coinLowestLarger.first;
        return true;
    }

    // Solve subset sum by stochastic approximation
    std::sort(vValue.begin(), vValue.end(), CompareValueOnly());
    std::reverse(vValue.begin(), vValue.end());
    vector<char> vfBest;
    CAmount nBest;

    ApproximateBestSubset(vValue, nTotalLower, nTargetValue, vfBest, nBest);
    if (nBest != nTargetValue && nTotalLower >= nTargetValue + MIN_CHANGE)
        ApproximateBestSubset(vValue, nTotalLower, nTargetValue + MIN_CHANGE, vfBest, nBest);

    // If we have a bigger coin and (either the stochastic approximation didn't find a good solution,
    //                                   or the next bigger coin is closer), return the bigger coin
    if (coinLowestLarger.second.first &&
        ((nBest != nTargetValue && nBest < nTargetValue + MIN_CHANGE) || coinLowestLarger.first <= nBest))
    {
        setCoinsRet.insert(coinLowestLarger.second);
        nValueRet += coinLowestLarger.first;
    }
    else {
        for (unsigned int i = 0; i < vValue.size(); i++)
            if (vfBest[i])
            {
                setCoinsRet.insert(vValue[i].second);
                nValueRet += vValue[i].first;
            }

        LogPrint("selectcoins", "SelectCoins() best subset: ");
        for (unsigned int i = 0; i < vValue.size(); i++)
            if (vfBest[i])
                LogPrint("selectcoins", "%s ", FormatMoney(vValue[i].first));
        LogPrint("selectcoins", "total %s\n", FormatMoney(nBest));
    }

    return true;
}

bool CWallet::SelectCoins(const vector<COutput>& vAvailableCoins, const CAmount& nTargetValue, set<pair<const CWalletTx*,unsigned int> >& setCoinsRet, CAmount& nValueRet, const CCoinControl* coinControl, AvailableCoinsType nCoinType, bool fUseInstantSend) const
{
    if (nCoinType == ONLY_DENOMINATED)
        return false;

    vector<COutput> vCoins(vAvailableCoins);

    // coin control -> return all selected outputs (we want all selected to go into the transaction for sure)
    if (coinControl && coinControl->HasSelected() && !coinControl->fAllowOtherInputs)
    {
        BOOST_FOREACH(const COutput& out, vCoins)
        {
            if (!out.fSpendable)
                 continue;
            nValueRet += out.tx->tx->vout[out.i].nValue;
            setCoinsRet.insert(make_pair(out.tx, out.i));
        }
        return (nValueRet >= nTargetValue);
    }

    // calculate value from preset inputs and store them
    set<pair<const CWalletTx*, uint32_t> > setPresetCoins;
    CAmount nValueFromPresetInputs = 0;

    std::vector<COutPoint> vPresetInputs;
    if (coinControl)
        coinControl->ListSelected(vPresetInputs);
    BOOST_FOREACH(const COutPoint& outpoint, vPresetInputs)
    {
        map<uint256, CWalletTx>::const_iterator it = mapWallet.find(outpoint.hash);
        if (it != mapWallet.end())
        {
            const CWalletTx* pcoin = &it->second;
            // Clearly invalid input, fail
            if (pcoin->tx->vout.size() <= outpoint.n)
                return false;
            nValueFromPresetInputs += pcoin->tx->vout[outpoint.n].nValue;
            setPresetCoins.insert(make_pair(pcoin, outpoint.n));
        } else
            return false; // TODO: Allow non-wallet inputs
    }

    // remove preset inputs from vCoins
    for (vector<COutput>::iterator it = vCoins.begin(); it != vCoins.end() && coinControl && coinControl->HasSelected();)
    {
        if (setPresetCoins.count(make_pair(it->tx, it->i)))
            it = vCoins.erase(it);
        else
            ++it;
    }

    size_t nMaxChainLength = std::min(GetArg("-limitancestorcount", DEFAULT_ANCESTOR_LIMIT), GetArg("-limitdescendantcount", DEFAULT_DESCENDANT_LIMIT));
    bool fRejectLongChains = GetBoolArg("-walletrejectlongchains", DEFAULT_WALLET_REJECT_LONG_CHAINS);

    bool res = nTargetValue <= nValueFromPresetInputs ||
        SelectCoinsMinConf(nTargetValue - nValueFromPresetInputs, 1, 6, 0, vCoins, setCoinsRet, nValueRet) ||
        SelectCoinsMinConf(nTargetValue - nValueFromPresetInputs, 1, 1, 0, vCoins, setCoinsRet, nValueRet) ||
        (bSpendZeroConfChange && SelectCoinsMinConf(nTargetValue - nValueFromPresetInputs, 0, 1, 2, vCoins, setCoinsRet, nValueRet)) ||
        (bSpendZeroConfChange && SelectCoinsMinConf(nTargetValue - nValueFromPresetInputs, 0, 1, std::min((size_t)4, nMaxChainLength/3), vCoins, setCoinsRet, nValueRet)) ||
        (bSpendZeroConfChange && SelectCoinsMinConf(nTargetValue - nValueFromPresetInputs, 0, 1, nMaxChainLength/2, vCoins, setCoinsRet, nValueRet)) ||
        (bSpendZeroConfChange && SelectCoinsMinConf(nTargetValue - nValueFromPresetInputs, 0, 1, nMaxChainLength, vCoins, setCoinsRet, nValueRet)) ||
        (bSpendZeroConfChange && !fRejectLongChains && SelectCoinsMinConf(nTargetValue - nValueFromPresetInputs, 0, 1, std::numeric_limits<uint64_t>::max(), vCoins, setCoinsRet, nValueRet));

    // because SelectCoinsMinConf clears the setCoinsRet, we now add the possible inputs to the coinset
    setCoinsRet.insert(setPresetCoins.begin(), setPresetCoins.end());

    // add preset inputs to the total value selected
    nValueRet += nValueFromPresetInputs;

    return res;
}

bool CWallet::FundTransaction(CMutableTransaction& tx, CAmount& nFeeRet, bool overrideEstimatedFeeRate, const CFeeRate& specificFeeRate, int& nChangePosInOut, std::string& strFailReason, bool includeWatching, bool lockUnspents, const std::set<int>& setSubtractFeeFromOutputs, bool keepReserveKey, const CTxDestination& destChange)
{
    vector<CRecipient> vecSend;

    // Turn the txout set into a CRecipient vector
    for (size_t idx = 0; idx < tx.vout.size(); idx++)
    {
        const CTxOut& txOut = tx.vout[idx];
        CRecipient recipient = {txOut.scriptPubKey, txOut.nValue, setSubtractFeeFromOutputs.count(idx) == 1};
        vecSend.push_back(recipient);
    }

    CCoinControl coinControl;
    coinControl.destChange = destChange;
    coinControl.fAllowOtherInputs = true;
    coinControl.fAllowWatchOnly = includeWatching;
    coinControl.fOverrideFeeRate = overrideEstimatedFeeRate;
    coinControl.nFeeRate = specificFeeRate;

    BOOST_FOREACH(const CTxIn& txin, tx.vin)
        coinControl.Select(txin.prevout);

    CReserveKey reservekey(this);
    CWalletTx wtx;
    if (!CreateTransaction(vecSend, wtx, reservekey, nFeeRet, nChangePosInOut, strFailReason, &coinControl, false))
        return false;

    if (nChangePosInOut != -1)
        tx.vout.insert(tx.vout.begin() + nChangePosInOut, wtx.tx->vout[nChangePosInOut]);

    // Copy output sizes from new transaction; they may have had the fee subtracted from them
    for (unsigned int idx = 0; idx < tx.vout.size(); idx++)
        tx.vout[idx].nValue = wtx.tx->vout[idx].nValue;

    // Add new txins (keeping original txin scriptSig/order)
    BOOST_FOREACH(const CTxIn& txin, wtx.tx->vin)
    {
        if (!coinControl.IsSelected(txin.prevout))
        {
            tx.vin.push_back(txin);

            if (lockUnspents)
            {
              LOCK2(cs_main, cs_wallet);
              LockCoin(txin.prevout);
            }
        }
    }

    // optionally keep the change output key
    if (keepReserveKey)
        reservekey.KeepKey();

    return true;
}

bool CWallet::ConvertList(std::vector <CTxIn> vecTxIn, std::vector <CAmount> &vecAmounts) {
    BOOST_FOREACH(CTxIn txin, vecTxIn) {
        if (mapWallet.count(txin.prevout.hash)) {
            CWalletTx &wtx = mapWallet[txin.prevout.hash];
            if (txin.prevout.n < wtx.tx->vout.size()) {
                vecAmounts.push_back(wtx.tx->vout[txin.prevout.n].nValue);
            }
        } else {
            LogPrintf("CWallet::ConvertList -- Couldn't find transaction\n");
        }
    }
    return true;
}

bool CWallet::CreateTransaction(const std::vector<CRecipient>& vecSend, CWalletTx& wtxNew, CReserveKey& reservekey, CAmount& nFeeRet,
                                int& nChangePosInOut, std::string& strFailReason, const CCoinControl* coinControl, bool sign, AvailableCoinsType nCoinType, bool fUseInstantSend, int nExtraPayloadSize)
{
    /*if (!llmq::IsOldInstantSendEnabled()) {
        // The new system does not require special handling for InstantSend as this is all done in CInstantSendManager.
        // There is also no need for an extra fee anymore.
        fUseInstantSend = false;
    }*/

    // TODO: upgrade dash version
    CAmount nFeePay = 0;

    CAmount nValue = 0;
    int nChangePosRequest = nChangePosInOut;
    unsigned int nSubtractFeeFromAmount = 0;
    for (const auto& recipient : vecSend)
    {
        if (nValue < 0 || recipient.nAmount < 0)
        {
            strFailReason = _("Transaction amounts must not be negative");
            return false;
        }
        nValue += recipient.nAmount;

        if (recipient.fSubtractFeeFromAmount)
            nSubtractFeeFromAmount++;
    }
    if (vecSend.empty())
    {
        strFailReason = _("Transaction must have at least one recipient");
        return false;
    }

    wtxNew.fTimeReceivedIsTxTime = true;
    wtxNew.BindWallet(this);
    CMutableTransaction txNew;

    // Discourage fee sniping.
    //
    // For a large miner the value of the transactions in the best block and
    // the mempool can exceed the cost of deliberately attempting to mine two
    // blocks to orphan the current best block. By setting nLockTime such that
    // only the next block can include the transaction, we discourage this
    // practice as the height restricted and limited blocksize gives miners
    // considering fee sniping fewer options for pulling off this attack.
    //
    // A simple way to think about this is from the wallet's point of view we
    // always want the blockchain to move forward. By setting nLockTime this
    // way we're basically making the statement that we only want this
    // transaction to appear in the next block; we don't want to potentially
    // encourage reorgs by allowing transactions to appear at lower heights
    // than the next block in forks of the best chain.
    //
    // Of course, the subsidy is high enough, and transaction volume low
    // enough, that fee sniping isn't a problem yet, but by implementing a fix
    // now we ensure code won't be written that makes assumptions about
    // nLockTime that preclude a fix later.

    txNew.nLockTime = chainActive.Height();

    // Secondly occasionally randomly pick a nLockTime even further back, so
    // that transactions that are delayed after signing for whatever reason,
    // e.g. high-latency mix networks and some CoinJoin implementations, have
    // better privacy.
    if (GetRandInt(10) == 0)
        txNew.nLockTime = std::max(0, (int)txNew.nLockTime - GetRandInt(100));

    assert(txNew.nLockTime <= (unsigned int)chainActive.Height());
    assert(txNew.nLockTime < LOCKTIME_THRESHOLD);

    {
        std::set<std::pair<const CWalletTx*,unsigned int> > setCoins;
        LOCK2(cs_main, cs_wallet);
        {
            std::vector<COutput> vAvailableCoins;
            AvailableCoins(vAvailableCoins, true, coinControl, false, nCoinType, fUseInstantSend);

<<<<<<< HEAD
            nFeeRet = 0;
            if(nFeePay > 0) nFeeRet = nFeePay;
            double dPriority = 0;

=======
            nFeeRet = payTxFee.GetFeePerK();
            LogPrintf("nFeeRet initial: %s\n", nFeeRet);
>>>>>>> 0221d666
            // Start with no fee and loop until there is enough fee
            while (true)
            {
                nChangePosInOut = nChangePosRequest;
                txNew.vin.clear();
                txNew.vout.clear();
                wtxNew.fFromMe = true;
                bool fFirst = true;

                CAmount nValueToSelect = nValue;
<<<<<<< HEAD

=======
>>>>>>> 0221d666
                // if fee is added to nValueToSelect, change output is charged twice the fee (line ~3768). Need to look into why this is here
                // if (nSubtractFeeFromAmount == 0){
                //     LogPrintf("nSubtractFeeFromAmount is 0\n");
                //     nValueToSelect += nFeeRet;
                // }
<<<<<<< HEAD

=======
                double dPriority = 0;
>>>>>>> 0221d666
                // vouts to the payees
                for (const auto& recipient : vecSend)
                {
                    CTxOut txout(recipient.nAmount, recipient.scriptPubKey);

                    if (recipient.fSubtractFeeFromAmount)
                    {
                        txout.nValue -= nFeeRet / nSubtractFeeFromAmount; // Subtract fee equally from each selected recipient

                        if (fFirst) // first receiver pays the remainder not divisible by output count
                        {
                            fFirst = false;
                            txout.nValue -= nFeeRet % nSubtractFeeFromAmount;
                        }
                    }

                    if (txout.IsDust(dustRelayFee))
                    {
                        if (recipient.fSubtractFeeFromAmount && nFeeRet > 0)
                        {
                            if (txout.nValue < 0)
                                strFailReason = _("The transaction amount is too small to pay the fee");
                            else
                                strFailReason = _("The transaction amount is too small to send after the fee has been deducted");
                        }
                        else
                            strFailReason = _("Transaction amount too small");
                        return false;
                    }
                    txNew.vout.push_back(txout);
                }

                // Choose coins to use
                CAmount nValueIn = 0;
                setCoins.clear();
                if (!SelectCoins(vAvailableCoins, nValueToSelect, setCoins, nValueIn, coinControl, nCoinType, fUseInstantSend))
                {
                    strFailReason = _("Insufficient funds");                            
                    return false;
                }
                if (fUseInstantSend && nValueIn > sporkManager.GetSporkValue(SPORK_5_INSTANTSEND_MAX_VALUE)*COIN) {
                    strFailReason += " " + strprintf(_("InstantSend doesn't support sending values that high yet. Transactions are currently limited to %1 DASH."), sporkManager.GetSporkValue(SPORK_5_INSTANTSEND_MAX_VALUE));
                    return false;
                }

                const CAmount nChange = nValueIn - nValueToSelect;
                CTxOut newTxOut;

                if (nChange > 0)
                {
                    // Fill a vout to ourself
                    // TODO: pass in scriptChange instead of reservekey so
                    // change transaction isn't always pay-to-dash-address
                    CScript scriptChange;

                    // coin control: send change to custom address
                    if (coinControl && !boost::get<CNoDestination>(&coinControl->destChange))
                        scriptChange = GetScriptForDestination(coinControl->destChange);

                    // no coin control: send change to newly generated address
                    else
                    {
                        // Note: We use a new key here to keep it from being obvious which side is the change.
                        //  The drawback is that by not reusing a previous key, the change may be lost if a
                        //  backup is restored, if the backup doesn't have the new private key for the change.
                        //  If we reused the old key, it would be possible to add code to look for and
                        //  rediscover unknown transactions that were written with keys of ours to recover
                        //  post-backup change.

                        // Reserve a new key pair from key pool
                        CPubKey vchPubKey;
                        bool ret;
                        ret = reservekey.GetReservedKey(vchPubKey);
                        if (!ret)
                        {
                            strFailReason = _("Keypool ran out, please call keypoolrefill first");
                            return false;
                        }
                        
                        scriptChange = GetScriptForDestination(vchPubKey.GetID());
                    }

                    newTxOut = CTxOut(nChange, scriptChange);

                    // We do not move dust-change to fees, because the sender would end up paying more than requested.
                    // This would be against the purpose of the all-inclusive feature.
                    // So instead we raise the change and deduct from the recipient.
                    if (nSubtractFeeFromAmount > 0 && newTxOut.IsDust(dustRelayFee))
                    {
                        CAmount nDust = newTxOut.GetDustThreshold(dustRelayFee) - newTxOut.nValue;
                        newTxOut.nValue += nDust; // raise change until no more dust
                        for (unsigned int i = 0; i < vecSend.size(); i++) // subtract from first recipient
                        {
                            if (vecSend[i].fSubtractFeeFromAmount)
                            {
                                txNew.vout[i].nValue -= nDust;
                                if (txNew.vout[i].IsDust(dustRelayFee))
                                {
                                    strFailReason = _("The transaction amount is too small to send after the fee has been deducted");
                                    return false;
                                }
                                break;
                            }
                        }
                    }

                    // Never create dust outputs; if we would, just
                    // add the dust to the fee.
                    if (newTxOut.IsDust(dustRelayFee))
                    {
                        nChangePosInOut = -1;
                        nFeeRet += nChange;
                        reservekey.ReturnKey();
                    }
                    else
                    {
                        if (nChangePosInOut == -1)
                        {
                            // Insert change txn at random position:
                            nChangePosInOut = GetRandInt(txNew.vout.size()+1);
                        }
                        else if ((unsigned int)nChangePosInOut > txNew.vout.size())
                        {
                            strFailReason = _("Change index out of range");
                            return false;
                        }

                        std::vector<CTxOut>::iterator position = txNew.vout.begin()+nChangePosInOut;
                        txNew.vout.insert(position, newTxOut);
                    }
                } else {
                    reservekey.ReturnKey();
                    nChangePosInOut = -1;
                }

                // Fill vin
                //
                // Note how the sequence number is set to max()-1 so that the
                // nLockTime set above actually works.
                //
                // BIP125 defines opt-in RBF as any nSequence < maxint-1, so
                // we use the highest possible value in that range (maxint-2)
                // to avoid conflicting with other possible uses of nSequence,
                // and in the spirit of "smallest possible change from prior
                // behavior."
                for (const auto& coin : setCoins)
                    txNew.vin.push_back(CTxIn(coin.first->GetHash(),coin.second,CScript(),
                                              std::numeric_limits<unsigned int>::max() - (fWalletRbf ? 2 : 1)));

                // Fill in dummy signatures for fee calculation.
                if (!DummySignTx(txNew, setCoins)) {
                    strFailReason = _("Signing transaction failed");
                    return false;
                }

                unsigned int nBytes = GetVirtualTransactionSize(txNew);

                CTransaction txNewConst(txNew);
                dPriority = txNewConst.ComputePriority(dPriority, nBytes);

                // Remove scriptSigs to eliminate the fee calculation dummy signatures
                for (auto& vin : txNew.vin) {
                    vin.scriptSig = CScript();
                    vin.scriptWitness.SetNull();
                }

                // Allow to override the default confirmation target over the CoinControl instance
                int currentConfirmationTarget = nTxConfirmTarget;
                if (coinControl && coinControl->nConfirmTarget > 0)
                    currentConfirmationTarget = coinControl->nConfirmTarget;

                // Can we complete this as a free transaction?
                if (fSendFreeTransactions && nBytes <= MAX_FREE_TRANSACTION_CREATE_SIZE)
                {
                    // Not enough fee: enough priority?
                    double dPriorityNeeded = mempool.estimateSmartPriority(currentConfirmationTarget);
                    // Require at least hard-coded AllowFree.
                    if (dPriority >= dPriorityNeeded && AllowFree(dPriority))
                        break;
                }

<<<<<<< HEAD
                CAmount nFeeNeeded = GetMinimumFee(nBytes, currentConfirmationTarget, mempool);
                LogPrintf("fee needed for tx: %s\n", nFeeNeeded);

=======
                CAmount nFeeNeeded = GetMinimumFee(nBytes, nTxConfirmTarget, mempool);
                LogPrintf("fee needed for tx: %s\n", nFeeNeeded);   
>>>>>>> 0221d666
                if (coinControl && nFeeNeeded > 0 && coinControl->nMinimumTotalFee > nFeeNeeded) {
                    nFeeNeeded = coinControl->nMinimumTotalFee;
                }
                if (coinControl && coinControl->fOverrideFeeRate)
                    nFeeNeeded = coinControl->nFeeRate.GetFee(nBytes);

                // If we made it here and we aren't even able to meet the relay fee on the next pass, give up
                // because we must be at the maximum allowed fee.
                if (nFeeNeeded < ::minRelayTxFee.GetFee(nBytes))
                {
                    strFailReason = _("Transaction too large for fee policy");
                    return false;
                }
<<<<<<< HEAD

                if (nFeeRet >= nFeeNeeded) {
                    // Reduce fee to only the needed amount if we have change
                    // output to increase.  This prevents potential overpayment
                    // in fees if the coins selected to meet nFeeNeeded result
                    // in a transaction that requires less fee than the prior
                    // iteration.
                    // TODO: The case where nSubtractFeeFromAmount > 0 remains
                    // to be addressed because it requires returning the fee to
                    // the payees and not the change output.
                    // TODO: The case where there is no change output remains
                    // to be addressed so we avoid creating too small an output.
                    if (nFeeRet > nFeeNeeded && nChangePosInOut != -1 && nSubtractFeeFromAmount == 0) {
                        CAmount extraFeePaid = nFeeRet - nFeeNeeded;
                        vector<CTxOut>::iterator change_position = txNew.vout.begin()+nChangePosInOut;
                        change_position->nValue += extraFeePaid;
                        nFeeRet -= extraFeePaid;
                    }
                    break; // Done, enough fee included.
                }

                // Try to reduce change to include necessary fee
                if (nChangePosInOut != -1 && nSubtractFeeFromAmount == 0) {
                    CAmount additionalFeeNeeded = nFeeNeeded - nFeeRet;
                    vector<CTxOut>::iterator change_position = txNew.vout.begin()+nChangePosInOut;
                    // Only reduce change if remaining amount is still a large enough output.
                    if (change_position->nValue >= MIN_FINAL_CHANGE + additionalFeeNeeded) {
                        change_position->nValue -= additionalFeeNeeded;
                        nFeeRet += additionalFeeNeeded;
                        break; // Done, able to increase fee from change
                    }
                }
=======
                LogPrintf("nFeeRet: %s\n", nFeeRet);   
                if (nFeeRet >= nFeeNeeded){
                    LogPrintf("enough fee gotten. nFeeRet: %s\n", nFeeRet);
                    break; // Done, enough fee included.
                }
>>>>>>> 0221d666

                // Include more fee and try again.
                nFeeRet = nFeeNeeded;
                LogPrintf("not enough fee yet. nFeeRet: %s\n", nFeeRet);
                continue;
            }
        }

        if (sign)
        {
            CTransaction txNewConst(txNew);
            int nIn = 0;
            for (const auto& coin : setCoins)
            {
                const CScript& scriptPubKey = coin.first->tx->vout[coin.second].scriptPubKey;
                SignatureData sigdata;

                if (!ProduceSignature(TransactionSignatureCreator(this, &txNewConst, nIn, coin.first->tx->vout[coin.second].nValue, SIGHASH_ALL), scriptPubKey, sigdata))
                {
                    strFailReason = _("Signing transaction failed");
                    return false;
                } else {
                    UpdateTransaction(txNew, nIn, sigdata);
                }

                nIn++;
            }
        }

        // Embed the constructed transaction data in wtxNew.
        wtxNew.SetTx(MakeTransactionRef(std::move(txNew)));
    }

    LogPrintf("nFeeRet final: %s\n", nFeeRet);

    if (GetBoolArg("-walletrejectlongchains", DEFAULT_WALLET_REJECT_LONG_CHAINS)) {
        // Lastly, ensure this tx will pass the mempool's chain limits
        LockPoints lp;
        CTxMemPoolEntry entry(wtxNew.tx, 0, 0, 0, 0, false, 0, lp);
        CTxMemPool::setEntries setAncestors;
        size_t nLimitAncestors = GetArg("-limitancestorcount", DEFAULT_ANCESTOR_LIMIT);
        size_t nLimitAncestorSize = GetArg("-limitancestorsize", DEFAULT_ANCESTOR_SIZE_LIMIT)*1000;
        size_t nLimitDescendants = GetArg("-limitdescendantcount", DEFAULT_DESCENDANT_LIMIT);
        size_t nLimitDescendantSize = GetArg("-limitdescendantsize", DEFAULT_DESCENDANT_SIZE_LIMIT)*1000;
        std::string errString;
        if (!mempool.CalculateMemPoolAncestors(entry, setAncestors, nLimitAncestors, nLimitAncestorSize, nLimitDescendants, nLimitDescendantSize, errString)) {
            strFailReason = _("Transaction has too long of a mempool chain");
            return false;
        }
    }
    return true;
}

/**
 * Call after CreateTransaction unless you want to abort
 */
bool CWallet::CommitTransaction(CWalletTx& wtxNew, CReserveKey& reservekey, CConnman* connman, CValidationState& state)
{
    {
        LOCK2(cs_main, cs_wallet);
        LogPrintf("CommitTransaction:\n%s", wtxNew.tx->ToString());
        {
            // Take key pair from key pool so it won't be used again
            reservekey.KeepKey();

            // Add tx to wallet, because if it has change it's also ours,
            // otherwise just for transaction history.
            AddToWallet(wtxNew);

            // Notify that old coins are spent
            BOOST_FOREACH(const CTxIn& txin, wtxNew.tx->vin)
            {
                CWalletTx &coin = mapWallet[txin.prevout.hash];
                coin.BindWallet(this);
                NotifyTransactionChanged(this, coin.GetHash(), CT_UPDATED);
            }
        }

        // Track how many getdata requests our transaction gets
        mapRequestCount[wtxNew.GetHash()] = 0;

        if (fBroadcastTransactions)
        {
            // Broadcast
            if (!wtxNew.AcceptToMemoryPool(maxTxFee, state)) {
                LogPrintf("CommitTransaction(): Transaction cannot be broadcast immediately, %s\n", state.GetRejectReason());
                // TODO: if we expect the failure to be long term or permanent, instead delete wtx from the wallet and return failure.
            } else {
                wtxNew.RelayWalletTransaction(connman);
            }
        }
    }
    return true;
}

bool CWallet::EraseFromWallet(uint256 hash) {
    if (!fFileBacked)
        return false;
    {
        LOCK(cs_wallet);
        if (mapWallet.erase(hash))
            CWalletDB(strWalletFile).EraseTx(hash);
    }
    return true;
}

bool CWallet::CreateZerocoinMintModel(
        string &stringError,
        const std::vector<std::pair<std::string,int>>& denominationPairs,
        MintAlgorithm algo) {
    if(algo == SIGMA) {
        // Convert denominations from string to sigma denominations.
        std::vector<std::pair<sigma::CoinDenomination, int>> sigma_denominations;
        for(const std::pair<std::string,int>& pair: denominationPairs) {
            sigma::CoinDenomination denom;
            if (!StringToDenomination(pair.first, denom)) {
                stringError = "Unrecognized sigma denomination " + pair.first;
                return false;
            }
            sigma_denominations.push_back(std::make_pair(denom, pair.second));
        }
        vector<CHDMint> vDMints;
        return CreateSigmaMintModel(stringError, sigma_denominations, vDMints);
    }
    else if (algo == ZEROCOIN) {
        // Convert denominations from string to integers.
        std::vector<std::pair<int, int>> int_denominations;
        for(const std::pair<std::string,int>& pair: denominationPairs) {
            int_denominations.push_back(std::make_pair(std::atoi(pair.first.c_str()), pair.second));
        }
        return CreateZerocoinMintModelV2(stringError, int_denominations);
    }
    else
        return false;
}

bool CWallet::CreateZerocoinMintModel(
        string &stringError,
        const std::vector<std::pair<std::string,int>>& denominationPairs,
        vector<CHDMint>& vDMints,
        MintAlgorithm algo) {
    if(algo == SIGMA) {
        // Convert denominations from string to sigma denominations.
        std::vector<std::pair<sigma::CoinDenomination, int>> sigma_denominations;
        for(const std::pair<std::string,int>& pair: denominationPairs) {
            sigma::CoinDenomination denom;
            if (!StringToDenomination(pair.first, denom)) {
                stringError = "Unrecognized sigma denomination " + pair.first;
                return false;
            }
            sigma_denominations.push_back(std::make_pair(denom, pair.second));
        }
        return CreateSigmaMintModel(stringError, sigma_denominations, vDMints);
    }
    else if (algo == ZEROCOIN) {
        // Convert denominations from string to integers.
        std::vector<std::pair<int, int>> int_denominations;
        for(const std::pair<std::string,int>& pair: denominationPairs) {
            int_denominations.push_back(std::make_pair(std::atoi(pair.first.c_str()), pair.second));
        }
        return CreateZerocoinMintModelV2(stringError, int_denominations);
    }
    else
        return false;
}

bool CWallet::CreateSigmaMintModel(
        string &stringError,
        const std::vector<std::pair<sigma::CoinDenomination, int>>& denominationPairs,
        vector<CHDMint>& vDMints) {

    EnsureMintWalletAvailable();

    vector<CRecipient> vecSend;
    vector<sigma::PrivateCoin> privCoins;
    CWalletTx wtx;
    CHDMint dMint;

    for(const std::pair<sigma::CoinDenomination, int>& denominationPair: denominationPairs) {
        sigma::CoinDenomination denomination = denominationPair.first;
        int64_t denominationValue;
        if (!DenominationToInteger(denomination, denominationValue)) {
            throw runtime_error(
                "mintzerocoin <amount>(0.1, 0.5, 1, 10, 100) (\"zcoinaddress\")\n");
        }

        int64_t coinCount = denominationPair.second;

        LogPrintf("rpcWallet.mintzerocoin() denomination = %s, nAmount = %s \n",
            denominationValue, coinCount);

        if(coinCount < 0) {
            throw runtime_error("Coin count negative (\"zcoinaddress\")\n");
        }

        sigma::Params* sigmaParams = sigma::Params::get_default();

        for(int64_t i = 0; i < coinCount; i++) {
            // The following constructor does all the work of minting a brand
            // new zerocoin. It stores all the private values inside the
            // PrivateCoin object. This includes the coin secrets, which must be
            // stored in a secure location (wallet) at the client.

            sigma::PrivateCoin newCoin(sigmaParams, denomination, ZEROCOIN_TX_VERSION_3);

            // Generate and store secrets deterministically in the following function.
            dMint.SetNull();
            zwalletMain->GenerateMint(denomination, newCoin, dMint);

            // Get a copy of the 'public' portion of the coin. You should
            // embed this into a Zerocoin 'MINT' transaction along with a series
            // of currency inputs totaling the assigned value of one zerocoin.
            sigma::PublicCoin pubCoin = newCoin.getPublicCoin();

            // Validate
            if (!pubCoin.validate()) {
                stringError = "Unable to mint a sigma coin.";
                return false;
            }

            // Create script for coin
            CScript scriptSerializedCoin;
            // opcode is inserted as 1 byte according to file script/script.h
            scriptSerializedCoin << OP_SIGMAMINT;

            // MARTUN: Commenting this for now.
            // this one will probably be written as int64_t, which means it will be written in as few bytes as necessary, and one more byte for sign. In our case our 34 will take 2 bytes, 1 for the number 34 and another one for the sign.
            // scriptSerializedCoin << pubCoin.getValue().memoryRequired();

            // and this one will write the size in different byte lengths depending on the length of vector. If vector size is <0.4c, which is 76, will write the size of vector in just 1 byte. In our case the size is always 34, so must write that 34 in 1 byte.
            std::vector<unsigned char> vch = pubCoin.getValue().getvch();
            scriptSerializedCoin.insert(scriptSerializedCoin.end(), vch.begin(), vch.end());

            CRecipient recipient = {scriptSerializedCoin, denominationValue, false};

            vecSend.push_back(recipient);
            privCoins.push_back(newCoin);
            vDMints.push_back(dMint);
        }
    }

    stringError = pwalletMain->MintAndStoreSigma(vecSend, privCoins, vDMints, wtx);

    if (stringError != "")
        return false;

    return true;
}

/*
 * We disabled zerocoin for security reasons but in order for zerocoin to sigma remint tests
 * to pass we need it on regtest chain
 */

static bool IsZerocoinEnabled(std::string &stringError) {
    if (Params().GetConsensus().IsRegtest()) {
        return true;
    }
    else {
        stringError = "Zerocoin functionality has been disabled";
        return false;
    }
}

#define CHECK_ZEROCOIN_STRINGERROR(__s) { \
    if (!IsZerocoinEnabled(__s)) \
        return false; \
}

#define CHECK_ZEROCOIN_STRING(s) { \
    std::string __stringError; \
    if (!IsZerocoinEnabled(__stringError)) \
        return __stringError; \
}

bool CWallet::CreateZerocoinMintModelV2(
        string &stringError,
        const std::vector<std::pair<int,int>>& denominationPairs) {

    CHECK_ZEROCOIN_STRINGERROR(stringError);

    libzerocoin::CoinDenomination denomination;
    // Always use modulus v2
    libzerocoin::Params *zcParams = ZCParamsV2;

    vector<CRecipient> vecSend;
    vector<libzerocoin::PrivateCoin> privCoins;
    CWalletTx wtx;

    std::pair<int,int> denominationPair;
    BOOST_FOREACH(denominationPair, denominationPairs){
        int denominationValue = denominationPair.first;
        switch(denominationValue){
            case 1:
                denomination = libzerocoin::ZQ_LOVELACE;
                break;
            case 10:
                denomination = libzerocoin::ZQ_GOLDWASSER;
                break;
            case 25:
                denomination = libzerocoin::ZQ_RACKOFF;
                break;
            case 50:
                denomination = libzerocoin::ZQ_PEDERSEN;
                break;
            case 100:
                denomination = libzerocoin::ZQ_WILLIAMSON;
                break;
            default:
                throw runtime_error(
                    "mintzerocoin <amount>(1,10,25,50,100) (\"zcoinaddress\")\n");
        }

        int64_t amount = denominationPair.second;

        LogPrintf("rpcWallet.mintzerocoin() denomination = %s, nAmount = %s \n", denominationValue, amount);

        if(amount < 0){
                throw runtime_error(
                    "mintzerocoin <amount>(1,10,25,50,100) (\"zcoinaddress\")\n");
        }

        for(int64_t i=0; i<amount; i++){
            // The following constructor does all the work of minting a brand
            // new zerocoin. It stores all the private values inside the
            // PrivateCoin object. This includes the coin secrets, which must be
            // stored in a secure location (wallet) at the client.
            libzerocoin::PrivateCoin newCoin(zcParams, denomination, ZEROCOIN_TX_VERSION_2);
            // Get a copy of the 'public' portion of the coin. You should
            // embed this into a Zerocoin 'MINT' transaction along with a series
            // of currency inputs totaling the assigned value of one zerocoin.

            libzerocoin::PublicCoin pubCoin = newCoin.getPublicCoin();

            //Validate
            bool validCoin = pubCoin.validate();

            // loop until we find a valid coin
            while(!validCoin){
                newCoin = libzerocoin::PrivateCoin(zcParams, denomination, ZEROCOIN_TX_VERSION_2);
                pubCoin = newCoin.getPublicCoin();
                validCoin = pubCoin.validate();
            }

            // Create script for coin
            CScript scriptSerializedCoin =
                    CScript() << OP_ZEROCOINMINT << pubCoin.getValue().getvch().size() << pubCoin.getValue().getvch();

            CRecipient recipient = {scriptSerializedCoin, (denominationValue * COIN), false};

            vecSend.push_back(recipient);
            privCoins.push_back(newCoin);
        }
    }

    stringError = pwalletMain->MintAndStoreZerocoin(vecSend, privCoins, wtx);

    if (stringError != ""){
        return false;
    }

    return true;
}

bool CWallet::CreateZerocoinMintModel(string &stringError, const string& denomAmount, MintAlgorithm algo) {
    //TODO(martun) check if it is time to start minting v3 sigma mints. Not sure how we can
    // access the current block number in the waller side, so adding an algo parameter.
    if(algo == SIGMA)
        return CreateSigmaMintModel(stringError, denomAmount);
    else if (algo == ZEROCOIN)
        return CreateZerocoinMintModelV2(stringError, denomAmount);
    else
        return false;
}

bool CWallet::CreateSigmaMintModel(string &stringError, const string& denomAmount) {
    EnsureMintWalletAvailable();

    if (!fFileBacked)
        return false;

    int64_t nAmount = 0;
    sigma::CoinDenomination denomination;
    // Amount
    if (!StringToDenomination(denomAmount, denomination)) {
        return false;
    }
    DenominationToInteger(denomination, nAmount);

    CHDMint dMint;

    uint32_t nCountNextUse = zwalletMain->GetCount();

    // Set up the Zerocoin Params object
    sigma::Params *sigmaParams = sigma::Params::get_default();

    // The following constructor does all the work of minting a brand
    // new zerocoin. It stores all the private values inside the
    // PrivateCoin object. This includes the coin secrets, which must be
    // stored in a secure location (wallet) at the client.
    sigma::PrivateCoin newCoin(sigmaParams, denomination, ZEROCOIN_TX_VERSION_3);

    // Generate and store secrets deterministically in the following function.
    dMint.SetNull();
    zwalletMain->GenerateMint(denomination, newCoin, dMint);

    // Get a copy of the 'public' portion of the coin. You should
    // embed this into a Zerocoin 'MINT' transaction along with a series
    // of currency inputs totaling the assigned value of one zerocoin.
    sigma::PublicCoin pubCoin = newCoin.getPublicCoin();

    // Validate
    if (pubCoin.validate()) {
        // Create script for coin
        CScript scriptSerializedCoin;
        // opcode is inserted as 1 byte according to file script/script.h
        scriptSerializedCoin << OP_SIGMAMINT;

        // MARTUN: Commenting this for now.
        // this one will probably be written as int64_t, which means it will be written in as few bytes as necessary, and one more byte for sign. In our case our 34 will take 2 bytes, 1 for the number 34 and another one for the sign.
        // scriptSerializedCoin << pubCoin.getValue().memoryRequired();

        // and this one will write the size in different byte lengths depending on the length of vector. If vector size is <0.4c, which is 76, will write the size of vector in just 1 byte. In our case the size is always 34, so must write that 34 in 1 byte.
        std::vector<unsigned char> vch = pubCoin.getValue().getvch();
        scriptSerializedCoin.insert(scriptSerializedCoin.end(), vch.begin(), vch.end());

        // Wallet comments
        CWalletTx wtx;
        bool isSigmaMint = true;
        stringError = MintZerocoin(scriptSerializedCoin, nAmount, isSigmaMint, wtx);

        if (stringError != "")
            return false;

        CWalletDB walletdb(pwalletMain->strWalletFile);

        dMint.SetTxHash(wtx.GetHash());
        zwalletMain->GetTracker().Add(dMint, true);

        LogPrintf("CreateZerocoinMintModel() -> NotifyZerocoinChanged\n");
        LogPrintf("pubcoin=%s, isUsed=%s\n", newCoin.getPublicCoin().getValue().GetHex(), dMint.IsUsed());
        LogPrintf("randomness=%s, serialNumber=%s\n", newCoin.getRandomness(), newCoin.getSerialNumber());
        NotifyZerocoinChanged(
            this,
            newCoin.getPublicCoin().getValue().GetHex(),
            "New (" + std::to_string(nAmount / COIN) + " mint)",
            CT_NEW);
        return true;
    } else {
        // reset coin count
        zwalletMain->SetCount(nCountNextUse);
        return false;
    }
}

bool CWallet::CreateZerocoinMintModelV2(string &stringError, const string& denomAmount) {
    CHECK_ZEROCOIN_STRINGERROR(stringError);

    if (!fFileBacked)
        return false;

    int64_t nAmount = 0;
    libzerocoin::CoinDenomination denomination;
    // Amount
    if (denomAmount == "1") {
        denomination = libzerocoin::ZQ_LOVELACE;
        nAmount = roundint64(1 * COIN);
    } else if (denomAmount == "10") {
        denomination = libzerocoin::ZQ_GOLDWASSER;
        nAmount = roundint64(10 * COIN);
    } else if (denomAmount == "25") {
        denomination = libzerocoin::ZQ_RACKOFF;
        nAmount = roundint64(25 * COIN);
    } else if (denomAmount == "50") {
        denomination = libzerocoin::ZQ_PEDERSEN;
        nAmount = roundint64(50 * COIN);
    } else if (denomAmount == "100") {
        denomination = libzerocoin::ZQ_WILLIAMSON;
        nAmount = roundint64(100 * COIN);
    } else {
        return false;
    }

    // Set up the Zerocoin Params object
    libzerocoin::Params *zcParams = ZCParamsV2;

    int mintVersion = ZEROCOIN_TX_VERSION_1;

    // do not use v2 mint until certain moment when it would be understood by peers
    {
        LOCK(cs_main);
        if (chainActive.Height() >= Params().GetConsensus().nSpendV15StartBlock)
            mintVersion = ZEROCOIN_TX_VERSION_2;
    }

    // The following constructor does all the work of minting a brand
    // new zerocoin. It stores all the private values inside the
    // PrivateCoin object. This includes the coin secrets, which must be
    // stored in a secure location (wallet) at the client.
    libzerocoin::PrivateCoin newCoin(zcParams, denomination, mintVersion);

    // Get a copy of the 'public' portion of the coin. You should
    // embed this into a Zerocoin 'MINT' transaction along with a series
    // of currency inputs totaling the assigned value of one zerocoin.
    libzerocoin::PublicCoin pubCoin = newCoin.getPublicCoin();

    // Validate
    if (pubCoin.validate()) {
        //TODOS
        CScript scriptSerializedCoin =
                CScript() << OP_ZEROCOINMINT << pubCoin.getValue().getvch().size() << pubCoin.getValue().getvch();

        // Wallet comments
        CWalletTx wtx;
        bool isSigmaMint = false;
        stringError = MintZerocoin(scriptSerializedCoin, nAmount, isSigmaMint, wtx);

        if (stringError != "")
            return false;

        const unsigned char *ecdsaSecretKey = newCoin.getEcdsaSeckey();
        CZerocoinEntry zerocoinTx;
        zerocoinTx.IsUsed = false;
        zerocoinTx.denomination = denomination;
        zerocoinTx.value = pubCoin.getValue();
        zerocoinTx.randomness = newCoin.getRandomness();
        zerocoinTx.serialNumber = newCoin.getSerialNumber();
        zerocoinTx.ecdsaSecretKey = std::vector<unsigned char>(ecdsaSecretKey, ecdsaSecretKey+32);
        LogPrintf("CreateZerocoinMintModel() -> NotifyZerocoinChanged\n");
        LogPrintf("pubcoin=%s, isUsed=%s\n", zerocoinTx.value.GetHex(), zerocoinTx.IsUsed);
        LogPrintf("randomness=%s, serialNumber=%s\n", zerocoinTx.randomness.GetHex(), zerocoinTx.serialNumber.GetHex());
        NotifyZerocoinChanged(this, zerocoinTx.value.GetHex(), "New (" + std::to_string(zerocoinTx.denomination) + " mint)", CT_NEW);
        if (!CWalletDB(strWalletFile).WriteZerocoinEntry(zerocoinTx))
            return false;
        return true;
    } else {
        return false;
    }
}

int CWallet::GetNumberOfUnspentMintsForDenomination(int version, libzerocoin::CoinDenomination d, CZerocoinEntry *mintEntry /*=NULL*/) {
    CZerocoinState *zerocoinState = CZerocoinState::GetZerocoinState();

    // In case of corrupted database we need to rescan blockchain state to find the coins that were unspent

    list<CZerocoinEntry> mintedCoins;
    CWalletDB(strWalletFile).ListPubCoin(mintedCoins);

    int result = 0;
    if (mintEntry)
        *mintEntry = CZerocoinEntry();

    BOOST_FOREACH(const CZerocoinEntry &coin, mintedCoins) {
        if (!coin.IsUsedForRemint && coin.denomination == d && coin.randomness != 0 && coin.serialNumber > 0) {
            // Ignore "used" state in the database, check if the coin serial is used
            if (zerocoinState->IsUsedCoinSerial(coin.serialNumber))
                // Coin has already been spent
                continue;

            // Obtain coin version
            int coinVersion = coin.IsCorrectV2Mint() ? ZEROCOIN_TX_VERSION_2 : ZEROCOIN_TX_VERSION_1;

            if (coinVersion == version) {
                // Find minted coin in the index
                int mintId = -1, mintHeight = -1;

                // group is the same in both v1 and v2 params
                const libzerocoin::IntegerGroupParams &commGroup = ZCParamsV2->coinCommitmentGroup;
                // calculate g^serial * h^randomness (mod modulus)
                CBigNum coinPublicValue = commGroup.g.pow_mod(coin.serialNumber, commGroup.modulus).
                                mul_mod(commGroup.h.pow_mod(coin.randomness, commGroup.modulus), commGroup.modulus);

                if ((mintHeight = zerocoinState->GetMintedCoinHeightAndId(coinPublicValue, (int)d, mintId)) > 0) {
                    if (mintEntry) {
                        *mintEntry = coin;

                        // we don't trust values in DB, we use values from blockchain
                        mintEntry->nHeight = mintHeight;
                        mintEntry->id = mintId;

                        // no need to find anything else
                        return 1;
                    }
                    else {
                        result++;
                    }
                }
            }
        }
    }

    return result;
}

bool CWallet::CreateZerocoinToSigmaRemintModel(string &stringError, int version, libzerocoin::CoinDenomination denomination, CWalletTx *wtx) {
    // currently we don't support zerocoin mints v1
    assert(version == ZEROCOIN_TX_VERSION_2);

    EnsureMintWalletAvailable();

    if (IsLocked()) {
        stringError = "Error: Wallet locked, unable to create transaction!";
        return false;
    }

    CWalletTx wtxNew;
    wtxNew.BindWallet(this);
    CMutableTransaction txNew;

    LOCK2(cs_main, cs_wallet);

    const Consensus::Params &params = Params().GetConsensus();
    if (!sigma::IsRemintWindow(chainActive.Height())) {
        stringError = "Remint transaction is not currently allowed";
        return false;
    }

    if (!params.IsRegtest() && !znodeSync.IsBlockchainSynced()) {
        stringError = "Blockchain is not synced";
        return false;
    }

    txNew.vin.clear();
    txNew.vout.clear();
    wtxNew.fFromMe = true;

    CZerocoinEntry mintEntry;
    if (GetNumberOfUnspentMintsForDenomination(version, denomination, &mintEntry) <= 0 || mintEntry.nHeight > chainActive.Height()) {
        stringError = "No zerocoin mints found";
        return false;
    }

    // Create remint tx input without signature (metadata is unknown at the moment)
    sigma::CoinRemintToV3 remint(version, (unsigned)denomination, (unsigned)mintEntry.id,
            mintEntry.serialNumber, mintEntry.randomness, chainActive[mintEntry.nHeight]->GetBlockHash(),
            mintEntry.ecdsaSecretKey);

    CDataStream ds1(SER_NETWORK, PROTOCOL_VERSION);
    ds1 << remint;

    CScript remintScriptBeforeSignature;
    remintScriptBeforeSignature << OP_ZEROCOINTOSIGMAREMINT;
    remintScriptBeforeSignature.insert(remintScriptBeforeSignature.end(), ds1.begin(), ds1.end());

    CTxIn remintTxIn;
    remintTxIn.nSequence = mintEntry.id;
    remintTxIn.scriptSig = remintScriptBeforeSignature;
    remintTxIn.prevout.SetNull();
    txNew.vin.push_back(remintTxIn);

    vector<CHDMint> vHDMints;

    static struct ZerocoinToSigmaMintDenominationMap {
        int zerocoinDenomination;
        sigma::CoinDenomination sigmaDenomination;
        int numberOfSigmaMints;
    } zerocoinToSigmaDenominationMap[] = {
        {1, sigma::CoinDenomination::SIGMA_DENOM_1, 1},
        {10, sigma::CoinDenomination::SIGMA_DENOM_10, 1},
        {25, sigma::CoinDenomination::SIGMA_DENOM_25, 1},
        {50, sigma::CoinDenomination::SIGMA_DENOM_25, 2},
        {100, sigma::CoinDenomination::SIGMA_DENOM_100, 1}
    };

    for (auto &denomMap: zerocoinToSigmaDenominationMap) {
        if (denomMap.zerocoinDenomination != (int)denomination)
            continue;

        sigma::Params* sigmaParams = sigma::Params::get_default();

        for (int i=0; i<denomMap.numberOfSigmaMints; i++) {
            sigma::PrivateCoin newCoin(sigmaParams, denomMap.sigmaDenomination, ZEROCOIN_TX_VERSION_3);

            // Generate and store secrets deterministically in the following function.
            CHDMint hdMint;
            zwalletMain->GenerateMint(newCoin.getPublicCoin().getDenomination(), newCoin, hdMint);

            sigma::PublicCoin pubCoin = newCoin.getPublicCoin();

            // Validate
            if (!pubCoin.validate()) {
                stringError = "Unable to mint a sigma coin";
                zwalletMain->ResetCount();
                return false;
            }

            CScript sigmaMintScript;
            sigmaMintScript << OP_SIGMAMINT;
            std::vector<unsigned char> vch = pubCoin.getValue().getvch();
            sigmaMintScript.insert(sigmaMintScript.end(), vch.begin(), vch.end());

            int64_t intDenomination;
            if (!sigma::DenominationToInteger(denomMap.sigmaDenomination, intDenomination)) {
                stringError = "Unknown sigma denomination";
                zwalletMain->ResetCount();
                return false;
            }

            CTxOut sigmaTxOut;
            sigmaTxOut.scriptPubKey = sigmaMintScript;
            sigmaTxOut.nValue = intDenomination;
            txNew.vout.push_back(sigmaTxOut);

            vHDMints.push_back(hdMint);
        }
    }

    if (txNew.vout.empty()) {
        stringError = "Unknown zerocoin denomination";
        return false;
    }

    // At this point we have all the data we need to get hash tx (without remint signature) and use ECDSA secret
    // key to sign remint tx input
    libzerocoin::SpendMetaData metadata(mintEntry.id, txNew.GetHash());
    remint.SignTransaction(metadata);

    // Now update the script
    CDataStream ds2(SER_NETWORK, PROTOCOL_VERSION);
    ds2 << remint;

    CScript remintScriptAfterSignature;
    remintScriptAfterSignature << OP_ZEROCOINTOSIGMAREMINT;
    remintScriptAfterSignature.insert(remintScriptAfterSignature.end(), ds2.begin(), ds2.end());

    txNew.vin[0].scriptSig = remintScriptAfterSignature;
    wtxNew.SetTx(MakeTransactionRef(std::move(txNew)));

    CReserveKey reserveKey(this);
    CValidationState state;
    if (!CommitTransaction(wtxNew, reserveKey, g_connman.get(), state)) {
        stringError = "Cannot commit transaction";
        return false;
    }

    CWalletDB walletdb(pwalletMain->strWalletFile);

    // Write mint entry as "used for remint"
    mintEntry.IsUsed = mintEntry.IsUsedForRemint = true;
    walletdb.WriteZerocoinEntry(mintEntry);
    NotifyZerocoinChanged(this,
        mintEntry.value.GetHex(),
        "Used (" + std::to_string(mintEntry.denomination) + " mint)",
        CT_UPDATED);

    CZerocoinSpendEntry spendEntry;
    spendEntry.coinSerial = mintEntry.serialNumber;
    spendEntry.hashTx = txNew.GetHash();
    spendEntry.pubCoin = remint.getPublicCoinValue();
    spendEntry.id = remint.getCoinGroupId();
    spendEntry.denomination = mintEntry.denomination;
    walletdb.WriteCoinSpendSerialEntry(spendEntry);


    //update mints with full transaction hash and then database them
    for (CHDMint hdMint : vHDMints) {
        hdMint.SetTxHash(wtxNew.GetHash());
        zwalletMain->GetTracker().Add(hdMint, true);
        NotifyZerocoinChanged(this,
            hdMint.GetPubcoinValue().GetHex(),
            "New (" + std::to_string(hdMint.GetDenominationValue()) + " mint)",
            CT_NEW);
    }

    // Update nCountNextUse in HDMint wallet database
    zwalletMain->UpdateCountDB();

    if (wtx)
        *wtx = wtxNew;

    return true;
}

bool CWallet::CheckDenomination(string denomAmount, int64_t& nAmount, libzerocoin::CoinDenomination& denomination){
    // Amount
    if (denomAmount == "1") {
        denomination = libzerocoin::ZQ_LOVELACE;
        nAmount = roundint64(1 * COIN);
    } else if (denomAmount == "10") {
        denomination = libzerocoin::ZQ_GOLDWASSER;
        nAmount = roundint64(10 * COIN);
    } else if (denomAmount == "25") {
        denomination = libzerocoin::ZQ_RACKOFF;
        nAmount = roundint64(25 * COIN);
    } else if (denomAmount == "50") {
        denomination = libzerocoin::ZQ_PEDERSEN;
        nAmount = roundint64(50 * COIN);
    } else if (denomAmount == "100") {
        denomination = libzerocoin::ZQ_WILLIAMSON;
        nAmount = roundint64(100 * COIN);
    } else {
        return false;
    }
    return true;
}

bool CWallet::CheckHasV2Mint(libzerocoin::CoinDenomination denomination, bool forceUsed){
    // Check if there is v2 mint, spend it first
    bool result = false;
    list <CZerocoinEntry> listOwnCoins;
    CWalletDB(strWalletFile).ListPubCoin(listOwnCoins);
    listOwnCoins.sort(CompHeight);
    CZerocoinEntry coinToUse;
    bool fModulusV2 = chainActive.Height() >= Params().GetConsensus().nModulusV2StartBlock;
    CZerocoinState *zerocoinState = CZerocoinState::GetZerocoinState();

    CBigNum accumulatorValue;
    uint256 accumulatorBlockHash;      // to be used in zerocoin spend v2

    int coinId = INT_MAX;
    int coinHeight;
    BOOST_FOREACH(const CZerocoinEntry &minIdPubcoin, listOwnCoins) {
        if (minIdPubcoin.denomination == denomination
            && ((minIdPubcoin.IsUsed == false && !forceUsed) || (minIdPubcoin.IsUsed == true && forceUsed))
            && minIdPubcoin.randomness != 0
            && minIdPubcoin.serialNumber != 0) {

            int id;
            coinHeight = zerocoinState->GetMintedCoinHeightAndId(minIdPubcoin.value, minIdPubcoin.denomination, id);
            if (coinHeight > 0
                && id < coinId
                && coinHeight + (ZC_MINT_CONFIRMATIONS-1) <= chainActive.Height()
                && zerocoinState->GetAccumulatorValueForSpend(
                    &chainActive,
                    chainActive.Height()-(ZC_MINT_CONFIRMATIONS-1),
                    denomination,
                    id,
                    accumulatorValue,
                    accumulatorBlockHash,
                    fModulusV2) > 1
                    ) {
                result = true;
            }
        }
    }
    return result;
}

bool CWallet::CreateZerocoinSpendModel(
        string &stringError,
        string thirdPartyAddress,
        string denomAmount,
        bool forceUsed,
        bool dontSpendSigma) {
    // Clean the stringError, otherwise even if the Spend passes, it returns false.
    stringError = "";

    if (!fFileBacked)
        return false;

    int64_t nAmount = 0;
    libzerocoin::CoinDenomination denomination;
    bool v2MintFound = false;
    if (CheckDenomination(denomAmount, nAmount, denomination)) {
        // If requested denomination can be a V2 denomination, check if there is any
        // mint of given denomination. Mints which do not have
        // 6 confirmations will NOT be considered.
        v2MintFound = CheckHasV2Mint(denomination, forceUsed);
    }

    // Wallet comments
    CWalletTx wtx;
    uint256 txHash;

    bool zcSelectedIsUsed;

    if (v2MintFound) {
        // Always spend V2 old mints first.
        CBigNum coinSerial;
        CBigNum zcSelectedValue;
        stringError = SpendZerocoin(
            thirdPartyAddress, nAmount, denomination,
            wtx, coinSerial, txHash, zcSelectedValue,
            zcSelectedIsUsed, forceUsed);
    } else if (!dontSpendSigma) {
        sigma::CoinDenomination denomination_v3;
        if (!StringToDenomination(denomAmount, denomination_v3)) {
            stringError = "Unable to convert denomination string to value.";
            return false;
        }
        // Spend sigma mint.
        Scalar coinSerial;
        GroupElement zcSelectedValue;
        stringError = SpendSigma(
                thirdPartyAddress,
                denomination_v3,
                wtx,
                coinSerial,
                txHash,
                zcSelectedValue,
                zcSelectedIsUsed,
                forceUsed);
    } else {
        // There were no V2 mints we could spend, and dontSpendSigma flag is passed, report  an error
        stringError = "No zerocoin mints to spend, spending sigma mints disabled. At least 2 mints with at least 6 confirmations are required to spend a coin.";
    }

    if (stringError != "")
        return false;

    return true;
}

bool CWallet::CreateZerocoinSpendModel(CWalletTx& wtx, string &stringError, string& thirdPartyAddress, const vector<string>& denomAmounts, bool forceUsed) {
    // try to spend V2 coins, if fails, try to spend sigma coins.
    if (!CreateZerocoinSpendModelV2(wtx, stringError, thirdPartyAddress, denomAmounts, forceUsed)) {
        return CreateSigmaSpendModel(wtx, stringError, thirdPartyAddress, denomAmounts, forceUsed);
    }
return true;
}

bool CWallet::CreateZerocoinSpendModelV2(
        CWalletTx& wtx,
        string &stringError,
        string& thirdPartyAddress,
        const vector<string>& denomAmounts,
        bool forceUsed) {

    CHECK_ZEROCOIN_STRINGERROR(stringError);

    if (!fFileBacked)
        return false;

    vector<pair<int64_t, libzerocoin::CoinDenomination>> denominations;
    for(vector<string>::const_iterator it = denomAmounts.begin(); it != denomAmounts.end(); it++){
        const string& denomAmount = *it;
        int64_t nAmount = 0;
        libzerocoin::CoinDenomination denomination;
        // Amount
        if (denomAmount == "1") {
            denomination = libzerocoin::ZQ_LOVELACE;
            nAmount = roundint64(1 * COIN);
        } else if (denomAmount == "10") {
            denomination = libzerocoin::ZQ_GOLDWASSER;
            nAmount = roundint64(10 * COIN);
        } else if (denomAmount == "25") {
            denomination = libzerocoin::ZQ_RACKOFF;
            nAmount = roundint64(25 * COIN);
        } else if (denomAmount == "50") {
            denomination = libzerocoin::ZQ_PEDERSEN;
            nAmount = roundint64(50 * COIN);
        } else if (denomAmount == "100") {
            denomination = libzerocoin::ZQ_WILLIAMSON;
            nAmount = roundint64(100 * COIN);
        } else {
            return false;
        }
        denominations.push_back(make_pair(nAmount, denomination));
    }
    vector<CBigNum> coinSerials;
    uint256 txHash;
    vector<CBigNum> zcSelectedValues;
    stringError = SpendMultipleZerocoin(thirdPartyAddress, denominations, wtx, coinSerials, txHash, zcSelectedValues, forceUsed);
    if (stringError != "")
        return false;
    return true;
 }

// TODO(martun): check this function. These string denominations which come from
// outside may not be parsed properly.
bool CWallet::CreateSigmaSpendModel(
        CWalletTx& wtx,
        string &stringError,
        string& thirdPartyAddress,
        const vector<string>& denomAmounts,
        bool forceUsed) {
    if (!fFileBacked)
        return false;

    vector<sigma::CoinDenomination> denominations;
    for(vector<string>::const_iterator it = denomAmounts.begin(); it != denomAmounts.end(); it++){
        const string& denomAmount = *it;
        sigma::CoinDenomination denomination;
        // Amount
        if (!StringToDenomination(denomAmount, denomination)) {
            stringError = "Unable to convert denomination.";
            return false;
        }
        denominations.push_back(denomination);
    }
    vector<Scalar> coinSerials;
    uint256 txHash;
    vector<GroupElement> zcSelectedValues;
    stringError = SpendMultipleSigma(
        thirdPartyAddress, denominations, wtx,
        coinSerials, txHash, zcSelectedValues, forceUsed);
    if (stringError != "")
        return false;
    return true;
}

/**
 * @brief CWallet::CreateZerocoinMintTransaction
 * @param vecSend
 * @param wtxNew
 * @param reservekey
 * @param nFeeRet
 * @param strFailReason
 * @param coinControl
 * @return
 */
bool CWallet::CreateZerocoinMintTransaction(const vector <CRecipient> &vecSend, CWalletTx &wtxNew,
                                            CReserveKey &reservekey,
                                            CAmount &nFeeRet, int &nChangePosInOut, std::string &strFailReason, bool isSigmaMint,
                                            const CCoinControl *coinControl, bool sign) {
    if (!isSigmaMint) {
        CHECK_ZEROCOIN_STRINGERROR(strFailReason);
    }

    CAmount nValue = 0;
    int nChangePosRequest = nChangePosInOut;
    unsigned int nSubtractFeeFromAmount = 0;
    BOOST_FOREACH(const CRecipient &recipient, vecSend)
    {
        if (nValue < 0 || recipient.nAmount < 0) {
            strFailReason = _("Transaction amounts must be positive");
            return false;
        }
        nValue += recipient.nAmount;
//        if (recipient.fSubtractFeeFromAmount)
//            nSubtractFeeFromAmount++;
    }
    if (vecSend.empty() || nValue < 0) {
        strFailReason = _("Transaction amounts must be positive");
        return false;
    }
    wtxNew.fTimeReceivedIsTxTime = true;
    wtxNew.BindWallet(this);
    CMutableTransaction txNew;
    txNew.nLockTime = chainActive.Height();
    if (GetRandInt(10) == 0)
        txNew.nLockTime = std::max(0, (int) txNew.nLockTime - GetRandInt(100));

    assert(txNew.nLockTime <= (unsigned int) chainActive.Height());
    assert(txNew.nLockTime < LOCKTIME_THRESHOLD);

    {
        LOCK2(cs_main, cs_wallet);
        {
            std::vector<COutput> vAvailableCoins;
            AvailableCoins(vAvailableCoins, true, coinControl);

            nFeeRet = payTxFee.GetFeePerK();
            LogPrintf("nFeeRet=%s\n", nFeeRet);
            // Start with no fee and loop until there is enough fee
            while (true)
            {
                nChangePosInOut = nChangePosRequest;
                txNew.vin.clear();
                txNew.vout.clear();

                wtxNew.fFromMe = true;
                wtxNew.changes.clear();

                CAmount nValueToSelect = nValue + nFeeRet;
//                if (nSubtractFeeFromAmount == 0)
//                    nValueToSelect += nFeeRet;
                double dPriority = 0;
                // vouts to the payees
                BOOST_FOREACH(const CRecipient &recipient, vecSend)
                {
                    CTxOut txout(recipient.nAmount, recipient.scriptPubKey);
                    LogPrintf("txout:%s\n", txout.ToString());

//                    if (recipient.fSubtractFeeFromAmount) {
//                        txout.nValue -= nFeeRet / nSubtractFeeFromAmount; // Subtract fee equally from each selected recipient

//                        if (fFirst) // first receiver pays the remainder not divisible by output count
//                        {
//                            fFirst = false;
//                            txout.nValue -= nFeeRet % nSubtractFeeFromAmount;
//                        }
//                    }

                    if (txout.IsDust(::minRelayTxFee)) {
                        if (recipient.fSubtractFeeFromAmount && nFeeRet > 0) {
                            if (txout.nValue < 0)
                                strFailReason = _("The transaction amount is too small to pay the fee");
                            else
                                strFailReason = _(
                                        "The transaction amount is too small to send after the fee has been deducted");
                        } else
                            strFailReason = _("Transaction amount too small");
                        return false;
                    }
                    txNew.vout.push_back(txout);
                }

                // Choose coins to use
                set<pair<const CWalletTx*,unsigned int> > setCoins;
                CAmount nValueIn = 0;
                if (!SelectCoins(vAvailableCoins, nValueToSelect, setCoins, nValueIn, coinControl))
                {
                    if (nValueIn < nValueToSelect) {
                        strFailReason = _("Insufficient funds");
                    }
                    return false;
                }
                BOOST_FOREACH(PAIRTYPE(const CWalletTx*, unsigned int) pcoin, setCoins)
                {
                    CAmount nCredit = pcoin.first->tx->vout[pcoin.second].nValue;
                    //The coin age after the next block (depth+1) is used instead of the current,
                    //reflecting an assumption the user would accept a bit more delay for
                    //a chance at a free transaction.
                    //But mempool inputs might still be in the mempool, so their age stays 0
                    int age = pcoin.first->GetDepthInMainChain();
                    assert(age >= 0);
                    if (age != 0)
                        age += 1;
                    dPriority += (double)nCredit * age;
                }

                CAmount nChange = nValueIn - nValueToSelect;

                if(!isSigmaMint){
                    // TODO: change 1000000 to correct fee
                    // NOTE: this depends on the exact behaviour of GetMinFee
                    if (nFeeRet < 1000000 && nChange > 0 && nChange < CENT) {
                        int64_t nMoveToFee = min(nChange, 1000000 - nFeeRet);
                        nChange -= nMoveToFee;
                        nFeeRet += nMoveToFee;
                    }
                }
                if (nChange > 0) {
                    // Fill a vout to ourself
                    // TODO: pass in scriptChange instead of reservekey so
                    // change transaction isn't always pay-to-bitcoin-address
                    CScript scriptChange;

                    // coin control: send change to custom address
                    if (coinControl && !boost::get<CNoDestination>(&coinControl->destChange))
                        scriptChange = GetScriptForDestination(coinControl->destChange);

                    // send change to one of the specified change addresses
                    else if (IsArgSet("-change") && mapMultiArgs.at("-change").size() > 0) {
                        CBitcoinAddress address(mapMultiArgs.at("change")[GetRandInt(mapMultiArgs.at("-change").size())]);
                        CKeyID keyID;
                        if (!address.GetKeyID(keyID)) {
                            strFailReason = _("Bad change address");
                            return false;
                        }
                        scriptChange = GetScriptForDestination(keyID);
                    }
                    
                    // no coin control: send change to newly generated address
                    else 
                    {
                        // Note: We use a new key here to keep it from being obvious which side is the change.
                        //  The drawback is that by not reusing a previous key, the change may be lost if a
                        //  backup is restored, if the backup doesn't have the new private key for the change.
                        //  If we reused the old key, it would be possible to add code to look for and
                        //  rediscover unknown transactions that were written with keys of ours to recover
                        //  post-backup change.

                        // Reserve a new key pair from key pool
                        CPubKey vchPubKey;
                        bool ret;
                        ret = reservekey.GetReservedKey(vchPubKey);
                        if (!ret)
                        {
                            strFailReason = _("Keypool ran out, please call keypoolrefill first");
                            return false;
                        }

                        scriptChange = GetScriptForDestination(vchPubKey.GetID());
                    }

                    CTxOut newTxOut(nChange, scriptChange);

                    // We do not move dust-change to fees, because the sender would end up paying more than requested.
                    // This would be against the purpose of the all-inclusive feature.
                    // So instead we raise the change and deduct from the recipient.
                    if (nSubtractFeeFromAmount > 0 && newTxOut.IsDust(::minRelayTxFee))
                    {
                        CAmount nDust = newTxOut.GetDustThreshold(::minRelayTxFee) - newTxOut.nValue;
                        newTxOut.nValue += nDust; // raise change until no more dust
                        for (unsigned int i = 0; i < vecSend.size(); i++) // subtract from first recipient
                        {
                            if (vecSend[i].fSubtractFeeFromAmount)
                            {
                                txNew.vout[i].nValue -= nDust;
                                if (txNew.vout[i].IsDust(::minRelayTxFee))
                                {
                                    strFailReason = _("The transaction amount is too small to send after the fee has been deducted");
                                    return false;
                                }
                                break;
                            }
                        }
                    }

                    // Never create dust outputs; if we would, just
                    // add the dust to the fee.
                    if (newTxOut.IsDust(::minRelayTxFee))
                    {
                        nChangePosInOut = -1;
                        nFeeRet += nChange;
                        reservekey.ReturnKey();
                    }
                    else
                    {
                        if (nChangePosInOut == -1)
                        {
                            // Insert change txn at random position:
                            nChangePosInOut = GetRandInt(txNew.vout.size()+1);
                        }
                        else if ((unsigned int)nChangePosInOut > txNew.vout.size())
                        {
                            strFailReason = _("Change index out of range");
                            return false;
                        }

                        vector<CTxOut>::iterator position = txNew.vout.begin()+nChangePosInOut;
                        txNew.vout.insert(position, newTxOut);
                        wtxNew.changes.insert(static_cast<uint32_t>(nChangePosInOut));
                    }
                }
                else
                    reservekey.ReturnKey();

                // Fill vin
                //
                // Note how the sequence number is set to max()-1 so that the
                // nLockTime set above actually works.
                BOOST_FOREACH(const PAIRTYPE(const CWalletTx*,unsigned int)& coin, setCoins)
                    txNew.vin.push_back(CTxIn(coin.first->GetHash(),coin.second,CScript(),
                                              std::numeric_limits<unsigned int>::max()-1));

                // Sign
                int nIn = 0;
                CTransaction txNewConst(txNew);
                BOOST_FOREACH(const PAIRTYPE(const CWalletTx*,unsigned int)& coin, setCoins)
                {
                    bool signSuccess;
                    const CScript& scriptPubKey = coin.first->tx->vout[coin.second].scriptPubKey;
                    SignatureData sigdata;
                    if (sign)
                        signSuccess = ProduceSignature(TransactionSignatureCreator(this, &txNewConst, nIn, coin.first->tx->vout[coin.second].nValue, SIGHASH_ALL), scriptPubKey, sigdata);
                    else
                        signSuccess = ProduceSignature(DummySignatureCreator(this), scriptPubKey, sigdata);

                    if (!signSuccess)
                    {
                        strFailReason = _("Signing transaction failed");
                        return false;
                    } else {
                        UpdateTransaction(txNew, nIn, sigdata);
                    }
                    nIn++;
                }
                unsigned int nBytes = GetVirtualTransactionSize(txNew);
                // Remove scriptSigs if we used dummy signatures for fee calculation
                if (!sign) {
                    BOOST_FOREACH(CTxIn & vin, txNew.vin)
                    vin.scriptSig = CScript();
                }
                // Embed the constructed transaction data in wtxNew.
                wtxNew.SetTx(MakeTransactionRef(std::move(txNew)));

                // Limit size
                if (GetTransactionWeight(*wtxNew.tx) >= MAX_STANDARD_TX_WEIGHT) {
                    strFailReason = _("Transaction too large");
                    return false;
                }
                dPriority = wtxNew.tx->ComputePriority(dPriority, nBytes);

                // Can we complete this as a free transaction?
                if (fSendFreeTransactions && nBytes <= MAX_FREE_TRANSACTION_CREATE_SIZE) {
                    // Not enough fee: enough priority?
                    double dPriorityNeeded = mempool.estimateSmartPriority(nTxConfirmTarget);
                    // Require at least hard-coded AllowFree.
                    if (dPriority >= dPriorityNeeded && AllowFree(dPriority))
                        break;
                }
                CAmount nFeeNeeded;
                if(isSigmaMint) {
                    nFeeNeeded = GetMinimumFee(nBytes, nTxConfirmTarget, mempool);
//                LogPrintf("nFeeNeeded=%s\n", nFeeNeeded);
                    if (coinControl && nFeeNeeded > 0 && coinControl->nMinimumTotalFee > nFeeNeeded) {
                        nFeeNeeded = coinControl->nMinimumTotalFee;
                    }
//                LogPrintf("nFeeNeeded=%s\n", nFeeNeeded);
                    if (coinControl && coinControl->fOverrideFeeRate)
                        nFeeNeeded = coinControl->nFeeRate.GetFee(nBytes);
//                LogPrintf("nFeeNeeded=%s\n", nFeeNeeded);
//                LogPrintf("nFeeRet=%s\n", nFeeRet);
                    // If we made it here and we aren't even able to meet the relay fee on the next pass, give up
                    // because we must be at the maximum allowed fee.
//                if (nFeeNeeded < ::minRelayTxFee.GetFee(nBytes)) {
//                    strFailReason = _("Transaction too large for fee policy");
//                    return false;
//                }
                } else{
                    int64_t nPayFee = payTxFee.GetFeePerK() * (1 + (int64_t) GetTransactionWeight(*wtxNew.tx) / 1000);
                    //                bool fAllowFree = false;                                 // No free TXs in XZC

                    int currentConfirmationTarget = nTxConfirmTarget;
                    if (coinControl && coinControl->nConfirmTarget > 0)
                        currentConfirmationTarget = coinControl->nConfirmTarget;                    
                    int64_t nMinFee = GetMinimumFee(nBytes, currentConfirmationTarget, mempool);
                    nFeeNeeded = nPayFee;
                    if (nFeeNeeded < nMinFee) {
                        nFeeNeeded = nMinFee;
                    }
                }
                if (nFeeRet >= nFeeNeeded)
                    break; // Done, enough fee included.

                // Include more fee and try again.
                nFeeRet = nFeeNeeded;
                continue;
            }
        }
    }

    if (GetBoolArg("-walletrejectlongchains", DEFAULT_WALLET_REJECT_LONG_CHAINS)) {
        // Lastly, ensure this tx will pass the mempool's chain limits
        LockPoints lp;
        CTxMemPoolEntry entry(MakeTransactionRef(txNew), 0, 0, 0, 0, false, 0, lp);
        CTxMemPool::setEntries setAncestors;
        size_t nLimitAncestors = GetArg("-limitancestorcount", DEFAULT_ANCESTOR_LIMIT);
        size_t nLimitAncestorSize = GetArg("-limitancestorsize", DEFAULT_ANCESTOR_SIZE_LIMIT) * 1000;
        size_t nLimitDescendants = GetArg("-limitdescendantcount", DEFAULT_DESCENDANT_LIMIT);
        size_t nLimitDescendantSize = GetArg("-limitdescendantsize", DEFAULT_DESCENDANT_SIZE_LIMIT) * 1000;
        std::string errString;
        if (!mempool.CalculateMemPoolAncestors(entry, setAncestors, nLimitAncestors, nLimitAncestorSize,
                                               nLimitDescendants, nLimitDescendantSize, errString)) {
            strFailReason = _("Transaction has too long of a mempool chain");
            return false;
        }
    }
    return true;
}

bool
CWallet::CreateZerocoinMintTransaction(CScript pubCoin, int64_t nValue, CWalletTx &wtxNew, CReserveKey &reservekey,
                                       int64_t &nFeeRet, std::string &strFailReason, bool isSigmaMint,
                                       const CCoinControl *coinControl) {
    vector <CRecipient> vecSend;
    CRecipient recipient = {pubCoin, nValue, false};
    vecSend.push_back(recipient);
    int nChangePosRet = -1;
    return CreateZerocoinMintTransaction(vecSend, wtxNew, reservekey, nFeeRet, nChangePosRet, strFailReason, isSigmaMint,
                                         coinControl);
}

/**
 * @brief CWallet::CreateZerocoinSpendTransaction
 * @param nValue
 * @param denomination
 * @param wtxNew
 * @param reservekey
 * @param coinSerial
 * @param txHash
 * @param zcSelectedValue
 * @param zcSelectedIsUsed
 * @param strFailReason
 * @return
 */
bool CWallet::CreateZerocoinSpendTransaction(std::string &thirdPartyaddress, int64_t nValue, libzerocoin::CoinDenomination denomination,
                                             CWalletTx &wtxNew, CReserveKey &reservekey, CBigNum &coinSerial,
                                             uint256 &txHash, CBigNum &zcSelectedValue, bool &zcSelectedIsUsed,
                                             std::string &strFailReason, bool forceUsed) {

    CHECK_ZEROCOIN_STRINGERROR(strFailReason);

    if (nValue <= 0) {
        strFailReason = _("Transaction amounts must be positive");
        return false;
    }

    wtxNew.BindWallet(this);
    CMutableTransaction txNew;
    {
        LOCK2(cs_main, cs_wallet);
        {
            txNew.vin.clear();
            txNew.vout.clear();
<<<<<<< HEAD
            //txNew.wit.SetNull();
            wtxNew.fFromMe = true;

=======
            txNew.wit.SetNull();
            wtxNew.fFromMe = true;
>>>>>>> 0221d666

            CScript scriptChange;
            if(thirdPartyaddress == ""){
                // Reserve a new key pair from key pool
                CPubKey vchPubKey;
                assert(reservekey.GetReservedKey(vchPubKey)); // should never fail, as we just unlocked
                scriptChange = GetScriptForDestination(vchPubKey.GetID());
            }else{

                CBitcoinAddress address(thirdPartyaddress);
                if (!address.IsValid()){
                    strFailReason = _("Invalid Zcoin address");
                    return false;
                }
                // Parse Zcoin address
                scriptChange = GetScriptForDestination(CBitcoinAddress(thirdPartyaddress).Get());
            }

            CTxOut newTxOut(nValue, scriptChange);

            // Insert change txn at random position:
            vector<CTxOut>::iterator position = txNew.vout.begin() + GetRandInt(txNew.vout.size() + 1);
            txNew.vout.insert(position, newTxOut);
//            LogPrintf("txNew:%s\n", txNew.ToString());
            LogPrintf("txNew.GetHash():%s\n", txNew.GetHash().ToString());

            // Fill vin

            // Set up the Zerocoin Params object
            bool fModulusV2 = chainActive.Height() >= Params().GetConsensus().nModulusV2StartBlock;
            libzerocoin::Params *zcParams = fModulusV2 ? ZCParamsV2 : ZCParams;

            // Select not yet used coin from the wallet with minimal possible id

            list <CZerocoinEntry> listOwnCoins;
            CWalletDB(strWalletFile).ListPubCoin(listOwnCoins);
            listOwnCoins.sort(CompHeight);
            CZerocoinEntry coinToUse;
            CZerocoinState *zerocoinState = CZerocoinState::GetZerocoinState();

            CBigNum accumulatorValue;
            uint256 accumulatorBlockHash;      // to be used in zerocoin spend v2

            int coinId = INT_MAX;
            int coinHeight;

            BOOST_FOREACH(const CZerocoinEntry &minIdPubcoin, listOwnCoins) {
                if (minIdPubcoin.denomination == denomination
                        && ((minIdPubcoin.IsUsed == false && !forceUsed) || (minIdPubcoin.IsUsed == true && forceUsed))
                        && minIdPubcoin.randomness != 0
                        && minIdPubcoin.serialNumber != 0) {

                    int id;
                    coinHeight = zerocoinState->GetMintedCoinHeightAndId(minIdPubcoin.value, minIdPubcoin.denomination, id);
                    if (coinHeight > 0
                            && id < coinId
                            && coinHeight + (ZC_MINT_CONFIRMATIONS-1) <= chainActive.Height()
                            && zerocoinState->GetAccumulatorValueForSpend(
                                    &chainActive,
                                    chainActive.Height()-(ZC_MINT_CONFIRMATIONS-1),
                                    denomination,
                                    id,
                                    accumulatorValue,
                                    accumulatorBlockHash,
                                    fModulusV2) > 1
                            ) {
                        coinId = id;
                        coinToUse = minIdPubcoin;
                    }
                }
            }

            if (coinId == INT_MAX){
                strFailReason = _("it has to have at least two mint coins with at least 6 confirmation in order to spend a coin");
                return false;
            }

            libzerocoin::Accumulator accumulator(zcParams, accumulatorValue, denomination);
            // 2. Get pubcoin from the private coin
            libzerocoin::PublicCoin pubCoinSelected(zcParams, coinToUse.value, denomination);

            // Now make sure the coin is valid.
            if (!pubCoinSelected.validate()) {
                // If this returns false, don't accept the coin for any purpose!
                // Any ZEROCOIN_MINT with an invalid coin should NOT be
                // accepted as a valid transaction in the block chain.
                strFailReason = _("the selected mint coin is an invalid coin");
                return false;
            }

            // 4. Get witness from the index
            libzerocoin::AccumulatorWitness witness =
                    zerocoinState->GetWitnessForSpend(&chainActive,
                                                      chainActive.Height()-(ZC_MINT_CONFIRMATIONS-1),
                                                      denomination, coinId,
                                                      coinToUse.value,
                                                      fModulusV2);

            int serializedId = coinId + (fModulusV2 ? ZC_MODULUS_V2_BASE_ID : 0);

            CTxIn newTxIn;
            newTxIn.nSequence = serializedId;
            newTxIn.scriptSig = CScript();
            newTxIn.prevout.SetNull();
            txNew.vin.push_back(newTxIn);

            bool useVersion2 = IsZerocoinTxV2(denomination, Params().GetConsensus(), coinId);

            // We use incomplete transaction hash for now as a metadata
            libzerocoin::SpendMetaData metaData(serializedId, txNew.GetHash());

            // Construct the CoinSpend object. This acts like a signature on the
            // transaction.
            libzerocoin::PrivateCoin privateCoin(zcParams, denomination);

            int txVersion = ZEROCOIN_TX_VERSION_1;
            if (useVersion2) {
                // Use version 2 if possible, for older mints stay with 1.5
                txVersion = coinToUse.IsCorrectV2Mint() ? ZEROCOIN_TX_VERSION_2 : ZEROCOIN_TX_VERSION_1_5;
            }
            else {
                int nHeight;
                {
                    LOCK(cs_main);
                    nHeight = chainActive.Height();
                }
                if (nHeight >= Params().GetConsensus().nSpendV15StartBlock)
                    txVersion = ZEROCOIN_TX_VERSION_1_5;
            }

            LogPrintf("CreateZerocoinSpendTransation: tx version=%d, tx metadata hash=%s\n", txVersion, txNew.GetHash().ToString());

            privateCoin.setVersion(txVersion);
            privateCoin.setPublicCoin(pubCoinSelected);
            privateCoin.setRandomness(coinToUse.randomness);
            privateCoin.setSerialNumber(coinToUse.serialNumber);
            privateCoin.setEcdsaSeckey(coinToUse.ecdsaSecretKey);

            libzerocoin::CoinSpend spend(zcParams, privateCoin, accumulator, witness, metaData, accumulatorBlockHash);
            spend.setVersion(txVersion);

            // This is a sanity check. The CoinSpend object should always verify,
            // but why not check before we put it onto the wire?
            if (!spend.Verify(accumulator, metaData)) {
                strFailReason = _("the spend coin transaction did not verify");
                return false;
            }

            // Serialize the CoinSpend object into a buffer.
            CDataStream serializedCoinSpend(SER_NETWORK, PROTOCOL_VERSION);
            serializedCoinSpend << spend;

            CScript tmp = CScript() << OP_ZEROCOINSPEND << serializedCoinSpend.size();
            tmp.insert(tmp.end(), serializedCoinSpend.begin(), serializedCoinSpend.end());
            txNew.vin[0].scriptSig.assign(tmp.begin(), tmp.end());

            // Embed the constructed transaction data in wtxNew.
            wtxNew.SetTx(MakeTransactionRef(std::move(txNew)));

            // Limit size
            if (GetTransactionWeight(txNew) >= MAX_STANDARD_TX_WEIGHT) {
                strFailReason = _("Transaction too large");
                return false;
            }

            /*zerocoinSelected.IsUsed = true;
        zerocoinSelected.randomness = 0;
        zerocoinSelected.serialNumber = 0;
        CWalletDB(strWalletFile).WriteZerocoinEntry(zerocoinSelected);*/

            std::list <CZerocoinSpendEntry> listCoinSpendSerial;
            CWalletDB(strWalletFile).ListCoinSpendSerial(listCoinSpendSerial);
            BOOST_FOREACH(const CZerocoinSpendEntry &item, listCoinSpendSerial){
                if (!forceUsed && spend.getCoinSerialNumber() == item.coinSerial) {
                    // THIS SELECEDTED COIN HAS BEEN USED, SO UPDATE ITS STATUS
                    CZerocoinEntry pubCoinTx;
                    pubCoinTx.nHeight = coinHeight;
                    pubCoinTx.denomination = coinToUse.denomination;
                    pubCoinTx.id = coinId;
                    pubCoinTx.IsUsed = true;
                    pubCoinTx.randomness = coinToUse.randomness;
                    pubCoinTx.serialNumber = coinToUse.serialNumber;
                    pubCoinTx.value = coinToUse.value;
                    pubCoinTx.ecdsaSecretKey = coinToUse.ecdsaSecretKey;
                    CWalletDB(strWalletFile).WriteZerocoinEntry(pubCoinTx);
                    LogPrintf("CreateZerocoinSpendTransaction() -> NotifyZerocoinChanged\n");
                    LogPrintf("pubcoin=%s, isUsed=Used\n", coinToUse.value.GetHex());
                    pwalletMain->NotifyZerocoinChanged(pwalletMain, coinToUse.value.GetHex(), "Used (" + std::to_string(coinToUse.denomination) + " mint)",
                                                       CT_UPDATED);
                    strFailReason = _("the coin spend has been used");
                    return false;
                }
            }

            coinSerial = spend.getCoinSerialNumber();
            txHash = wtxNew.GetHash();
            LogPrintf("txHash:%s\n", txHash.ToString());
            zcSelectedValue = coinToUse.value;
            zcSelectedIsUsed = coinToUse.IsUsed;

            CZerocoinSpendEntry entry;
            entry.coinSerial = coinSerial;
            entry.hashTx = txHash;
            entry.pubCoin = zcSelectedValue;
            entry.id = serializedId;
            entry.denomination = coinToUse.denomination;
            LogPrintf("WriteCoinSpendSerialEntry, serialNumber=%s\n", coinSerial.ToString());
            if (!CWalletDB(strWalletFile).WriteCoinSpendSerialEntry(entry)) {
                strFailReason = _("it cannot write coin serial number into wallet");
            }

            coinToUse.IsUsed = true;
            coinToUse.id = coinId;
            coinToUse.nHeight = coinHeight;
            CWalletDB(strWalletFile).WriteZerocoinEntry(coinToUse);
            pwalletMain->NotifyZerocoinChanged(pwalletMain, coinToUse.value.GetHex(), "Used (" + std::to_string(coinToUse.denomination) + " mint)",
                                               CT_UPDATED);
        }
    }

    return true;
}

bool CWallet::CreateSigmaSpendTransaction(
        std::string &thirdPartyaddress,
        sigma::CoinDenomination denomination,
        CWalletTx &wtxNew, CReserveKey &reservekey,
        CAmount& nFeeRet, Scalar &coinSerial,
        uint256 &txHash, GroupElement &zcSelectedValue, bool &zcSelectedIsUsed,
        std::string &strFailReason, bool forceUsed,
        const CCoinControl *coinControl) {

    EnsureMintWalletAvailable();

    int64_t nValue;
    if (!DenominationToInteger(denomination, nValue)) {
        strFailReason = _("Unable to convert denomination to integer.");
        return false;
    }

    wtxNew.BindWallet(this);
    CMutableTransaction txNew;
    {
        LOCK2(cs_main, cs_wallet);
        {
            txNew.vin.clear();
            txNew.vout.clear();
<<<<<<< HEAD
            //txNew.wit.SetNull();
            wtxNew.fFromMe = true;

=======
            txNew.wit.SetNull();
            wtxNew.fFromMe = true;
>>>>>>> 0221d666

            CScript scriptChange;
            if(thirdPartyaddress == "") {
                // Reserve a new key pair from key pool
                CPubKey vchPubKey;
                assert(reservekey.GetReservedKey(vchPubKey)); // should never fail, as we just unlocked
                scriptChange = GetScriptForDestination(vchPubKey.GetID());

            } else {
                CBitcoinAddress address(thirdPartyaddress);
                if (!address.IsValid()){
                    strFailReason = _("Invalid Zcoin address");
                    return false;
                }
                // Parse Zcoin address
                scriptChange = GetScriptForDestination(CBitcoinAddress(thirdPartyaddress).Get());
            }

            CTxOut newTxOut(nValue, scriptChange);

            // Insert change txn at random position:
            vector<CTxOut>::iterator position = txNew.vout.begin() + GetRandInt(txNew.vout.size() + 1);
            txNew.vout.insert(position, newTxOut);
//            LogPrintf("txNew:%s\n", txNew.ToString());
            LogPrintf("txNew.GetHash():%s\n", txNew.GetHash().ToString());

            // Fill vin

            // Set up the Sigma Params object
            sigma::Params* sigmaParams = sigma::Params::get_default();

            // Select not yet used coin from the wallet with minimal possible id
            CSigmaEntry coinToUse;
            sigma::CSigmaState* sigmaState = sigma::CSigmaState::GetState();

            std::vector<sigma::PublicCoin> anonimity_set;
            uint256 blockHash;

            int coinId = INT_MAX;
            int coinHeight;
            int coinGroupID;

            // Get Mint metadata objects
            vector<CMintMeta> setMints;
            setMints = zwalletMain->GetTracker().ListMints(!forceUsed, !forceUsed, !forceUsed);

            // Cycle through metadata, looking for suitable coin
            list<CMintMeta> listMints(setMints.begin(), setMints.end());
            for (const CMintMeta& mint : listMints) {
                if (denomination == mint.denom
                    && ((mint.isUsed == false && !forceUsed) || (mint.isUsed == true && forceUsed))) {

                    if (!GetMint(mint.hashSerial, coinToUse) && !forceUsed) {
                        strFailReason = "Failed to fetch hashSerial " + mint.hashSerial.GetHex();
                        return false;
                    }

                    std::pair<int, int> coinHeightAndId = sigmaState->GetMintedCoinHeightAndId(
                            sigma::PublicCoin(coinToUse.value, denomination));
                    coinHeight = coinHeightAndId.first;
                    coinGroupID = coinHeightAndId.second;

                    if (coinHeight > 0
                        && coinGroupID < coinId // Always spend coin with smallest ID that matches.
                        && coinHeight + (ZC_MINT_CONFIRMATIONS-1) <= chainActive.Height()
                        && sigmaState->GetCoinSetForSpend(
                            &chainActive,
                            chainActive.Height()-(ZC_MINT_CONFIRMATIONS-1),
                            denomination,
                            coinGroupID,
                            blockHash,
                            anonimity_set) > 1 )  {
                        coinId = coinGroupID;
                        break;
                    }
                }
            }

            if (coinId == INT_MAX) {
                strFailReason = _("it has to have at least two mint coins with at least 6 confirmation in order to spend a coin");
                return false;
            }

            // 2. Get pubcoin from the private coin
            sigma::PublicCoin pubCoinSelected(coinToUse.value, denomination);

            // Now make sure the coin is valid.
            if (!pubCoinSelected.validate()) {
                // If this returns false, don't accept the coin for any purpose!
                // Any ZEROCOIN_MINT with an invalid coin should NOT be
                // accepted as a valid transaction in the block chain.
                strFailReason = _("the selected mint coin is an invalid coin");
                return false;
            }

            int serializedId = coinId;

            CTxIn newTxIn;
            newTxIn.scriptSig = CScript();
            newTxIn.prevout.n = serializedId;
            txNew.vin.push_back(newTxIn);

            // We use incomplete transaction hash as metadata.
            sigma::SpendMetaData metaData(serializedId, blockHash, txNew.GetHash());

            // Construct the CoinSpend object. This acts like a signature on the
            // transaction.
            sigma::PrivateCoin privateCoin(sigmaParams, denomination);

            int txVersion = ZEROCOIN_TX_VERSION_3;

            LogPrintf("CreateZerocoinSpendTransation: tx version=%d, tx metadata hash=%s\n", txVersion, txNew.GetHash().ToString());

            privateCoin.setVersion(txVersion);
            privateCoin.setPublicCoin(pubCoinSelected);
            privateCoin.setRandomness(coinToUse.randomness);
            privateCoin.setSerialNumber(coinToUse.serialNumber);
            privateCoin.setEcdsaSeckey(coinToUse.ecdsaSecretKey);

            bool fPadding = false;
            if(chainActive.Height() >= ::Params().GetConsensus().nSigmaPaddingBlock) {
                txVersion = ZEROCOIN_TX_VERSION_3_1;
                fPadding = true;
            }

            sigma::CoinSpend spend(sigmaParams, privateCoin, anonimity_set, metaData, fPadding);
            spend.setVersion(txVersion);

            // This is a sanity check. The CoinSpend object should always verify,
            // but why not check before we put it onto the wire?
            if (!spend.Verify(anonimity_set, metaData,fPadding)) {
                strFailReason = _("the spend coin transaction did not verify");
                return false;
            }

            // Serialize the CoinSpend object into a buffer.
            CDataStream serializedCoinSpend(SER_NETWORK, PROTOCOL_VERSION);
            serializedCoinSpend << spend;

            CScript tmp = CScript() << OP_SIGMASPEND;
            // NOTE(martun): Do not write the size first, doesn't look like necessary.
            // If we write it, it will get written in different number of bytes depending
            // on the number itself, and "CScript" does not provide a function to read
            // it back properly.
            // << serializedCoinSpend.size();
            // NOTE(martun): "insert" is not the same as "operator<<", as operator<<
            // also writes the vector size before the vector itself.
            tmp.insert(tmp.end(), serializedCoinSpend.begin(), serializedCoinSpend.end());
            txNew.vin[0].scriptSig.assign(tmp.begin(), tmp.end());

            std::list <CSigmaSpendEntry> listCoinSpendSerial;
            CWalletDB(strWalletFile).ListCoinSpendSerial(listCoinSpendSerial);
            BOOST_FOREACH(const CSigmaSpendEntry &item, listCoinSpendSerial) {
                if (!forceUsed && spend.getCoinSerialNumber() == item.coinSerial) {
                    // THIS SELECTED COIN HAS BEEN USED, SO UPDATE ITS STATUS
                    strFailReason = _("Trying to spend an already spent serial #, try again.");
                    uint256 hashSerial = primitives::GetSerialHash(spend.getCoinSerialNumber());
                    if (!zwalletMain->GetTracker().HasSerialHash(hashSerial)){
                        strFailReason = "Tracker does not have serialhash " + hashSerial.GetHex();
                        return false;
                    }
                    CMintMeta meta;
                    zwalletMain->GetTracker().GetMetaFromSerial(hashSerial, meta);
                    meta.isUsed = true;
                    zwalletMain->GetTracker().UpdateState(meta);
                    LogPrintf("CreateZerocoinSpendTransaction() -> NotifyZerocoinChanged\n");
                    LogPrintf("pubcoin=%s, isUsed=Used\n", coinToUse.value.GetHex());
                    pwalletMain->NotifyZerocoinChanged(
                        pwalletMain,
                        coinToUse.value.GetHex(),
                        "Used (" + std::to_string(coinToUse.get_denomination_value() / COIN) + " mint)",
                        CT_UPDATED);
                    strFailReason = _("the coin spend has been used");
                    return false;
                }
            }

            coinSerial = spend.getCoinSerialNumber();

            unsigned int nBytes = GetVirtualTransactionSize(txNew);
            CAmount nFeeNeeded = GetMinimumFee(nBytes, nTxConfirmTarget, mempool);
            if (coinControl && nFeeNeeded > 0 && coinControl->nMinimumTotalFee > nFeeNeeded) {
                nFeeNeeded = coinControl->nMinimumTotalFee;
            }
            if (coinControl && coinControl->fOverrideFeeRate)
                nFeeNeeded = coinControl->nFeeRate.GetFee(nBytes);
            nFeeRet = nFeeNeeded;
            txNew.vout[0].nValue -= nFeeRet;

            CMutableTransaction txTemp(txNew);
            txTemp.vin[0].scriptSig.clear();
            // We use incomplete transaction hash as metadata.
            sigma::SpendMetaData metaDataNew(serializedId, blockHash, txTemp.GetHash());
            spend.updateMetaData(privateCoin, metaDataNew);
            // Serialize the CoinSpend object into a buffer.
            CDataStream serializedCoinSpendNew(SER_NETWORK, PROTOCOL_VERSION);
            serializedCoinSpendNew << spend;

            CScript tmpNew = CScript() << OP_SIGMASPEND;
            tmpNew.insert(tmpNew.end(), serializedCoinSpendNew.begin(), serializedCoinSpendNew.end());
            txNew.vin[0].scriptSig.assign(tmpNew.begin(), tmpNew.end());

            // Embed the constructed transaction data in wtxNew.
            wtxNew.SetTx(MakeTransactionRef(std::move(txNew)));

            // Limit size
            if (GetTransactionWeight(txNew) >= MAX_STANDARD_TX_WEIGHT) {
                strFailReason = _("Transaction too large");
                return false;
            }
            txHash = wtxNew.GetHash();
            LogPrintf("txHash:\n%s", txHash.ToString());
            zcSelectedValue = coinToUse.value;
            zcSelectedIsUsed = coinToUse.IsUsed;

            CSigmaSpendEntry entry;
            entry.coinSerial = coinSerial;
            entry.hashTx = txHash;
            entry.pubCoin = zcSelectedValue;
            entry.id = serializedId;
            entry.set_denomination_value(coinToUse.get_denomination_value());
            LogPrintf("WriteCoinSpendSerialEntry, serialNumber=%s\n", coinSerial.tostring());
            if (!CWalletDB(strWalletFile).WriteCoinSpendSerialEntry(entry)) {
                strFailReason = _("it cannot write coin serial number into wallet");
            }
        }
    }

    return true;
}

CWalletTx CWallet::CreateSigmaSpendTransaction(
    const std::vector<CRecipient>& recipients,
    CAmount& fee,
    std::vector<CSigmaEntry>& selected,
    std::vector<CHDMint>& changes,
    bool& fChangeAddedToFee,
    const CCoinControl *coinControl,
    bool fDummy)
{
    int nHeight = chainActive.Height();
    if(nHeight >= ::Params().GetConsensus().nDisableUnpaddedSigmaBlock && nHeight < ::Params().GetConsensus().nSigmaPaddingBlock)
        throw std::runtime_error(_("Sigma is disabled at this period."));
    // sanity check
    EnsureMintWalletAvailable();

    if (!fDummy && IsLocked()) {
        throw std::runtime_error(_("Wallet locked"));
    }

    // create transaction
    SigmaSpendBuilder builder(*this, *zwalletMain, coinControl);

    CWalletTx tx = builder.Build(recipients, fee, fChangeAddedToFee, fDummy);
    selected = builder.selected;
    changes = builder.changes;

    return tx;
}

/**
 * @brief CWallet::CreateMultipleZerocoinSpendTransaction
 * @param thirdPartyaddress
 * @param denominations
 * @param wtxNew
 * @param reservekey
 * @param coinSerial
 * @param txHash
 * @param zcSelectedValue
 * @param zcSelectedIsUsed
 * @param strFailReason
 * @return
 */
bool CWallet::CreateMultipleZerocoinSpendTransaction(std::string &thirdPartyaddress, const std::vector<std::pair<int64_t, libzerocoin::CoinDenomination>>& denominations,
                                             CWalletTx &wtxNew, CReserveKey &reservekey, vector<CBigNum> &coinSerials, uint256 &txHash, vector<CBigNum> &zcSelectedValues,
                                             std::string &strFailReason, bool forceUsed)
{
    CHECK_ZEROCOIN_STRINGERROR(strFailReason);

    wtxNew.BindWallet(this);
    CMutableTransaction txNew;
    {
        LOCK2(cs_main, cs_wallet);
        {
            txNew.vin.clear();
            txNew.vout.clear();
            wtxNew.fFromMe = true;
            CScript scriptChange;
            if(thirdPartyaddress == ""){
                // Reserve a new key pair from key pool
                CPubKey vchPubKey;
                assert(reservekey.GetReservedKey(vchPubKey)); // should never fail, as we just unlocked
                scriptChange = GetScriptForDestination(vchPubKey.GetID());
            }else{
                 CBitcoinAddress address(thirdPartyaddress);
                if (!address.IsValid()){
                    strFailReason = _("Invalid Zcoin address");
                    return false;
                }
                // Parse Zcoin address
                scriptChange = GetScriptForDestination(CBitcoinAddress(thirdPartyaddress).Get());
            }

            // Set up the Zerocoin Params object
            bool fModulusV2 = chainActive.Height() >= Params().GetConsensus().nModulusV2StartBlock;
            libzerocoin::Params *zcParams = fModulusV2 ? ZCParamsV2 : ZCParams;
            // objects holding spend inputs & storage values while tx is formed
            struct TempStorage {
                libzerocoin::PrivateCoin privateCoin;
                libzerocoin::Accumulator accumulator;
                libzerocoin::CoinDenomination denomination;
                uint256 accumulatorBlockHash;
                CZerocoinEntry coinToUse;
                int serializedId;
                int txVersion;
                int coinHeight;
                int coinId;
            };
            vector<TempStorage> tempStorages;


            // object storing coins being used for this spend (to avoid duplicates being considered)
            set<CBigNum> tempCoinsToUse;

            // total value of all inputs. Iteritively created in the following loop
            int64_t nValue = 0;
            for (std::vector<std::pair<int64_t, libzerocoin::CoinDenomination>>::const_iterator it = denominations.begin(); it != denominations.end(); it++)
            {
                if ((*it).first <= 0) {
                strFailReason = _("Transaction amounts must be positive");
                    return false;
                }
                nValue += (*it).first;
                libzerocoin::CoinDenomination denomination  = (*it).second;
                LogPrintf("denomination: %s\n", denomination);

                // Fill vin
                // Select not yet used coin from the wallet with minimal possible id
                list <CZerocoinEntry> listOwnCoins;
                CWalletDB(strWalletFile).ListPubCoin(listOwnCoins);
                listOwnCoins.sort(CompHeight);
                CZerocoinEntry coinToUse;
                CZerocoinState *zerocoinState = CZerocoinState::GetZerocoinState();
                CBigNum accumulatorValue;
                uint256 accumulatorBlockHash;      // to be used in zerocoin spend v2
                int coinId = INT_MAX;
                int coinHeight;
                BOOST_FOREACH(const CZerocoinEntry &minIdPubcoin, listOwnCoins) {
                    if (minIdPubcoin.denomination == denomination
                        && ((minIdPubcoin.IsUsed == false && !forceUsed) || (minIdPubcoin.IsUsed == true && forceUsed))
                        && minIdPubcoin.randomness != 0
                        && minIdPubcoin.serialNumber != 0
                        && (tempCoinsToUse.find(minIdPubcoin.value)==tempCoinsToUse.end())) {

                        int id;
                        coinHeight = zerocoinState->GetMintedCoinHeightAndId(minIdPubcoin.value, minIdPubcoin.denomination, id);
                        if (coinHeight > 0
                            && id < coinId
                            && coinHeight + (ZC_MINT_CONFIRMATIONS-1) <= chainActive.Height()
                            && zerocoinState->GetAccumulatorValueForSpend(
                                    &chainActive,
                                    chainActive.Height()-(ZC_MINT_CONFIRMATIONS-1),
                                    denomination,
                                    id,
                                    accumulatorValue,
                                    accumulatorBlockHash,
                                    fModulusV2) > 1) {
                            coinId = id;
                            coinToUse = minIdPubcoin;
                            tempCoinsToUse.insert(minIdPubcoin.value);
                            break;
                        }
                    }
                }

                // If no suitable coin found, fail.
                if (coinId == INT_MAX){
                    strFailReason = _("it has to have at least two mint coins with at least 6 confirmation in order to spend a coin");
                    return false;
                }
                // 1. Get the current accumulator for denomination selected
                libzerocoin::Accumulator accumulator(zcParams, accumulatorValue, denomination);
                // 2. Get pubcoin from the private coin
                libzerocoin::PublicCoin pubCoinSelected(zcParams, coinToUse.value, denomination);
                // Now make sure the coin is valid.
                if (!pubCoinSelected.validate()) {
                    // If this returns false, don't accept the coin for any purpose!
                    // Any ZEROCOIN_MINT with an invalid coin should NOT be
                    // accepted as a valid transaction in the block chain.
                    strFailReason = _("the selected mint coin is an invalid coin");
                    return false;
                }

                // 4. Get witness for the accumulator and selected coin
                libzerocoin::AccumulatorWitness witness =
                        zerocoinState->GetWitnessForSpend(&chainActive,
                                                          chainActive.Height()-(ZC_MINT_CONFIRMATIONS-1),
                                                          denomination, coinId,
                                                          coinToUse.value,
                                                          fModulusV2);

                // Generate TxIn info
                int serializedId = coinId + (fModulusV2 ? ZC_MODULUS_V2_BASE_ID : 0);
                CTxIn newTxIn;
                newTxIn.nSequence = serializedId;
                newTxIn.scriptSig = CScript();
                newTxIn.prevout.SetNull();
                txNew.vin.push_back(newTxIn);

                bool useVersion2 = IsZerocoinTxV2(denomination, Params().GetConsensus(), coinId);

                // Construct the CoinSpend object. This acts like a signature on the
                // transaction.
                libzerocoin::PrivateCoin privateCoin(zcParams, denomination);

                int txVersion = ZEROCOIN_TX_VERSION_1;
                if (useVersion2) {
                    // Use version 2 if possible, for older mints stay with 1.5
                    txVersion = coinToUse.IsCorrectV2Mint() ? ZEROCOIN_TX_VERSION_2 : ZEROCOIN_TX_VERSION_1_5;
                }
                else {
                    int nHeight;
                    {
                        LOCK(cs_main);
                        nHeight = chainActive.Height();
                    }
                    if (nHeight >= Params().GetConsensus().nSpendV15StartBlock){
                        txVersion = ZEROCOIN_TX_VERSION_1_5;
                    }
                }

                LogPrintf("CreateZerocoinSpendTransaction: tx version=%d, tx metadata hash=%s\n", txVersion, txNew.GetHash().ToString());

                // Set all values in the private coin object
                privateCoin.setVersion(txVersion);
                privateCoin.setPublicCoin(pubCoinSelected);
                privateCoin.setRandomness(coinToUse.randomness);
                privateCoin.setSerialNumber(coinToUse.serialNumber);
                privateCoin.setEcdsaSeckey(coinToUse.ecdsaSecretKey);

                LogPrintf("creating tempStorage object..\n");
                // Push created TxIn values into a tempStorage object (used in the next loop)
                TempStorage tempStorage {
                    privateCoin,
                    accumulator,
                    denomination,
                    accumulatorBlockHash,
                    coinToUse,
                    serializedId,
                    txVersion,
                    coinHeight,
                    coinId,
                };
                tempStorages.push_back(tempStorage);
            }

            // We now have the total coin amount to send. Create a single TxOut with this value.
            CTxOut newTxOut(nValue, scriptChange);
            // Insert single txout
            vector<CTxOut>::iterator position = txNew.vout.begin();
            txNew.vout.insert(position, newTxOut);

            /* We split the processing of the transaction into two loops.
             * The metaData hash is the hash of the transaction sans the zerocoin-related info (spend info).
             * Transaction processing is split to have the same txHash in every metaData object -
             * if the hash is different (as it would be if we did all steps for a TxIn in one loop) the transaction creation will fail.
            */

            // Remove all zerocoin related info
            CMutableTransaction txTemp = txNew;
            BOOST_FOREACH(CTxIn &txTempIn, txTemp.vin) {
                txTempIn.scriptSig.clear();
                txTempIn.prevout.SetNull();
            }

            uint256 txHashForMetadata = txTemp.GetHash();
            LogPrintf("txNew.GetHash: %s\n", txHashForMetadata.ToString());

            for (std::vector<std::pair<int64_t, libzerocoin::CoinDenomination>>::const_iterator it = denominations.begin(); it != denominations.end(); it++)
            {
                unsigned index = it - denominations.begin();

                TempStorage tempStorage = tempStorages.at(index);
                libzerocoin::SpendMetaData metaData(tempStorage.serializedId, txHashForMetadata);
                CZerocoinEntry coinToUse = tempStorage.coinToUse;

                 //have to recreate coin witness as it can't be stored in an object, hence we can't store it in tempStorage..
                CZerocoinState *zerocoinState = CZerocoinState::GetZerocoinState();
                libzerocoin::AccumulatorWitness witness =
                zerocoinState->GetWitnessForSpend(&chainActive,
                                                  chainActive.Height()-(ZC_MINT_CONFIRMATIONS-1),
                                                  tempStorage.denomination, tempStorage.coinId,
                                                  coinToUse.value,
                                                  fModulusV2);

                // Recreate CoinSpend object
                 libzerocoin::CoinSpend spend(zcParams,
                                             tempStorage.privateCoin,
                                             tempStorage.accumulator,
                                             witness,
                                             metaData,
                                             tempStorage.accumulatorBlockHash);
                spend.setVersion(tempStorage.txVersion);

                // Verify the coinSpend
                if (!spend.Verify(tempStorage.accumulator, metaData)) {
                    strFailReason = _("the spend coin transaction did not verify");
                    return false;
                }
                 // Serialize the CoinSpend object into a buffer.
                CDataStream serializedCoinSpend(SER_NETWORK, PROTOCOL_VERSION);
                serializedCoinSpend << spend;

                // Insert the spend script into the tx object
                CScript tmp = CScript() << OP_ZEROCOINSPEND << serializedCoinSpend.size();
                tmp.insert(tmp.end(), serializedCoinSpend.begin(), serializedCoinSpend.end());
                txNew.vin[index].scriptSig.assign(tmp.begin(), tmp.end());

                // Try to find this coin in the list of spent coin serials.
                // If found, notify that a coin that was previously thought to be available is actually used, and fail.
                std::list <CZerocoinSpendEntry> listCoinSpendSerial;
                CWalletDB(strWalletFile).ListCoinSpendSerial(listCoinSpendSerial);
                BOOST_FOREACH(const CZerocoinSpendEntry &item, listCoinSpendSerial){
                    if (!forceUsed && spend.getCoinSerialNumber() == item.coinSerial) {
                        // THIS SELECTED COIN HAS BEEN USED, SO UPDATE ITS STATUS
                        CZerocoinEntry pubCoinTx;
                        pubCoinTx.nHeight = tempStorage.coinHeight;
                        pubCoinTx.denomination = coinToUse.denomination;
                        pubCoinTx.id = tempStorage.coinId;
                        pubCoinTx.IsUsed = true;
                        pubCoinTx.randomness = coinToUse.randomness;
                        pubCoinTx.serialNumber = coinToUse.serialNumber;
                        pubCoinTx.value = coinToUse.value;
                        pubCoinTx.ecdsaSecretKey = coinToUse.ecdsaSecretKey;
                        CWalletDB(strWalletFile).WriteZerocoinEntry(pubCoinTx);
                        LogPrintf("CreateZerocoinSpendTransaction() -> NotifyZerocoinChanged\n");
                        LogPrintf("pubcoin=%s, isUsed=Used\n", coinToUse.value.GetHex());
                        pwalletMain->NotifyZerocoinChanged(pwalletMain, coinToUse.value.GetHex(), "Used (" + std::to_string(coinToUse.denomination) + " mint)",
                                                           CT_UPDATED);
                        strFailReason = _("the coin spend has been used");
                        return false;
                    }
                }
            }


            // Embed the constructed transaction data in wtxNew.
            wtxNew.SetTx(MakeTransactionRef(std::move(txNew)));
            // Limit size
            if (GetTransactionWeight(txNew) >= MAX_STANDARD_TX_WEIGHT) {
                strFailReason = _("Transaction too large");
                return false;
            }

            txHash = wtxNew.GetHash();
            LogPrintf("wtxNew.txHash:%s\n", txHash.ToString());

            // After transaction creation and verification, this last loop is to notify the wallet of changes to zerocoin spend info.
            for (std::vector<std::pair<int64_t, libzerocoin::CoinDenomination>>::const_iterator it = denominations.begin(); it != denominations.end(); it++)
            {
                unsigned index = it - denominations.begin();
                TempStorage tempStorage = tempStorages.at(index);
                CZerocoinEntry coinToUse = tempStorage.coinToUse;

                // Update the wallet with info on this zerocoin spend
                coinSerials.push_back(tempStorage.privateCoin.getSerialNumber());
                zcSelectedValues.push_back(coinToUse.value);

                CZerocoinSpendEntry entry;
                entry.coinSerial = coinSerials[index];
                entry.hashTx = txHash;
                entry.pubCoin = coinToUse.value;
                entry.id = tempStorage.serializedId;
                entry.denomination = coinToUse.denomination;
                LogPrintf("WriteCoinSpendSerialEntry, serialNumber=%s\n", entry.coinSerial.ToString());
                if (!CWalletDB(strWalletFile).WriteCoinSpendSerialEntry(entry)) {
                    strFailReason = _("it cannot write coin serial number into wallet");
                }
                coinToUse.IsUsed = true;
                coinToUse.id = tempStorage.coinId;
                coinToUse.nHeight = tempStorage.coinHeight;
                CWalletDB(strWalletFile).WriteZerocoinEntry(coinToUse);
                pwalletMain->NotifyZerocoinChanged(pwalletMain, coinToUse.value.GetHex(), "Used (" + std::to_string(coinToUse.denomination) + " mint)", CT_UPDATED);
            }
        }
    }
     return true;
}

bool CWallet::CreateMultipleSigmaSpendTransaction(
        std::string &thirdPartyaddress,
        const std::vector<sigma::CoinDenomination>& denominations,
        CWalletTx &wtxNew,
        CReserveKey &reservekey,
        CAmount& nFeeRet,
        vector<Scalar> &coinSerials,
        uint256 &txHash,
        vector<GroupElement> &zcSelectedValues,
        std::string &strFailReason,
        bool forceUsed,
        const CCoinControl *coinControl)
{
    EnsureMintWalletAvailable();

    wtxNew.BindWallet(this);
    CMutableTransaction txNew;
    {
        set<pair<const CWalletTx*,unsigned int> > setCoins;
        LOCK2(cs_main, cs_wallet);
        {
            txNew.vin.clear();
            txNew.vout.clear();
            wtxNew.fFromMe = true;
            CScript scriptChange;
            if(thirdPartyaddress == "") {
                // Reserve a new key pair from key pool
                CPubKey vchPubKey;
                assert(reservekey.GetReservedKey(vchPubKey)); // should never fail, as we just unlocked
                scriptChange = GetScriptForDestination(vchPubKey.GetID());
            }else{
                CBitcoinAddress address(thirdPartyaddress);
                if (!address.IsValid()) {
                    strFailReason = _("Invalid Zcoin address");
                    return false;
                }
                // Parse Zcoin address
                scriptChange = GetScriptForDestination(CBitcoinAddress(thirdPartyaddress).Get());
            }

            // Set up the Zerocoin Params object
            sigma::Params* sigmaParams = sigma::Params::get_default();
//             objects holding spend inputs & storage values while tx is formed
            struct TempStorage {
                sigma::PrivateCoin privateCoin;
                std::vector<sigma::PublicCoin> anonimity_set;
                sigma::CoinDenomination denomination;
                uint256 blockHash;
                CSigmaEntry coinToUse;
                int serializedId;
                int txVersion;
                int coinHeight;
                int coinId;
            };
            vector<TempStorage> tempStorages;

            // object storing coins being used for this spend (to avoid duplicates being considered)
            unordered_set<GroupElement> tempCoinsToUse;

            // Get Mint metadata objects
            vector<CMintMeta> setMints;
            setMints = zwalletMain->GetTracker().ListMints(!forceUsed, !forceUsed, !forceUsed);
            vector<CMintMeta> listMints(setMints.begin(), setMints.end());

            // Total value of all inputs. Iteritively created in the following loop
            // The value is in multiples of COIN = 100 mln.
            int64_t nValue = 0;
            for (std::vector<sigma::CoinDenomination>::const_iterator it = denominations.begin();
                 it != denominations.end();
                 it++)
            {
                sigma::CoinDenomination denomination = *it;
                int64_t denomination_value;
                if (!DenominationToInteger(denomination, denomination_value)) {
                    strFailReason = _("Unable to convert denomination to integer.");
                    return false;
                }

                if (denomination_value <= 0) {
                    strFailReason = _("Transaction amounts must be positive");
                    return false;
                }
                nValue += denomination_value;
                LogPrintf("denomination: %s\n", *it);

               // Fill vin

                // Set up the Zerocoin Params object
                sigma::Params* zcParams = sigma::Params::get_default();

                // Select not yet used coin from the wallet with minimal possible id
                CSigmaEntry coinToUse;
                sigma::CSigmaState* sigmaState = sigma::CSigmaState::GetState();

                std::vector<sigma::PublicCoin> anonimity_set;
                uint256 blockHash;

                int coinId = INT_MAX;
                int coinHeight;
                int coinGroupID;

                // Cycle through metadata, looking for suitable coin
                int index = -1;
                for (const CMintMeta& mint : listMints) {
                    index++;
                    if (denomination == mint.denom
                        && ((mint.isUsed == false && !forceUsed) || (mint.isUsed == true && forceUsed))) {

                        if (!GetMint(mint.hashSerial, coinToUse) && !forceUsed) {
                            strFailReason = "Failed to fetch hashSerial " + mint.hashSerial.GetHex();
                            return false;
                        }

                        // If we're already using this coin in this transaction
                        if(!(tempCoinsToUse.find(coinToUse.value)==tempCoinsToUse.end()) && !forceUsed){
                            continue;
                        }

                        std::pair<int, int> coinHeightAndId = sigmaState->GetMintedCoinHeightAndId(
                                sigma::PublicCoin(coinToUse.value, denomination));
                        coinHeight = coinHeightAndId.first;
                        coinGroupID = coinHeightAndId.second;

                        if (coinHeight > 0
                            && coinGroupID < coinId // Always spend coin with smallest ID that matches.
                            && coinHeight + (ZC_MINT_CONFIRMATIONS-1) <= chainActive.Height()
                            && sigmaState->GetCoinSetForSpend(
                                &chainActive,
                                chainActive.Height()-(ZC_MINT_CONFIRMATIONS-1),
                                denomination,
                                coinGroupID,
                                blockHash,
                                anonimity_set) > 1 ) {
                            coinId = coinGroupID;
                            tempCoinsToUse.insert(coinToUse.value);
                            listMints.erase(listMints.begin()+index);
                            break;
                        }
                    }

                }





                // If no suitable coin found, fail.
                if (coinId == INT_MAX) {
                    strFailReason = _("it has to have at least two mint coins with at least 6 confirmation in order to spend a coin");
                    return false;
                }
                // 2. Get pubcoin from the private coin
                sigma::PublicCoin pubCoinSelected(coinToUse.value, denomination);
                // Now make sure the coin is valid.
                if (!pubCoinSelected.validate()) {
                    // If this returns false, don't accept the coin for any purpose!
                    // Any ZEROCOIN_MINT with an invalid coin should NOT be
                    // accepted as a valid transaction in the block chain.
                    strFailReason = _("the selected mint coin is an invalid coin");
                    return false;
                }

                // Generate TxIn info
                int serializedId = coinId;
                CTxIn newTxIn;
                newTxIn.scriptSig = CScript();
                newTxIn.prevout.n = serializedId;
                txNew.vin.push_back(newTxIn);

                // Construct the CoinSpend object. This acts like a signature on the
                // transaction.
                sigma::PrivateCoin privateCoin(sigmaParams, denomination);
                int txVersion = chainActive.Height() >= ::Params().GetConsensus().nSigmaPaddingBlock ? ZEROCOIN_TX_VERSION_3_1 : ZEROCOIN_TX_VERSION_3;

                LogPrintf("CreateZerocoinSpendTransaction: tx version=%d, tx metadata hash=%s\n", txVersion, txNew.GetHash().ToString());

                // Set all values in the private coin object
                privateCoin.setVersion(txVersion);
                privateCoin.setPublicCoin(pubCoinSelected);
                privateCoin.setRandomness(coinToUse.randomness);
                privateCoin.setSerialNumber(coinToUse.serialNumber);
                privateCoin.setEcdsaSeckey(coinToUse.ecdsaSecretKey);

                LogPrintf("creating tempStorage object..\n");
                // Push created TxIn values into a tempStorage object (used in the next loop)
                TempStorage tempStorage {
                        privateCoin,
                        anonimity_set,
                        denomination,
                        blockHash,
                        coinToUse,
                        serializedId,
                        txVersion,
                        coinHeight,
                        coinId,
                };

                tempStorages.push_back(tempStorage);
            }

            // We now have the total coin amount to send. Create a single TxOut with this value.
            CTxOut newTxOut(nValue, scriptChange);
            // Insert single txout
            vector<CTxOut>::iterator position = txNew.vout.begin();
            txNew.vout.insert(position, newTxOut);

            /* We split the processing of the transaction into two loops.
             * The metaData hash is the hash of the transaction sans the zerocoin-related info (spend info).
             * Transaction processing is split to have the same txHash in every metaData object -
             * if the hash is different (as it would be if we did all steps for a TxIn in one loop) the transaction creation will fail.
            */

            // Remove all zerocoin related info
            CMutableTransaction txTemp = txNew;
            BOOST_FOREACH(CTxIn &txTempIn, txTemp.vin) {
                txTempIn.scriptSig.clear();
            }

            uint256 txHashForMetadata = txTemp.GetHash();
            LogPrintf("txNew.GetHash: %s\n", txHashForMetadata.ToString());

            std::vector<sigma::CoinSpend> spends;
            // Iterator of std::vector<std::pair<int64_t, sigma::CoinDenomination>>::const_iterator
            for (auto it = denominations.begin(); it != denominations.end(); it++)
            {
                unsigned index = it - denominations.begin();

                // We use incomplete transaction hash for now as a metadata
                sigma::SpendMetaData metaData(
                    tempStorages[index].serializedId,
                    tempStorages[index].blockHash,
                    txHashForMetadata);


                TempStorage tempStorage = tempStorages.at(index);
                CSigmaEntry coinToUse = tempStorage.coinToUse;

                bool fPadding = tempStorage.txVersion >= ZEROCOIN_TX_VERSION_3_1;

                // Recreate CoinSpend object
                sigma::CoinSpend spend(sigmaParams,
                                       tempStorage.privateCoin,
                                       tempStorage.anonimity_set,
                                       metaData,
                                       fPadding);
                spend.setVersion(tempStorage.txVersion);
                spends.push_back(spend);
                // Verify the coinSpend
                if (!spend.Verify(tempStorage.anonimity_set, metaData, fPadding)) {
                    strFailReason = _("the spend coin transaction did not verify");
                    return false;
                }
                // Serialize the CoinSpend object into a buffer.
                CDataStream serializedCoinSpend(SER_NETWORK, PROTOCOL_VERSION);
                serializedCoinSpend << spend;

                // Insert the spend script into the tx object
                CScript tmp = CScript() << OP_SIGMASPEND;

                // NOTE(martun): Do not write the size first, doesn't look like necessary.
                // If we write it, it will get written in different number of bytes depending
                // on the number itself, and "CScript" does not provide a function to read
                // it back properly.
                // << serializedCoinSpend.size();
                // NOTE(martun): "insert" is not the same as "operator<<", as operator<<
                // also writes the vector size before the vector itself.
                tmp.insert(tmp.end(), serializedCoinSpend.begin(), serializedCoinSpend.end());
                txNew.vin[index].scriptSig.assign(tmp.begin(), tmp.end());

                // Try to find this coin in the list of spent coin serials.
                // If found, notify that a coin that was previously thought to be available is actually used, and fail.
                std::list <CSigmaSpendEntry> listCoinSpendSerial;
                CWalletDB(strWalletFile).ListCoinSpendSerial(listCoinSpendSerial);
                BOOST_FOREACH(const CSigmaSpendEntry &item, listCoinSpendSerial){
                    if (!forceUsed && spend.getCoinSerialNumber() == item.coinSerial) {
                        // THIS SELECTED COIN HAS BEEN USED, SO UPDATE ITS STATUS
                        strFailReason = _("Trying to spend an already spent serial #, try again.");
                        uint256 hashSerial = primitives::GetSerialHash(spend.getCoinSerialNumber());
                        if (!zwalletMain->GetTracker().HasSerialHash(hashSerial)){
                            strFailReason = "Tracker does not have serialhash " + hashSerial.GetHex();
                            return false;
                        }
                        CMintMeta meta;
                        zwalletMain->GetTracker().GetMetaFromSerial(hashSerial, meta);
                        meta.isUsed = true;
                        zwalletMain->GetTracker().UpdateState(meta);
                        LogPrintf("CreateZerocoinSpendTransaction() -> NotifyZerocoinChanged\n");
                        LogPrintf("pubcoin=%s, isUsed=Used\n", coinToUse.value.GetHex());
                        pwalletMain->NotifyZerocoinChanged(
                            pwalletMain,
                            coinToUse.value.GetHex(),
                            "Used (" + std::to_string(coinToUse.get_denomination_value() / COIN) + " mint)",
                            CT_UPDATED);
                        strFailReason = _("the coin spend has been used");
                        return false;
                    }
                }
            }

            unsigned int nBytes = GetVirtualTransactionSize(txNew);
            CAmount nFeeNeeded = GetMinimumFee(nBytes, nTxConfirmTarget, mempool);
            if (coinControl && nFeeNeeded > 0 && coinControl->nMinimumTotalFee > nFeeNeeded) {
                nFeeNeeded = coinControl->nMinimumTotalFee;
            }
            if (coinControl && coinControl->fOverrideFeeRate)
                nFeeNeeded = coinControl->nFeeRate.GetFee(nBytes);
            nFeeRet = nFeeNeeded;
            txNew.vout[0].nValue -= nFeeRet;

            CMutableTransaction txTempNew(txNew);
            BOOST_FOREACH(CTxIn &txTempIn, txTempNew.vin) {
                if (txTempIn.scriptSig.IsSigmaSpend()) {
                    txTempIn.scriptSig.clear();
                }
            }

            for(int i = 0; i < txNew.vin.size(); i++){
                // We use incomplete transaction hash as metadata.
                sigma::SpendMetaData metaDataNew(tempStorages[i].serializedId, tempStorages[i].blockHash, txTempNew.GetHash());
                spends[i].updateMetaData(tempStorages[i].privateCoin, metaDataNew);
                // Serialize the CoinSpend object into a buffer.
                CDataStream serializedCoinSpendNew(SER_NETWORK, PROTOCOL_VERSION);
                serializedCoinSpendNew << spends[i];
                CScript tmpNew = CScript() << OP_SIGMASPEND;
                tmpNew.insert(tmpNew.end(), serializedCoinSpendNew.begin(), serializedCoinSpendNew.end());
                txNew.vin[i].scriptSig.assign(tmpNew.begin(), tmpNew.end());
            }

            // Embed the constructed transaction data in wtxNew.
            wtxNew.SetTx(MakeTransactionRef(std::move(txNew)));

            // Limit size
            if (GetTransactionWeight(txNew) >= MAX_STANDARD_TX_WEIGHT) {
                strFailReason = _("Transaction too large");
                return false;
            }

            txHash = wtxNew.GetHash();
            LogPrintf("wtxNew.txHash:%s\n", txHash.ToString());

            // After transaction creation and verification, this last loop is to notify the wallet of changes to zerocoin spend info.
            for (auto it = denominations.begin(); it != denominations.end(); it++)
            {
                unsigned index = it - denominations.begin();
                TempStorage tempStorage = tempStorages.at(index);
                CSigmaEntry coinToUse = tempStorage.coinToUse;

                // Update the wallet with info on this zerocoin spend
                coinSerials.push_back(tempStorage.privateCoin.getSerialNumber());
                zcSelectedValues.push_back(coinToUse.value);

                CSigmaSpendEntry entry;
                entry.coinSerial = coinSerials[index];
                entry.hashTx = txHash;
                entry.pubCoin = coinToUse.value;
                entry.id = tempStorage.serializedId;
                entry.set_denomination_value(coinToUse.get_denomination_value());
                LogPrintf("WriteCoinSpendSerialEntry, serialNumber=%s\n", entry.coinSerial.tostring());
                if (!CWalletDB(strWalletFile).WriteCoinSpendSerialEntry(entry)) {
                    strFailReason = _("it cannot write coin serial number into wallet");
                }
            }
        }
    }
    return true;
}

bool CWallet::SpendOldMints(string& stringError)
{
    list <CZerocoinEntry> listPubCoin;
    CWalletDB(strWalletFile).ListPubCoin(listPubCoin);

    CZerocoinState *zerocoinState = CZerocoinState::GetZerocoinState();
    vector<string> denomAmounts;

    int coinHeight;
    bool NoUnconfirmedCoins = true;
    BOOST_FOREACH(const CZerocoinEntry &pubcoin, listPubCoin) {
        if((pubcoin.IsUsed == false)
           && pubcoin.randomness != 0
           && pubcoin.serialNumber != 0) {
            int id;
            coinHeight = zerocoinState->GetMintedCoinHeightAndId(pubcoin.value, pubcoin.denomination, id);
            if (coinHeight > 0 && coinHeight + (ZC_MINT_CONFIRMATIONS - 1) <= chainActive.Height()) {
                string denomAmount;
                if (pubcoin.denomination == libzerocoin::ZQ_LOVELACE) {
                    denomAmount = "1";
                } else if (pubcoin.denomination == libzerocoin::ZQ_GOLDWASSER) {
                    denomAmount = "10";
                } else if (pubcoin.denomination == libzerocoin::ZQ_RACKOFF) {
                    denomAmount = "25";
                } else if (pubcoin.denomination == libzerocoin::ZQ_PEDERSEN) {
                    denomAmount = "50";
                } else if (pubcoin.denomination == libzerocoin::ZQ_WILLIAMSON) {
                    denomAmount = "100";
                } else {
                    return false;
                }
                denomAmounts.push_back(denomAmount);
            } else
                NoUnconfirmedCoins = false;
        }
    }
    //if we pass empty string as thirdPartyaddress, it will spend coins to self
    std::string thirdPartyaddress = "";
    CWalletTx wtx;

    // Because each transaction has a limit of around 75 KB, and each
    // spend has size 25 KB, we're not able to fit more than 2 old zerocoin spends
    // in a single transaction.
    for(unsigned int i = 0; i < denomAmounts.size(); i += 2) {
        wtx.Init(NULL);
        vector<string> denoms;
        denoms.push_back(denomAmounts[i]);
        if(i + 1 < denomAmounts.size())
            denoms.push_back(denomAmounts[i + 1]);
        if (!CreateZerocoinSpendModelV2(wtx, stringError, thirdPartyaddress, denoms))
            return false;
    }
    return NoUnconfirmedCoins;
}

bool CWallet::CommitZerocoinSpendTransaction(CWalletTx &wtxNew, CReserveKey &reservekey) {
    {
        LOCK2(cs_main, cs_wallet);
        LogPrintf("CommitZerocoinSpendTransaction:\n%s", wtxNew.tx->ToString());
        LogPrintf("Transaction ID:%s\n", wtxNew.GetHash().ToString());
        {
            // This is only to keep the database open to defeat the auto-flush for the
            // duration of this scope.  This is the only place where this optimization
            // maybe makes sense; please don't do it anywhere else.
            CWalletDB* pwalletdb = fFileBacked ? new CWalletDB(strWalletFile,"r+") : NULL;

            // Take key pair from key pool so it won't be used again
            reservekey.KeepKey();

            // Add tx to wallet, because if it has change it's also ours,
            // otherwise just for transaction history.
            AddToWallet(wtxNew, false);

            if (fFileBacked)
                delete pwalletdb;
        }

        // Track how many getdata requests our transaction gets
        mapRequestCount[wtxNew.GetHash()] = 0;

        if (fBroadcastTransactions)
        {
            CValidationState state;

            // The old Zerocoin spend use a special way to check inputs but not for Sigma spend.
            // The Sigma spend will share the same logic as normal transactions for inputs checking.
            if (!wtxNew.AcceptToMemoryPool(maxTxFee, state)) {
                LogPrintf("CommitZerocoinSpendTransaction(): Transaction cannot be broadcast immediately, %s\n",
                          state.GetRejectReason());
                // TODO: if we expect the failure to be long term or permanent,
                // instead delete wtx from the wallet and return failure.
            } else {
                wtxNew.RelayWalletTransaction(g_connman.get());
            }
        }
    }
    return true;
}

string CWallet::MintAndStoreZerocoin(vector<CRecipient> vecSend,
                                     vector<libzerocoin::PrivateCoin> privCoins,
                                     CWalletTx &wtxNew, bool fAskFee) {
    CHECK_ZEROCOIN_STRING();

    string strError;
    if (IsLocked()) {
        strError = _("Error: Wallet locked, unable to create transaction!");
        LogPrintf("MintZerocoin() : %s", strError);
        return strError;
    }

    int totalValue = 0;
    BOOST_FOREACH(CRecipient recipient, vecSend){
        // Check amount
        if (recipient.nAmount <= 0)
            return _("Invalid amount");

        LogPrintf("MintZerocoin: value = %s\n", recipient.nAmount);
        totalValue += recipient.nAmount;

    }
    if ((totalValue + payTxFee.GetFeePerK()) > GetBalance())
        return _("Insufficient funds");

    LogPrintf("payTxFee.GetFeePerK()=%s\n", payTxFee.GetFeePerK());
    CReserveKey reservekey(this);
    int64_t nFeeRequired = 0;

    int nChangePosRet = -1;
    bool isSigmaMint = false;
    if (!CreateZerocoinMintTransaction(vecSend, wtxNew, reservekey, nFeeRequired, nChangePosRet, strError, isSigmaMint)) {
        LogPrintf("nFeeRequired=%s\n", nFeeRequired);
        if (totalValue + nFeeRequired > GetBalance())
            return strprintf(
                    _("Error: This transaction requires a transaction fee of at least %s because of its amount, complexity, or use of recently received funds!"),
                    FormatMoney(nFeeRequired).c_str());
        return strError;
    }

    if (fAskFee && !uiInterface.ThreadSafeAskFee(nFeeRequired)){
        LogPrintf("MintZerocoin: returning aborted..\n");
        return "ABORTED";
    }

    CWalletDB walletdb(pwalletMain->strWalletFile);
    libzerocoin::Params *zcParams = ZCParamsV2;

    BOOST_FOREACH(libzerocoin::PrivateCoin privCoin, privCoins){
        CZerocoinEntry zerocoinTx;
        zerocoinTx.IsUsed = false;
        zerocoinTx.denomination = privCoin.getPublicCoin().getDenomination();
        zerocoinTx.value = privCoin.getPublicCoin().getValue();
        libzerocoin::PublicCoin checkPubCoin(zcParams, zerocoinTx.value, privCoin.getPublicCoin().getDenomination());
        if (!checkPubCoin.validate()) {
            return "error: pubCoin not validated.";
        }
        zerocoinTx.randomness = privCoin.getRandomness();
        zerocoinTx.serialNumber = privCoin.getSerialNumber();
        const unsigned char *ecdsaSecretKey = privCoin.getEcdsaSeckey();
        zerocoinTx.ecdsaSecretKey = std::vector<unsigned char>(ecdsaSecretKey, ecdsaSecretKey+32);
        NotifyZerocoinChanged(this, zerocoinTx.value.GetHex(), "New (" + std::to_string(zerocoinTx.denomination) + " mint)", CT_NEW);
        walletdb.WriteZerocoinEntry(zerocoinTx);
    }

    CValidationState state;
    if (!CommitTransaction(wtxNew, reservekey, g_connman.get(), state)) {
        return _(
                "Error: The transaction was rejected! This might happen if some of the coins in your wallet were already spent, such as if you used a copy of wallet.dat and coins were spent in the copy but not marked as spent here.");
    } else {
        LogPrintf("CommitTransaction success!\n");
    }

    return "";
}

string CWallet::GetSigmaMintFee(const vector<CRecipient>& vecSend,
                                const vector<sigma::PrivateCoin>& privCoins,
                                vector<CHDMint> vDMints,
                                CWalletTx &wtxNew, int64_t& nFeeRequired,
                                const CCoinControl *coinControl) {
    string strError;

    EnsureMintWalletAvailable();

    if (IsLocked()) {
        strError = _("Error: Wallet locked, unable to create transaction!");
        LogPrintf("MintZerocoin() : %s", strError);
        return strError;
    }

    int totalValue = 0;
    BOOST_FOREACH(CRecipient recipient, vecSend){
        // Check amount
        if (recipient.nAmount <= 0)
            return _("Invalid amount");

        LogPrintf("MintSigma: value = %s\n", recipient.nAmount);
        totalValue += recipient.nAmount;

    }

    if ((totalValue + payTxFee.GetFeePerK()) > GetBalance())
        return _("Insufficient funds");

    LogPrintf("payTxFee.GetFeePerK()=%s\n", payTxFee.GetFeePerK());
    CReserveKey reservekey(this);

    int nChangePosRet = -1;
    bool isSigmaMint = true;

    if (!CreateZerocoinMintTransaction(vecSend, wtxNew, reservekey, nFeeRequired, nChangePosRet, strError, isSigmaMint, coinControl)) {
        LogPrintf("nFeeRequired=%s\n", nFeeRequired);
        if (totalValue + nFeeRequired > GetBalance())
            return strprintf(
                    _("Error: This transaction requires a transaction fee of at least %s because of its amount, complexity, or use of recently received funds!"),
                    FormatMoney(nFeeRequired).c_str());
        return strError;
    }

    return "";
}

string CWallet::MintAndStoreSigma(const vector<CRecipient>& vecSend,
                                       const vector<sigma::PrivateCoin>& privCoins,
                                       vector<CHDMint> vDMints,
                                       CWalletTx &wtxNew, bool fAskFee,
                                       const CCoinControl *coinControl) {
    string strError;

    EnsureMintWalletAvailable();

    if (IsLocked()) {
        strError = _("Error: Wallet locked, unable to create transaction!");
        LogPrintf("MintZerocoin() : %s", strError);
        return strError;
    }

    int totalValue = 0;
    BOOST_FOREACH(CRecipient recipient, vecSend){
        // Check amount
        if (recipient.nAmount <= 0)
            return _("Invalid amount");

        LogPrintf("MintZerocoin: value = %s\n", recipient.nAmount);
        totalValue += recipient.nAmount;

    }

    if ((totalValue + payTxFee.GetFeePerK()) > GetBalance())
        return _("Insufficient funds");

    LogPrintf("payTxFee.GetFeePerK()=%s\n", payTxFee.GetFeePerK());
    CReserveKey reservekey(this);
    int64_t nFeeRequired = 0;

    int nChangePosRet = -1;
    bool isSigmaMint = true;

    if (!CreateZerocoinMintTransaction(vecSend, wtxNew, reservekey, nFeeRequired, nChangePosRet, strError, isSigmaMint, coinControl)) {
        LogPrintf("nFeeRequired=%s\n", nFeeRequired);
        if (totalValue + nFeeRequired > GetBalance())
            return strprintf(
                    _("Error: This transaction requires a transaction fee of at least %s because of its amount, complexity, or use of recently received funds!"),
                    FormatMoney(nFeeRequired).c_str());
        return strError;
    }

    if (fAskFee && !uiInterface.ThreadSafeAskFee(nFeeRequired)){
        LogPrintf("MintZerocoin: returning aborted..\n");
        return "ABORTED";
    }

    CValidationState state;
    if (!CommitTransaction(wtxNew, reservekey, g_connman.get(), state)) {
        return _(
                "Error: The transaction was rejected! This might happen if some of the coins in your wallet were already spent, such as if you used a copy of wallet.dat and coins were spent in the copy but not marked as spent here.");
    } else {
        LogPrintf("CommitTransaction success!\n");
    }


    //update mints with full transaction hash and then database them
    CWalletDB walletdb(pwalletMain->strWalletFile);
    for (CHDMint dMint : vDMints) {
        dMint.SetTxHash(wtxNew.GetHash());
        zwalletMain->GetTracker().Add(dMint, true);
        NotifyZerocoinChanged(this,
             dMint.GetPubcoinValue().GetHex(),
            "New (" + std::to_string(dMint.GetDenominationValue()) + " mint)",
            CT_NEW);
    }

    GetMainSignals().UpdatedBalance();

    // Update nCountNextUse in HDMint wallet database
    zwalletMain->UpdateCountDB();

    return "";
}

/**
 * @brief CWallet::MintZerocoin
 * @param pubCoin
 * @param nValue
 * @param wtxNew
 * @param fAskFee
 * @return
 */
string CWallet::MintZerocoin(CScript pubCoin, int64_t nValue, bool isSigmaMint, CWalletTx &wtxNew, bool fAskFee) {
    if (!isSigmaMint) {
        CHECK_ZEROCOIN_STRING();
    }

    LogPrintf("MintZerocoin: value = %s\n", nValue);
    // Check amount
    if (nValue <= 0)
        return _("Invalid amount");
    LogPrintf("CWallet.MintZerocoin() nValue = %s, payTxFee.GetFee(1000) = %s, GetBalance() = %s \n", nValue,
              payTxFee.GetFee(1000), GetBalance());
    if (nValue + payTxFee.GetFeePerK() > GetBalance())
        return _("Insufficient funds");
    LogPrintf("payTxFee.GetFeePerK()=%s\n", payTxFee.GetFeePerK());
    CReserveKey reservekey(this);
    int64_t nFeeRequired = 0;

    if (IsLocked()) {
        string strError = _("Error: Wallet locked, unable to create transaction!");
        LogPrintf("MintZerocoin() : %s", strError);
        return strError;
    }

    string strError;
    if (!CreateZerocoinMintTransaction(pubCoin, nValue, wtxNew, reservekey, nFeeRequired, strError, isSigmaMint)) {
        LogPrintf("nFeeRequired=%s\n", nFeeRequired);
        if (nValue + nFeeRequired > GetBalance())
            return strprintf(
                    _("Error: This transaction requires a transaction fee of at least %s because of its amount, complexity, or use of recently received funds!"),
                    FormatMoney(nFeeRequired).c_str());
        return strError;
    }

    if (fAskFee && !uiInterface.ThreadSafeAskFee(nFeeRequired)){
        LogPrintf("MintZerocoin: returning aborted..\n");
        return "ABORTED";
    }

    CValidationState state;
    if (!CommitTransaction(wtxNew, reservekey, g_connman.get(), state)) {
        return _(
                "Error: The transaction was rejected! This might happen if some of the coins in your wallet were already spent, such as if you used a copy of wallet.dat and coins were spent in the copy but not marked as spent here.");
    } else {
        LogPrintf("CommitTransaction success!\n");
//        //TODO :
//        // 1. In this case, we already have pubcoin that just committed to network.
//        // 2. what we can do is <pubcoin><isOur><isUsed> storing in wallet
//        // 3. We will store pubcoin, yes, no
    }

    return "";
}

/**
 * @brief CWallet::SpendZerocoin
 * @param thirdPartyaddress
 * @param nValue
 * @param denomination
 * @param wtxNew
 * @param coinSerial
 * @param txHash
 * @param zcSelectedValue
 * @param zcSelectedIsUsed
 * @return
 */
string CWallet::SpendZerocoin(std::string &thirdPartyaddress, int64_t nValue, libzerocoin::CoinDenomination denomination, CWalletTx &wtxNew,
                              CBigNum &coinSerial, uint256 &txHash, CBigNum &zcSelectedValue,
                              bool &zcSelectedIsUsed, bool forceUsed) {
    CHECK_ZEROCOIN_STRING();

    // Check amount
    if (nValue <= 0)
        return _("Invalid amount");

    CReserveKey reservekey(this);

    if (IsLocked()) {
        string strError = _("Error: Wallet locked, unable to create transaction!");
        LogPrintf("SpendZerocoin() : %s", strError);
        return strError;
    }

    string strError;
    if (!CreateZerocoinSpendTransaction(thirdPartyaddress, nValue, denomination, wtxNew, reservekey, coinSerial, txHash,
                                        zcSelectedValue, zcSelectedIsUsed, strError, forceUsed)) {
        LogPrintf("SpendZerocoin() : %s\n", strError.c_str());
        return strError;
    }

    if (!CommitZerocoinSpendTransaction(wtxNew, reservekey)) {
        LogPrintf("CommitZerocoinSpendTransaction() -> FAILED!\n");
        CZerocoinEntry pubCoinTx;
        list <CZerocoinEntry> listOwnCoins;
        listOwnCoins.clear();

        CWalletDB walletdb(pwalletMain->strWalletFile);
        walletdb.ListPubCoin(listOwnCoins);
        BOOST_FOREACH(const CZerocoinEntry &ownCoinItem, listOwnCoins) {
            if (zcSelectedValue == ownCoinItem.value) {
                pubCoinTx.id = ownCoinItem.id;
                pubCoinTx.IsUsed = false; // having error, so set to false, to be able to use again
                pubCoinTx.value = ownCoinItem.value;
                pubCoinTx.nHeight = ownCoinItem.nHeight;
                pubCoinTx.randomness = ownCoinItem.randomness;
                pubCoinTx.serialNumber = ownCoinItem.serialNumber;
                pubCoinTx.denomination = ownCoinItem.denomination;
                pubCoinTx.ecdsaSecretKey = ownCoinItem.ecdsaSecretKey;
                CWalletDB(strWalletFile).WriteZerocoinEntry(pubCoinTx);
                LogPrintf("SpendZerocoin failed, re-updated status -> NotifyZerocoinChanged\n");
                LogPrintf("pubcoin=%s, isUsed=New\n", ownCoinItem.value.GetHex());
                pwalletMain->NotifyZerocoinChanged(pwalletMain, ownCoinItem.value.GetHex(), "New", CT_UPDATED);
            }
        }
        CZerocoinSpendEntry entry;
        entry.coinSerial = coinSerial;
        entry.hashTx = txHash;
        entry.pubCoin = zcSelectedValue;
        if (!CWalletDB(strWalletFile).EraseCoinSpendSerialEntry(entry)) {
            return _("Error: It cannot delete coin serial number in wallet");
        }
        return _(
                "Error: The transaction was rejected! This might happen if some of the coins in your wallet were already spent, such as if you used a copy of wallet.dat and coins were spent in the copy but not marked as spent here.");
    }
    return "";
}

string CWallet::SpendSigma(
        std::string &thirdPartyaddress,
        sigma::CoinDenomination denomination,
        CWalletTx &wtxNew,
        Scalar &coinSerial,
        uint256 &txHash,
        GroupElement &zcSelectedValue,
        bool &zcSelectedIsUsed,
        bool forceUsed,
        bool fAskFee) {

    EnsureMintWalletAvailable();

    CReserveKey reservekey(this);

    if (IsLocked()) {
        string strError = _("Error: Wallet locked, unable to create transaction!");
        LogPrintf("SpendZerocoin() : %s", strError);
        return strError;
    }
    int64_t nFeeRequired;
    string strError;
    int64_t nValue;
    if (!DenominationToInteger(denomination, nValue)) {
        strError = _("Unable to convert denomination to integer.");
        return strError;
    }

    if (!CreateSigmaSpendTransaction(
            thirdPartyaddress, denomination, wtxNew, reservekey, nFeeRequired, coinSerial, txHash,
            zcSelectedValue, zcSelectedIsUsed, strError, forceUsed)) {
        LogPrintf("SpendZerocoin() : %s\n", strError.c_str());
        return strError;
    }

    if (fAskFee && !uiInterface.ThreadSafeAskFee(nFeeRequired))
        return "ABORTED";

    if (!CommitZerocoinSpendTransaction(wtxNew, reservekey)) {
        LogPrintf("CommitZerocoinSpendTransaction() -> FAILED!\n");

        //reset mint
        uint256 hashPubcoin = primitives::GetPubCoinValueHash(zcSelectedValue);
        zwalletMain->GetTracker().SetPubcoinNotUsed(hashPubcoin);
        pwalletMain->NotifyZerocoinChanged(pwalletMain, zcSelectedValue.GetHex(), "New", CT_UPDATED);

        CSigmaSpendEntry entry;
        entry.coinSerial = coinSerial;
        entry.hashTx = txHash;
        entry.pubCoin = zcSelectedValue;
        if (!CWalletDB(strWalletFile).EraseCoinSpendSerialEntry(entry)) {
            return _("Error: It cannot delete coin serial number in wallet");
        }
        return _(
                "Error: The transaction was rejected! This might happen if some of the coins in your wallet were already spent, such as if you used a copy of wallet.dat and coins were spent in the copy but not marked as spent here.");
    }

    //Set spent mint as used
    uint256 txidSpend = wtxNew.GetHash();

    uint256 hashPubcoin = primitives::GetPubCoinValueHash(zcSelectedValue);
    zwalletMain->GetTracker().SetPubcoinUsed(hashPubcoin, txidSpend);

    CMintMeta metaCheck;
    zwalletMain->GetTracker().GetMetaFromPubcoin(hashPubcoin, metaCheck);
    if (!metaCheck.isUsed) {
        strError = "Error, mint with pubcoin hash " + hashPubcoin.GetHex() + " did not get marked as used";
        LogPrintf("SpendZerocoin() : %s\n", strError.c_str());
    }

    return "";
}

/**
 * @brief CWallet::SpendZerocoin
 * @param thirdPartyaddress
 * @param nValue
 * @param denomination
 * @param wtxNew
 * @param coinSerial
 * @param txHash
 * @param zcSelectedValue
 * @param zcSelectedIsUsed
 * @return
 */
string CWallet::SpendMultipleZerocoin(std::string &thirdPartyaddress, const std::vector<std::pair<int64_t, libzerocoin::CoinDenomination>>& denominations, CWalletTx &wtxNew,
                              vector<CBigNum> &coinSerials, uint256 &txHash, vector<CBigNum> &zcSelectedValues, bool forceUsed) {
    CHECK_ZEROCOIN_STRING();

    CReserveKey reservekey(this);
    string strError = "";
    if (IsLocked()) {
        strError = "Error: Wallet locked, unable to create transaction!";
        LogPrintf("SpendZerocoin() : %s", strError);
        return strError;
    }
    if (!CreateMultipleZerocoinSpendTransaction(thirdPartyaddress, denominations, wtxNew, reservekey, coinSerials, txHash, zcSelectedValues, strError, forceUsed)) {
        LogPrintf("SpendZerocoin() : %s\n", strError.c_str());
        return strError;
    }

    if (!CommitZerocoinSpendTransaction(wtxNew, reservekey)) {
        LogPrintf("CommitZerocoinSpendTransaction() -> FAILED!\n");
        CZerocoinEntry pubCoinTx;
        list <CZerocoinEntry> listOwnCoins;
        listOwnCoins.clear();
        CWalletDB walletdb(pwalletMain->strWalletFile);
        walletdb.ListPubCoin(listOwnCoins);

        for (std::vector<CBigNum>::iterator it = coinSerials.begin(); it != coinSerials.end(); it++){
            unsigned index = it - coinSerials.begin();
            CBigNum zcSelectedValue = zcSelectedValues[index];
            BOOST_FOREACH(const CZerocoinEntry &ownCoinItem, listOwnCoins) {
                if (zcSelectedValue == ownCoinItem.value) {
                    pubCoinTx.id = ownCoinItem.id;
                    pubCoinTx.IsUsed = false; // having error, so set to false, to be able to use again
                    pubCoinTx.value = ownCoinItem.value;
                    pubCoinTx.nHeight = ownCoinItem.nHeight;
                    pubCoinTx.randomness = ownCoinItem.randomness;
                    pubCoinTx.serialNumber = ownCoinItem.serialNumber;
                    pubCoinTx.denomination = ownCoinItem.denomination;
                    pubCoinTx.ecdsaSecretKey = ownCoinItem.ecdsaSecretKey;
                    NotifyZerocoinChanged(this, pubCoinTx.value.GetHex(), "New", CT_UPDATED);
                    CWalletDB(strWalletFile).WriteZerocoinEntry(pubCoinTx);
                    LogPrintf("SpendZerocoin failed, re-updated status -> NotifyZerocoinChanged\n");
                    LogPrintf("pubcoin=%s, isUsed=New\n", ownCoinItem.value.GetHex());
                }
            }
            CZerocoinSpendEntry entry;
            entry.coinSerial = coinSerials[index];
            entry.hashTx = txHash;
            entry.pubCoin = zcSelectedValue;
            if (!CWalletDB(strWalletFile).EraseCoinSpendSerialEntry(entry)) {
                strError.append("Error: It cannot delete coin serial number in wallet.\n");
            }
        }
        strError.append("Error: The transaction was rejected! This might happen if some of the coins in your wallet were already spent, such as if you used a copy of wallet.dat and coins were spent in the copy but not marked as spent here.");
        return strError;
    }

     return "";
 }

string CWallet::SpendMultipleSigma(
        std::string &thirdPartyaddress,
        const std::vector<sigma::CoinDenomination>& denominations,
        CWalletTx &wtxNew,
        vector<Scalar> &coinSerials,
        uint256 &txHash,
        vector<GroupElement> &zcSelectedValues,
        bool forceUsed,
        bool fAskFee) {

    EnsureMintWalletAvailable();

    CReserveKey reservekey(this);
    int64_t nFeeRequired;
    string strError = "";
    if (IsLocked()) {
        strError = "Error: Wallet locked, unable to create transaction!";
        LogPrintf("SpendZerocoin() : %s", strError);
        return strError;
    }

    if (!CreateMultipleSigmaSpendTransaction(
            thirdPartyaddress, denominations, wtxNew, reservekey,nFeeRequired, coinSerials, txHash,
            zcSelectedValues, strError, forceUsed)) {
        LogPrintf("SpendZerocoin() : %s\n", strError.c_str());
        return strError;
    }

    if (fAskFee && !uiInterface.ThreadSafeAskFee(nFeeRequired))
        return "ABORTED";

    if (!CommitZerocoinSpendTransaction(wtxNew, reservekey)) {
        LogPrintf("CommitZerocoinSpendTransaction() -> FAILED!\n");

        //reset mints
        for (std::vector<Scalar>::iterator it = coinSerials.begin(); it != coinSerials.end(); it++){
            int index = it - coinSerials.begin();
            GroupElement zcSelectedValue = zcSelectedValues[index];
            uint256 hashPubcoin = primitives::GetPubCoinValueHash(zcSelectedValue);
            zwalletMain->GetTracker().SetPubcoinNotUsed(hashPubcoin);
            pwalletMain->NotifyZerocoinChanged(pwalletMain, zcSelectedValue.GetHex(), "New", CT_UPDATED);

            CSigmaSpendEntry entry;

            entry.coinSerial = coinSerials[index];
            entry.hashTx = txHash;
            entry.pubCoin = zcSelectedValue;
            if (!CWalletDB(strWalletFile).EraseCoinSpendSerialEntry(entry)) {
                strError.append("Error: It cannot delete coin serial number in wallet");
            }
        }

        strError.append("Error: The transaction was rejected! This might happen if some of the coins in your wallet were already spent, such as if you used a copy of wallet.dat and coins were spent in the copy but not marked as spent here.");
        return strError;
    }

    //Set spent mints as used
    uint256 txidSpend = wtxNew.GetHash();

    BOOST_FOREACH(GroupElement zcSelectedValue, zcSelectedValues){
        uint256 hashPubcoin = primitives::GetPubCoinValueHash(zcSelectedValue);
        zwalletMain->GetTracker().SetPubcoinUsed(hashPubcoin, txidSpend);
        CMintMeta metaCheck;
        zwalletMain->GetTracker().GetMetaFromPubcoin(hashPubcoin, metaCheck);
        if (!metaCheck.isUsed) {
            strError = "Error, mint with pubcoin hash " + hashPubcoin.GetHex() + " did not get marked as used";
            LogPrintf("SpendZerocoin() : %s\n", strError.c_str());
        }
    }


    return "";
}

std::vector<CSigmaEntry> CWallet::SpendSigma(const std::vector<CRecipient>& recipients, CWalletTx& result)
{
    CAmount fee;

    return SpendSigma(recipients, result, fee);
}

std::vector<CSigmaEntry> CWallet::SpendSigma(
    const std::vector<CRecipient>& recipients,
    CWalletTx& result,
    CAmount& fee)
{
    // create transaction
    std::vector<CSigmaEntry> coins;
    std::vector<CHDMint> changes;
    bool fChangeAddedToFee;
    result = CreateSigmaSpendTransaction(recipients, fee, coins, changes, fChangeAddedToFee);

    CommitSigmaTransaction(result, coins, changes);

    return coins;
}

bool CWallet::CommitSigmaTransaction(CWalletTx& wtxNew, std::vector<CSigmaEntry>& selectedCoins, std::vector<CHDMint>& changes) {
    EnsureMintWalletAvailable();

    // commit
    try {
        CValidationState state;
        CReserveKey reserveKey(this);
        CommitTransaction(wtxNew, reserveKey, g_connman.get(), state);
    } catch (...) {
        auto error = _(
            "Error: The transaction was rejected! This might happen if some of "
            "the coins in your wallet were already spent, such as if you used "
            "a copy of wallet.dat and coins were spent in the copy but not "
            "marked as spent here."
        );

        std::throw_with_nested(std::runtime_error(error));
    }

    // mark selected coins as used
    sigma::CSigmaState* sigmaState = sigma::CSigmaState::GetState();
    CWalletDB db(strWalletFile);

    for (auto& coin : selectedCoins) {
        // get coin id & height
        int height, id;

        std::tie(height, id) = sigmaState->GetMintedCoinHeightAndId(sigma::PublicCoin(
            coin.value, coin.get_denomination()));

        // add CSigmaSpendEntry
        CSigmaSpendEntry spend;

        spend.coinSerial = coin.serialNumber;
        spend.hashTx = wtxNew.GetHash();
        spend.pubCoin = coin.value;
        spend.id = id;
        spend.set_denomination_value(coin.get_denomination_value());

        if (!db.WriteCoinSpendSerialEntry(spend)) {
            throw std::runtime_error(_("Failed to write coin serial number into wallet"));
        }

        //Set spent mint as used in memory
        uint256 hashPubcoin = primitives::GetPubCoinValueHash(coin.value);
        zwalletMain->GetTracker().SetPubcoinUsed(hashPubcoin, wtxNew.GetHash());
        CMintMeta metaCheck;
        zwalletMain->GetTracker().GetMetaFromPubcoin(hashPubcoin, metaCheck);
        if (!metaCheck.isUsed) {
            string strError = "Error, mint with pubcoin hash " + hashPubcoin.GetHex() + " did not get marked as used";
            LogPrintf("SpendZerocoin() : %s\n", strError.c_str());
        }

        //Set spent mint as used in DB
        zwalletMain->GetTracker().UpdateState(metaCheck);

        // update CSigmaEntry
        coin.IsUsed = true;
        coin.id = id;
        coin.nHeight = height;

        // raise event
        NotifyZerocoinChanged(
            this,
            coin.value.GetHex(),
            "Used (" + std::to_string(coin.get_denomination()) + " mint)",
            CT_UPDATED);
    }

    for (auto& change : changes) {
        change.SetTxHash(wtxNew.GetHash());
        zwalletMain->GetTracker().Add(change, true);

        // raise event
        NotifyZerocoinChanged(this,
            change.GetPubcoinValue().GetHex(),
            "New (" + std::to_string(change.GetDenominationValue()) + " mint)",
            CT_NEW);
    }

    // Update nCountNextUse in HDMint wallet database
    zwalletMain->UpdateCountDB();

    return true;
}

bool CWallet::GetMint(const uint256& hashSerial, CSigmaEntry& zerocoin) const
{
    EnsureMintWalletAvailable();

    if (IsLocked()) {
        return false;
    }

    CMintMeta meta;
    if(!zwalletMain->GetTracker().GetMetaFromSerial(hashSerial, meta))
        return error("%s: serialhash %s is not in tracker", __func__, hashSerial.GetHex());

    CWalletDB walletdb(strWalletFile);
     if (meta.isDeterministic) {
        CHDMint dMint;
        if (!walletdb.ReadHDMint(meta.GetPubCoinValueHash(), dMint))
            return error("%s: failed to read deterministic mint", __func__);
        if (!zwalletMain->RegenerateMint(dMint, zerocoin))
            return error("%s: failed to generate mint", __func__);

         return true;
    } else if (!walletdb.ReadSigmaEntry(meta.GetPubCoinValue(), zerocoin)) {
        return error("%s: failed to read zerocoinmint from database", __func__);
    }

     return true;
}

void CWallet::ListAccountCreditDebit(const std::string& strAccount, std::list<CAccountingEntry>& entries) {
    CWalletDB walletdb(strWalletFile);
    return walletdb.ListAccountCreditDebit(strAccount, entries);
}

bool CWallet::AddAccountingEntry(const CAccountingEntry& acentry)
{
    CWalletDB walletdb(strWalletFile);

    return AddAccountingEntry(acentry, &walletdb);
}

bool CWallet::AddAccountingEntry(const CAccountingEntry& acentry, CWalletDB *pwalletdb)
{
    if (!pwalletdb->WriteAccountingEntry_Backend(acentry))
        return false;

    laccentries.push_back(acentry);
    CAccountingEntry & entry = laccentries.back();
    wtxOrdered.insert(make_pair(entry.nOrderPos, TxPair((CWalletTx*)0, &entry)));

    return true;
}

CAmount CWallet::GetRequiredFee(unsigned int nTxBytes)
{
    return std::max(minTxFee.GetFee(nTxBytes), ::minRelayTxFee.GetFee(nTxBytes));
}

CAmount CWallet::GetMinimumFee(unsigned int nTxBytes, unsigned int nConfirmTarget, const CTxMemPool& pool)
{
    // payTxFee is the user-set global for desired feerate
    return GetMinimumFee(nTxBytes, nConfirmTarget, pool, payTxFee.GetFee(nTxBytes));
}

CAmount CWallet::GetMinimumFee(unsigned int nTxBytes, unsigned int nConfirmTarget, const CTxMemPool& pool, CAmount targetFee)
{
    CAmount nFeeNeeded = targetFee;
    // User didn't set: use -txconfirmtarget to estimate...
    if (nFeeNeeded == 0) {
        int estimateFoundTarget = nConfirmTarget;
        nFeeNeeded = pool.estimateSmartFee(nConfirmTarget, &estimateFoundTarget).GetFee(nTxBytes);
        // ... unless we don't have enough mempool data for estimatefee, then use fallbackFee
        if (nFeeNeeded == 0)
            nFeeNeeded = fallbackFee.GetFee(nTxBytes);
    }
    // prevent user from paying a fee below minRelayTxFee or minTxFee
    nFeeNeeded = std::max(nFeeNeeded, GetRequiredFee(nTxBytes));
    // But always obey the maximum
    if (nFeeNeeded > maxTxFee)
        nFeeNeeded = maxTxFee;

    return nFeeNeeded;
}




DBErrors CWallet::LoadWallet(bool& fFirstRunRet)
{
    if (!fFileBacked)
        return DB_LOAD_OK;
    fFirstRunRet = false;
    DBErrors nLoadWalletRet = CWalletDB(strWalletFile,"cr+").LoadWallet(this);
    if (nLoadWalletRet == DB_NEED_REWRITE)
    {
        if (CDB::Rewrite(strWalletFile, "\x04pool"))
        {
            LOCK(cs_wallet);
            setKeyPool.clear();
            // Note: can't top-up keypool here, because wallet is locked.
            // User will be prompted to unlock wallet the next operation
            // that requires a new key.
        }
    }

    if (nLoadWalletRet != DB_LOAD_OK)
        return nLoadWalletRet;
    fFirstRunRet = !vchDefaultKey.IsValid();

    uiInterface.LoadWallet(this);

    return DB_LOAD_OK;
}

DBErrors CWallet::ZapSelectTx(vector<uint256>& vHashIn, vector<uint256>& vHashOut)
{
    if (!fFileBacked)
        return DB_LOAD_OK;
    DBErrors nZapSelectTxRet = CWalletDB(strWalletFile,"cr+").ZapSelectTx(this, vHashIn, vHashOut);
    if (nZapSelectTxRet == DB_NEED_REWRITE)
    {
        if (CDB::Rewrite(strWalletFile, "\x04pool"))
        {
            LOCK(cs_wallet);
            setKeyPool.clear();
            // Note: can't top-up keypool here, because wallet is locked.
            // User will be prompted to unlock wallet the next operation
            // that requires a new key.
        }
    }

    if (nZapSelectTxRet != DB_LOAD_OK)
        return nZapSelectTxRet;

    MarkDirty();

    return DB_LOAD_OK;

}

DBErrors CWallet::ZapWalletTx(std::vector<CWalletTx>& vWtx)
{
    if (!fFileBacked)
        return DB_LOAD_OK;
    DBErrors nZapWalletTxRet = CWalletDB(strWalletFile,"cr+").ZapWalletTx(this, vWtx);
    if (nZapWalletTxRet == DB_NEED_REWRITE)
    {
        if (CDB::Rewrite(strWalletFile, "\x04pool"))
        {
            LOCK(cs_wallet);
            setKeyPool.clear();
            // Note: can't top-up keypool here, because wallet is locked.
            // User will be prompted to unlock wallet the next operation
            // that requires a new key.
        }
    }

    if (nZapWalletTxRet != DB_LOAD_OK)
        return nZapWalletTxRet;

    return DB_LOAD_OK;
}

DBErrors CWallet::ZapSigmaMints() {
    if (!fFileBacked)
        return DB_LOAD_OK;
    DBErrors nZapSigmaMintRet = CWalletDB(strWalletFile, "cr+").ZapSigmaMints(this);
    if (nZapSigmaMintRet != DB_LOAD_OK){
        LogPrintf("Failed to remmove Sigma mints from CWalletDB");
        return nZapSigmaMintRet;
    }

    return DB_LOAD_OK;
}


bool CWallet::SetAddressBook(const CTxDestination& address, const string& strName, const string& strPurpose)
{
    bool fUpdated = false;
    {
        LOCK(cs_wallet); // mapAddressBook
        std::map<CTxDestination, CAddressBookData>::iterator mi = mapAddressBook.find(address);
        fUpdated = mi != mapAddressBook.end();
        mapAddressBook[address].name = strName;
        if (!strPurpose.empty()) /* update purpose only if requested */
            mapAddressBook[address].purpose = strPurpose;
    }
    NotifyAddressBookChanged(this, address, strName, ::IsMine(*this, address) != ISMINE_NO,
                             strPurpose, (fUpdated ? CT_UPDATED : CT_NEW) );
    if (!fFileBacked)
        return false;
    if (!strPurpose.empty() && !CWalletDB(strWalletFile).WritePurpose(CBitcoinAddress(address).ToString(), strPurpose))
        return false;
    return CWalletDB(strWalletFile).WriteName(CBitcoinAddress(address).ToString(), strName);
}

bool CWallet::DelAddressBook(const CTxDestination& address)
{
    {
        LOCK(cs_wallet); // mapAddressBook

        if(fFileBacked)
        {
            // Delete destdata tuples associated with address
            std::string strAddress = CBitcoinAddress(address).ToString();
            BOOST_FOREACH(const PAIRTYPE(string, string) &item, mapAddressBook[address].destdata)
            {
                CWalletDB(strWalletFile).EraseDestData(strAddress, item.first);
            }
        }
        mapAddressBook.erase(address);
    }

    NotifyAddressBookChanged(this, address, "", ::IsMine(*this, address) != ISMINE_NO, "", CT_DELETED);

    if (!fFileBacked)
        return false;
    CWalletDB(strWalletFile).ErasePurpose(CBitcoinAddress(address).ToString());
    return CWalletDB(strWalletFile).EraseName(CBitcoinAddress(address).ToString());
}

bool CWallet::SetDefaultKey(const CPubKey &vchPubKey)
{
    if (fFileBacked)
    {
        if (!CWalletDB(strWalletFile).WriteDefaultKey(vchPubKey))
            return false;
    }
    vchDefaultKey = vchPubKey;
    return true;
}

/**
 * Mark old keypool keys as used,
 * and generate all new keys 
 */
bool CWallet::NewKeyPool()
{
    {
        LOCK(cs_wallet);
        CWalletDB walletdb(strWalletFile);
        BOOST_FOREACH(int64_t nIndex, setKeyPool)
            walletdb.ErasePool(nIndex);
        setKeyPool.clear();

        if (IsLocked())
            return false;

        int64_t nKeys = max(GetArg("-keypool", DEFAULT_KEYPOOL_SIZE), (int64_t)0);
        for (int i = 0; i < nKeys; i++)
        {
            int64_t nIndex = i+1;
            walletdb.WritePool(nIndex, CKeyPool(GenerateNewKey()));
            setKeyPool.insert(nIndex);
        }
        LogPrintf("CWallet::NewKeyPool wrote %d new keys\n", nKeys);
    }
    return true;
}

bool CWallet::TopUpKeyPool(unsigned int kpSize)
{
    {
        LOCK(cs_wallet);
        if (IsLocked())
            return false;

        CWalletDB walletdb(strWalletFile);

        // Top up key pool
        unsigned int nTargetSize;
        if (kpSize > 0)
            nTargetSize = kpSize;
        else
            nTargetSize = max(GetArg("-keypool", DEFAULT_KEYPOOL_SIZE), (int64_t) 0);

        while (setKeyPool.size() < (nTargetSize + 1))
        {
            int64_t nEnd = 1;
            if (!setKeyPool.empty())
                nEnd = *(--setKeyPool.end()) + 1;
            if (!walletdb.WritePool(nEnd, CKeyPool(GenerateNewKey())))
                throw runtime_error(std::string(__func__) + ": writing generated key failed");
            setKeyPool.insert(nEnd);
            LogPrintf("keypool added key %d, size=%u\n", nEnd, setKeyPool.size());
        }
    }
    return true;
}

void CWallet::ReserveKeyFromKeyPool(int64_t& nIndex, CKeyPool& keypool)
{
    nIndex = -1;
    keypool.vchPubKey = CPubKey();
    {
        LOCK(cs_wallet);

        if (!IsLocked())
            TopUpKeyPool();

        // Get the oldest key
        if(setKeyPool.empty())
            return;

        CWalletDB walletdb(strWalletFile);

        nIndex = *(setKeyPool.begin());
        setKeyPool.erase(setKeyPool.begin());
        if (!walletdb.ReadPool(nIndex, keypool))
            throw runtime_error(std::string(__func__) + ": read failed");
        if (!HaveKey(keypool.vchPubKey.GetID()))
            throw runtime_error(std::string(__func__) + ": unknown key in key pool");
        assert(keypool.vchPubKey.IsValid());
        LogPrintf("keypool reserve %d\n", nIndex);
    }
}

void CWallet::KeepKey(int64_t nIndex)
{
    // Remove from key pool
    if (fFileBacked)
    {
        CWalletDB walletdb(strWalletFile);
        walletdb.ErasePool(nIndex);
    }
    LogPrintf("keypool keep %d\n", nIndex);
}

void CWallet::ReturnKey(int64_t nIndex)
{
    // Return to key pool
    {
        LOCK(cs_wallet);
        setKeyPool.insert(nIndex);
    }
    LogPrintf("keypool return %d\n", nIndex);
}

bool CWallet::GetKeyFromPool(CPubKey& result)
{
    int64_t nIndex = 0;
    CKeyPool keypool;
    {
        LOCK(cs_wallet);
        ReserveKeyFromKeyPool(nIndex, keypool);
        if (nIndex == -1)
        {
            if (IsLocked()) return false;
            result = GenerateNewKey();
            return true;
        }
        KeepKey(nIndex);
        result = keypool.vchPubKey;
    }
    return true;
}

int64_t CWallet::GetOldestKeyPoolTime()
{
    LOCK(cs_wallet);

    // if the keypool is empty, return <NOW>
    if (setKeyPool.empty())
        return GetTime();

    // load oldest key from keypool, get time and return
    CKeyPool keypool;
    CWalletDB walletdb(strWalletFile);
    int64_t nIndex = *(setKeyPool.begin());
    if (!walletdb.ReadPool(nIndex, keypool))
        throw runtime_error(std::string(__func__) + ": read oldest key in keypool failed");
    assert(keypool.vchPubKey.IsValid());
    return keypool.nTime;
}

std::map<CTxDestination, CAmount> CWallet::GetAddressBalances()
{
    map<CTxDestination, CAmount> balances;

    {
        LOCK(cs_wallet);
        BOOST_FOREACH(PAIRTYPE(uint256, CWalletTx) walletEntry, mapWallet)
        {
            CWalletTx *pcoin = &walletEntry.second;

            if (!pcoin->IsTrusted())
                continue;

            if (pcoin->IsCoinBase() && pcoin->GetBlocksToMaturity() > 0)
                continue;

            int nDepth = pcoin->GetDepthInMainChain();
            if (nDepth < (pcoin->IsFromMe(ISMINE_ALL) ? 0 : 1))
                continue;

            for (unsigned int i = 0; i < pcoin->tx->vout.size(); i++)
            {
                CTxDestination addr;
                if (!IsMine(pcoin->tx->vout[i]))
                    continue;
                if(!ExtractDestination(pcoin->tx->vout[i].scriptPubKey, addr))
                    continue;

                CAmount n = IsSpent(walletEntry.first, i) ? 0 : pcoin->tx->vout[i].nValue;

                if (!balances.count(addr))
                    balances[addr] = 0;
                balances[addr] += n;
            }
        }
    }

    return balances;
}

set< set<CTxDestination> > CWallet::GetAddressGroupings()
{
    AssertLockHeld(cs_wallet); // mapWallet
    set< set<CTxDestination> > groupings;
    set<CTxDestination> grouping;

    BOOST_FOREACH(PAIRTYPE(uint256, CWalletTx) walletEntry, mapWallet)
    {
        CWalletTx *pcoin = &walletEntry.second;

        if (pcoin->tx->vin.size() > 0 &&
            !(pcoin->tx->IsZerocoinSpend() || pcoin->tx->IsSigmaSpend() || pcoin->tx->IsZerocoinRemint())) { /* Spends have no standard input */
            bool any_mine = false;
            // group all input addresses with each other
            BOOST_FOREACH(CTxIn txin, pcoin->tx->vin)
            {
                CTxDestination address;
                if(!IsMine(txin)) /* If this input isn't mine, ignore it */
                    continue;
                if(!ExtractDestination(mapWallet[txin.prevout.hash].tx->vout[txin.prevout.n].scriptPubKey, address))
                    continue;
                grouping.insert(address);
                any_mine = true;
            }

            // group change with input addresses
            if (any_mine)
            {
                for (uint32_t i = 0; i < pcoin->tx->vout.size(); i++) {
                    if (pcoin->IsChange(i)) {
                        CTxDestination addr;
                        if (!ExtractDestination(pcoin->tx->vout[i].scriptPubKey, addr)) {
                            continue;
                        }
                        grouping.insert(addr);
                    }
                }
            }
            if (grouping.size() > 0)
            {
                groupings.insert(grouping);
                grouping.clear();
            }
        }

        // group lone addrs by themselves
        for (unsigned int i = 0; i < pcoin->tx->vout.size(); i++)
            if (IsMine(pcoin->tx->vout[i]))
            {
                CTxDestination address;
                if(!ExtractDestination(pcoin->tx->vout[i].scriptPubKey, address))
                    continue;
                grouping.insert(address);
                groupings.insert(grouping);
                grouping.clear();
            }
    }

    set< set<CTxDestination>* > uniqueGroupings; // a set of pointers to groups of addresses
    map< CTxDestination, set<CTxDestination>* > setmap;  // map addresses to the unique group containing it
    BOOST_FOREACH(set<CTxDestination> _grouping, groupings)
    {
        // make a set of all the groups hit by this new group
        set< set<CTxDestination>* > hits;
        map< CTxDestination, set<CTxDestination>* >::iterator it;
        BOOST_FOREACH(CTxDestination address, _grouping)
            if ((it = setmap.find(address)) != setmap.end())
                hits.insert((*it).second);

        // merge all hit groups into a new single group and delete old groups
        set<CTxDestination>* merged = new set<CTxDestination>(_grouping);
        BOOST_FOREACH(set<CTxDestination>* hit, hits)
        {
            merged->insert(hit->begin(), hit->end());
            uniqueGroupings.erase(hit);
            delete hit;
        }
        uniqueGroupings.insert(merged);

        // update setmap
        BOOST_FOREACH(CTxDestination element, *merged)
            setmap[element] = merged;
    }

    set< set<CTxDestination> > ret;
    BOOST_FOREACH(set<CTxDestination>* uniqueGrouping, uniqueGroupings)
    {
        ret.insert(*uniqueGrouping);
        delete uniqueGrouping;
    }

    return ret;
}

CAmount CWallet::GetAccountBalance(const std::string& strAccount, int nMinDepth, const isminefilter& filter)
{
    CWalletDB walletdb(strWalletFile);
    return GetAccountBalance(walletdb, strAccount, nMinDepth, filter);
}

CAmount CWallet::GetAccountBalance(CWalletDB& walletdb, const std::string& strAccount, int nMinDepth, const isminefilter& filter)
{
    CAmount nBalance = 0;

    // Tally wallet transactions
    for (map<uint256, CWalletTx>::iterator it = mapWallet.begin(); it != mapWallet.end(); ++it)
    {
        const CWalletTx& wtx = (*it).second;
        if (!CheckFinalTx(wtx) || wtx.GetBlocksToMaturity() > 0 || wtx.GetDepthInMainChain() < 0)
            continue;

        CAmount nReceived, nSent, nFee;
        wtx.GetAccountAmounts(strAccount, nReceived, nSent, nFee, filter);

        if (nReceived != 0 && wtx.GetDepthInMainChain() >= nMinDepth)
            nBalance += nReceived;
        nBalance -= nSent + nFee;
    }

    // Tally internal accounting entries
    nBalance += walletdb.GetAccountCreditDebit(strAccount);

    return nBalance;
}

std::set<CTxDestination> CWallet::GetAccountAddresses(const std::string& strAccount) const
{
    LOCK(cs_wallet);
    set<CTxDestination> result;
    BOOST_FOREACH(const PAIRTYPE(CTxDestination, CAddressBookData)& item, mapAddressBook)
    {
        const CTxDestination& address = item.first;
        const string& strName = item.second.name;
        if (strName == strAccount)
            result.insert(address);
    }
    return result;
}

bool CReserveKey::GetReservedKey(CPubKey& pubkey)
{
    if (nIndex == -1)
    {
        CKeyPool keypool;
        pwallet->ReserveKeyFromKeyPool(nIndex, keypool);
        if (nIndex != -1)
            vchPubKey = keypool.vchPubKey;
        else {
            return false;
        }
    }
    assert(vchPubKey.IsValid());
    pubkey = vchPubKey;
    return true;
}

void CReserveKey::KeepKey()
{
    if (nIndex != -1)
        pwallet->KeepKey(nIndex);
    nIndex = -1;
    vchPubKey = CPubKey();
}

void CReserveKey::ReturnKey()
{
    if (nIndex != -1)
        pwallet->ReturnKey(nIndex);
    nIndex = -1;
    vchPubKey = CPubKey();
}

void CWallet::GetAllReserveKeys(set<CKeyID>& setAddress) const
{
    setAddress.clear();

    CWalletDB walletdb(strWalletFile);

    LOCK2(cs_main, cs_wallet);
    BOOST_FOREACH(const int64_t& id, setKeyPool)
    {
        CKeyPool keypool;
        if (!walletdb.ReadPool(id, keypool))
            throw runtime_error(std::string(__func__) + ": read failed");
        assert(keypool.vchPubKey.IsValid());
        CKeyID keyID = keypool.vchPubKey.GetID();
        if (!HaveKey(keyID))
            throw runtime_error(std::string(__func__) + ": unknown key in key pool");
        setAddress.insert(keyID);
    }
}

bool CWallet::UpdatedTransaction(const uint256 &hashTx)
{
    {
        LOCK(cs_wallet);
        // Only notify UI if this transaction is in this wallet
        map<uint256, CWalletTx>::const_iterator mi = mapWallet.find(hashTx);
        if (mi != mapWallet.end()) {
            NotifyTransactionChanged(this, hashTx, CT_UPDATED);
            return true;
        }
    }
    return false;
}

void CWallet::GetScriptForMining(boost::shared_ptr<CReserveScript> &script)
{
    boost::shared_ptr<CReserveKey> rKey(new CReserveKey(this));
    CPubKey pubkey;
    if (!rKey->GetReservedKey(pubkey))
        return;

    script = rKey;
    script->reserveScript = CScript() << ToByteVector(pubkey) << OP_CHECKSIG;
}

void CWallet::LockCoin(const COutPoint& output)
{
    AssertLockHeld(cs_wallet); // setLockedCoins
    setLockedCoins.insert(output);
}

void CWallet::UnlockCoin(const COutPoint& output)
{
    AssertLockHeld(cs_wallet); // setLockedCoins
    setLockedCoins.erase(output);
}

void CWallet::UnlockAllCoins()
{
    AssertLockHeld(cs_wallet); // setLockedCoins
    setLockedCoins.clear();
}

bool CWallet::IsLockedCoin(uint256 hash, unsigned int n) const
{
    AssertLockHeld(cs_wallet); // setLockedCoins
    COutPoint outpt(hash, n);

    return (setLockedCoins.count(outpt) > 0);
}

void CWallet::ListLockedCoins(std::vector<COutPoint>& vOutpts)
{
    AssertLockHeld(cs_wallet); // setLockedCoins
    for (std::set<COutPoint>::iterator it = setLockedCoins.begin();
         it != setLockedCoins.end(); it++) {
        COutPoint outpt = (*it);
        vOutpts.push_back(outpt);
    }
}

void CWallet::ListProTxCoins(std::vector<COutPoint>& vOutpts)
{
    auto mnList = deterministicMNManager->GetListAtChainTip();

    AssertLockHeld(cs_wallet);
    for (const auto &o : setWalletUTXO) {
        if (mapWallet.count(o.hash)) {
            const auto &p = mapWallet[o.hash];
            if (deterministicMNManager->IsProTxWithCollateral(p.tx, o.n) || mnList.HasMNByCollateral(o)) {
                vOutpts.emplace_back(o);
            }
        }
    }
}

/** @} */ // end of Actions

class CAffectedKeysVisitor : public boost::static_visitor<void> {
private:
    const CKeyStore &keystore;
    std::vector<CKeyID> &vKeys;

public:
    CAffectedKeysVisitor(const CKeyStore &keystoreIn, std::vector<CKeyID> &vKeysIn) : keystore(keystoreIn), vKeys(vKeysIn) {}

    void Process(const CScript &script) {
        txnouttype type;
        std::vector<CTxDestination> vDest;
        int nRequired;
        if (ExtractDestinations(script, type, vDest, nRequired)) {
            BOOST_FOREACH(const CTxDestination &dest, vDest)
                boost::apply_visitor(*this, dest);
        }
    }

    void operator()(const CKeyID &keyId) {
        if (keystore.HaveKey(keyId))
            vKeys.push_back(keyId);
    }

    void operator()(const CScriptID &scriptId) {
        CScript script;
        if (keystore.GetCScript(scriptId, script))
            Process(script);
    }

    void operator()(const CNoDestination &none) {}
};

void CWallet::GetKeyBirthTimes(std::map<CTxDestination, int64_t> &mapKeyBirth) const {
    AssertLockHeld(cs_wallet); // mapKeyMetadata
    mapKeyBirth.clear();

    // get birth times for keys with metadata
    for (const auto& entry : mapKeyMetadata) {
        if (entry.second.nCreateTime) {
            mapKeyBirth[entry.first] = entry.second.nCreateTime;
        }
    }

    // map in which we'll infer heights of other keys
    CBlockIndex *pindexMax = chainActive[std::max(0, chainActive.Height() - 144)]; // the tip can be reorganized; use a 144-block safety margin
    std::map<CKeyID, CBlockIndex*> mapKeyFirstBlock;
    std::set<CKeyID> setKeys;
    GetKeys(setKeys);
    BOOST_FOREACH(const CKeyID &keyid, setKeys) {
        if (mapKeyBirth.count(keyid) == 0)
            mapKeyFirstBlock[keyid] = pindexMax;
    }
    setKeys.clear();

    // if there are no such keys, we're done
    if (mapKeyFirstBlock.empty())
        return;

    // find first block that affects those keys, if there are any left
    std::vector<CKeyID> vAffected;
    for (std::map<uint256, CWalletTx>::const_iterator it = mapWallet.begin(); it != mapWallet.end(); it++) {
        // iterate over all wallet transactions...
        const CWalletTx &wtx = (*it).second;
        BlockMap::const_iterator blit = mapBlockIndex.find(wtx.hashBlock);
        if (blit != mapBlockIndex.end() && chainActive.Contains(blit->second)) {
            // ... which are already in a block
            int nHeight = blit->second->nHeight;
            BOOST_FOREACH(const CTxOut &txout, wtx.tx->vout) {
                // iterate over all their outputs
                CAffectedKeysVisitor(*this, vAffected).Process(txout.scriptPubKey);
                BOOST_FOREACH(const CKeyID &keyid, vAffected) {
                    // ... and all their affected keys
                    std::map<CKeyID, CBlockIndex*>::iterator rit = mapKeyFirstBlock.find(keyid);
                    if (rit != mapKeyFirstBlock.end() && nHeight < rit->second->nHeight)
                        rit->second = blit->second;
                }
                vAffected.clear();
            }
        }
    }

    // Extract block timestamps for those keys
    for (std::map<CKeyID, CBlockIndex*>::const_iterator it = mapKeyFirstBlock.begin(); it != mapKeyFirstBlock.end(); it++)
        mapKeyBirth[it->first] = it->second->GetBlockTime() - 7200; // block times can be 2h off
}

bool CWallet::AddDestData(const CTxDestination &dest, const std::string &key, const std::string &value)
{
    if (boost::get<CNoDestination>(&dest))
        return false;

    mapAddressBook[dest].destdata.insert(std::make_pair(key, value));
    if (!fFileBacked)
        return true;
    return CWalletDB(strWalletFile).WriteDestData(CBitcoinAddress(dest).ToString(), key, value);
}

bool CWallet::EraseDestData(const CTxDestination &dest, const std::string &key)
{
    if (!mapAddressBook[dest].destdata.erase(key))
        return false;
    if (!fFileBacked)
        return true;
    return CWalletDB(strWalletFile).EraseDestData(CBitcoinAddress(dest).ToString(), key);
}

bool CWallet::LoadDestData(const CTxDestination &dest, const std::string &key, const std::string &value)
{
    mapAddressBook[dest].destdata.insert(std::make_pair(key, value));
    return true;
}

bool CWallet::GetDestData(const CTxDestination &dest, const std::string &key, std::string *value) const
{
    std::map<CTxDestination, CAddressBookData>::const_iterator i = mapAddressBook.find(dest);
    if(i != mapAddressBook.end())
    {
        CAddressBookData::StringMap::const_iterator j = i->second.destdata.find(key);
        if(j != i->second.destdata.end())
        {
            if(value)
                *value = j->second;
            return true;
        }
    }
    return false;
}

std::string CWallet::GetWalletHelpString(bool showDebug)
{
    std::string strUsage = HelpMessageGroup(_("Wallet options:"));
    strUsage += HelpMessageOpt("-disablewallet", _("Do not load the wallet and disable wallet RPC calls"));
    strUsage += HelpMessageOpt("-keypool=<n>", strprintf(_("Set key pool size to <n> (default: %u)"), DEFAULT_KEYPOOL_SIZE));
    strUsage += HelpMessageOpt("-fallbackfee=<amt>", strprintf(_("A fee rate (in %s/kB) that will be used when fee estimation has insufficient data (default: %s)"),
                                                               CURRENCY_UNIT, FormatMoney(DEFAULT_FALLBACK_FEE)));
    strUsage += HelpMessageOpt("-mintxfee=<amt>", strprintf(_("Fees (in %s/kB) smaller than this are considered zero fee for transaction creation (default: %s)"),
                                                            CURRENCY_UNIT, FormatMoney(DEFAULT_TRANSACTION_MINFEE)));
    strUsage += HelpMessageOpt("-paytxfee=<amt>", strprintf(_("Fee (in %s/kB) to add to transactions you send (default: %s)"),
                                                            CURRENCY_UNIT, FormatMoney(payTxFee.GetFeePerK())));
    strUsage += HelpMessageOpt("-rescan", _("Rescan the block chain for missing wallet transactions on startup"));
    strUsage += HelpMessageOpt("-salvagewallet", _("Attempt to recover private keys from a corrupt wallet on startup"));
    if (showDebug)
        strUsage += HelpMessageOpt("-sendfreetransactions", strprintf(_("Send transactions as zero-fee transactions if possible (default: %u)"), DEFAULT_SEND_FREE_TRANSACTIONS));
    strUsage += HelpMessageOpt("-spendzeroconfchange", strprintf(_("Spend unconfirmed change when sending transactions (default: %u)"), DEFAULT_SPEND_ZEROCONF_CHANGE));
    strUsage += HelpMessageOpt("-txconfirmtarget=<n>", strprintf(_("If paytxfee is not set, include enough fee so transactions begin confirmation on average within n blocks (default: %u)"), DEFAULT_TX_CONFIRM_TARGET));
    strUsage += HelpMessageOpt("-usehd", _("Use hierarchical deterministic key generation (HD) after BIP32. Only has effect during wallet creation/first start") + " " + strprintf(_("(default: %u)"), DEFAULT_USE_HD_WALLET));
    strUsage += HelpMessageOpt("-usemnemonic", _("Use Mnemonic code for generating deterministic keys. Only has effect during wallet creation/first start") +
                               " " + strprintf(_("(default: %u)"), DEFAULT_USE_MNEMONIC));
    strUsage += HelpMessageOpt("-mnemonic=<text>", _("User defined mnemonic for HD wallet (bip39). Only has effect during wallet creation/first start (default: randomly generated)"));
    strUsage += HelpMessageOpt("-mnemonicpassphrase=<text>", _("User defined mnemonic passphrase for HD wallet (BIP39). Only has effect during wallet creation/first start (default: empty string)"));
    strUsage += HelpMessageOpt("-hdseed=<hex>", _("User defined seed for HD wallet (should be in hex). Only has effect during wallet creation/first start (default: randomly generated)"));
    strUsage += HelpMessageOpt("-walletrbf", strprintf(_("Send transactions with full-RBF opt-in enabled (default: %u)"), DEFAULT_WALLET_RBF));
    strUsage += HelpMessageOpt("-upgradewallet", _("Upgrade wallet to latest format on startup"));
    strUsage += HelpMessageOpt("-wallet=<file>", _("Specify wallet file (within data directory)") + " " + strprintf(_("(default: %s)"), DEFAULT_WALLET_DAT));
    strUsage += HelpMessageOpt("-walletbroadcast", _("Make the wallet broadcast transactions") + " " + strprintf(_("(default: %u)"), DEFAULT_WALLETBROADCAST));
    strUsage += HelpMessageOpt("-walletnotify=<cmd>", _("Execute command when a wallet transaction changes (%s in cmd is replaced by TxID)"));
    strUsage += HelpMessageOpt("-zapwalletmints", _("Delete all Sigma mints and only recover those parts of the blockchain through -reindex on startup"));
    strUsage += HelpMessageOpt("-zapwallettxes=<mode>", _("Delete all wallet transactions and only recover those parts of the blockchain through -rescan on startup") +
                               " " + _("(1 = keep tx meta data e.g. account owner and payment request information, 2 = drop tx meta data)"));

    if (showDebug)
    {
        strUsage += HelpMessageGroup(_("Wallet debugging/testing options:"));

        strUsage += HelpMessageOpt("-dblogsize=<n>", strprintf("Flush wallet database activity from memory to disk log every <n> megabytes (default: %u)", DEFAULT_WALLET_DBLOGSIZE));
        strUsage += HelpMessageOpt("-flushwallet", strprintf("Run a thread to flush wallet periodically (default: %u)", DEFAULT_FLUSHWALLET));
        strUsage += HelpMessageOpt("-privdb", strprintf("Sets the DB_PRIVATE flag in the wallet db environment (default: %u)", DEFAULT_WALLET_PRIVDB));
        strUsage += HelpMessageOpt("-walletrejectlongchains", strprintf(_("Wallet will not create transactions that violate mempool chain limits (default: %u)"), DEFAULT_WALLET_REJECT_LONG_CHAINS));
    }

    return strUsage;
}

<<<<<<< HEAD
CWallet* CWallet::CreateWalletFromFile(const std::string walletFile)
{
=======
bool CWallet::InitLoadWallet() {
    LogPrintf("InitLoadWallet()\n");
    std::string walletFile = GetArg("-wallet", DEFAULT_WALLET_DAT);

>>>>>>> 0221d666
    if (GetBoolArg("-zapwalletmints", false)) {
        uiInterface.InitMessage(_("Zapping all Sigma mints from wallet..."));

        CWallet *tempWallet = new CWallet(walletFile);
        DBErrors nZapMintRet = tempWallet->ZapSigmaMints();
        if (nZapMintRet != DB_LOAD_OK) {
            InitError(strprintf(_("Error loading %s: Wallet corrupted"), walletFile));
            return NULL;
        }

        delete tempWallet;
        tempWallet = NULL;
    }

    // needed to restore wallet transaction meta data after -zapwallettxes
    std::vector<CWalletTx> vWtx;

    if (GetBoolArg("-zapwallettxes", false)) {
        uiInterface.InitMessage(_("Zapping all transactions from wallet..."));

        CWallet *tempWallet = new CWallet(walletFile);
        DBErrors nZapWalletRet = tempWallet->ZapWalletTx(vWtx);
        if (nZapWalletRet != DB_LOAD_OK) {
            InitError(strprintf(_("Error loading %s: Wallet corrupted"), walletFile));
            return NULL;
        }

        delete tempWallet;
        tempWallet = NULL;
    }

    uiInterface.InitMessage(_("Loading wallet..."));

    int64_t nStart = GetTimeMillis();
    bool fFirstRun = true;
    bool fRecoverMnemonic = false;
    CWallet *walletInstance = new CWallet(walletFile);
    pwalletMain = walletInstance;

    DBErrors nLoadWalletRet = walletInstance->LoadWallet(fFirstRun);
    if (nLoadWalletRet != DB_LOAD_OK)
    {
        if (nLoadWalletRet == DB_CORRUPT) {
            InitError(strprintf(_("Error loading %s: Wallet corrupted"), walletFile));
            return NULL;
        }
        else if (nLoadWalletRet == DB_NONCRITICAL_ERROR)
        {
            InitWarning(strprintf(_("Error reading %s! All keys read correctly, but transaction data"
                                         " or address book entries might be missing or incorrect."),
                walletFile));
        }
        else if (nLoadWalletRet == DB_TOO_NEW) {
            InitError(strprintf(_("Error loading %s: Wallet requires newer version of %s"), walletFile, _(PACKAGE_NAME)));
            return NULL;
        }
        else if (nLoadWalletRet == DB_NEED_REWRITE)
        {
            InitError(strprintf(_("Wallet needed to be rewritten: restart %s to complete"), _(PACKAGE_NAME)));
            return NULL;
        }
        else {
            InitError(strprintf(_("Error loading %s"), walletFile));
            return NULL;
        }
    }

    if (GetBoolArg("-upgradewallet", fFirstRun))
    {
        int nMaxVersion = GetArg("-upgradewallet", 0);
        if (nMaxVersion == 0) // the -upgradewallet without argument case
        {
            LogPrintf("Performing wallet upgrade to %i\n", FEATURE_LATEST);
            nMaxVersion = CLIENT_VERSION;
            walletInstance->SetMinVersion(FEATURE_LATEST); // permanently upgrade the wallet immediately
        }
        else
            LogPrintf("Allowing wallet upgrade up to %i\n", nMaxVersion);
        if (nMaxVersion < walletInstance->GetVersion())
        {
            InitError(_("Cannot downgrade wallet"));
            return NULL;
        }
        walletInstance->SetMaxVersion(nMaxVersion);
    }
<<<<<<< HEAD

    if (fFirstRun)
    {
=======
    fRecoverMnemonic = GetBoolArg("-usemnemonic", DEFAULT_USE_MNEMONIC);
    if (fFirstRun) {
>>>>>>> 0221d666
        // Create new keyUser and set as default key
        if (GetBoolArg("-usehd", DEFAULT_USE_HD_WALLET) && !walletInstance->IsHDEnabled()) {
            if(GetBoolArg("-usemnemonic", DEFAULT_USE_MNEMONIC)) { 
                if (GetArg("-mnemonicpassphrase", "").size() > 256) {
                    throw std::runtime_error(std::string(__func__) + ": Mnemonic passphrase is too long, must be at most 256 characters");
                }
                // generate a new HD chain
                walletInstance->GenerateNewMnemonic();
                walletInstance->SetMinVersion(FEATURE_HD);
                /* set rescan to true (if not using rich GUI: in that case, the GUI will pass the rescan flag itself).
                 * if blockchain data is not present it has no effect, but it's needed for a mnemonic restore where chain data is present.
                 */
                if(!fApi){
                    SoftSetBoolArg("-rescan", true);
                }
            }else{
            // generate a new master key
            CPubKey masterPubKey = walletInstance->GenerateNewHDMasterKey();
            if (!walletInstance->SetHDMasterKey(masterPubKey, CHDChain().VERSION_WITH_BIP44))
                throw std::runtime_error(std::string(__func__) + ": Storing master key failed");
            }
        }
        CPubKey newDefaultKey;
        if (walletInstance->GetKeyFromPool(newDefaultKey)) {
            walletInstance->SetDefaultKey(newDefaultKey);
            if (!walletInstance->SetAddressBook(walletInstance->vchDefaultKey.GetID(), "", "receive")) {
                InitError(_("Cannot write default address") += "\n");
                return NULL;
            }
        }

        walletInstance->SetBestChain(chainActive.GetLocator());

        // Check for the existence of the "persistent" folder, if found (from previous wallet), delete
        boost::filesystem::path path = GetDataDir() / PERSISTENT_FILENAME;
        if(boost::filesystem::exists(path)){
            boost::filesystem::remove_all(path);
        }

<<<<<<< HEAD
    } else if (IsArgSet("-usehd")) {
=======
    } else if (mapArgs.count("-usehd")) {
>>>>>>> 0221d666
        bool useHD = GetBoolArg("-usehd", DEFAULT_USE_HD_WALLET);
        if (walletInstance->IsHDEnabled() && !useHD) {
            InitError(strprintf(_("Error loading %s: You can't disable HD on a already existing HD wallet"), walletFile));
            return NULL;
        }
        if (!walletInstance->IsHDEnabled() && useHD) {
            InitError(strprintf(_("Error loading %s: You can't enable HD on a already existing non-HD wallet"), walletFile));
            return NULL;
        }
    }

    // Add files for persistent storage (client-api)
    if(fApi)
        CreatePersistentFiles();

    LogPrintf(" wallet      %15dms\n", GetTimeMillis() - nStart);
    if (pwalletMain->IsHDSeedAvailable()) {
        zwalletMain = new CHDMintWallet(pwalletMain->strWalletFile);
    }

#ifdef ENABLE_CLIENTAPI    
    // Set API loaded before wallet sync and immediately notify
    if(fApi){
        SetAPIWarmupFinished();
        GetMainSignals().NotifyAPIStatus();
    }
#endif

    RegisterValidationInterface(walletInstance);

    CBlockIndex *pindexRescan = chainActive.Tip();
    if (GetBoolArg("-rescan", false))
        pindexRescan = chainActive.Genesis();
    else
    {
        CWalletDB walletdb(walletFile);
        CBlockLocator locator;
        if (walletdb.ReadBestBlock(locator))
            pindexRescan = FindForkInGlobalIndex(chainActive, locator);
        else
            pindexRescan = chainActive.Genesis();
    }
    if (chainActive.Tip() && chainActive.Tip() != pindexRescan)
    {
        //We can't rescan beyond non-pruned blocks, stop and throw an error
        //this might happen if a user uses a old wallet within a pruned node
        // or if he ran -disablewallet for a longer time, then decided to re-enable
        if (fPruneMode)
        {
            CBlockIndex *block = chainActive.Tip();
            while (block && block->pprev && (block->pprev->nStatus & BLOCK_HAVE_DATA) && block->pprev->nTx > 0 && pindexRescan != block)
                block = block->pprev;

            if (pindexRescan != block) {
                InitError(_("Prune: last wallet synchronisation goes beyond pruned data. You need to -reindex (download the whole blockchain again in case of pruned node)"));
                return NULL;
            }
        }

        uiInterface.InitMessage(_("Rescanning..."));
        LogPrintf("Rescanning last %i blocks (from block %i)...\n", chainActive.Height() - pindexRescan->nHeight, pindexRescan->nHeight);
        nStart = GetTimeMillis();
        walletInstance->ScanForWalletTransactions(pindexRescan, true, fRecoverMnemonic);
        LogPrintf(" rescan      %15dms\n", GetTimeMillis() - nStart);
        walletInstance->SetBestChain(chainActive.GetLocator());
        CWalletDB::IncrementUpdateCounter();

        // Restore wallet transaction metadata after -zapwallettxes=1
        if (GetBoolArg("-zapwallettxes", false))
        {
            std::string zwtValue = GetArg("-zapwallettxes", "1");
            if(zwtValue != "2") {
                CWalletDB walletdb(walletFile);

                BOOST_FOREACH(const CWalletTx &wtxOld, vWtx)
                {
                    uint256 hash = wtxOld.GetHash();
                    std::map<uint256, CWalletTx>::iterator mi = walletInstance->mapWallet.find(hash);
                    if (mi != walletInstance->mapWallet.end()) {
                        const CWalletTx *copyFrom = &wtxOld;
                        CWalletTx *copyTo = &mi->second;
                        copyTo->mapValue = copyFrom->mapValue;
                        copyTo->vOrderForm = copyFrom->vOrderForm;
                        copyTo->nTimeReceived = copyFrom->nTimeReceived;
                        copyTo->nTimeSmart = copyFrom->nTimeSmart;
                        copyTo->fFromMe = copyFrom->fFromMe;
                        copyTo->strFromAccount = copyFrom->strFromAccount;
                        copyTo->nOrderPos = copyFrom->nOrderPos;
                        walletdb.WriteTx(*copyTo);
                    }
                }
            } else if (zwtValue == "2") {
                // Reset the used flag for Mint txs which lack corresponding spend tx
                // The algorighm is like this:
                //   1. Determine if there are used mints
                //   2. Build list of spend serials for the wallet
                //   3. Mark all used mints as not used if there is no matching spend serial
                list <CZerocoinEntry> listPubCoin;
                CWalletDB walletdb(walletFile);
                walletdb.ListPubCoin(listPubCoin);
                bool usedMintsFound = false;
                BOOST_FOREACH(CZerocoinEntry const & entry, listPubCoin) {
                    if(entry.IsUsed) {
                       usedMintsFound = true;
                       break;
                    }
                }

                if(usedMintsFound) {
                    CZerocoinState *zerocoinState = CZerocoinState::GetZerocoinState();
                    std::list <CZerocoinSpendEntry> listCoinSpendSerial;
                    walletdb.ListCoinSpendSerial(listCoinSpendSerial);
                    BOOST_FOREACH(CZerocoinEntry & entry, listPubCoin) {
                        if(entry.IsUsed) {
                            if(!zerocoinState->IsUsedCoinSerial(entry.serialNumber)) {
                                entry.IsUsed = false;
                                walletdb.WriteZerocoinEntry(entry);
                                std::list <CZerocoinSpendEntry>::const_iterator const
                                    se_iter = std::find_if(listCoinSpendSerial.begin(), listCoinSpendSerial.end(),
                                        [&entry](CZerocoinSpendEntry const & spendEntry){ return entry.serialNumber == spendEntry.coinSerial;});
                                if(se_iter != listCoinSpendSerial.end())
                                    walletdb.EraseCoinSpendSerialEntry(*se_iter);
                            }
                        }
                    }

                }
            }
        }
    }
    walletInstance->SetBroadcastTransactions(GetBoolArg("-walletbroadcast", DEFAULT_WALLETBROADCAST));

<<<<<<< HEAD
    {
        LOCK(walletInstance->cs_wallet);
        LogPrintf("setKeyPool.size() = %u\n",      walletInstance->GetKeyPoolSize());
        LogPrintf("mapWallet.size() = %u\n",       walletInstance->mapWallet.size());
        LogPrintf("mapAddressBook.size() = %u\n",  walletInstance->mapAddressBook.size());
    }

    return walletInstance;
}

bool CWallet::InitLoadWallet()
{
    if (GetBoolArg("-disablewallet", DEFAULT_DISABLE_WALLET)) {
        pwalletMain = NULL;
        LogPrintf("Wallet disabled!\n");
        return true;
    }

    std::string walletFile = GetArg("-wallet", DEFAULT_WALLET_DAT);

    if (walletFile.find_first_of("/\\") != std::string::npos) {
        return InitError(_("-wallet parameter must only specify a filename (not a path)"));
    } else if (SanitizeString(walletFile, SAFE_CHARS_FILENAME) != walletFile) {
        return InitError(_("Invalid characters in -wallet filename"));
    }

    CWallet * const pwallet = CreateWalletFromFile(walletFile);
    if (!pwallet) {
        return false;
    }
    pwalletMain = pwallet;

=======
    pwalletMain = walletInstance;
    fWalletInitialized = true;
>>>>>>> 0221d666
    return true;
}

std::atomic<bool> CWallet::fFlushThreadRunning(false);

void CWallet::postInitProcess(boost::thread_group& threadGroup)
{
    // Add wallet transactions that aren't already in a block to mempool
    // Do this here as mempool requires genesis block to be loaded
    ReacceptWalletTransactions();

    // Run a thread to flush wallet periodically
    if (!CWallet::fFlushThreadRunning.exchange(true)) {
        threadGroup.create_thread(ThreadFlushWalletDB);
    }
}

bool CWallet::ParameterInteraction()
{
    if (GetBoolArg("-disablewallet", DEFAULT_DISABLE_WALLET))
        return true;

    if (GetBoolArg("-blocksonly", DEFAULT_BLOCKSONLY) && SoftSetBoolArg("-walletbroadcast", false)) {
        LogPrintf("%s: parameter interaction: -blocksonly=1 -> setting -walletbroadcast=0\n", __func__);
    }

    if (GetBoolArg("-salvagewallet", false) && SoftSetBoolArg("-rescan", true)) {
        // Rewrite just private keys: rescan to find transactions
        LogPrintf("%s: parameter interaction: -salvagewallet=1 -> setting -rescan=1\n", __func__);
    }

    // -zapwallettx implies a rescan
    if (GetBoolArg("-zapwallettxes", false) && SoftSetBoolArg("-rescan", true)) {
        LogPrintf("%s: parameter interaction: -zapwallettxes=<mode> -> setting -rescan=1\n", __func__);
    }

    if (GetBoolArg("-sysperms", false))
        return InitError("-sysperms is not allowed in combination with enabled wallet functionality");
    if (GetArg("-prune", 0) && GetBoolArg("-rescan", false))
        return InitError(_("Rescans are not possible in pruned mode. You will need to use -reindex which will download the whole blockchain again."));

    if (::minRelayTxFee.GetFeePerK() > HIGH_TX_FEE_PER_KB)
        InitWarning(AmountHighWarn("-minrelaytxfee") + " " +
                    _("The wallet will avoid paying less than the minimum relay fee."));

    if (IsArgSet("-mintxfee"))
    {
        CAmount n = 0;
        if (!ParseMoney(GetArg("-mintxfee", ""), n) || 0 == n)
            return InitError(AmountErrMsg("mintxfee", GetArg("-mintxfee", "")));
        if (n > HIGH_TX_FEE_PER_KB)
            InitWarning(AmountHighWarn("-mintxfee") + " " +
                        _("This is the minimum transaction fee you pay on every transaction."));
        CWallet::minTxFee = CFeeRate(n);
    }
    if (IsArgSet("-fallbackfee"))
    {
        CAmount nFeePerK = 0;
        if (!ParseMoney(GetArg("-fallbackfee", ""), nFeePerK))
            return InitError(strprintf(_("Invalid amount for -fallbackfee=<amount>: '%s'"), GetArg("-fallbackfee", "")));
        /*
        if (nFeePerK > HIGH_TX_FEE_PER_KB)
            InitWarning(AmountHighWarn("-fallbackfee") + " " +
                        _("This is the transaction fee you may pay when fee estimates are not available."));
        */
        CWallet::fallbackFee = CFeeRate(nFeePerK);
    }
    if (IsArgSet("-paytxfee"))
    {
        CAmount nFeePerK = 0;
        if (!ParseMoney(GetArg("-paytxfee", ""), nFeePerK))
            return InitError(AmountErrMsg("paytxfee", GetArg("-paytxfee", "")));
        /*
        if (nFeePerK > HIGH_TX_FEE_PER_KB)
            InitWarning(AmountHighWarn("-paytxfee") + " " +
                        _("This is the transaction fee you will pay if you send a transaction."));
        */

        payTxFee = CFeeRate(nFeePerK, 1000);
        if (payTxFee < ::minRelayTxFee)
        {
            return InitError(strprintf(_("Invalid amount for -paytxfee=<amount>: '%s' (must be at least %s)"),
                                       GetArg("-paytxfee", ""), ::minRelayTxFee.ToString()));
        }
    }
    if (IsArgSet("-maxtxfee"))
    {
        CAmount nMaxFee = 0;
        if (!ParseMoney(GetArg("-maxtxfee", ""), nMaxFee))
            return InitError(AmountErrMsg("maxtxfee", GetArg("-maxtxfee", "")));
        /*
        if (nMaxFee > HIGH_MAX_TX_FEE)
            InitWarning(_("-maxtxfee is set very high! Fees this large could be paid on a single transaction."));
        */
        maxTxFee = nMaxFee;
        if (CFeeRate(maxTxFee, 1000) < ::minRelayTxFee)
        {
            return InitError(strprintf(_("Invalid amount for -maxtxfee=<amount>: '%s' (must be at least the minrelay fee of %s to prevent stuck transactions)"),
                                       GetArg("-maxtxfee", ""), ::minRelayTxFee.ToString()));
        }
    }

    if (IsArgSet("-mininput"))
    {
        if (!ParseMoney(GetArg("-mininput", ""), nMinimumInputValue))
            return InitError(strprintf(_("Invalid amount for -mininput=<amount>: '%s'"), GetArg("-mininput", "").c_str()));
    }

    nTxConfirmTarget = GetArg("-txconfirmtarget", DEFAULT_TX_CONFIRM_TARGET);
    bSpendZeroConfChange = GetBoolArg("-spendzeroconfchange", DEFAULT_SPEND_ZEROCONF_CHANGE);
    fSendFreeTransactions = GetBoolArg("-sendfreetransactions", DEFAULT_SEND_FREE_TRANSACTIONS);
    fWalletRbf = GetBoolArg("-walletrbf", DEFAULT_WALLET_RBF);

    if (fSendFreeTransactions && GetArg("-limitfreerelay", DEFAULT_LIMITFREERELAY) <= 0)
        return InitError("Creation of free transactions with their relay disabled is not supported.");

    return true;
}

bool CWallet::BackupWallet(const std::string& strDest)
{
    if (!fFileBacked)
        return false;
    while (true)
    {
        {
            LOCK(bitdb.cs_db);
            if (!bitdb.mapFileUseCount.count(strWalletFile) || bitdb.mapFileUseCount[strWalletFile] == 0)
            {
                // Flush log data to the dat file
                bitdb.CloseDb(strWalletFile);
                bitdb.CheckpointLSN(strWalletFile);
                bitdb.mapFileUseCount.erase(strWalletFile);

                // Copy wallet file
                boost::filesystem::path pathSrc = GetDataDir() / strWalletFile;
                boost::filesystem::path pathDest(strDest);
                if (boost::filesystem::is_directory(pathDest))
                    pathDest /= strWalletFile;

                try {
#if BOOST_VERSION >= 104000
                    boost::filesystem::copy_file(pathSrc, pathDest, boost::filesystem::copy_option::overwrite_if_exists);
#else
                    boost::filesystem::copy_file(pathSrc, pathDest);
#endif
                    LogPrintf("copied %s to %s\n", strWalletFile, pathDest.string());
                    return true;
                } catch (const boost::filesystem::filesystem_error& e) {
                    LogPrintf("error copying %s to %s - %s\n", strWalletFile, pathDest.string(), e.what());
                    return false;
                }
            }
        }
        MilliSleep(100);
    }
    return false;
}

CKeyPool::CKeyPool()
{
    nTime = GetTime();
}

CKeyPool::CKeyPool(const CPubKey& vchPubKeyIn)
{
    nTime = GetTime();
    vchPubKey = vchPubKeyIn;
}

CWalletKey::CWalletKey(int64_t nExpires)
{
    nTimeCreated = (nExpires ? GetTime() : 0);
    nTimeExpires = nExpires;
}

void CMerkleTx::SetMerkleBranch(const CBlockIndex* pindex, int posInBlock)
{
    // Update the tx's hashBlock
    hashBlock = pindex->GetBlockHash();

    // set the position of the transaction in the block
    nIndex = posInBlock;
}

int CMerkleTx::GetDepthInMainChain(const CBlockIndex *&pindexRet, bool enableIX) const {
    int nResult;

    if (hashUnset())
        nResult = 0;
    else {
        AssertLockHeld(cs_main);

        // Find the block it claims to be in
        BlockMap::iterator mi = mapBlockIndex.find(hashBlock);
        if (mi == mapBlockIndex.end())
            nResult = 0;
        else {
            CBlockIndex *pindex = (*mi).second;
            if (!pindex || !chainActive.Contains(pindex))
                nResult = 0;
            else {
                pindexRet = pindex;
                nResult = ((nIndex == -1) ? (-1) : 1) * (chainActive.Height() - pindex->nHeight + 1);

                if (nResult == 0 && !mempool.exists(GetHash()))
                    return -1; // Not in chain, not in mempool
            }
        }
    }

    return nResult;
}

int CMerkleTx::GetDepthInMainChain(const CBlockIndex* &pindexRet) const
{
    if (hashUnset())
        return 0;

    AssertLockHeld(cs_main);

    // Find the block it claims to be in
    BlockMap::iterator mi = mapBlockIndex.find(hashBlock);
    if (mi == mapBlockIndex.end())
        return 0;
    CBlockIndex* pindex = (*mi).second;
    if (!pindex || !chainActive.Contains(pindex))
        return 0;

    pindexRet = pindex;
    return ((nIndex == -1) ? (-1) : 1) * (chainActive.Height() - pindex->nHeight + 1);
}

int CMerkleTx::GetBlocksToMaturity() const
{
    if (!IsCoinBase())
        return 0;
    return max(0, (COINBASE_MATURITY+1) - GetDepthInMainChain());
}


bool CMerkleTx::AcceptToMemoryPool(const CAmount &nAbsurdFee, CValidationState &state)
{
    if (GetBoolArg("-dandelion", true)) {
        bool res = ::AcceptToMemoryPool(
            txpools.getStemTxPool(),
            state,
            tx,
            false,
            NULL, /* pfMissingInputs */
            NULL,
            false, /* fOverrideMempoolLimit */
            nAbsurdFee,
            true,
            false /* markZcoinSpendTransactionSerial */
        );
        if (!res) {
            LogPrintf(
                "CMerkleTx::AcceptToMemoryPool, failed to add txn %s to dandelion stempool: %s.\n",
                GetHash().ToString(),
                state.GetRejectReason());
        }
        return res;
    } else {
        // Changes to mempool should also be made to Dandelion stempool
        return ::AcceptToMemoryPool(
            txpools,
            state,
            tx,
            false,
            NULL, /* pfMissingInputs */
            NULL,
            false, /* fOverrideMempoolLimit */
            nAbsurdFee,
            true,
            true);
    }
}

bool CompHeight(const CZerocoinEntry &a, const CZerocoinEntry &b) { return a.nHeight < b.nHeight; }
bool CompSigmaHeight(const CSigmaEntry &a, const CSigmaEntry &b) { return a.nHeight < b.nHeight; }

bool CompID(const CZerocoinEntry &a, const CZerocoinEntry &b) { return a.id < b.id; }
bool CompSigmaID(const CSigmaEntry &a, const CSigmaEntry &b) { return a.id < b.id; }<|MERGE_RESOLUTION|>--- conflicted
+++ resolved
@@ -64,12 +64,9 @@
 unsigned int nTxConfirmTarget = DEFAULT_TX_CONFIRM_TARGET;
 bool bSpendZeroConfChange = DEFAULT_SPEND_ZEROCONF_CHANGE;
 bool fSendFreeTransactions = DEFAULT_SEND_FREE_TRANSACTIONS;
-<<<<<<< HEAD
 bool fWalletRbf = DEFAULT_WALLET_RBF;
-=======
 bool fRescanning = false;
 bool fWalletInitialized = false;
->>>>>>> 0221d666
 
 const char * DEFAULT_WALLET_DAT = "wallet.dat";
 
@@ -188,12 +185,7 @@
 {
     AssertLockHeld(cs_wallet); // mapKeyMetadata
     CWalletDB walletdb(strWalletFile);
-<<<<<<< HEAD
     bool fCompressed = CanSupportFeature(FEATURE_COMPRPUBKEY); // default to compressed public keys if we want 0.6.0 wallets
-=======
-    bool fCompressed = CanSupportFeature(
-            FEATURE_COMPRPUBKEY); // default to compressed public keys if we want 0.6.0 wallets
->>>>>>> 0221d666
 
     CKey secret;
 
@@ -1223,24 +1215,6 @@
             }
         }
     }
-<<<<<<< HEAD
-=======
-    // If Znode payment, lock corresponding outpoint
-    if (GetBoolArg("-znconflock", true) && (znodeConfig.getCount() > 0)) {
-        BOOST_FOREACH(CZnodeConfig::CZnodeEntry mne, znodeConfig.getEntries()) {
-            uint256 mnTxHash(uint256S(mne.getTxHash()));
-            int outputIndex = boost::lexical_cast<unsigned int>(mne.getOutputIndex());
-
-            COutPoint outpoint = COutPoint(mnTxHash, outputIndex);
-
-            if(IsMine(CTxIn(outpoint)) == ISMINE_SPENDABLE && !IsSpent(mnTxHash, outputIndex)){
-                LockCoin(outpoint); //Lock if this transaction is an available znode colleteral payment  
-            }else {
-                UnlockCoin(outpoint); // Unlock any spent Znode collateral
-            }
-        }
-    }
->>>>>>> 0221d666
 
     LogPrintf("CWallet::AddToWallet -> ok\n");
     return true;
@@ -1936,11 +1910,7 @@
     return nRequests;
 }
 
-<<<<<<< HEAD
-void CWalletTx::GetAmounts(list<COutputEntry>& listReceived,
-                           list<COutputEntry>& listSent, CAmount& nFee, string& strSentAccount, const isminefilter& filter) const
-{
-=======
+
 void CWalletTx::GetAPIAmounts(list <COutputEntry> &listReceived,
                            list <COutputEntry> &listSent, CAmount &nFee, string &strSentAccount,
                            const isminefilter &filter, bool ignoreChange) const {
@@ -1958,19 +1928,19 @@
     CAmount nDebit = GetDebit(filter);
     if (nDebit > 0) // debit>0 means we signed/sent this transaction
     {
-        CAmount nValueOut = GetValueOut();
+        CAmount nValueOut = tx->GetValueOut();
         nFee = nDebit - nValueOut;
     }
 
     // Sent/received.
-    for (unsigned int i = 0; i < vout.size(); ++i) {
-        const CTxOut &txout = vout[i];
+    for (unsigned int i = 0; i < tx->vout.size(); ++i) {
+        const CTxOut &txout = tx->vout[i];
         isminetype fIsMine = pwallet->IsMine(txout);
         // Only need to handle txouts if AT LEAST one of these is true:
         //   1) they debit from us (sent)
         //   2) the output is to us (received)
 
-        if(!IsSigmaSpend()){
+        if(!tx->IsSigmaSpend()){
             if (nDebit > 0) {
                 // Don't report 'change' txouts
                 if (ignoreChange && IsChange(static_cast<uint32_t>(i))) {
@@ -1995,7 +1965,7 @@
         COutputEntry output = {address, txout.nValue, (int) i};
 
         /// If we are debited by the transaction, add the output as a "sent" entry
-        if (nDebit > 0 || (IsSigmaSpend() && fromMe)){
+        if (nDebit > 0 || (tx->IsSigmaSpend() && fromMe)){
             listSent.push_back(output);
         }
 
@@ -2009,17 +1979,11 @@
 void CWalletTx::GetAmounts(list <COutputEntry> &listReceived,
                            list <COutputEntry> &listSent, CAmount &nFee, string &strSentAccount,
                            const isminefilter &filter) const {
->>>>>>> 0221d666
     nFee = 0;
     listReceived.clear();
     listSent.clear();
     strSentAccount = strFromAccount;
 
-    bool fromMe = false;
-    const CWalletTx * storedTx = pwalletMain->GetWalletTx(this->GetHash());
-    if(!(storedTx==NULL))
-        fromMe = storedTx->fFromMe;
-
     // Compute fee:
     CAmount nDebit = GetDebit(filter);
     if (nDebit > 0) // debit>0 means we signed/sent this transaction
@@ -2029,44 +1993,35 @@
     }
 
     // Sent/received.
-    for (unsigned int i = 0; i < tx->vout.size(); ++i)
-    {
-        const CTxOut& txout = tx->vout[i];
+    for (unsigned int i = 0; i < tx->vout.size(); ++i) {
+        const CTxOut &txout = tx->vout[i];
         isminetype fIsMine = pwallet->IsMine(txout);
         // Only need to handle txouts if AT LEAST one of these is true:
         //   1) they debit from us (sent)
         //   2) the output is to us (received)
-
-        if(!tx->IsZerocoinSpend() || !tx->IsSigmaSpend()){
-            if (nDebit > 0) {
-                // Don't report 'change' txouts
-                if (IsChange(static_cast<uint32_t>(i)))
-                    continue;
-            } else if (!(fIsMine & filter)){
+        if (nDebit > 0) {
+            // Don't report 'change' txouts
+            if (IsChange(static_cast<uint32_t>(i)))
                 continue;
-            }
-        }
+        } else if (!(fIsMine & filter))
+            continue;
 
         // In either case, we need to get the destination address
         CTxDestination address;
 
-        if (txout.scriptPubKey.IsZerocoinMint() || txout.scriptPubKey.IsSigmaMint())
-        {
+        if (txout.scriptPubKey.IsZerocoinMint() || txout.scriptPubKey.IsSigmaMint()) {
             address = CNoDestination();
-        }
-        else if (!ExtractDestination(txout.scriptPubKey, address) && !txout.scriptPubKey.IsUnspendable())
-        {
+        } else if (!ExtractDestination(txout.scriptPubKey, address) && !txout.scriptPubKey.IsUnspendable()) {
             LogPrintf("CWalletTx::GetAmounts: Unknown transaction type found, txid %s\n",
-                     this->GetHash().ToString());
+                      this->GetHash().ToString());
             address = CNoDestination();
         }
 
-        COutputEntry output = {address, txout.nValue, (int)i};
-
-        /// If we are debited by the transaction, add the output as a "sent" entry
-        if (nDebit > 0 || ((tx->IsZerocoinSpend() || tx->IsSigmaSpend()) && fromMe)){
+        COutputEntry output = {address, txout.nValue, (int) i};
+
+        // If we are debited by the transaction, add the output as a "sent" entry
+        if (nDebit > 0)
             listSent.push_back(output);
-        }
 
         // If we are receiving the output, add it as a "received" entry
         if (fIsMine & filter)
@@ -2123,12 +2078,8 @@
 {
     CBlockIndex* ret = nullptr;
     int64_t nNow = GetTime();
-<<<<<<< HEAD
     const CChainParams& chainParams = Params();
-=======
-    const CChainParams &chainParams = Params();
     fRescanning = true;
->>>>>>> 0221d666
 
     CBlockIndex* pindex = pindexStart;
     {
@@ -2177,12 +2128,8 @@
     return ret;
 }
 
-<<<<<<< HEAD
 void CWallet::ReacceptWalletTransactions()
 {
-=======
-void CWallet::ReacceptWalletTransactions() {
->>>>>>> 0221d666
     // If transactions aren't being broadcasted, don't let them into local mempool either
     if (!fBroadcastTransactions)
         return;
@@ -2608,120 +2555,6 @@
     return nTotal;
 }
 
-<<<<<<< HEAD
-=======
-CAmount CWallet::GetAnonymizableBalance(bool fSkipDenominated) const {
-    if (fLiteMode) return 0;
-
-    std::vector <CompactTallyItem> vecTally;
-    if (!SelectCoinsGrouppedByAddresses(vecTally, fSkipDenominated)) return 0;
-
-    CAmount nTotal = 0;
-
-    BOOST_FOREACH(CompactTallyItem & item, vecTally)
-    {
-        bool fIsDenominated = IsDenominatedAmount(item.nAmount);
-        if (fSkipDenominated && fIsDenominated) continue;
-        // assume that the fee to create denoms be PRIVATESEND_COLLATERAL at max
-        if (item.nAmount >= vecPrivateSendDenominations.back() + (fIsDenominated ? 0 : PRIVATESEND_COLLATERAL))
-            nTotal += item.nAmount;
-    }
-
-    return nTotal;
-}
-
-CAmount CWallet::GetAnonymizedBalance() const {
-    if (fLiteMode) return 0;
-
-    CAmount nTotal = 0;
-    {
-        LOCK2(cs_main, cs_wallet);
-        for (map<uint256, CWalletTx>::const_iterator it = mapWallet.begin(); it != mapWallet.end(); ++it) {
-            const CWalletTx *pcoin = &(*it).second;
-
-            if (pcoin->IsTrusted())
-                nTotal += 0;
-//                nTotal += pcoin->GetAnonymizedCredit();
-        }
-    }
-
-    return nTotal;
-}
-
-CAmount CWalletTx::GetAnonymizedCredit(bool fUseCache) const {
-    if (pwallet == 0)
-        return 0;
-
-    // Must wait until coinbase is safely deep enough in the chain before valuing it
-    if (IsCoinBase() && GetBlocksToMaturity() > 0)
-        return 0;
-
-//    if (fUseCache && fAnonymizedCreditCached)
-//        return nAnonymizedCreditCached;
-
-    CAmount nCredit = 0;
-    uint256 hashTx = GetHash();
-    for (unsigned int i = 0; i < vout.size(); i++) {
-        const CTxOut &txout = vout[i];
-        const CTxIn txin = CTxIn(hashTx, i);
-
-        if (pwallet->IsSpent(hashTx, i) || !pwallet->IsDenominated(txin)) continue;
-
-//        const int nRounds = pwallet->GetInputPrivateSendRounds(txin);
-        const int nRounds = 0;
-        if (nRounds >= nPrivateSendRounds) {
-            nCredit += pwallet->GetCredit(txout, ISMINE_SPENDABLE);
-            if (!MoneyRange(nCredit))
-                throw std::runtime_error("CWalletTx::GetAnonymizedCredit() : value out of range");
-        }
-    }
-
-//    nAnonymizedCreditCached = nCredit;
-//    fAnonymizedCreditCached = true;
-    return nCredit;
-}
-
-
-CAmount CWallet::GetNeedsToBeAnonymizedBalance(CAmount nMinBalance) const {
-    if (fLiteMode) return 0;
-
-    CAmount nAnonymizedBalance = GetAnonymizedBalance();
-    CAmount nNeedsToAnonymizeBalance = nPrivateSendAmount * COIN - nAnonymizedBalance;
-
-    // try to overshoot target DS balance up to nMinBalance
-    nNeedsToAnonymizeBalance += nMinBalance;
-
-    CAmount nAnonymizableBalance = GetAnonymizableBalance();
-
-    // anonymizable balance is way too small
-    if (nAnonymizableBalance < nMinBalance) return 0;
-
-    // not enough funds to anonymze amount we want, try the max we can
-    if (nNeedsToAnonymizeBalance > nAnonymizableBalance) nNeedsToAnonymizeBalance = nAnonymizableBalance;
-
-    // we should never exceed the pool max
-    if (nNeedsToAnonymizeBalance > PRIVATESEND_POOL_MAX) nNeedsToAnonymizeBalance = PRIVATESEND_POOL_MAX;
-
-    return nNeedsToAnonymizeBalance;
-}
-
-CAmount CWallet::GetDenominatedBalance(bool unconfirmed) const {
-    if (fLiteMode) return 0;
-
-    CAmount nTotal = 0;
-    {
-        LOCK2(cs_main, cs_wallet);
-        for (map<uint256, CWalletTx>::const_iterator it = mapWallet.begin(); it != mapWallet.end(); ++it) {
-            const CWalletTx *pcoin = &(*it).second; 
-
-            // nTotal += pcoin->GetDenominatedCredit(unconfirmed);
-        }
-    }
-
-    return nTotal;
-}
-
->>>>>>> 0221d666
 std::vector<CRecipient> CWallet::CreateSigmaMintRecipients(
     std::vector<sigma::PrivateCoin>& coins,
     vector<CHDMint>& vDMints)
@@ -3289,8 +3122,6 @@
     return true;
 }
 
-<<<<<<< HEAD
-=======
 // available implies a mature or unspent mint.
 bool CWallet::IsSigmaMintFromTxOutAvailable(CTxOut txout){
     LOCK(cs_wallet);
@@ -3319,7 +3150,6 @@
     return false;
 }
 
->>>>>>> 0221d666
 bool CWallet::IsMintFromTxOutAvailable(CTxOut txout, bool& fIsAvailable){
     LOCK(cs_wallet);
 
@@ -3347,61 +3177,6 @@
     return false;
 }
 
-<<<<<<< HEAD
-=======
-//[zcoin]
-bool CWallet::GetTxInfoForPubcoin(const CZerocoinEntry &pubCoinItem, std::string& fTxid, unsigned int& fIndex) const {
-
-    LOCK(cs_wallet);
-    list <CZerocoinEntry> listPubCoin = list<CZerocoinEntry>();
-    CWalletDB walletdb(pwalletMain->strWalletFile);
-    walletdb.ListPubCoin(listPubCoin);
-
-    LogPrintf("pubCoinItem value: %s\n", pubCoinItem.value.ToString());
-//        LogPrintf("listPubCoin.size() in ListAvailableCoinsMintCoins=%s\n", listPubCoin.size());
-    for (map<uint256, CWalletTx>::const_iterator it = mapWallet.begin(); it != mapWallet.end(); ++it) {
-        const CWalletTx *pcoin = &(*it).second;
-//            LogPrintf("pcoin=%s\n", pcoin->GetHash().ToString());
-        if (!CheckFinalTx(*pcoin)) {
-            LogPrintf("!CheckFinalTx(*pcoin)=%s\n", !CheckFinalTx(*pcoin));
-            continue;
-        }
-
-        if (pcoin->IsCoinBase() && pcoin->GetBlocksToMaturity() > 0) {
-            //LogPrintf("Not trusted\n");
-            continue;
-        }
-
-        int nDepth = pcoin->GetDepthInMainChain();
-        if (nDepth < 0) {
-            LogPrintf("nDepth=%s\n", nDepth);
-            continue;
-        }
-
-        for (unsigned int i = 0; i < pcoin->vout.size(); i++) {
-            if (pcoin->vout[i].scriptPubKey.IsZerocoinMint()) {
-                CTxOut txout = pcoin->vout[i];
-                vector<unsigned char> vchZeroMint;
-                vchZeroMint.insert(vchZeroMint.end(), txout.scriptPubKey.begin() + 6,
-                                   txout.scriptPubKey.begin() + txout.scriptPubKey.size());
-
-                CBigNum pubCoin;
-                pubCoin.setvch(vchZeroMint);
-                LogPrintf("Pubcoin=%s\n", pubCoin.ToString());
-                if (pubCoinItem.value == pubCoin) {
-                    LogPrintf("found pubcoin\n");
-                    fTxid = pcoin->GetHash().ToString();
-                    fIndex = i;
-                    return true;
-                }
-            }
-        }
-    }
-
-    return false;
-}
-
->>>>>>> 0221d666
 //[zcoin]
 void CWallet::ListAvailableCoinsMintCoins(vector <COutput> &vCoins, bool fOnlyConfirmed) const {
     vCoins.clear();
@@ -3884,15 +3659,10 @@
             std::vector<COutput> vAvailableCoins;
             AvailableCoins(vAvailableCoins, true, coinControl, false, nCoinType, fUseInstantSend);
 
-<<<<<<< HEAD
             nFeeRet = 0;
             if(nFeePay > 0) nFeeRet = nFeePay;
             double dPriority = 0;
 
-=======
-            nFeeRet = payTxFee.GetFeePerK();
-            LogPrintf("nFeeRet initial: %s\n", nFeeRet);
->>>>>>> 0221d666
             // Start with no fee and loop until there is enough fee
             while (true)
             {
@@ -3903,20 +3673,13 @@
                 bool fFirst = true;
 
                 CAmount nValueToSelect = nValue;
-<<<<<<< HEAD
-
-=======
->>>>>>> 0221d666
+
                 // if fee is added to nValueToSelect, change output is charged twice the fee (line ~3768). Need to look into why this is here
                 // if (nSubtractFeeFromAmount == 0){
                 //     LogPrintf("nSubtractFeeFromAmount is 0\n");
                 //     nValueToSelect += nFeeRet;
                 // }
-<<<<<<< HEAD
-
-=======
-                double dPriority = 0;
->>>>>>> 0221d666
+
                 // vouts to the payees
                 for (const auto& recipient : vecSend)
                 {
@@ -4098,14 +3861,9 @@
                         break;
                 }
 
-<<<<<<< HEAD
                 CAmount nFeeNeeded = GetMinimumFee(nBytes, currentConfirmationTarget, mempool);
                 LogPrintf("fee needed for tx: %s\n", nFeeNeeded);
 
-=======
-                CAmount nFeeNeeded = GetMinimumFee(nBytes, nTxConfirmTarget, mempool);
-                LogPrintf("fee needed for tx: %s\n", nFeeNeeded);   
->>>>>>> 0221d666
                 if (coinControl && nFeeNeeded > 0 && coinControl->nMinimumTotalFee > nFeeNeeded) {
                     nFeeNeeded = coinControl->nMinimumTotalFee;
                 }
@@ -4119,7 +3877,6 @@
                     strFailReason = _("Transaction too large for fee policy");
                     return false;
                 }
-<<<<<<< HEAD
 
                 if (nFeeRet >= nFeeNeeded) {
                     // Reduce fee to only the needed amount if we have change
@@ -4152,13 +3909,6 @@
                         break; // Done, able to increase fee from change
                     }
                 }
-=======
-                LogPrintf("nFeeRet: %s\n", nFeeRet);   
-                if (nFeeRet >= nFeeNeeded){
-                    LogPrintf("enough fee gotten. nFeeRet: %s\n", nFeeRet);
-                    break; // Done, enough fee included.
-                }
->>>>>>> 0221d666
 
                 // Include more fee and try again.
                 nFeeRet = nFeeNeeded;
@@ -5537,14 +5287,9 @@
         {
             txNew.vin.clear();
             txNew.vout.clear();
-<<<<<<< HEAD
             //txNew.wit.SetNull();
             wtxNew.fFromMe = true;
 
-=======
-            txNew.wit.SetNull();
-            wtxNew.fFromMe = true;
->>>>>>> 0221d666
 
             CScript scriptChange;
             if(thirdPartyaddress == ""){
@@ -5792,14 +5537,9 @@
         {
             txNew.vin.clear();
             txNew.vout.clear();
-<<<<<<< HEAD
             //txNew.wit.SetNull();
             wtxNew.fFromMe = true;
 
-=======
-            txNew.wit.SetNull();
-            wtxNew.fFromMe = true;
->>>>>>> 0221d666
 
             CScript scriptChange;
             if(thirdPartyaddress == "") {
@@ -8373,15 +8113,8 @@
     return strUsage;
 }
 
-<<<<<<< HEAD
 CWallet* CWallet::CreateWalletFromFile(const std::string walletFile)
 {
-=======
-bool CWallet::InitLoadWallet() {
-    LogPrintf("InitLoadWallet()\n");
-    std::string walletFile = GetArg("-wallet", DEFAULT_WALLET_DAT);
-
->>>>>>> 0221d666
     if (GetBoolArg("-zapwalletmints", false)) {
         uiInterface.InitMessage(_("Zapping all Sigma mints from wallet..."));
 
@@ -8467,14 +8200,10 @@
         }
         walletInstance->SetMaxVersion(nMaxVersion);
     }
-<<<<<<< HEAD
-
-    if (fFirstRun)
-    {
-=======
+
     fRecoverMnemonic = GetBoolArg("-usemnemonic", DEFAULT_USE_MNEMONIC);
-    if (fFirstRun) {
->>>>>>> 0221d666
+    if (fFirstRun) 
+    {
         // Create new keyUser and set as default key
         if (GetBoolArg("-usehd", DEFAULT_USE_HD_WALLET) && !walletInstance->IsHDEnabled()) {
             if(GetBoolArg("-usemnemonic", DEFAULT_USE_MNEMONIC)) { 
@@ -8514,11 +8243,7 @@
             boost::filesystem::remove_all(path);
         }
 
-<<<<<<< HEAD
     } else if (IsArgSet("-usehd")) {
-=======
-    } else if (mapArgs.count("-usehd")) {
->>>>>>> 0221d666
         bool useHD = GetBoolArg("-usehd", DEFAULT_USE_HD_WALLET);
         if (walletInstance->IsHDEnabled() && !useHD) {
             InitError(strprintf(_("Error loading %s: You can't disable HD on a already existing HD wallet"), walletFile));
@@ -8651,7 +8376,6 @@
     }
     walletInstance->SetBroadcastTransactions(GetBoolArg("-walletbroadcast", DEFAULT_WALLETBROADCAST));
 
-<<<<<<< HEAD
     {
         LOCK(walletInstance->cs_wallet);
         LogPrintf("setKeyPool.size() = %u\n",      walletInstance->GetKeyPoolSize());
@@ -8683,11 +8407,8 @@
         return false;
     }
     pwalletMain = pwallet;
-
-=======
-    pwalletMain = walletInstance;
     fWalletInitialized = true;
->>>>>>> 0221d666
+
     return true;
 }
 
