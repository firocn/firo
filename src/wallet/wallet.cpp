// Copyright (c) 2009-2010 Satoshi Nakamoto
// Copyright (c) 2009-2015 The Bitcoin Core developers
// Distributed under the MIT software license, see the accompanying
// file COPYING or http://www.opensource.org/licenses/mit-license.php.

#include "wallet.h"
#include "walletexcept.h"
#include "sigmaspendbuilder.h"
#include "amount.h"
#include "base58.h"
#include "checkpoints.h"
#include "chain.h"
#include "coincontrol.h"
#include "consensus/consensus.h"
#include "consensus/validation.h"
#include "key.h"
#include "keystore.h"
#include "main.h"
#include "zerocoin.h"
#include "sigma.h"
#include "../sigma/coinspend.h"
#include "../sigma/spend_metadata.h"
#include "../sigma/coin.h"
#include "../sigma/remint.h"
#include "../libzerocoin/SpendMetaData.h"
#include "net.h"
#include "policy/policy.h"
#include "primitives/block.h"
#include "primitives/transaction.h"
#include "script/script.h"
#include "script/sign.h"
#include "timedata.h"
#include "txmempool.h"
#include "util.h"
#include "ui_interface.h"
#include "utilmoneystr.h"
#include "validation.h"
#include "darksend.h"
#include "instantx.h"
#include "znode.h"
#include "znode-sync.h"
#include "random.h"
#include "init.h"
#include "hdmint/wallet.h"
#include "rpc/protocol.h"

#include "hdmint/tracker.h"

#include <assert.h>
#include <boost/algorithm/string/replace.hpp>
#include <boost/filesystem.hpp>
#include <boost/thread.hpp>

using namespace std;

CWallet *pwalletMain = NULL;
CHDMintWallet* zwalletMain = NULL;
/** Transaction fee set by the user */
CFeeRate payTxFee(DEFAULT_TRANSACTION_FEE);
unsigned int nTxConfirmTarget = DEFAULT_TX_CONFIRM_TARGET;
bool bSpendZeroConfChange = DEFAULT_SPEND_ZEROCONF_CHANGE;
bool fSendFreeTransactions = DEFAULT_SEND_FREE_TRANSACTIONS;

const char *DEFAULT_WALLET_DAT = "wallet.dat";

/**
 * Fees smaller than this (in satoshi) are considered zero fee (for transaction creation)
 * Override with -mintxfee
 */
CFeeRate CWallet::minTxFee = CFeeRate(DEFAULT_TRANSACTION_MINFEE);
/**
 * If fee estimation does not have enough data to provide estimates, use this fee instead.
 * Has no effect if not using fee estimation
 * Override with -fallbackfee
 */
CFeeRate CWallet::fallbackFee = CFeeRate(DEFAULT_FALLBACK_FEE);

const uint256 CMerkleTx::ABANDON_HASH(uint256S("0000000000000000000000000000000000000000000000000000000000000001"));

/** @defgroup mapWallet
 *
 * @{
 */

struct CompareValueOnly {
    bool operator()(const pair <CAmount, pair<const CWalletTx *, unsigned int>> &t1,
                    const pair <CAmount, pair<const CWalletTx *, unsigned int>> &t2) const {
        return t1.first < t2.first;
    }
};

struct CompareByPriority
{
    bool operator()(const COutput& t1,
                    const COutput& t2) const
    {
        return t1.Priority() > t2.Priority();
    }
};

struct CompareByAmount
{
    bool operator()(const CompactTallyItem& t1, const CompactTallyItem& t2) const
    {
        return t1.nAmount > t2.nAmount;
    }
};

static void EnsureMintWalletAvailable()
{
    if (!zwalletMain) {
        throw std::logic_error("Sigma feature requires HD wallet");
    }
}

int COutput::Priority() const
{
    BOOST_FOREACH(CAmount d, vecPrivateSendDenominations)
    if(tx->vout[i].nValue == d) return 10000;
    if(tx->vout[i].nValue < 1*COIN) return 20000;

    //nondenom return largest first
    return -(tx->vout[i].nValue/COIN);
}

std::string COutput::ToString() const {
    return strprintf("COutput(%s, %d, %d) [%s]", tx->GetHash().ToString(), i, nDepth, FormatMoney(tx->vout[i].nValue));
}

const CWalletTx *CWallet::GetWalletTx(const uint256 &hash) const {
    LOCK(cs_wallet);
    std::map<uint256, CWalletTx>::const_iterator it = mapWallet.find(hash);
    if (it == mapWallet.end())
        return NULL;
    return &(it->second);
}

CPubKey CWallet::GetKeyFromKeypath(uint32_t nChange, uint32_t nChild) {
    AssertLockHeld(cs_wallet); // mapKeyMetadata

    boost::optional<bool> regTest = GetOptBoolArg("-regtest")
    , testNet = GetOptBoolArg("-testnet");
    uint32_t nIndex = (regTest || testNet) ? BIP44_TEST_INDEX : BIP44_ZCOIN_INDEX;

    // Fail if not using HD wallet (no keypaths)
    if (hdChain.masterKeyID.IsNull())
        throw std::runtime_error(std::string(__func__) + ": Non-HD wallet detected");

    // use BIP44 keypath: m / purpose' / coin_type' / account' / change / address_index
    CKey key;                      //master key seed (256bit)
    CExtKey masterKey;             //hd master key
    CExtKey purposeKey;            //key at m/44'
    CExtKey coinTypeKey;           //key at m/44'/<1/136>' (Testnet or Zcoin Coin Type respectively, according to SLIP-0044)
    CExtKey accountKey;            //key at m/44'/<1/136>'/0'
    CExtKey externalChainChildKey; //key at m/44'/<1/136>'/0'/<c> (Standard: 0/1, Mints: 2)
    CExtKey childKey;              //key at m/44'/<1/136>'/0'/<c>/<n>

    if(hdChain.nVersion >= CHDChain::VERSION_WITH_BIP39){
        MnemonicContainer mContainer = mnemonicContainer;
        DecryptMnemonicContainer(mContainer);
        SecureVector seed = mContainer.GetSeed();
        masterKey.SetMaster(&seed[0], seed.size());
    } else {
        // try to get the master key
        if (!GetKey(hdChain.masterKeyID, key))
            throw std::runtime_error(std::string(__func__) + ": Master key not found");
        masterKey.SetMaster(key.begin(), key.size());
    }

    // derive m/44'
    // use hardened derivation (child keys >= 0x80000000 are hardened after bip32)
    masterKey.Derive(purposeKey, BIP44_INDEX | BIP32_HARDENED_KEY_LIMIT);

    // derive m/44'/136'
    purposeKey.Derive(coinTypeKey, nIndex | BIP32_HARDENED_KEY_LIMIT);

    // derive m/44'/136'/0'
    coinTypeKey.Derive(accountKey, BIP32_HARDENED_KEY_LIMIT);

    // derive m/44'/136'/0'/<c>
    accountKey.Derive(externalChainChildKey, nChange);

    // derive m/44'/136'/0'/<c>/<n>
    externalChainChildKey.Derive(childKey, nChild);

    CKey secret = childKey.key;

    CPubKey pubkey = secret.GetPubKey();
    assert(secret.VerifyPubKey(pubkey));

    return pubkey;
}

CPubKey CWallet::GenerateNewKey(uint32_t nChange) {
    AssertLockHeld(cs_wallet); // mapKeyMetadata
    bool fCompressed = CanSupportFeature(
            FEATURE_COMPRPUBKEY); // default to compressed public keys if we want 0.6.0 wallets

    CKey secret;

    // Create new metadata
    int64_t nCreationTime = GetTime();
    CKeyMetadata metadata(nCreationTime);
    metadata.nChange = Component(nChange, false);

    boost::optional<bool> regTest = GetOptBoolArg("-regtest")
    , testNet = GetOptBoolArg("-testnet");

    uint32_t nIndex = (regTest || testNet) ? BIP44_TEST_INDEX : BIP44_ZCOIN_INDEX;

    // use HD key derivation if HD was enabled during wallet creation
    if (!hdChain.masterKeyID.IsNull()) {
        // use BIP44 keypath: m / purpose' / coin_type' / account' / change / address_index
        CKey key;                      //master key seed (256bit)
        CExtKey masterKey;             //hd master key
        CExtKey purposeKey;            //key at m/44'
        CExtKey coinTypeKey;           //key at m/44'/<1/136>' (Testnet or Zcoin Coin Type respectively, according to SLIP-0044)
        CExtKey accountKey;            //key at m/44'/<1/136>'/0'
        CExtKey externalChainChildKey; //key at m/44'/<1/136>'/0'/<c> (Standard: 0/1, Mints: 2)
        CExtKey childKey;              //key at m/44'/<1/136>'/0'/<c>/<n>
        //For bip39 we use it's original way for generating keys to make it compatible with hardware and software wallets
        if(hdChain.nVersion >= CHDChain::VERSION_WITH_BIP39){
            MnemonicContainer mContainer = mnemonicContainer;
            DecryptMnemonicContainer(mContainer);
            SecureVector seed = mContainer.GetSeed();
            masterKey.SetMaster(&seed[0], seed.size());
        } else {
            // try to get the master key
            if (!GetKey(hdChain.masterKeyID, key))
                throw std::runtime_error(std::string(__func__) + ": Master key not found");
            masterKey.SetMaster(key.begin(), key.size());
        }

        // derive m/44'
        // use hardened derivation (child keys >= 0x80000000 are hardened after bip32)
        masterKey.Derive(purposeKey, BIP44_INDEX | BIP32_HARDENED_KEY_LIMIT);

        // derive m/44'/136'
        purposeKey.Derive(coinTypeKey, nIndex | BIP32_HARDENED_KEY_LIMIT);

        // derive m/44'/136'/0'
        coinTypeKey.Derive(accountKey, BIP32_HARDENED_KEY_LIMIT);

        // derive m/44'/136'/0'/<c>
        accountKey.Derive(externalChainChildKey, nChange);

        // derive child key at next index, skip keys already known to the wallet
        do {
            externalChainChildKey.Derive(childKey, hdChain.nExternalChainCounters[nChange]);
            metadata.hdKeypath = "m/44'/" + std::to_string(nIndex) + "'/0'/" + std::to_string(nChange) + "/" + std::to_string(hdChain.nExternalChainCounters[nChange]);
            metadata.hdMasterKeyID = hdChain.masterKeyID;
            metadata.nChild = Component(hdChain.nExternalChainCounters[nChange], false);
            // increment childkey index
            hdChain.nExternalChainCounters[nChange]++;
        } while (HaveKey(childKey.key.GetPubKey().GetID()));
        secret = childKey.key;

        // update the chain model in the database
        if (!CWalletDB(strWalletFile).WriteHDChain(hdChain))
            throw std::runtime_error(std::string(__func__) + ": Writing HD chain model failed");
    } else {
        secret.MakeNewKey(fCompressed);
    }

    // Compressed public keys were introduced in version 0.6.0
    if (fCompressed)
        SetMinVersion(FEATURE_COMPRPUBKEY);

    CPubKey pubkey = secret.GetPubKey();
    assert(secret.VerifyPubKey(pubkey));

    mapKeyMetadata[pubkey.GetID()] = metadata;
    if (!nTimeFirstKey || nCreationTime < nTimeFirstKey)
        nTimeFirstKey = nCreationTime;

    if (!AddKeyPubKey(secret, pubkey))
        throw std::runtime_error(std::string(__func__) + ": AddKey failed");
    return pubkey;
}

bool CWallet::AddKeyPubKey(const CKey &secret, const CPubKey &pubkey) {
    AssertLockHeld(cs_wallet); // mapKeyMetadata
    if (!CCryptoKeyStore::AddKeyPubKey(secret, pubkey))
        return false;

    // check if we need to remove from watch-only
    CScript script;
    script = GetScriptForDestination(pubkey.GetID());
    if (HaveWatchOnly(script))
        RemoveWatchOnly(script);
    script = GetScriptForRawPubKey(pubkey);
    if (HaveWatchOnly(script))
        RemoveWatchOnly(script);

    if (!fFileBacked)
        return true;
    if (!IsCrypted()) {
        return CWalletDB(strWalletFile).WriteKey(pubkey,
                                                 secret.GetPrivKey(),
                                                 mapKeyMetadata[pubkey.GetID()]);
    }
    return true;
}

bool CWallet::AddCryptedKey(const CPubKey &vchPubKey,
                            const vector<unsigned char> &vchCryptedSecret) {
    if (!CCryptoKeyStore::AddCryptedKey(vchPubKey, vchCryptedSecret))
        return false;
    if (!fFileBacked)
        return true;
    {
        LOCK(cs_wallet);
        if (pwalletdbEncryption)
            return pwalletdbEncryption->WriteCryptedKey(vchPubKey,
                                                        vchCryptedSecret,
                                                        mapKeyMetadata[vchPubKey.GetID()]);
        else
            return CWalletDB(strWalletFile).WriteCryptedKey(vchPubKey,
                                                            vchCryptedSecret,
                                                            mapKeyMetadata[vchPubKey.GetID()]);
    }
    return false;
}

bool CWallet::LoadKeyMetadata(const CPubKey &pubkey, const CKeyMetadata &meta) {
    AssertLockHeld(cs_wallet); // mapKeyMetadata
    if (meta.nCreateTime && (!nTimeFirstKey || meta.nCreateTime < nTimeFirstKey))
        nTimeFirstKey = meta.nCreateTime;

    mapKeyMetadata[pubkey.GetID()] = meta;
    return true;
}

bool CWallet::LoadCryptedKey(const CPubKey &vchPubKey, const std::vector<unsigned char> &vchCryptedSecret) {
    return CCryptoKeyStore::AddCryptedKey(vchPubKey, vchCryptedSecret);
}

bool CWallet::AddCScript(const CScript &redeemScript) {
    if (!CCryptoKeyStore::AddCScript(redeemScript))
        return false;
    if (!fFileBacked)
        return true;
    return CWalletDB(strWalletFile).WriteCScript(Hash160(redeemScript), redeemScript);
}

bool CWallet::LoadCScript(const CScript &redeemScript) {
    /* A sanity check was added in pull #3843 to avoid adding redeemScripts
     * that never can be redeemed. However, old wallets may still contain
     * these. Do not add them to the wallet and warn. */
    if (redeemScript.size() > MAX_SCRIPT_ELEMENT_SIZE) {
        std::string strAddr = CBitcoinAddress(CScriptID(redeemScript)).ToString();
        LogPrintf(
                "%s: Warning: This wallet contains a redeemScript of size %i which exceeds maximum size %i thus can never be redeemed. Do not use address %s.\n",
                __func__, redeemScript.size(), MAX_SCRIPT_ELEMENT_SIZE, strAddr);
        return true;
    }

    return CCryptoKeyStore::AddCScript(redeemScript);
}

bool CWallet::AddWatchOnly(const CScript &dest) {
    if (!CCryptoKeyStore::AddWatchOnly(dest))
        return false;
    nTimeFirstKey = 1; // No birthday information for watch-only keys.
    NotifyWatchonlyChanged(true);
    if (!fFileBacked)
        return true;
    return CWalletDB(strWalletFile).WriteWatchOnly(dest);
}

bool CWallet::RemoveWatchOnly(const CScript &dest) {
    AssertLockHeld(cs_wallet);
    if (!CCryptoKeyStore::RemoveWatchOnly(dest))
        return false;
    if (!HaveWatchOnly())
        NotifyWatchonlyChanged(false);
    if (fFileBacked)
        if (!CWalletDB(strWalletFile).EraseWatchOnly(dest))
            return false;

    return true;
}


bool CWallet::LoadWatchOnly(const CScript &dest) {
    return CCryptoKeyStore::AddWatchOnly(dest);
}

bool CWallet::Unlock(const SecureString &strWalletPassphrase, const bool& fFirstUnlock) {
    CCrypter crypter;
    CKeyingMaterial vMasterKey;

    {
        LOCK(cs_wallet);
        BOOST_FOREACH(const MasterKeyMap::value_type &pMasterKey, mapMasterKeys)
        {
            if (!crypter.SetKeyFromPassphrase(strWalletPassphrase, pMasterKey.second.vchSalt,
                                              pMasterKey.second.nDeriveIterations, pMasterKey.second.nDerivationMethod))
                return false;
            if (!crypter.Decrypt(pMasterKey.second.vchCryptedKey, vMasterKey))
                continue; // try another master key
            if (CCryptoKeyStore::Unlock(vMasterKey, fFirstUnlock))
                return true;
        }
    }
    return false;
}

bool CWallet::ChangeWalletPassphrase(const SecureString &strOldWalletPassphrase,
                                     const SecureString &strNewWalletPassphrase) {
    bool fWasLocked = IsLocked();

    {
        LOCK(cs_wallet);
        Lock();

        CCrypter crypter;
        CKeyingMaterial vMasterKey;
        BOOST_FOREACH(MasterKeyMap::value_type & pMasterKey, mapMasterKeys)
        {
            if (!crypter.SetKeyFromPassphrase(strOldWalletPassphrase, pMasterKey.second.vchSalt,
                                              pMasterKey.second.nDeriveIterations, pMasterKey.second.nDerivationMethod))
                return false;
            if (!crypter.Decrypt(pMasterKey.second.vchCryptedKey, vMasterKey))
                return false;
            if (CCryptoKeyStore::Unlock(vMasterKey)) {
                int64_t nStartTime = GetTimeMillis();
                crypter.SetKeyFromPassphrase(strNewWalletPassphrase, pMasterKey.second.vchSalt,
                                             pMasterKey.second.nDeriveIterations, pMasterKey.second.nDerivationMethod);
                pMasterKey.second.nDeriveIterations =
                        pMasterKey.second.nDeriveIterations * (100 / ((double) (GetTimeMillis() - nStartTime)));

                nStartTime = GetTimeMillis();
                crypter.SetKeyFromPassphrase(strNewWalletPassphrase, pMasterKey.second.vchSalt,
                                             pMasterKey.second.nDeriveIterations, pMasterKey.second.nDerivationMethod);
                pMasterKey.second.nDeriveIterations = (pMasterKey.second.nDeriveIterations +
                                                       pMasterKey.second.nDeriveIterations * 100 /
                                                       ((double) (GetTimeMillis() - nStartTime))) / 2;

                if (pMasterKey.second.nDeriveIterations < 25000)
                    pMasterKey.second.nDeriveIterations = 25000;

                LogPrintf("Wallet passphrase changed to an nDeriveIterations of %i\n",
                          pMasterKey.second.nDeriveIterations);

                if (!crypter.SetKeyFromPassphrase(strNewWalletPassphrase, pMasterKey.second.vchSalt,
                                                  pMasterKey.second.nDeriveIterations,
                                                  pMasterKey.second.nDerivationMethod))
                    return false;
                if (!crypter.Encrypt(vMasterKey, pMasterKey.second.vchCryptedKey))
                    return false;
                CWalletDB(strWalletFile).WriteMasterKey(pMasterKey.first, pMasterKey.second);
                if (fWasLocked)
                    Lock();
                return true;
            }
        }
    }

    return false;
}

void CWallet::SetBestChain(const CBlockLocator &loc) {
    CWalletDB walletdb(strWalletFile);
    walletdb.WriteBestBlock(loc);
}

bool CWallet::SetMinVersion(enum WalletFeature nVersion, CWalletDB *pwalletdbIn, bool fExplicit) {
    LOCK(cs_wallet); // nWalletVersion
    if (nWalletVersion >= nVersion)
        return true;

    // when doing an explicit upgrade, if we pass the max version permitted, upgrade all the way
    if (fExplicit && nVersion > nWalletMaxVersion)
        nVersion = FEATURE_LATEST;

    nWalletVersion = nVersion;

    if (nVersion > nWalletMaxVersion)
        nWalletMaxVersion = nVersion;

    if (fFileBacked) {
        CWalletDB *pwalletdb = pwalletdbIn ? pwalletdbIn : new CWalletDB(strWalletFile);
        if (nWalletVersion > 40000)
            pwalletdb->WriteMinVersion(nWalletVersion);
        if (!pwalletdbIn)
            delete pwalletdb;
    }

    return true;
}

bool CWallet::SetMaxVersion(int nVersion) {
    LOCK(cs_wallet); // nWalletVersion, nWalletMaxVersion
    // cannot downgrade below current version
    if (nWalletVersion > nVersion)
        return false;

    nWalletMaxVersion = nVersion;

    return true;
}

set <uint256> CWallet::GetConflicts(const uint256 &txid) const {
    set <uint256> result;
    AssertLockHeld(cs_wallet);

    std::map<uint256, CWalletTx>::const_iterator it = mapWallet.find(txid);
    if (it == mapWallet.end())
        return result;
    const CWalletTx &wtx = it->second;

    std::pair <TxSpends::const_iterator, TxSpends::const_iterator> range;

    BOOST_FOREACH(const CTxIn &txin, wtx.vin)
    {
        if (mapTxSpends.count(txin.prevout) <= 1)
            continue;  // No conflict if zero or one spends
        range = mapTxSpends.equal_range(txin.prevout);
        for (TxSpends::const_iterator it = range.first; it != range.second; ++it)
            result.insert(it->second);
    }
    return result;
}

void CWallet::Flush(bool shutdown) {
    bitdb.Flush(shutdown);
}

bool CWallet::Verify() {
    LogPrintf("Using BerkeleyDB version %s\n", DbEnv::version(0, 0, 0));
    std::string walletFile = GetArg("-wallet", DEFAULT_WALLET_DAT);

    LogPrintf("Using wallet %s\n", walletFile);
    uiInterface.InitMessage(_("Verifying wallet..."));

    // Wallet file must be a plain filename without a directory
    if (walletFile != boost::filesystem::basename(walletFile) + boost::filesystem::extension(walletFile))
        return InitError(
                strprintf(_("Wallet %s resides outside data directory %s"), walletFile, GetDataDir().string()));

    if (!bitdb.Open(GetDataDir())) {
        // try moving the database env out of the way
        boost::filesystem::path pathDatabase = GetDataDir() / "database";
        boost::filesystem::path pathDatabaseBak = GetDataDir() / strprintf("database.%d.bak", GetTime());
        try {
            boost::filesystem::rename(pathDatabase, pathDatabaseBak);
            LogPrintf("Moved old %s to %s. Retrying.\n", pathDatabase.string(), pathDatabaseBak.string());
        } catch (const boost::filesystem::filesystem_error &) {
            // failure is ok (well, not really, but it's not worse than what we started with)
        }

        // try again
        if (!bitdb.Open(GetDataDir())) {
            // if it still fails, it probably means we can't even create the database env
            return InitError(strprintf(_("Error initializing wallet database environment %s!"), GetDataDir()));
        }
    }

    if (GetBoolArg("-salvagewallet", false)) {
        // Recover readable keypairs:
        if (!CWalletDB::Recover(bitdb, walletFile, true))
            return false;
    }

    if (boost::filesystem::exists(GetDataDir() / walletFile)) {
        CDBEnv::VerifyResult r = bitdb.Verify(walletFile, CWalletDB::Recover);
        if (r == CDBEnv::RECOVER_OK) {
            InitWarning(strprintf(_("Warning: Wallet file corrupt, data salvaged!"
                                            " Original %s saved as %s in %s; if"
                                            " your balance or transactions are incorrect you should"
                                            " restore from a backup."),
                                  walletFile, "wallet.{timestamp}.bak", GetDataDir()));
        }
        if (r == CDBEnv::RECOVER_FAIL)
            return InitError(strprintf(_("%s corrupt, salvage failed"), walletFile));
    }
    LogPrintf("Verify wallet ok!");
    return true;
}

void CWallet::SyncMetaData(pair <TxSpends::iterator, TxSpends::iterator> range) {
    // We want all the wallet transactions in range to have the same metadata as
    // the oldest (smallest nOrderPos).
    // So: find smallest nOrderPos:

    int nMinOrderPos = std::numeric_limits<int>::max();
    const CWalletTx *copyFrom = NULL;
    for (TxSpends::iterator it = range.first; it != range.second; ++it) {
        const uint256 &hash = it->second;
        int n = mapWallet[hash].nOrderPos;
        if (n < nMinOrderPos) {
            nMinOrderPos = n;
            copyFrom = &mapWallet[hash];
        }
    }
    // Now copy data from copyFrom to rest:
    for (TxSpends::iterator it = range.first; it != range.second; ++it) {
        const uint256 &hash = it->second;
        CWalletTx *copyTo = &mapWallet[hash];
        if (copyFrom == copyTo) continue;
        if (!copyFrom->IsEquivalentTo(*copyTo)) continue;
        copyTo->mapValue = copyFrom->mapValue;
        copyTo->vOrderForm = copyFrom->vOrderForm;
        // fTimeReceivedIsTxTime not copied on purpose
        // nTimeReceived not copied on purpose
        copyTo->nTimeSmart = copyFrom->nTimeSmart;
        copyTo->fFromMe = copyFrom->fFromMe;
        copyTo->strFromAccount = copyFrom->strFromAccount;
        // nOrderPos not copied on purpose
        // cached members not copied on purpose
    }
}

/**
 * Outpoint is spent if any non-conflicted transaction
 * spends it:
 */
bool CWallet::IsSpent(const uint256 &hash, unsigned int n) const {
    auto tx = GetWalletTx(hash);

    // Try to handle mint output first.
    if (tx && tx->vout.size() > n) {
        LOCK(cs_wallet);

        auto& script = tx->vout[n].scriptPubKey;
        CWalletDB db(strWalletFile);

        if (script.IsZerocoinMint()) {
            auto pub = ParseZerocoinMintScript(script);
            CZerocoinEntry data;

            if (!db.ReadZerocoinEntry(pub, data)) {
                return false;
            }

            return data.IsUsed;
        } else if (zwalletMain && script.IsSigmaMint()) {
            auto pub = sigma::ParseSigmaMintScript(script);
            uint256 hashPubcoin = primitives::GetPubCoinValueHash(pub);
            CMintMeta meta;
            if(!zwalletMain->GetTracker().GetMetaFromPubcoin(hashPubcoin, meta)){
                return false;
            }
            return meta.isUsed;
        }
    }

    // Normal output.
    const COutPoint outpoint(hash, n);
    pair <TxSpends::const_iterator, TxSpends::const_iterator> range;
    range = mapTxSpends.equal_range(outpoint);

    for (TxSpends::const_iterator it = range.first; it != range.second; ++it) {
        const uint256 &wtxid = it->second;
        std::map<uint256, CWalletTx>::const_iterator mit = mapWallet.find(wtxid);
        if (mit != mapWallet.end()) {
            int depth = mit->second.GetDepthInMainChain();
            if (depth > 0 || (depth == 0 && !mit->second.isAbandoned()))
                return true; // Spent
        }
    }
    return false;
}

void CWallet::AddToSpends(const COutPoint &outpoint, const uint256 &wtxid) {
    mapTxSpends.insert(make_pair(outpoint, wtxid));

    pair <TxSpends::iterator, TxSpends::iterator> range;
    range = mapTxSpends.equal_range(outpoint);
    SyncMetaData(range);
}


void CWallet::AddToSpends(const uint256 &wtxid) {
    assert(mapWallet.count(wtxid));
    CWalletTx &thisTx = mapWallet[wtxid];
    if (thisTx.IsCoinBase()) // Coinbases don't spend anything!
        return;

    for (const CTxIn &txin : thisTx.vin) {
        if (!txin.IsZerocoinSpend() && !txin.IsSigmaSpend()) {
            AddToSpends(txin.prevout, wtxid);
        }
    }
}

bool CWallet::EncryptWallet(const SecureString &strWalletPassphrase) {
    if (IsCrypted())
        return false;

    CKeyingMaterial vMasterKey;

    vMasterKey.resize(WALLET_CRYPTO_KEY_SIZE);
    GetStrongRandBytes(&vMasterKey[0], WALLET_CRYPTO_KEY_SIZE);

    CMasterKey kMasterKey;

    kMasterKey.vchSalt.resize(WALLET_CRYPTO_SALT_SIZE);
    GetStrongRandBytes(&kMasterKey.vchSalt[0], WALLET_CRYPTO_SALT_SIZE);

    CCrypter crypter;
    int64_t nStartTime = GetTimeMillis();
    crypter.SetKeyFromPassphrase(strWalletPassphrase, kMasterKey.vchSalt, 25000, kMasterKey.nDerivationMethod);
    kMasterKey.nDeriveIterations = 2500000 / ((double) (GetTimeMillis() - nStartTime));

    nStartTime = GetTimeMillis();
    crypter.SetKeyFromPassphrase(strWalletPassphrase, kMasterKey.vchSalt, kMasterKey.nDeriveIterations,
                                 kMasterKey.nDerivationMethod);
    kMasterKey.nDeriveIterations = (kMasterKey.nDeriveIterations +
                                    kMasterKey.nDeriveIterations * 100 / ((double) (GetTimeMillis() - nStartTime))) / 2;

    if (kMasterKey.nDeriveIterations < 25000)
        kMasterKey.nDeriveIterations = 25000;

    LogPrintf("Encrypting Wallet with an nDeriveIterations of %i\n", kMasterKey.nDeriveIterations);

    if (!crypter.SetKeyFromPassphrase(strWalletPassphrase, kMasterKey.vchSalt, kMasterKey.nDeriveIterations,
                                      kMasterKey.nDerivationMethod))
        return false;
    if (!crypter.Encrypt(vMasterKey, kMasterKey.vchCryptedKey))
        return false;

    {
        LOCK(cs_wallet);
        mapMasterKeys[++nMasterKeyMaxID] = kMasterKey;
        if (fFileBacked) {
            assert(!pwalletdbEncryption);
            pwalletdbEncryption = new CWalletDB(strWalletFile);
            if (!pwalletdbEncryption->TxnBegin()) {
                delete pwalletdbEncryption;
                pwalletdbEncryption = NULL;
                return false;
            }
            pwalletdbEncryption->WriteMasterKey(nMasterKeyMaxID, kMasterKey);
        }

        if (!EncryptKeys(vMasterKey)) {
            if (fFileBacked) {
                pwalletdbEncryption->TxnAbort();
                delete pwalletdbEncryption;
            }
            // We now probably have half of our keys encrypted in memory, and half not...
            // die and let the user reload the unencrypted wallet.
            assert(false);
        }

        // Encryption was introduced in version 0.4.0
        SetMinVersion(FEATURE_WALLETCRYPT, pwalletdbEncryption, true);

        if (fFileBacked) {
            if (!pwalletdbEncryption->TxnCommit()) {
                delete pwalletdbEncryption;
                // We now have keys encrypted in memory, but not on disk...
                // die to avoid confusion and let the user reload the unencrypted wallet.
                assert(false);
            }

            delete pwalletdbEncryption;
            pwalletdbEncryption = NULL;
        }

        Lock();
        Unlock(strWalletPassphrase, true);

        if(!mnemonicContainer.IsNull() && hdChain.nVersion >= CHDChain::VERSION_WITH_BIP39) {
            assert(EncryptMnemonicContainer(vMasterKey));
            SetMinVersion(FEATURE_HD);
            assert(SetMnemonicContainer(mnemonicContainer, false));
            TopUpKeyPool();
        }

        Lock();

        // Need to completely rewrite the wallet file; if we don't, bdb might keep
        // bits of the unencrypted private key in slack space in the database file.
        CDB::Rewrite(strWalletFile);

    }
    NotifyStatusChanged(this);

    return true;
}

int64_t CWallet::IncOrderPosNext(CWalletDB *pwalletdb) {
    AssertLockHeld(cs_wallet); // nOrderPosNext
    int64_t nRet = nOrderPosNext++;
    if (pwalletdb) {
        pwalletdb->WriteOrderPosNext(nOrderPosNext);
    } else {
        CWalletDB(strWalletFile).WriteOrderPosNext(nOrderPosNext);
    }
    return nRet;
}

bool CWallet::AccountMove(std::string strFrom, std::string strTo, CAmount nAmount, std::string strComment) {
    CWalletDB walletdb(strWalletFile);
    if (!walletdb.TxnBegin())
        return false;

    int64_t nNow = GetAdjustedTime();

    // Debit
    CAccountingEntry debit;
    debit.nOrderPos = IncOrderPosNext(&walletdb);
    debit.strAccount = strFrom;
    debit.nCreditDebit = -nAmount;
    debit.nTime = nNow;
    debit.strOtherAccount = strTo;
    debit.strComment = strComment;
    AddAccountingEntry(debit, walletdb);

    // Credit
    CAccountingEntry credit;
    credit.nOrderPos = IncOrderPosNext(&walletdb);
    credit.strAccount = strTo;
    credit.nCreditDebit = nAmount;
    credit.nTime = nNow;
    credit.strOtherAccount = strFrom;
    credit.strComment = strComment;
    AddAccountingEntry(credit, walletdb);

    if (!walletdb.TxnCommit())
        return false;

    return true;
}

bool CWallet::GetAccountPubkey(CPubKey &pubKey, std::string strAccount, bool bForceNew) {
    CWalletDB walletdb(strWalletFile);

    CAccount account;
    walletdb.ReadAccount(strAccount, account);

    if (!bForceNew) {
        if (!account.vchPubKey.IsValid())
            bForceNew = true;
        else {
            // Check if the current key has been used
            CScript scriptPubKey = GetScriptForDestination(account.vchPubKey.GetID());
            for (map<uint256, CWalletTx>::iterator it = mapWallet.begin();
                 it != mapWallet.end() && account.vchPubKey.IsValid();
                 ++it)
                BOOST_FOREACH(const CTxOut &txout, (*it).second.vout)
            if (txout.scriptPubKey == scriptPubKey) {
                bForceNew = true;
                break;
            }
        }
    }

    // Generate a new key
    if (bForceNew) {
        if (!GetKeyFromPool(account.vchPubKey))
            return false;

        SetAddressBook(account.vchPubKey.GetID(), strAccount, "receive");
        walletdb.WriteAccount(strAccount, account);
    }

    pubKey = account.vchPubKey;

    return true;
}

void CWallet::MarkDirty() {
    {
        LOCK(cs_wallet);
        BOOST_FOREACH(PAIRTYPE(const uint256, CWalletTx)&item, mapWallet)
        item.second.MarkDirty();
    }
}

bool CWallet::AddToWallet(const CWalletTx &wtxIn, bool fFromLoadWallet, CWalletDB *pwalletdb) {
    LogPrintf("CWallet::AddToWallet\n");
    uint256 hash = wtxIn.GetHash();
    LogPrintf("hash=%s\n", hash.ToString());
    if (fFromLoadWallet) {
        mapWallet[hash] = wtxIn;
        CWalletTx &wtx = mapWallet[hash];
        wtx.BindWallet(this);
//        if (!wtx.IsZerocoinSpend()) {
        wtxOrdered.insert(make_pair(wtx.nOrderPos, TxPair(&wtx, (CAccountingEntry *) 0)));
        AddToSpends(hash);
//            BOOST_FOREACH(const CTxIn &txin, wtx.vin) {
//                LogPrintf("txin.prevout.hash=%s\n", txin.prevout.hash.ToString());
//                if (mapWallet.count(txin.prevout.hash)) {
//                    CWalletTx &prevtx = mapWallet[txin.prevout.hash];
//                    if (prevtx.nIndex == -1 && !prevtx.hashUnset()) {
//                        LogPrintf("Enter\n");
//                        MarkConflicted(prevtx.hashBlock, wtx.GetHash());
//                        LogPrintf("Out\n");
//                    }
//                }
//            }
//        }
    } else {
        LOCK(cs_wallet);
        // Inserts only if not already there, returns tx inserted or tx found
        pair<map<uint256, CWalletTx>::iterator, bool> ret = mapWallet.insert(make_pair(hash, wtxIn));
        CWalletTx &wtx = (*ret.first).second;
        wtx.BindWallet(this);
        bool fInsertedNew = ret.second;
        if (fInsertedNew) {
            wtx.nTimeReceived = GetAdjustedTime();
            wtx.nOrderPos = IncOrderPosNext(pwalletdb);
            wtxOrdered.insert(make_pair(wtx.nOrderPos, TxPair(&wtx, (CAccountingEntry *) 0)));
            wtx.nTimeSmart = wtx.nTimeReceived;
            if (!wtxIn.hashUnset()) {
                if (mapBlockIndex.count(wtxIn.hashBlock)) {
                    int64_t latestNow = wtx.nTimeReceived;
                    int64_t latestEntry = 0;
                    {
                        // Tolerate times up to the last timestamp in the wallet not more than 5 minutes into the future
                        int64_t latestTolerated = latestNow + 300;
                        const TxItems &txOrdered = wtxOrdered;
                        for (TxItems::const_reverse_iterator it = txOrdered.rbegin(); it != txOrdered.rend(); ++it) {
                            CWalletTx *const pwtx = (*it).second.first;
                            if (pwtx == &wtx)
                                continue;
                            CAccountingEntry *const pacentry = (*it).second.second;
                            int64_t nSmartTime;
                            if (pwtx) {
                                nSmartTime = pwtx->nTimeSmart;
                                if (!nSmartTime)
                                    nSmartTime = pwtx->nTimeReceived;
                            } else
                                nSmartTime = pacentry->nTime;
                            if (nSmartTime <= latestTolerated) {
                                latestEntry = nSmartTime;
                                if (nSmartTime > latestNow)
                                    latestNow = nSmartTime;
                                break;
                            }
                        }
                    }
                    int64_t blocktime = mapBlockIndex[wtxIn.hashBlock]->GetBlockTime();
                    wtx.nTimeSmart = std::max(latestEntry, std::min(blocktime, latestNow));
                } else
                    LogPrintf("AddToWallet(): found %s in block %s not in index\n",
                              wtxIn.GetHash().ToString(),
                              wtxIn.hashBlock.ToString());
            }
            AddToSpends(hash);
        }
        bool fUpdated = false;
        if (!fInsertedNew) {
            // Merge
            if (!wtxIn.hashUnset() && wtxIn.hashBlock != wtx.hashBlock) {
                wtx.hashBlock = wtxIn.hashBlock;
                fUpdated = true;
            }
            // If no longer abandoned, update
            if (wtxIn.hashBlock.IsNull() && wtx.isAbandoned()) {
                wtx.hashBlock = wtxIn.hashBlock;
                fUpdated = true;
            }
            if (wtxIn.nIndex != -1 && (wtxIn.nIndex != wtx.nIndex)) {
                wtx.nIndex = wtxIn.nIndex;
                fUpdated = true;
            }
            if (wtxIn.fFromMe && wtxIn.fFromMe != wtx.fFromMe) {
                wtx.fFromMe = wtxIn.fFromMe;
                fUpdated = true;
            }
        }

        //// debug print
        LogPrintf("AddToWallet %s  %s%s\n", wtxIn.GetHash().ToString(), (fInsertedNew ? "new" : ""),
                  (fUpdated ? "update" : ""));

        // Write to disk
        if (fInsertedNew || fUpdated)
            if (!pwalletdb->WriteTx(wtx))
                return false;

        // Break debit/credit balance caches:
        wtx.MarkDirty();

        // Notify UI of new or updated transaction
        NotifyTransactionChanged(this, hash, fInsertedNew ? CT_NEW : CT_UPDATED);

        // notify an external script when a wallet transaction comes in or is updated
        std::string strCmd = GetArg("-walletnotify", "");

        if (!strCmd.empty()) {
            boost::replace_all(strCmd, "%s", wtxIn.GetHash().GetHex());
            boost::thread t(runCommand, strCmd); // thread runs free
        }

    }
    LogPrintf("CWallet::AddToWallet -> ok\n");
    return true;
}

/**
 * Add a transaction to the wallet, or update it.
 * pblock is optional, but should be provided if the transaction is known to be in a block.
 * If fUpdate is true, existing transactions will be updated.
 */
bool CWallet::AddToWalletIfInvolvingMe(const CTransaction &tx, const CBlock *pblock, bool fUpdate) {
    {
//        LogPrintf("CWallet::AddToWalletIfInvolvingMe, tx=%s\n", tx.GetHash().ToString());
        AssertLockHeld(cs_wallet);
//        if (!tx.IsZerocoinSpend() && pblock) {
//            BOOST_FOREACH(const CTxIn &txin, tx.vin) {
//                std::pair <TxSpends::const_iterator, TxSpends::const_iterator> range = mapTxSpends.equal_range(
//                        txin.prevout);
//                while (range.first != range.second) {
//                    if (range.first->second != tx.GetHash()) {
//                        LogPrintf("Transaction %s (in block %s) conflicts with wallet transaction %s (both spend %s:%i)\n",
//                                  tx.GetHash().ToString(), pblock->GetHash().ToString(), range.first->second.ToString(),
//                                  range.first->first.hash.ToString(), range.first->first.n);
//                        MarkConflicted(pblock->GetHash(), range.first->second);
//                    }
//                    range.first++;
//                }
//            }
//        }

        bool fExisted = mapWallet.count(tx.GetHash()) != 0;
        if (fExisted && !fUpdate) return false;
        if (fExisted || IsMine(tx) || IsFromMe(tx)) {
            CWalletTx wtx(this, tx);

            // Get merkle branch if transaction was found in a block
            if (pblock)
                wtx.SetMerkleBranch(*pblock);

            // Do not flush the wallet here for performance reasons
            // this is safe, as in case of a crash, we rescan the necessary blocks on startup through our SetBestChain-mechanism
            CWalletDB walletdb(strWalletFile, "r+", false);

            return AddToWallet(wtx, false, &walletdb);
        }
    }
//    LogPrintf("CWallet::AddToWalletIfInvolvingMe -> out false!\n");
    return false;
}

bool CWallet::AbandonTransaction(const uint256 &hashTx) {
    LOCK2(cs_main, cs_wallet);

    // Do not flush the wallet here for performance reasons
    CWalletDB walletdb(strWalletFile, "r+", false);

    std::set <uint256> todo;
    std::set <uint256> done;

    // Can't mark abandoned if confirmed or in mempool
    assert(mapWallet.count(hashTx));
    CWalletTx &origtx = mapWallet[hashTx];
    if (origtx.GetDepthInMainChain() > 0 || origtx.InMempool() || origtx.InStempool()) {
        return false;
    }

    todo.insert(hashTx);

    while (!todo.empty()) {
        uint256 now = *todo.begin();
        todo.erase(now);
        done.insert(now);
        assert(mapWallet.count(now));
        CWalletTx &wtx = mapWallet[now];
        int currentconfirm = wtx.GetDepthInMainChain();
        // If the orig tx was not in block, none of its spends can be
        assert(currentconfirm <= 0);
        // if (currentconfirm < 0) {Tx and spends are already conflicted, no need to abandon}
        if (currentconfirm == 0 && !wtx.isAbandoned()) {
            // If the orig tx was not in block/mempool, none of its spends can be in mempool
            assert(!wtx.InMempool());
            assert(!wtx.InStempool());
            wtx.nIndex = -1;
            wtx.setAbandoned();
            wtx.MarkDirty();
            walletdb.WriteTx(wtx);
            NotifyTransactionChanged(this, wtx.GetHash(), CT_UPDATED);
            // Iterate over all its outputs, and mark transactions in the wallet that spend them abandoned too
            TxSpends::const_iterator iter = mapTxSpends.lower_bound(COutPoint(hashTx, 0));
            while (iter != mapTxSpends.end() && iter->first.hash == now) {
                if (!done.count(iter->second)) {
                    todo.insert(iter->second);
                }
                iter++;
            }
            // If a transaction changes 'conflicted' state, that changes the balance
            // available of the outputs it spends. So force those to be recomputed
            BOOST_FOREACH(const CTxIn &txin, wtx.vin)
            {
                if (mapWallet.count(txin.prevout.hash))
                    mapWallet[txin.prevout.hash].MarkDirty();
            }
        }

        if (wtx.IsZerocoinSpend()) {
            // find out coin serial number
            assert(wtx.vin.size() == 1);

            const CTxIn &txin = wtx.vin[0];
            CDataStream serializedCoinSpend((const char *)&*(txin.scriptSig.begin() + 4),
                                            (const char *)&*txin.scriptSig.end(),
                                            SER_NETWORK, PROTOCOL_VERSION);
            libzerocoin::CoinSpend spend(txin.nSequence >= ZC_MODULUS_V2_BASE_ID ? ZCParamsV2 : ZCParams,
                                         serializedCoinSpend);

            CBigNum serial = spend.getCoinSerialNumber();

            // mark corresponding mint as unspent
            list <CZerocoinEntry> pubCoins;
            walletdb.ListPubCoin(pubCoins);

            BOOST_FOREACH(const CZerocoinEntry &zerocoinItem, pubCoins) {
                if (zerocoinItem.serialNumber == serial) {
                    CZerocoinEntry modifiedItem = zerocoinItem;
                    modifiedItem.IsUsed = false;
                    pwalletMain->NotifyZerocoinChanged(pwalletMain, zerocoinItem.value.GetHex(),
                                                       std::string("New (") + std::to_string(zerocoinItem.denomination) + "mint)",
                                                       CT_UPDATED);
                    walletdb.WriteZerocoinEntry(modifiedItem);

                    // erase zerocoin spend entry
                    CZerocoinSpendEntry spendEntry;
                    spendEntry.coinSerial = serial;
                    walletdb.EraseCoinSpendSerialEntry(spendEntry);
                }
            }

        } else if (wtx.IsSigmaSpend()) {
            // find out coin serial number
            assert(wtx.vin.size() == 1);

            const CTxIn &txin = wtx.vin[0];
            // NOTE(martun): +1 on the next line stands for 1 byte in which the opcode of
            // OP_SIGMASPEND is written. In zerocoin you will see +4 instead,
            // because the size of serialized spend is also written, probably in 3 bytes.
            CDataStream serializedCoinSpend((const char *)&*(txin.scriptSig.begin() + 1),
                                            (const char *)&*txin.scriptSig.end(),
                                            SER_NETWORK, PROTOCOL_VERSION);
            sigma::CoinSpend spend(sigma::Params::get_default(),
                                         serializedCoinSpend);

            Scalar serial = spend.getCoinSerialNumber();

            // mark corresponding mint as unspent
            uint256 hashSerial = primitives::GetSerialHash(serial);
            CMintMeta meta;
            if(zwalletMain->GetTracker().GetMetaFromSerial(hashSerial, meta)){
                meta.isUsed = false;
                zwalletMain->GetTracker().UpdateState(meta);

                // erase zerocoin spend entry
                CSigmaSpendEntry spendEntry;
                spendEntry.coinSerial = serial;
                walletdb.EraseCoinSpendSerialEntry(spendEntry);
            }
        }
    }

    return true;
}

void CWallet::MarkConflicted(const uint256 &hashBlock, const uint256 &hashTx) {
    LOCK2(cs_main, cs_wallet);

    int conflictconfirms = 0;
    if (mapBlockIndex.count(hashBlock)) {
        CBlockIndex *pindex = mapBlockIndex[hashBlock];
        if (chainActive.Contains(pindex)) {
            conflictconfirms = -(chainActive.Height() - pindex->nHeight + 1);
        }
    }
    // If number of conflict confirms cannot be determined, this means
    // that the block is still unknown or not yet part of the main chain,
    // for example when loading the wallet during a reindex. Do nothing in that
    // case.
    if (conflictconfirms >= 0)
        return;

    // Do not flush the wallet here for performance reasons
    CWalletDB walletdb(strWalletFile, "r+", false);

    std::set <uint256> todo;
    std::set <uint256> done;

    todo.insert(hashTx);

    while (!todo.empty()) {
        uint256 now = *todo.begin();
        todo.erase(now);
        done.insert(now);
        assert(mapWallet.count(now));
        CWalletTx &wtx = mapWallet[now];
        int currentconfirm = wtx.GetDepthInMainChain();
        if (conflictconfirms < currentconfirm) {
            // Block is 'more conflicted' than current confirm; update.
            // Mark transaction as conflicted with this block.
            wtx.nIndex = -1;
            wtx.hashBlock = hashBlock;
            wtx.MarkDirty();
            walletdb.WriteTx(wtx);
            // Iterate over all its outputs, and mark transactions in the wallet that spend them conflicted too
            TxSpends::const_iterator iter = mapTxSpends.lower_bound(COutPoint(now, 0));
            while (iter != mapTxSpends.end() && iter->first.hash == now) {
                if (!done.count(iter->second)) {
                    todo.insert(iter->second);
                }
                iter++;
            }
            // If a transaction changes 'conflicted' state, that changes the balance
            // available of the outputs it spends. So force those to be recomputed
            BOOST_FOREACH(const CTxIn &txin, wtx.vin)
            {
                if (mapWallet.count(txin.prevout.hash))
                    mapWallet[txin.prevout.hash].MarkDirty();
            }
        }
    }
}

void CWallet::SyncTransaction(const CTransaction &tx, const CBlockIndex *pindex, const CBlock *pblock) {
//    LogPrintf("SyncTransaction()\n");
    LOCK2(cs_main, cs_wallet);

    if (!AddToWalletIfInvolvingMe(tx, pblock, true)) {
//        LogPrintf("Not mine!\n");
        return; // Not one of ours
    }

    // If a transaction changes 'conflicted' state, that changes the balance
    // available of the outputs it spends. So force those to be
    // recomputed, also:
    BOOST_FOREACH(const CTxIn &txin, tx.vin)
    {
        if (mapWallet.count(txin.prevout.hash))
            mapWallet[txin.prevout.hash].MarkDirty();
    }
}


isminetype CWallet::IsMine(const CTxIn &txin) const {
    LOCK(cs_wallet);

    if (txin.IsZerocoinSpend()) {
        return ISMINE_NO;
    } else if (txin.IsSigmaSpend()) {
        CWalletDB db(strWalletFile);

        CDataStream serializedCoinSpend(
            std::vector<char>(txin.scriptSig.begin() + 1, txin.scriptSig.end()),
            SER_NETWORK, PROTOCOL_VERSION);

        sigma::Params* sigmaParams = sigma::Params::get_default();
        sigma::CoinSpend spend(sigmaParams, serializedCoinSpend);

        if (db.HasCoinSpendSerialEntry(spend.getCoinSerialNumber())) {
            return ISMINE_SPENDABLE;
        }
    } else if (txin.IsZerocoinRemint()) {
        CWalletDB db(strWalletFile);

        CDataStream serializedCoinRemint(
            std::vector<char>(txin.scriptSig.begin() + 1, txin.scriptSig.end()),
            SER_NETWORK, PROTOCOL_VERSION);

        sigma::CoinRemintToV3 remint(serializedCoinRemint);
        if (db.HasCoinSpendSerialEntry(remint.getSerialNumber())) {
            return ISMINE_SPENDABLE;
        }
    }
    else {
        map<uint256, CWalletTx>::const_iterator mi = mapWallet.find(txin.prevout.hash);
        if (mi != mapWallet.end()) {
            const CWalletTx &prev = (*mi).second;
            if (txin.prevout.n < prev.vout.size())
                return IsMine(prev.vout[txin.prevout.n]);
        }
    }

    return ISMINE_NO;
}

CAmount CWallet::GetDebit(const CTxIn &txin, const isminefilter &filter) const {
    LOCK(cs_wallet);

    if (txin.IsZerocoinSpend()) {
        // Reverting it to its pre-Sigma state.
        goto end;
    } else if (txin.IsSigmaSpend()) {
        if (!(filter & ISMINE_SPENDABLE)) {
            goto end;
        }

        CWalletDB db(strWalletFile);
        std::unique_ptr<sigma::CoinSpend> spend;

        try {
            std::tie(spend, std::ignore) = sigma::ParseSigmaSpend(txin);
        } catch (CBadTxIn&) {
            goto end;
        }

        if (db.HasCoinSpendSerialEntry(spend->getCoinSerialNumber())) {
            return spend->getIntDenomination();
        }
    } else if (txin.IsZerocoinRemint()) {
        return 0;
    } else {
        map<uint256, CWalletTx>::const_iterator mi = mapWallet.find(txin.prevout.hash);
        if (mi != mapWallet.end()) {
            const CWalletTx &prev = (*mi).second;
            if (txin.prevout.n < prev.vout.size())
                if (IsMine(prev.vout[txin.prevout.n]) & filter)
                    return prev.vout[txin.prevout.n].nValue;
        }
    }

end:
    return 0;
}

isminetype CWallet::IsMine(const CTxOut &txout) const {
    LOCK(cs_wallet);

    if (txout.scriptPubKey.IsSigmaMint()) {
        CWalletDB db(strWalletFile);
        secp_primitives::GroupElement pub;

        try {
            pub = sigma::ParseSigmaMintScript(txout.scriptPubKey);
        } catch (std::invalid_argument&) {
            return ISMINE_NO;
        }

        return db.HasHDMint(pub) ? ISMINE_SPENDABLE : ISMINE_NO;
    } else {
        return ::IsMine(*this, txout.scriptPubKey);
    }
}

CAmount CWallet::GetCredit(const CTxOut &txout, const isminefilter &filter) const {
    if (!MoneyRange(txout.nValue))
        throw std::runtime_error(std::string(__func__) + ": value out of range");
    return ((IsMine(txout) & filter) ? txout.nValue : 0);
}

bool CWallet::IsChange(const uint256& tx, const CTxOut &txout) const {
    auto wtx = GetWalletTx(tx);
    if (!wtx) {
        throw std::invalid_argument("The specified transaction hash is not belong to the wallet");
    }

    return wtx->IsChange(txout);
}

CAmount CWallet::GetChange(const uint256& tx, const CTxOut &txout) const {
    if (!MoneyRange(txout.nValue))
        throw std::runtime_error(std::string(__func__) + ": value out of range");
    return (IsChange(tx, txout) ? txout.nValue : 0);
}

bool CWallet::IsMine(const CTransaction &tx) const {
    BOOST_FOREACH(const CTxOut &txout, tx.vout)
    if (IsMine(txout) && txout.nValue >= nMinimumInputValue)
        return true;
    return false;
}

bool CWallet::IsFromMe(const CTransaction &tx) const {
    return (GetDebit(tx, ISMINE_ALL) > 0);
}

CAmount CWallet::GetDebit(const CTransaction &tx, const isminefilter &filter) const {
    CAmount nDebit = 0;
    BOOST_FOREACH(const CTxIn &txin, tx.vin)
    {
        nDebit += GetDebit(txin, filter);
        if (!MoneyRange(nDebit))
            throw std::runtime_error(std::string(__func__) + ": value out of range");
    }
    return nDebit;
}

CAmount CWallet::GetCredit(const CTransaction &tx, const isminefilter &filter) const {
    CAmount nCredit = 0;
    BOOST_FOREACH(const CTxOut &txout, tx.vout)
    {
        nCredit += GetCredit(txout, filter);
        if (!MoneyRange(nCredit))
            throw std::runtime_error(std::string(__func__) + ": value out of range");
    }
    return nCredit;
}

CAmount CWallet::GetChange(const CTransaction &tx) const {
    CAmount nChange = 0;
    BOOST_FOREACH(const CTxOut &txout, tx.vout)
    {
        nChange += GetChange(tx.GetHash(), txout);
        if (!MoneyRange(nChange))
            throw std::runtime_error(std::string(__func__) + ": value out of range");
    }
    return nChange;
}

CPubKey CWallet::GenerateNewHDMasterKey() {
    CKey key;
    key.MakeNewKey(true);

    int64_t nCreationTime = GetTime();
    CKeyMetadata metadata(nCreationTime);

    // calculate the pubkey
    CPubKey pubkey = key.GetPubKey();
    assert(key.VerifyPubKey(pubkey));

    // set the hd keypath to "m" -> Master, refers the masterkeyid to itself
    metadata.hdKeypath = "m";
    metadata.hdMasterKeyID = pubkey.GetID();

    {
        LOCK(cs_wallet);

        // mem store the metadata
        mapKeyMetadata[pubkey.GetID()] = metadata;

        // write the key&metadata to the database
        if (!AddKeyPubKey(key, pubkey))
            throw std::runtime_error(std::string(__func__) + ": AddKeyPubKey failed");
    }

    return pubkey;
}

void CWallet::GenerateNewMnemonic(){
    CHDChain newHdChain;
    MnemonicContainer mnContainer;

    std::string strSeed = GetArg("-hdseed", "not hex");

    bool isHDSeedSet = strSeed != "not hex";

    if(isHDSeedSet && IsHex(strSeed)) {
        std::vector<unsigned char> seed = ParseHex(strSeed);
        if (!mnContainer.SetSeed(SecureVector(seed.begin(), seed.end())))
            throw std::runtime_error(std::string(__func__) + ": SetSeed failed");
        newHdChain.masterKeyID = CKeyID(Hash160(seed.begin(), seed.end()));
    }
    else {
        LogPrintf("CWallet::GenerateNewMnemonic -- Generating new MnemonicContainer\n");

        std::string mnemonic = GetArg("-mnemonic", "");
        std::string mnemonicPassphrase = GetArg("-mnemonicpassphrase", "");
        //Use 24 words by default;
        bool use12Words = GetBoolArg("-use12", false);
        mnContainer.Set12Words(use12Words);

        SecureString secureMnemonic(mnemonic.begin(), mnemonic.end());
        SecureString securePassphrase(mnemonicPassphrase.begin(), mnemonicPassphrase.end());

        if (!mnContainer.SetMnemonic(secureMnemonic, securePassphrase))
            throw std::runtime_error(std::string(__func__) + ": SetMnemonic failed");
        newHdChain.masterKeyID = CKeyID(Hash160(mnContainer.seed.begin(), mnContainer.seed.end()));
    }

    if (!SetHDChain(newHdChain, false))
        throw std::runtime_error(std::string(__func__) + ": SetHDChain failed");

    if (!SetMnemonicContainer(mnContainer, false))
        throw std::runtime_error(std::string(__func__) + ": SetMnemonicContainer failed");
}

bool CWallet::SetHDMasterKey(const CPubKey &pubkey, const int cHDChainVersion) {
    LOCK(cs_wallet);

    // ensure this wallet.dat can only be opened by clients supporting HD
    SetMinVersion(FEATURE_HD);

    // store the keyid (hash160) together with
    // the child index counter in the database
    // as a hdchain object
    CHDChain newHdChain;
    newHdChain.nVersion = cHDChainVersion;
    newHdChain.masterKeyID = pubkey.GetID();
    SetHDChain(newHdChain, false);

    return true;
}

bool CWallet::SetHDChain(const CHDChain &chain, bool memonly, bool& upgradeChain, bool genNewKeyPool)
{
    LOCK(cs_wallet);
    upgradeChain = (chain.nVersion==CHDChain::VERSION_BASIC);
    if (upgradeChain && !IsLocked()) { // Upgrade HDChain to latest version
        CHDChain newChain;
        newChain.masterKeyID = chain.masterKeyID;
        newChain.nVersion = CHDChain::VERSION_WITH_BIP44; // old versions cannot use mnemonic
        // whether to generate the keypool now (conditional as leads to DB deadlock if loading DB simultaneously)
        if (genNewKeyPool)
            NewKeyPool();
        if (!memonly && !CWalletDB(strWalletFile).WriteHDChain(newChain))
            throw runtime_error(std::string(__func__) + ": writing chain failed");
        hdChain = newChain;
    }else{
        if (!memonly && !CWalletDB(strWalletFile).WriteHDChain(chain))
            throw runtime_error(std::string(__func__) + ": writing chain failed");
        hdChain = chain;
    }

    return true;
}

bool CWallet::SetMnemonicContainer(const MnemonicContainer& mnContainer, bool memonly) {
    if (!memonly && !CWalletDB(strWalletFile).WriteMnemonic(mnContainer))
        throw runtime_error(std::string(__func__) + ": writing chain failed");
    mnemonicContainer = mnContainer;
    return true;
}

bool CWallet::EncryptMnemonicContainer(const CKeyingMaterial& vMasterKeyIn)
{
    if (!IsCrypted())
        return false;

    if (mnemonicContainer.IsCrypted())
        return true;

    uint256 id = uint256S(hdChain.masterKeyID.GetHex());

    std::vector<unsigned char> cryptedSeed;
    if (!EncryptMnemonicSecret(vMasterKeyIn, mnemonicContainer.GetSeed(), id, cryptedSeed))
        return false;
    SecureVector secureCryptedSeed(cryptedSeed.begin(), cryptedSeed.end());
    if (!mnemonicContainer.SetSeed(secureCryptedSeed))
        return false;

    SecureString mnemonic;
    if (mnemonicContainer.GetMnemonic(mnemonic)) {
        std::vector<unsigned char> cryptedMnemonic;
        SecureVector vectorMnemonic(mnemonic.begin(), mnemonic.end());

        if ((!mnemonic.empty() && !EncryptMnemonicSecret(vMasterKeyIn, vectorMnemonic, id, cryptedMnemonic)))
            return false;

        SecureVector secureCryptedMnemonic(cryptedMnemonic.begin(), cryptedMnemonic.end());
        if (!mnemonicContainer.SetMnemonic(secureCryptedMnemonic))
            return false;
    }

    mnemonicContainer.SetCrypted(true);

    return true;
}

bool CWallet::DecryptMnemonicContainer(MnemonicContainer& mnContainer)
{
    if (!IsCrypted())
        return true;

    if (!mnemonicContainer.IsCrypted())
        return false;

    uint256 id = uint256S(hdChain.masterKeyID.GetHex());

    SecureVector seed;
    SecureVector cryptedSeed = mnemonicContainer.GetSeed();
    std::vector<unsigned char> vCryptedSeed(cryptedSeed.begin(), cryptedSeed.end());
    if (!DecryptMnemonicSecret(vCryptedSeed, id, seed))
        return false;

    mnContainer = mnemonicContainer;
    if (!mnContainer.SetSeed(seed))
        return false;

    SecureString cryptedMnemonic;

    if (mnemonicContainer.GetMnemonic(cryptedMnemonic)) {
        SecureVector vectorMnemonic;

        std::vector<unsigned char> CryptedMnemonic(cryptedMnemonic.begin(), cryptedMnemonic.end());
        if (!CryptedMnemonic.empty() && !DecryptMnemonicSecret(CryptedMnemonic, id, vectorMnemonic))
            return false;

        if (!mnContainer.SetMnemonic(vectorMnemonic))
            return false;
    }

    mnContainer.SetCrypted(false);

    return true;
}

int64_t CWalletTx::GetTxTime() const {
    int64_t n = nTimeSmart;
    return n ? n : nTimeReceived;
}

int CWalletTx::GetRequestCount() const {
    // Returns -1 if it wasn't being tracked
    int nRequests = -1;
    {
        LOCK(pwallet->cs_wallet);
        if (IsCoinBase()) {
            // Generated block
            if (!hashUnset()) {
                map<uint256, int>::const_iterator mi = pwallet->mapRequestCount.find(hashBlock);
                if (mi != pwallet->mapRequestCount.end())
                    nRequests = (*mi).second;
            }
        } else {
            // Did anyone request this transaction?
            map<uint256, int>::const_iterator mi = pwallet->mapRequestCount.find(GetHash());
            if (mi != pwallet->mapRequestCount.end()) {
                nRequests = (*mi).second;

                // How about the block it's in?
                if (nRequests == 0 && !hashUnset()) {
                    map<uint256, int>::const_iterator mi = pwallet->mapRequestCount.find(hashBlock);
                    if (mi != pwallet->mapRequestCount.end())
                        nRequests = (*mi).second;
                    else
                        nRequests = 1; // If it's in someone else's block it must have got out
                }
            }
        }
    }
    return nRequests;
}

void CWalletTx::GetAmounts(list <COutputEntry> &listReceived,
                           list <COutputEntry> &listSent, CAmount &nFee, string &strSentAccount,
                           const isminefilter &filter) const {
    nFee = 0;
    listReceived.clear();
    listSent.clear();
    strSentAccount = strFromAccount;

    // Compute fee:
    CAmount nDebit = GetDebit(filter);
    if (nDebit > 0) // debit>0 means we signed/sent this transaction
    {
        CAmount nValueOut = GetValueOut();
        nFee = nDebit - nValueOut;
    }

    // Sent/received.
    for (unsigned int i = 0; i < vout.size(); ++i) {
        const CTxOut &txout = vout[i];
        isminetype fIsMine = pwallet->IsMine(txout);
        // Only need to handle txouts if AT LEAST one of these is true:
        //   1) they debit from us (sent)
        //   2) the output is to us (received)
        if (nDebit > 0) {
            // Don't report 'change' txouts
            if (IsChange(static_cast<uint32_t>(i)))
                continue;
        } else if (!(fIsMine & filter))
            continue;

        // In either case, we need to get the destination address
        CTxDestination address;

        if (txout.scriptPubKey.IsZerocoinMint() || txout.scriptPubKey.IsSigmaMint()) {
            address = CNoDestination();
        } else if (!ExtractDestination(txout.scriptPubKey, address) && !txout.scriptPubKey.IsUnspendable()) {
            LogPrintf("CWalletTx::GetAmounts: Unknown transaction type found, txid %s\n",
                      this->GetHash().ToString());
            address = CNoDestination();
        }

        COutputEntry output = {address, txout.nValue, (int) i};

        // If we are debited by the transaction, add the output as a "sent" entry
        if (nDebit > 0)
            listSent.push_back(output);

        // If we are receiving the output, add it as a "received" entry
        if (fIsMine & filter)
            listReceived.push_back(output);
    }

}

void CWalletTx::GetAccountAmounts(const string &strAccount, CAmount &nReceived,
                                  CAmount &nSent, CAmount &nFee, const isminefilter &filter) const {
    nReceived = nSent = nFee = 0;

    CAmount allFee;
    string strSentAccount;
    list <COutputEntry> listReceived;
    list <COutputEntry> listSent;
    GetAmounts(listReceived, listSent, allFee, strSentAccount, filter);

    if (strAccount == strSentAccount) {
        BOOST_FOREACH(const COutputEntry &s, listSent)
        nSent += s.amount;
        nFee = allFee;
    }
    {
        LOCK(pwallet->cs_wallet);
        BOOST_FOREACH(const COutputEntry &r, listReceived)
        {
            if (pwallet->mapAddressBook.count(r.destination)) {
                map<CTxDestination, CAddressBookData>::const_iterator mi = pwallet->mapAddressBook.find(r.destination);
                if (mi != pwallet->mapAddressBook.end() && (*mi).second.name == strAccount)
                    nReceived += r.amount;
            } else if (strAccount.empty()) {
                nReceived += r.amount;
            }
        }
    }
}

/**
 * Scan the block chain (starting in pindexStart) for transactions
 * from or to us. If fUpdate is true, found transactions that already
 * exist in the wallet will be updated.
 */
int CWallet::ScanForWalletTransactions(CBlockIndex *pindexStart, bool fUpdate, bool fRecoverMnemonic) {
    int ret = 0;
    int64_t nNow = GetTime();
    const CChainParams &chainParams = Params();

    CBlockIndex *pindex = pindexStart;
    {
        LOCK2(cs_main, cs_wallet);

        // no need to read and scan block, if block was created before
        // our wallet birthday (as adjusted for block time variability)
        // if you are recovering wallet with mnemonics start rescan from block when mnemonics implemented in Zcoin
        if (fRecoverMnemonic) {
            pindex = chainActive[chainParams.GetConsensus().nMnemonicBlock];
            if (pindex == NULL)
                pindex = chainActive.Tip();
        } else
            while (pindex && nTimeFirstKey && (pindex->GetBlockTime() < (nTimeFirstKey - 7200)))
                pindex = chainActive.Next(pindex);

        ShowProgress(_("Rescanning..."),
                     0); // show rescan progress in GUI as dialog or on splashscreen, if -rescan on startup
        double dProgressStart = Checkpoints::GuessVerificationProgress(chainParams.Checkpoints(), pindex, false);
        double dProgressTip = Checkpoints::GuessVerificationProgress(chainParams.Checkpoints(), chainActive.Tip(),
                                                                     false);
        while (pindex) {
            if (pindex->nHeight % 100 == 0 && dProgressTip - dProgressStart > 0.0)
                ShowProgress(_("Rescanning..."), std::max(1, std::min(99,
                                                                      (int) ((Checkpoints::GuessVerificationProgress(
                                                                              chainParams.Checkpoints(), pindex,
                                                                              false) - dProgressStart) /
                                                                             (dProgressTip - dProgressStart) * 100))));

            CBlock block;
            ReadBlockFromDisk(block, pindex, Params().GetConsensus());
            BOOST_FOREACH(CTransaction & tx, block.vtx)
            {
                if (AddToWalletIfInvolvingMe(tx, &block, fUpdate))
                    ret++;
            }
            pindex = chainActive.Next(pindex);
            if (GetTime() >= nNow + 60) {
                nNow = GetTime();
                LogPrintf("Still rescanning. At block %d. Progress=%f\n", pindex->nHeight,
                          Checkpoints::GuessVerificationProgress(chainParams.Checkpoints(), pindex));
            }
        }
        ShowProgress(_("Rescanning..."), 100); // hide progress dialog in GUI
    }
    return ret;
}

void CWallet::ReacceptWalletTransactions() {
    LogPrintf("CWallet::ReacceptWalletTransactions()\n");
    // If transactions aren't being broadcasted, don't let them into local mempool either
    if (!fBroadcastTransactions)
        return;
    LOCK2(cs_main, cs_wallet);
    std::map < int64_t, CWalletTx * > mapSorted;

    // Sort pending wallet transactions based on their initial wallet insertion order
    BOOST_FOREACH(PAIRTYPE(const uint256, CWalletTx)&item, mapWallet)
    {
        const uint256 &wtxid = item.first;
        CWalletTx &wtx = item.second;
        assert(wtx.GetHash() == wtxid);

        int nDepth = wtx.GetDepthInMainChain();

        if (wtx.IsCoinBase() && (nDepth == 0 && !wtx.isAbandoned()))
            continue;

        if (nDepth == 0 && !wtx.isAbandoned()) {
            mapSorted.insert(std::make_pair(wtx.nOrderPos, &wtx));
        }
    }

    // Try to add wallet transactions to memory pool
    BOOST_FOREACH(PAIRTYPE(const int64_t, CWalletTx *)&item, mapSorted)
    {
        CWalletTx &wtx = *(item.second);

        LOCK(mempool.cs);
        CValidationState state;
        // LogPrintf("CWallet::ReacceptWalletTransactions(): re-accepting transaction %s to mempool/stempool.\n", wtx.GetHash().ToString());

        // When re-accepting transaction back to the wallet after
        // the app was closed and re-opened, do NOT check their
        // serial numbers, and DO NOT try to mark their serial numbers
        // a second time. We assume those operations were already done.
        wtx.AcceptToMemoryPool(false, maxTxFee, state, false, false, false);
        // If Dandelion enabled, relay transaction once again.
        if (GetBoolArg("-dandelion", true)) {
            wtx.RelayWalletTransaction(false);
        }
    }
}

bool CWalletTx::RelayWalletTransaction(bool fCheckInputs) {
    assert(pwallet->GetBroadcastTransactions());
    if (!IsCoinBase() && !isAbandoned() && GetDepthInMainChain() == 0) {
        CValidationState state;
        /* GetDepthInMainChain already catches known conflicts. */
        if (InMempool() || InStempool() ||
            AcceptToMemoryPool(false, maxTxFee, state, fCheckInputs)) {
            // If Dandelion enabled, push inventory item to just one destination.
            if (GetBoolArg("-dandelion", true)) {
                int64_t nCurrTime = GetTimeMicros();
                int64_t nEmbargo = 1000000 * DANDELION_EMBARGO_MINIMUM
                        + PoissonNextSend(nCurrTime, DANDELION_EMBARGO_AVG_ADD);
                CNode::insertDandelionEmbargo(GetHash(), nEmbargo);
                //LogPrintf(
                //    "dandeliontx %s embargoed for %d seconds\n",
                //    GetHash().ToString(), (nEmbargo - nCurrTime) / 1000000);
                CInv inv(MSG_DANDELION_TX, GetHash());
                return CNode::localDandelionDestinationPushInventory(inv);
            } else {
                // LogPrintf("Relaying wtx %s\n", GetHash().ToString());
                RelayTransaction(*this);
                return true;
            }
        }
    }
    LogPrintf("CWalletTx::RelayWalletTransaction() --> invalid condition\n");
    return false;
}

set <uint256> CWalletTx::GetConflicts() const {
    set <uint256> result;
    if (pwallet != NULL) {
        uint256 myHash = GetHash();
        result = pwallet->GetConflicts(myHash);
        result.erase(myHash);
    }
    return result;
}

CAmount CWalletTx::GetDebit(const isminefilter &filter) const {
    if (vin.empty())
        return 0;

    CAmount debit = 0;
    if (filter & ISMINE_SPENDABLE) {
        if (fDebitCached)
            debit += nDebitCached;
        else {
            nDebitCached = pwallet->GetDebit(*this, ISMINE_SPENDABLE);
            fDebitCached = true;
            debit += nDebitCached;
        }
    }
    if (filter & ISMINE_WATCH_ONLY) {
        if (fWatchDebitCached)
            debit += nWatchDebitCached;
        else {
            nWatchDebitCached = pwallet->GetDebit(*this, ISMINE_WATCH_ONLY);
            fWatchDebitCached = true;
            debit += nWatchDebitCached;
        }
    }
    return debit;
}

CAmount CWalletTx::GetCredit(const isminefilter &filter) const {
    // Must wait until coinbase is safely deep enough in the chain before valuing it
    if (IsCoinBase() && GetBlocksToMaturity() > 0)
        return 0;

    int64_t credit = 0;
    if (filter & ISMINE_SPENDABLE) {
        // GetBalance can assume transactions in mapWallet won't change
        if (fCreditCached)
            credit += nCreditCached;
        else {
            nCreditCached = pwallet->GetCredit(*this, ISMINE_SPENDABLE);
            fCreditCached = true;
            credit += nCreditCached;
        }
    }
    if (filter & ISMINE_WATCH_ONLY) {
        if (fWatchCreditCached)
            credit += nWatchCreditCached;
        else {
            nWatchCreditCached = pwallet->GetCredit(*this, ISMINE_WATCH_ONLY);
            fWatchCreditCached = true;
            credit += nWatchCreditCached;
        }
    }
    return credit;
}

CAmount CWalletTx::GetImmatureCredit(bool fUseCache) const {
    if (IsCoinBase() && GetBlocksToMaturity() > 0 && IsInMainChain()) {
        if (fUseCache && fImmatureCreditCached)
            return nImmatureCreditCached;
        nImmatureCreditCached = pwallet->GetCredit(*this, ISMINE_SPENDABLE);
        fImmatureCreditCached = true;
        return nImmatureCreditCached;
    }

    return 0;
}

CAmount CWalletTx::GetAvailableCredit(bool fUseCache, bool fExcludeLocked) const {
    if (pwallet == 0)
        return 0;

    // Must wait until coinbase is safely deep enough in the chain before valuing it
    if (IsCoinBase() && GetBlocksToMaturity() > 0)
        return 0;

    // We cannot use cache if vout contains mints due to it will not update when it spend
    if (fUseCache && fAvailableCreditCached && !IsZerocoinMint() && !IsSigmaMint() && !fExcludeLocked)
        return nAvailableCreditCached;

    CAmount nCredit = 0;
    uint256 hashTx = GetHash();
    for (unsigned int i = 0; i < vout.size(); i++) {
        if (!pwallet->IsSpent(hashTx, i)) {
            const CTxOut &txout = vout[i];
            bool isPrivate = txout.scriptPubKey.IsZerocoinMint() || txout.scriptPubKey.IsSigmaMint();
            bool condition = isPrivate;
            if (fExcludeLocked)
                condition = (isPrivate || pwallet->IsLockedCoin(hashTx, i));
            nCredit += condition ? 0 : pwallet->GetCredit(txout, ISMINE_SPENDABLE);
            if (!MoneyRange(nCredit))
                throw std::runtime_error("CWalletTx::GetAvailableCredit() : value out of range");
        }
    }

    nAvailableCreditCached = nCredit;
    fAvailableCreditCached = true;

    if (fExcludeLocked)
        fAvailableCreditCached = false;

    return nCredit;
}

CAmount CWalletTx::GetImmatureWatchOnlyCredit(const bool &fUseCache) const {
    if (IsCoinBase() && GetBlocksToMaturity() > 0 && IsInMainChain()) {
        if (fUseCache && fImmatureWatchCreditCached)
            return nImmatureWatchCreditCached;
        nImmatureWatchCreditCached = pwallet->GetCredit(*this, ISMINE_WATCH_ONLY);
        fImmatureWatchCreditCached = true;
        return nImmatureWatchCreditCached;
    }

    return 0;
}

CAmount CWalletTx::GetAvailableWatchOnlyCredit(const bool &fUseCache) const {
    if (pwallet == 0)
        return 0;

    // Must wait until coinbase is safely deep enough in the chain before valuing it
    if (IsCoinBase() && GetBlocksToMaturity() > 0)
        return 0;

    if (fUseCache && fAvailableWatchCreditCached)
        return nAvailableWatchCreditCached;

    CAmount nCredit = 0;
    for (unsigned int i = 0; i < vout.size(); i++) {
        if (!pwallet->IsSpent(GetHash(), i)) {
            const CTxOut &txout = vout[i];
            nCredit += pwallet->GetCredit(txout, ISMINE_WATCH_ONLY);
            if (!MoneyRange(nCredit))
                throw std::runtime_error("CWalletTx::GetAvailableCredit() : value out of range");
        }
    }

    nAvailableWatchCreditCached = nCredit;
    fAvailableWatchCreditCached = true;
    return nCredit;
}

CAmount CWalletTx::GetChange() const {
    if (fChangeCached)
        return nChangeCached;
    nChangeCached = pwallet->GetChange(*this);
    fChangeCached = true;
    return nChangeCached;
}

bool CWalletTx::InMempool() const {
    LOCK(mempool.cs);
    if (mempool.exists(GetHash())) {
        return true;
    }
    return false;
}

bool CWalletTx::InStempool() const {
    LOCK(stempool.cs);
    if (stempool.exists(GetHash())) {
        return true;
    }
    return false;
}

bool CWalletTx::IsTrusted() const {
    // Quick answer in most cases.
    // Zerocoin spend is always false due to it use nSequence incorrectly.
    if (!IsZerocoinSpend() && !CheckFinalTx(*this))
        return false;
    int nDepth = GetDepthInMainChain();
    if (nDepth >= 1)
        return true;
    if (nDepth < 0)
        return false;
    if (!bSpendZeroConfChange || !IsFromMe(ISMINE_ALL)) // using wtx's cached debit
        return false;

    // Don't trust unconfirmed transactions from us unless they are in the mempool or stempool.
    if (!InMempool() && !InStempool())
        return false;

    // Trusted if all inputs are from us and are in the mempool:
    BOOST_FOREACH(const CTxIn &txin, vin)
    {
        if (txin.IsZerocoinSpend() || txin.IsSigmaSpend() || txin.IsZerocoinRemint()) {
            if (!(pwallet->IsMine(txin) & ISMINE_SPENDABLE)) {
                return false;
            }
        } else {
            // Transactions not sent by us: not trusted
            const CWalletTx *parent = pwallet->GetWalletTx(txin.prevout.hash);
            if (parent == NULL)
                return false;
            const CTxOut &parentOut = parent->vout[txin.prevout.n];
            if (pwallet->IsMine(parentOut) != ISMINE_SPENDABLE)
                return false;
        }
    }

    return true;
}

bool CWalletTx::IsChange(uint32_t out) const {
    if (out >= vout.size()) {
        throw std::invalid_argument("The specified output index is not valid");
    }

    if (changes.count(out)) {
        return true;
    }

    // Legacy transaction handling.
    // Zerocoin spend have one special output mode to spend to yourself with change address,
    // we don't want to identify that output as change.
    if (!IsZerocoinSpend() && ::IsMine(*pwallet, vout[out].scriptPubKey)) {
        CTxDestination address;
        if (!ExtractDestination(vout[out].scriptPubKey, address)) {
            return true;
        }

        LOCK(pwallet->cs_wallet);
        if (!pwallet->mapAddressBook.count(address)) {
            return true;
        }
    }

    return false;
}

bool CWalletTx::IsChange(const CTxOut& out) const {
    auto it = std::find(vout.begin(), vout.end(), out);
    if (it == vout.end()) {
        throw std::invalid_argument("The specified output does not belong to the transaction");
    }

    return IsChange(it - vout.begin());
}

bool CWalletTx::IsEquivalentTo(const CWalletTx &tx) const {
    CMutableTransaction tx1 = *this;
    CMutableTransaction tx2 = tx;
    for (unsigned int i = 0; i < tx1.vin.size(); i++) tx1.vin[i].scriptSig = CScript();
    for (unsigned int i = 0; i < tx2.vin.size(); i++) tx2.vin[i].scriptSig = CScript();
    return CTransaction(tx1) == CTransaction(tx2);
}

std::vector <uint256> CWallet::ResendWalletTransactionsBefore(int64_t nTime) {
    std::vector <uint256> result;

    LOCK(cs_wallet);
    // Sort them in chronological order
    multimap < unsigned int, CWalletTx * > mapSorted;
    BOOST_FOREACH(PAIRTYPE(const uint256, CWalletTx)&item, mapWallet)
    {
        CWalletTx &wtx = item.second;
        // Don't rebroadcast if newer than nTime:
        if (wtx.nTimeReceived > nTime)
            continue;
        mapSorted.insert(make_pair(wtx.nTimeReceived, &wtx));
    }
    BOOST_FOREACH(PAIRTYPE(const unsigned int, CWalletTx *)&item, mapSorted)
    {
        CWalletTx &wtx = *item.second;
        if (wtx.RelayWalletTransaction())
            result.push_back(wtx.GetHash());
    }
    return result;
}

void CWallet::ResendWalletTransactions(int64_t nBestBlockTime) {
    // Do this infrequently and randomly to avoid giving away
    // that these are our transactions.
    if (GetTime() < nNextResend || !fBroadcastTransactions)
        return;
    bool fFirst = (nNextResend == 0);
    nNextResend = GetTime() + GetRand(30 * 60);
    if (fFirst)
        return;

    // Only do it if there's been a new block since last time
    if (nBestBlockTime < nLastResend)
        return;
    nLastResend = GetTime();

    // Rebroadcast unconfirmed txes older than 5 minutes before the last
    // block was found:
    std::vector <uint256> relayed = ResendWalletTransactionsBefore(nBestBlockTime - 5 * 60);
    if (!relayed.empty())
        LogPrintf("%s: rebroadcast %u unconfirmed transactions\n", __func__, relayed.size());
}

/** @} */ // end of mapWallet




/** @defgroup Actions
 *
 * @{
 */


CAmount CWallet::GetBalance(bool fExcludeLocked) const {
    CAmount nTotal = 0;
    {
        LOCK2(cs_main, cs_wallet);
        for (map<uint256, CWalletTx>::const_iterator it = mapWallet.begin(); it != mapWallet.end(); ++it) {
            const CWalletTx *pcoin = &(*it).second;
            if (pcoin->IsTrusted())
                nTotal += pcoin->GetAvailableCredit(true, fExcludeLocked);
        }
    }

    return nTotal;
}

CAmount CWallet::GetAnonymizableBalance(bool fSkipDenominated) const {
    if (fLiteMode) return 0;

    std::vector <CompactTallyItem> vecTally;
    if (!SelectCoinsGrouppedByAddresses(vecTally, fSkipDenominated)) return 0;

    CAmount nTotal = 0;

    BOOST_FOREACH(CompactTallyItem & item, vecTally)
    {
        bool fIsDenominated = IsDenominatedAmount(item.nAmount);
        if (fSkipDenominated && fIsDenominated) continue;
        // assume that the fee to create denoms be PRIVATESEND_COLLATERAL at max
        if (item.nAmount >= vecPrivateSendDenominations.back() + (fIsDenominated ? 0 : PRIVATESEND_COLLATERAL))
            nTotal += item.nAmount;
    }

    return nTotal;
}

CAmount CWallet::GetAnonymizedBalance() const {
    if (fLiteMode) return 0;

    CAmount nTotal = 0;
    {
        LOCK2(cs_main, cs_wallet);
        for (map<uint256, CWalletTx>::const_iterator it = mapWallet.begin(); it != mapWallet.end(); ++it) {
            const CWalletTx *pcoin = &(*it).second;

            if (pcoin->IsTrusted())
                nTotal += 0;
//                nTotal += pcoin->GetAnonymizedCredit();
        }
    }

    return nTotal;
}

CAmount CWalletTx::GetAnonymizedCredit(bool fUseCache) const {
    if (pwallet == 0)
        return 0;

    // Must wait until coinbase is safely deep enough in the chain before valuing it
    if (IsCoinBase() && GetBlocksToMaturity() > 0)
        return 0;

//    if (fUseCache && fAnonymizedCreditCached)
//        return nAnonymizedCreditCached;

    CAmount nCredit = 0;
    uint256 hashTx = GetHash();
    for (unsigned int i = 0; i < vout.size(); i++) {
        const CTxOut &txout = vout[i];
        const CTxIn txin = CTxIn(hashTx, i);

        if (pwallet->IsSpent(hashTx, i) || !pwallet->IsDenominated(txin)) continue;

//        const int nRounds = pwallet->GetInputPrivateSendRounds(txin);
        const int nRounds = 0;
        if (nRounds >= nPrivateSendRounds) {
            nCredit += pwallet->GetCredit(txout, ISMINE_SPENDABLE);
            if (!MoneyRange(nCredit))
                throw std::runtime_error("CWalletTx::GetAnonymizedCredit() : value out of range");
        }
    }

//    nAnonymizedCreditCached = nCredit;
//    fAnonymizedCreditCached = true;
    return nCredit;
}


CAmount CWallet::GetNeedsToBeAnonymizedBalance(CAmount nMinBalance) const {
    if (fLiteMode) return 0;

    CAmount nAnonymizedBalance = GetAnonymizedBalance();
    CAmount nNeedsToAnonymizeBalance = nPrivateSendAmount * COIN - nAnonymizedBalance;

    // try to overshoot target DS balance up to nMinBalance
    nNeedsToAnonymizeBalance += nMinBalance;

    CAmount nAnonymizableBalance = GetAnonymizableBalance();

    // anonymizable balance is way too small
    if (nAnonymizableBalance < nMinBalance) return 0;

    // not enough funds to anonymze amount we want, try the max we can
    if (nNeedsToAnonymizeBalance > nAnonymizableBalance) nNeedsToAnonymizeBalance = nAnonymizableBalance;

    // we should never exceed the pool max
    if (nNeedsToAnonymizeBalance > PRIVATESEND_POOL_MAX) nNeedsToAnonymizeBalance = PRIVATESEND_POOL_MAX;

    return nNeedsToAnonymizeBalance;
}

CAmount CWallet::GetDenominatedBalance(bool unconfirmed) const {
    if (fLiteMode) return 0;

    CAmount nTotal = 0;
    {
        LOCK2(cs_main, cs_wallet);
        for (map<uint256, CWalletTx>::const_iterator it = mapWallet.begin(); it != mapWallet.end(); ++it) {
            const CWalletTx *pcoin = &(*it).second;

//            nTotal += pcoin->GetDenominatedCredit(unconfirmed);
        }
    }

    return nTotal;
}

std::vector<CRecipient> CWallet::CreateSigmaMintRecipients(
    std::vector<sigma::PrivateCoin>& coins,
    vector<CHDMint>& vDMints)
{
    EnsureMintWalletAvailable();

    std::vector<CRecipient> vecSend;

    std::transform(coins.begin(), coins.end(), std::back_inserter(vecSend),
        [&vDMints](sigma::PrivateCoin& coin) -> CRecipient {

            // Generate and store secrets deterministically in the following function.
            CHDMint dMint;
            zwalletMain->GenerateMint(coin.getPublicCoin().getDenomination(), coin, dMint);


            // Get a copy of the 'public' portion of the coin. You should
            // embed this into a Zerocoin 'MINT' transaction along with a series
            // of currency inputs totaling the assigned value of one zerocoin.
            auto& pubCoin = coin.getPublicCoin();

            if (!pubCoin.validate()) {
                throw std::runtime_error("Unable to mint a sigma coin.");
            }

            // Create script for coin
            CScript scriptSerializedCoin;
            // opcode is inserted as 1 byte according to file script/script.h
            scriptSerializedCoin << OP_SIGMAMINT;

            // and this one will write the size in different byte lengths depending on the length of vector. If vector size is <0.4c, which is 76, will write the size of vector in just 1 byte. In our case the size is always 34, so must write that 34 in 1 byte.
            std::vector<unsigned char> vch = pubCoin.getValue().getvch();
            scriptSerializedCoin.insert(scriptSerializedCoin.end(), vch.begin(), vch.end());

            CAmount v;
            DenominationToInteger(pubCoin.getDenomination(), v);

            vDMints.push_back(dMint);

            return {scriptSerializedCoin, v, false};
        }
    );

    return vecSend;
}

// coinsIn has to be sorted in descending order.
int CWallet::GetRequiredCoinCountForAmount(
        const CAmount& required,
        const std::vector<sigma::CoinDenomination>& denominations) {
    CAmount val = required;
    int result = 0;
    for (std::size_t i = 0; i < denominations.size(); i++)
    {
        CAmount denom;
        DenominationToInteger(denominations[i], denom);
        while (val >= denom) {
            val -= denom;
            result++;
        }
    }

    return result;
}

/** \brief denominations has to be sorted in descending order. Each denomination can be used multiple times.
 *
 *  \returns The amount which was possible to actually mint.
 */
CAmount CWallet::SelectMintCoinsForAmount(
        const CAmount& required,
        const std::vector<sigma::CoinDenomination>& denominations,
        std::vector<sigma::CoinDenomination>& coinsOut) {
    CAmount val = required;
    for (std::size_t i = 0; i < denominations.size(); i++)
    {
        CAmount denom;
        DenominationToInteger(denominations[i], denom);
        while (val >= denom)
        {
            val -= denom;
            coinsOut.push_back(denominations[i]);
        }
    }

    return required - val;
}

/** \brief coinsIn has to be sorted in descending order. Each coin can be used only once.
 *
 *  \returns The amount which was possible to actually spend.
 */
CAmount CWallet::SelectSpendCoinsForAmount(
        const CAmount& required,
        const std::list<CSigmaEntry>& coinsIn,
        std::vector<CSigmaEntry>& coinsOut) {
    CAmount val = required;
    for (auto coinIt = coinsIn.begin(); coinIt != coinsIn.end(); coinIt++)
    {
        if (coinIt->IsUsed)
          continue;
        CAmount denom = coinIt->get_denomination_value();
        if (val >= denom)
        {
            val -= denom;
            coinsOut.push_back(*coinIt);
        }
    }

    return required - val;
}

std::list<CSigmaEntry> CWallet::GetAvailableCoins(const CCoinControl *coinControl, bool includeUnsafe) const {
    EnsureMintWalletAvailable();

    LOCK2(cs_main, cs_wallet);
    CWalletDB walletdb(strWalletFile);
    std::list<CSigmaEntry> coins;
    std::vector<CMintMeta> vecMints = zwalletMain->GetTracker().ListMints(true, true, false);
    list<CMintMeta> listMints(vecMints.begin(), vecMints.end());
    for (const CMintMeta& mint : listMints) {
        CSigmaEntry entry;
        GetMint(mint.hashSerial, entry);
        coins.push_back(entry);
    }

    std::set<COutPoint> lockedCoins = setLockedCoins;

    // Filter out coins which are not confirmed, I.E. do not have at least 6 blocks
    // above them, after they were minted.
    // Also filter out used coins.
    // Finally filter out coins that have not been selected from CoinControl should that be used
    coins.remove_if([lockedCoins, coinControl, includeUnsafe](const CSigmaEntry& coin) {
        sigma::CSigmaState* sigmaState = sigma::CSigmaState::GetState();
        if (coin.IsUsed)
            return true;

        int coinHeight, coinId;
        std::tie(coinHeight, coinId) =  sigmaState->GetMintedCoinHeightAndId(
            sigma::PublicCoin(coin.value, coin.get_denomination()));

        // Check group size
        uint256 hashOut;
        std::vector<sigma::PublicCoin> coinOuts;
        sigmaState->GetCoinSetForSpend(
            &chainActive,
            chainActive.Height() - (ZC_MINT_CONFIRMATIONS - 1), // required 6 confirmation for mint to spend
            coin.get_denomination(),
            coinId,
            hashOut,
            coinOuts
        );

        if (!includeUnsafe && coinOuts.size() < 2) {
            return true;
        }

        if (coinHeight == -1) {
            // Coin still in the mempool.
            return true;
        }

        if (coinHeight + (ZC_MINT_CONFIRMATIONS - 1) > chainActive.Height()) {
            // Remove the coin from the candidates list, since it does not have the
            // required number of confirmations.
            return true;
        }

        COutPoint outPoint;
        sigma::PublicCoin pubCoin(coin.value, coin.get_denomination());
        sigma::GetOutPoint(outPoint, pubCoin);

        if(lockedCoins.count(outPoint) > 0){
            return true;
        }

        if(coinControl != NULL){
            if(coinControl->HasSelected()){
                if(!coinControl->IsSelected(outPoint)){
                    return true;
                }
            }
        }

        return false;
    });

    return coins;
}

template<typename Iterator>
static CAmount CalculateCoinsBalance(Iterator begin, Iterator end) {
    CAmount balance(0);
    for (auto start = begin; start != end; start++) {
        balance += start->get_denomination_value();
    }
    return balance;
}

bool CWallet::GetCoinsToSpend(
        CAmount required,
        std::vector<CSigmaEntry>& coinsToSpend_out,
        std::vector<sigma::CoinDenomination>& coinsToMint_out,
        const size_t coinsToSpendLimit,
        const CAmount amountToSpendLimit,
        const CCoinControl *coinControl) const
{
    // Sanity check to make sure this function is never called with a too large
    // amount to spend, resulting to a possible crash due to out of memory condition.
    if (!MoneyRange(required)) {
        throw std::invalid_argument("Request to spend more than 21 MLN zcoins.\n");
    }

    if (!MoneyRange(amountToSpendLimit)) {
        throw std::invalid_argument(_("Amount limit is exceed max money"));
    }

    // We have Coins denomination * 10^8, we divide with 0.05 * 10^8 and add one coin of
    // denomination 100 (also divide by 0.05 * 10^8)
    constexpr CAmount zeros(5000000);

    // Rounding, Anything below 0.05 zerocoin goes to the miners as a fee.
    int roundedRequired = required / zeros;
    if (required % zeros != 0) {
        ++roundedRequired;
    }

    int limitVal = amountToSpendLimit / zeros;

    if (roundedRequired > limitVal) {
        throw std::invalid_argument(
            _("Required amount exceed value spend limit"));
    }

    std::list<CSigmaEntry> coins = GetAvailableCoins(coinControl);

    CAmount availableBalance = CalculateCoinsBalance(coins.begin(), coins.end());

    if (roundedRequired * zeros > availableBalance) {
        throw InsufficientFunds();
    }

    // sort by highest denomination. if it is same denomination we will prefer the previous block
    auto comparer = [](const CSigmaEntry& a, const CSigmaEntry& b) -> bool {
        return a.get_denomination_value() != b.get_denomination_value() ? a.get_denomination_value() > b.get_denomination_value() : a.nHeight < b.nHeight;
    };
    coins.sort(comparer);

    std::vector<sigma::CoinDenomination> denominations;
    sigma::GetAllDenoms(denominations);

    // Value of the largest coin, I.E. 100 for now.
    CAmount max_coin_value;
    if (!DenominationToInteger(denominations[0], max_coin_value)) {
        throw runtime_error("Unknown sigma denomination.\n");
    }

    int val = roundedRequired + max_coin_value / zeros;

    // val represent max value in range that we will search which may be over limit.
    // then we trim it out because we never use it.
    val = std::min(val, limitVal);

    // We need only last 2 rows of matrix of knapsack algorithm.
    std::vector<uint64_t> prev_row;
    prev_row.resize(val + 1);

    std::vector<uint64_t> next_row(val + 1, (INT_MAX - 1) / 2);

    auto coinIt = coins.rbegin();
    next_row[0] = 0;
    next_row[coinIt->get_denomination_value() / zeros] = 1;
    ++coinIt;

    for (; coinIt != coins.rend(); coinIt++) {
        std::swap(prev_row, next_row);
        CAmount denom_i = coinIt->get_denomination_value() / zeros;
        for (int j = 1; j <= val; j++) {
            next_row[j] = prev_row[j];
            if (j >= denom_i &&  next_row[j] > prev_row[j - denom_i] + 1) {
                    next_row[j] = prev_row[j - denom_i] + 1;
            }
        }
    }

    int index = val;
    uint64_t best_spend_val = 0;

    // If coinControl, want to use all inputs
    bool coinControlUsed = false;
    if(coinControl != NULL){
        if(coinControl->HasSelected()){
            auto coinIt = coins.rbegin();
            for (; coinIt != coins.rend(); coinIt++) {
                best_spend_val += coinIt->get_denomination_value();
            }
            coinControlUsed = true;
        }
    }
    if(!coinControlUsed) {
        best_spend_val = val;
        int minimum = INT_MAX - 1;
        while(index >= roundedRequired) {
            int temp_min = next_row[index] + GetRequiredCoinCountForAmount(
                (index - roundedRequired) * zeros, denominations);
            if (minimum > temp_min && next_row[index] != (INT_MAX - 1) / 2 && next_row[index] <= coinsToSpendLimit) {
                best_spend_val = index;
                minimum = temp_min;
            }
            --index;
        }
        best_spend_val *= zeros;

        if (minimum == INT_MAX - 1)
            throw std::runtime_error(
                _("Can not choose coins within limit."));
    }

    if (SelectMintCoinsForAmount(best_spend_val - roundedRequired * zeros, denominations, coinsToMint_out) != best_spend_val - roundedRequired * zeros) {
        throw std::runtime_error(
            _("Problem with coin selection for re-mint while spending."));
    }
    if (SelectSpendCoinsForAmount(best_spend_val, coins, coinsToSpend_out) != best_spend_val) {
        throw std::runtime_error(
            _("Problem with coin selection for spend."));
    }

    return true;
}

CAmount CWallet::GetUnconfirmedBalance() const {
    CAmount nTotal = 0;
    {
        LOCK2(cs_main, cs_wallet);
        for (map<uint256, CWalletTx>::const_iterator it = mapWallet.begin(); it != mapWallet.end(); ++it) {
            const CWalletTx *pcoin = &(*it).second;
            if (!pcoin->IsTrusted() && pcoin->GetDepthInMainChain() == 0 &&
                (pcoin->InMempool() || pcoin->InStempool()))
                nTotal += pcoin->GetAvailableCredit();
        }
    }
    return nTotal;
}

CAmount CWallet::GetImmatureBalance() const {
    CAmount nTotal = 0;
    {
        LOCK2(cs_main, cs_wallet);
        for (map<uint256, CWalletTx>::const_iterator it = mapWallet.begin(); it != mapWallet.end(); ++it) {
            const CWalletTx *pcoin = &(*it).second;
            nTotal += pcoin->GetImmatureCredit();
        }
    }
    return nTotal;
}

CAmount CWallet::GetWatchOnlyBalance() const {
    CAmount nTotal = 0;
    {
        LOCK2(cs_main, cs_wallet);
        for (map<uint256, CWalletTx>::const_iterator it = mapWallet.begin(); it != mapWallet.end(); ++it) {
            const CWalletTx *pcoin = &(*it).second;
            if (pcoin->IsTrusted())
                nTotal += pcoin->GetAvailableWatchOnlyCredit();
        }
    }

    return nTotal;
}

CAmount CWallet::GetUnconfirmedWatchOnlyBalance() const {
    CAmount nTotal = 0;
    {
        LOCK2(cs_main, cs_wallet);
        for (map<uint256, CWalletTx>::const_iterator it = mapWallet.begin(); it != mapWallet.end(); ++it) {
            const CWalletTx *pcoin = &(*it).second;
            if (!pcoin->IsTrusted() && pcoin->GetDepthInMainChain() == 0 &&
                (pcoin->InMempool() || pcoin->InStempool()))
                nTotal += pcoin->GetAvailableWatchOnlyCredit();
        }
    }
    return nTotal;
}

// Recursively determine the rounds of a given input (How deep is the PrivateSend chain for a given input)
int CWallet::GetRealInputPrivateSendRounds(CTxIn txin, int nRounds) const
{
    static std::map<uint256, CMutableTransaction> mDenomWtxes;

    if(nRounds >= 16) return 15; // 16 rounds max

    uint256 hash = txin.prevout.hash;
    unsigned int nout = txin.prevout.n;

    const CWalletTx* wtx = GetWalletTx(hash);
    if(wtx != NULL)
    {
        std::map<uint256, CMutableTransaction>::const_iterator mdwi = mDenomWtxes.find(hash);
        if (mdwi == mDenomWtxes.end()) {
            // not known yet, let's add it
            LogPrint("privatesend", "GetRealInputPrivateSendRounds INSERTING %s\n", hash.ToString());
            mDenomWtxes[hash] = CMutableTransaction(*wtx);
        } else if(mDenomWtxes[hash].vout[nout].nRounds != -10) {
            // found and it's not an initial value, just return it
            return mDenomWtxes[hash].vout[nout].nRounds;
        }


        // bounds check
        if (nout >= wtx->vout.size()) {
            // should never actually hit this
            LogPrint("privatesend", "GetRealInputPrivateSendRounds UPDATED   %s %3d %3d\n", hash.ToString(), nout, -4);
            return -4;
        }

        if (IsCollateralAmount(wtx->vout[nout].nValue)) {
            mDenomWtxes[hash].vout[nout].nRounds = -3;
            LogPrint("privatesend", "GetRealInputPrivateSendRounds UPDATED   %s %3d %3d\n", hash.ToString(), nout, mDenomWtxes[hash].vout[nout].nRounds);
            return mDenomWtxes[hash].vout[nout].nRounds;
        }

        //make sure the final output is non-denominate
        if (!IsDenominatedAmount(wtx->vout[nout].nValue)) { //NOT DENOM
            mDenomWtxes[hash].vout[nout].nRounds = -2;
            LogPrint("privatesend", "GetRealInputPrivateSendRounds UPDATED   %s %3d %3d\n", hash.ToString(), nout, mDenomWtxes[hash].vout[nout].nRounds);
            return mDenomWtxes[hash].vout[nout].nRounds;
        }

        bool fAllDenoms = true;
        BOOST_FOREACH(CTxOut out, wtx->vout) {
            fAllDenoms = fAllDenoms && IsDenominatedAmount(out.nValue);
        }

        // this one is denominated but there is another non-denominated output found in the same tx
        if (!fAllDenoms) {
            mDenomWtxes[hash].vout[nout].nRounds = 0;
            LogPrint("privatesend", "GetRealInputPrivateSendRounds UPDATED   %s %3d %3d\n", hash.ToString(), nout, mDenomWtxes[hash].vout[nout].nRounds);
            return mDenomWtxes[hash].vout[nout].nRounds;
        }

        int nShortest = -10; // an initial value, should be no way to get this by calculations
        bool fDenomFound = false;
        // only denoms here so let's look up
        BOOST_FOREACH(CTxIn txinNext, wtx->vin) {
            if (IsMine(txinNext)) {
                int n = GetRealInputPrivateSendRounds(txinNext, nRounds + 1);
                // denom found, find the shortest chain or initially assign nShortest with the first found value
                if(n >= 0 && (n < nShortest || nShortest == -10)) {
                    nShortest = n;
                    fDenomFound = true;
                }
            }
        }
        mDenomWtxes[hash].vout[nout].nRounds = fDenomFound
                                               ? (nShortest >= 15 ? 16 : nShortest + 1) // good, we a +1 to the shortest one but only 16 rounds max allowed
                                               : 0;            // too bad, we are the fist one in that chain
        LogPrint("privatesend", "GetRealInputPrivateSendRounds UPDATED   %s %3d %3d\n", hash.ToString(), nout, mDenomWtxes[hash].vout[nout].nRounds);
        return mDenomWtxes[hash].vout[nout].nRounds;
    }

    return nRounds - 1;
}

// respect current settings
int CWallet::GetInputPrivateSendRounds(CTxIn txin) const
{
    LOCK(cs_wallet);
    int realPrivateSendRounds = GetRealInputPrivateSendRounds(txin, 0);
    return realPrivateSendRounds > nPrivateSendRounds ? nPrivateSendRounds : realPrivateSendRounds;
}


bool CWallet::IsDenominated(const CTxIn &txin) const {
    LOCK(cs_wallet);

    map<uint256, CWalletTx>::const_iterator mi = mapWallet.find(txin.prevout.hash);
    if (mi != mapWallet.end()) {
        const CWalletTx &prev = (*mi).second;
        if (txin.prevout.n < prev.vout.size()) {
            return IsDenominatedAmount(prev.vout[txin.prevout.n].nValue);
        }
    }

    return false;
}

bool CWallet::IsDenominatedAmount(CAmount nInputAmount) const {
    BOOST_FOREACH(CAmount d, vecPrivateSendDenominations)
    if(nInputAmount == d)
        return true;
    return false;
}

int CWallet::CountInputsWithAmount(CAmount nInputAmount) {
    CAmount nTotal = 0;
    {
        LOCK2(cs_main, cs_wallet);
        for (map<uint256, CWalletTx>::const_iterator it = mapWallet.begin(); it != mapWallet.end(); ++it) {
            const CWalletTx *pcoin = &(*it).second;
            if (pcoin->IsTrusted()) {
                int nDepth = pcoin->GetDepthInMainChain(false);

                for (unsigned int i = 0; i < pcoin->vout.size(); i++) {
                    COutput out = COutput(pcoin, i, nDepth, true, true);
                    CTxIn txin = CTxIn(out.tx->GetHash(), out.i);

                    if (out.tx->vout[out.i].nValue != nInputAmount) continue;
                    if (!IsDenominatedAmount(pcoin->vout[i].nValue)) continue;
                    if (IsSpent(out.tx->GetHash(), i) || IsMine(pcoin->vout[i]) != ISMINE_SPENDABLE ||
                        !IsDenominated(txin))
                        continue;

                    nTotal++;
                }
            }
        }
    }

    return nTotal;
}

bool CWallet::HasCollateralInputs(bool fOnlyConfirmed) const {
    vector <COutput> vCoins;
    AvailableCoins(vCoins, fOnlyConfirmed, NULL, false, ONLY_PRIVATESEND_COLLATERAL);

    return !vCoins.empty();
}


bool CWallet::IsCollateralAmount(CAmount nInputAmount) const {
    // collateral inputs should always be a 2x..4x of PRIVATESEND_COLLATERAL
    return nInputAmount >= PRIVATESEND_COLLATERAL * 2 &&
           nInputAmount <= PRIVATESEND_COLLATERAL * 4 &&
           nInputAmount % PRIVATESEND_COLLATERAL == 0;
}

CAmount CWallet::GetImmatureWatchOnlyBalance() const {
    CAmount nTotal = 0;
    {
        LOCK2(cs_main, cs_wallet);
        for (map<uint256, CWalletTx>::const_iterator it = mapWallet.begin(); it != mapWallet.end(); ++it) {
            const CWalletTx *pcoin = &(*it).second;
            nTotal += pcoin->GetImmatureWatchOnlyCredit();
        }
    }
    return nTotal;
}

void CWallet::AvailableCoins(vector <COutput> &vCoins, bool fOnlyConfirmed, const CCoinControl *coinControl,
                             bool fIncludeZeroValue, AvailableCoinsType nCoinType, bool fUseInstantSend) const {
    vCoins.clear();

    {
        LOCK2(cs_main, cs_wallet);
        for (map<uint256, CWalletTx>::const_iterator it = mapWallet.begin(); it != mapWallet.end(); ++it) {
            const uint256 &wtxid = it->first;
            const CWalletTx *pcoin = &(*it).second;

            if (!CheckFinalTx(*pcoin))
                continue;

            if (fOnlyConfirmed && !pcoin->IsTrusted())
                continue;

            if (pcoin->IsCoinBase() && pcoin->GetBlocksToMaturity() > 0)
                continue;

            int nDepth = pcoin->GetDepthInMainChain(false);
            // do not use IX for inputs that have less then INSTANTSEND_CONFIRMATIONS_REQUIRED blockchain confirmations
//            if (fUseInstantSend && nDepth < INSTANTSEND_CONFIRMATIONS_REQUIRED)
//                continue;

            // We should not consider coins which aren't at least in our mempool
            // It's possible for these to be conflicted via ancestors which we may never be able to detect
            if (nDepth == 0 && !pcoin->InMempool())
                continue;

            for (unsigned int i = 0; i < pcoin->vout.size(); i++) {
                bool found = false;
                if(nCoinType == ALL_COINS){
                    // We are now taking ALL_COINS to mean everything sans mints
                    found = !(pcoin->vout[i].scriptPubKey.IsZerocoinMint() || pcoin->vout[i].scriptPubKey.IsSigmaMint() || pcoin->vout[i].scriptPubKey.IsZerocoinRemint());
                } else if(nCoinType == ONLY_MINTS){
                    // Do not consider anything other than mints
                    found = (pcoin->vout[i].scriptPubKey.IsZerocoinMint() || pcoin->vout[i].scriptPubKey.IsSigmaMint() || pcoin->vout[i].scriptPubKey.IsZerocoinRemint());
                } else if (nCoinType == ONLY_DENOMINATED) {
                    found = IsDenominatedAmount(pcoin->vout[i].nValue);
                } else if (nCoinType == ONLY_NOT1000IFMN) {
                    found = !(fZNode && pcoin->vout[i].nValue == ZNODE_COIN_REQUIRED * COIN);
                } else if (nCoinType == ONLY_NONDENOMINATED_NOT1000IFMN) {
                    if (IsCollateralAmount(pcoin->vout[i].nValue)) continue; // do not use collateral amounts
                    found = !IsDenominatedAmount(pcoin->vout[i].nValue);
                    if (found && fZNode) found = pcoin->vout[i].nValue != ZNODE_COIN_REQUIRED * COIN; // do not use Hot MN funds
                } else if (nCoinType == ONLY_1000) {
                    found = pcoin->vout[i].nValue == ZNODE_COIN_REQUIRED * COIN;
                } else if (nCoinType == ONLY_PRIVATESEND_COLLATERAL) {
                    found = IsCollateralAmount(pcoin->vout[i].nValue);
                } else {
                    found = true;
                }
                if (!found) continue;

                isminetype mine = IsMine(pcoin->vout[i]);
                if (!(IsSpent(wtxid, i)) &&
                        mine != ISMINE_NO &&
                        (!IsLockedCoin((*it).first, i) || nCoinType == ONLY_1000) &&
                        (pcoin->vout[i].nValue > nMinimumInputValue) &&
                        (
                                !coinControl ||
                                !coinControl->HasSelected() ||
                                coinControl->fAllowOtherInputs ||
                                coinControl->IsSelected(COutPoint((*it).first, i))
                        )
                    ) {
                    vCoins.push_back(COutput(pcoin, i, nDepth,
                                             ((mine & ISMINE_SPENDABLE) != ISMINE_NO) ||
                                             (coinControl && coinControl->fAllowWatchOnly &&
                                              (mine & ISMINE_WATCH_SOLVABLE) != ISMINE_NO),
                                             (mine & (ISMINE_SPENDABLE | ISMINE_WATCH_SOLVABLE)) != ISMINE_NO));
                }
            }
        }
    }
}


bool CWallet::SelectCoinsDark(CAmount nValueMin, CAmount nValueMax, std::vector <CTxIn> &vecTxInRet, CAmount &nValueRet,
                              int nPrivateSendRoundsMin, int nPrivateSendRoundsMax) const {
    CCoinControl *coinControl = NULL;

    vecTxInRet.clear();
    nValueRet = 0;

    vector <COutput> vCoins;
    AvailableCoins(vCoins, true, coinControl, false, nPrivateSendRoundsMin < 0 ? ONLY_NONDENOMINATED_NOT1000IFMN : ONLY_DENOMINATED);

    //order the array so largest nondenom are first, then denominations, then very small inputs.
    sort(vCoins.rbegin(), vCoins.rend(), CompareByPriority());

    BOOST_FOREACH(const COutput &out, vCoins)
    {
        //do not allow inputs less than 1/10th of minimum value
        if (out.tx->vout[out.i].nValue < nValueMin / 10) continue;
        //do not allow collaterals to be selected
        if (IsCollateralAmount(out.tx->vout[out.i].nValue)) continue;
        if (fZNode && out.tx->vout[out.i].nValue == ZNODE_COIN_REQUIRED * COIN) continue; //znode input

        if (nValueRet + out.tx->vout[out.i].nValue <= nValueMax) {
            CTxIn txin = CTxIn(out.tx->GetHash(), out.i);

            int nRounds = GetInputPrivateSendRounds(txin);
            if (nRounds >= nPrivateSendRoundsMax) continue;
            if (nRounds < nPrivateSendRoundsMin) continue;

            txin.prevPubKey = out.tx->vout[out.i].scriptPubKey; // the inputs PubKey
            nValueRet += out.tx->vout[out.i].nValue;
            vecTxInRet.push_back(txin);
        }
    }

    return nValueRet >= nValueMin;
}

// znode
bool CWallet::GetCollateralTxIn(CTxIn& txinRet, CAmount& nValueRet) const
{
    vector<COutput> vCoins;

    AvailableCoins(vCoins);

    BOOST_FOREACH(const COutput& out, vCoins)
    {
        if(IsCollateralAmount(out.tx->vout[out.i].nValue))
        {
            txinRet = CTxIn(out.tx->GetHash(), out.i);
            txinRet.prevPubKey = out.tx->vout[out.i].scriptPubKey; // the inputs PubKey
            nValueRet = out.tx->vout[out.i].nValue;
            return true;
        }
    }

    return false;
}

bool CWallet::GetZnodeVinAndKeys(CTxIn &txinRet, CPubKey &pubKeyRet, CKey &keyRet, std::string strTxHash,
                                 std::string strOutputIndex) {
    // wait for reindex and/or import to finish
    if (fImporting || fReindex) return false;

    // Find possible candidates
    std::vector <COutput> vPossibleCoins;
    AvailableCoins(vPossibleCoins, true, NULL, false, ONLY_1000);
    if (vPossibleCoins.empty()) {
        LogPrintf("CWallet::GetZnodeVinAndKeys -- Could not locate any valid znode vin\n");
        return false;
    }

    if (strTxHash.empty()) // No output specified, select the first one
        return GetVinAndKeysFromOutput(vPossibleCoins[0], txinRet, pubKeyRet, keyRet);

    // Find specific vin
    uint256 txHash = uint256S(strTxHash);
    int nOutputIndex = atoi(strOutputIndex.c_str());

    BOOST_FOREACH(COutput & out, vPossibleCoins)
    if (out.tx->GetHash() == txHash && out.i == nOutputIndex) // found it!
        return GetVinAndKeysFromOutput(out, txinRet, pubKeyRet, keyRet);

    LogPrintf("CWallet::GetZnodeVinAndKeys -- Could not locate specified znode vin\n");
    return false;
}

bool CWallet::GetVinAndKeysFromOutput(COutput out, CTxIn &txinRet, CPubKey &pubKeyRet, CKey &keyRet) {
    // wait for reindex and/or import to finish
    if (fImporting || fReindex) return false;

    CScript pubScript;

    txinRet = CTxIn(out.tx->GetHash(), out.i);
    pubScript = out.tx->vout[out.i].scriptPubKey; // the inputs PubKey

    CTxDestination address1;
    ExtractDestination(pubScript, address1);
    CBitcoinAddress address2(address1);

    CKeyID keyID;
    if (!address2.GetKeyID(keyID)) {
        LogPrintf("CWallet::GetVinAndKeysFromOutput -- Address does not refer to a key\n");
        return false;
    }

    if (!GetKey(keyID, keyRet)) {
        LogPrintf("CWallet::GetVinAndKeysFromOutput -- Private key for address is not known\n");
        return false;
    }

    pubKeyRet = keyRet.GetPubKey();
    return true;
}

//[zcoin]
void CWallet::ListAvailableCoinsMintCoins(vector <COutput> &vCoins, bool fOnlyConfirmed) const {
    vCoins.clear();
    {
        LOCK2(cs_main, cs_wallet);
        list <CZerocoinEntry> listOwnCoins;
        CWalletDB walletdb(pwalletMain->strWalletFile);
        walletdb.ListPubCoin(listOwnCoins);
        LogPrintf("listOwnCoins.size()=%s\n", listOwnCoins.size());
        for (map<uint256, CWalletTx>::const_iterator it = mapWallet.begin(); it != mapWallet.end(); ++it) {
            const CWalletTx *pcoin = &(*it).second;
//            LogPrintf("pcoin=%s\n", pcoin->GetHash().ToString());
            if (!CheckFinalTx(*pcoin)) {
                LogPrintf("!CheckFinalTx(*pcoin)=%s\n", !CheckFinalTx(*pcoin));
                continue;
            }

            if (fOnlyConfirmed && !pcoin->IsTrusted()) {
                LogPrintf("fOnlyConfirmed = %s, !pcoin->IsTrusted()\n", fOnlyConfirmed, !pcoin->IsTrusted());
                continue;
            }

            if (pcoin->IsCoinBase() && pcoin->GetBlocksToMaturity() > 0) {
                LogPrintf("Not trusted\n");
                continue;
            }

            int nDepth = pcoin->GetDepthInMainChain();
            if (nDepth < 0) {
                LogPrintf("nDepth=%s\n", nDepth);
                continue;
            }
            LogPrintf("pcoin->vout.size()=%s\n", pcoin->vout.size());

            for (unsigned int i = 0; i < pcoin->vout.size(); i++) {
                if (pcoin->vout[i].scriptPubKey.IsZerocoinMint()) {
                    CTxOut txout = pcoin->vout[i];
                    CBigNum pubCoin = ParseZerocoinMintScript(txout.scriptPubKey);
                    LogPrintf("Pubcoin=%s\n", pubCoin.ToString());
                    // CHECKING PROCESS
                    BOOST_FOREACH(const CZerocoinEntry &ownCoinItem, listOwnCoins) {
//                        LogPrintf("*******\n");
//                        LogPrintf("ownCoinItem.value=%s,\n", ownCoinItem.value.ToString());
//                        LogPrintf("ownCoinItem.IsUsed=%s\n, ", ownCoinItem.IsUsed);
//                        LogPrintf("ownCoinItem.randomness=%s\n, ", ownCoinItem.randomness);
//                        LogPrintf("ownCoinItem.serialNumber=%s\n, ", ownCoinItem.serialNumber);
                        if (ownCoinItem.value == pubCoin && ownCoinItem.IsUsed == false &&
                            ownCoinItem.randomness != 0 && ownCoinItem.serialNumber != 0) {
                            vCoins.push_back(COutput(pcoin, i, nDepth, true, true));
                            LogPrintf("-->OK\n");
                        }
                    }

                }
            }
        }
    }
}

void CWallet::ListAvailableSigmaMintCoins(vector<COutput> &vCoins, bool fOnlyConfirmed) const {
    EnsureMintWalletAvailable();

    vCoins.clear();
    LOCK2(cs_main, cs_wallet);
    list<CSigmaEntry> listOwnCoins;
    CWalletDB walletdb(pwalletMain->strWalletFile);
    listOwnCoins = zwalletMain->GetTracker().MintsAsSigmaEntries(true, false);
    LogPrintf("listOwnCoins.size()=%s\n", listOwnCoins.size());
    for (map<uint256, CWalletTx>::const_iterator it = mapWallet.begin(); it != mapWallet.end(); ++it) {
        const CWalletTx *pcoin = &(*it).second;
//        LogPrintf("pcoin=%s\n", pcoin->GetHash().ToString());
        if (!CheckFinalTx(*pcoin)) {
            LogPrintf("!CheckFinalTx(*pcoin)=%s\n", !CheckFinalTx(*pcoin));
            continue;
        }

        if (fOnlyConfirmed && !pcoin->IsTrusted()) {
            LogPrintf("fOnlyConfirmed = %s, !pcoin->IsTrusted()\n", fOnlyConfirmed, !pcoin->IsTrusted());
            continue;
        }

        if (pcoin->IsCoinBase() && pcoin->GetBlocksToMaturity() > 0) {
            LogPrintf("Not trusted\n");
            continue;
        }

        int nDepth = pcoin->GetDepthInMainChain();
        if (nDepth < 0) {
            LogPrintf("nDepth=%s\n", nDepth);
            continue;
        }
        LogPrintf("pcoin->vout.size()=%s\n", pcoin->vout.size());

        for (unsigned int i = 0; i < pcoin->vout.size(); i++) {
            if (pcoin->vout[i].scriptPubKey.IsSigmaMint()) {
                CTxOut txout = pcoin->vout[i];
                secp_primitives::GroupElement pubCoin = sigma::ParseSigmaMintScript(
                    txout.scriptPubKey);
                LogPrintf("Pubcoin=%s\n", pubCoin.tostring());
                // CHECKING PROCESS
                BOOST_FOREACH(const CSigmaEntry &ownCoinItem, listOwnCoins) {
                   if (ownCoinItem.value == pubCoin && ownCoinItem.IsUsed == false &&
                        ownCoinItem.randomness != uint64_t(0) && ownCoinItem.serialNumber != uint64_t(0)) {
                        vCoins.push_back(COutput(pcoin, i, nDepth, true, true));
                        LogPrintf("-->OK\n");
                    }
                }
            }
        }
    }
}

static void ApproximateBestSubset(vector <pair<CAmount, pair<const CWalletTx *, unsigned int> >> vValue,
                                  const CAmount &nTotalLower,
                                  const CAmount &nTargetValue,
                                  vector<char> &vfBest, CAmount &nBest, int iterations = 1000) {
    vector<char> vfIncluded;

    vfBest.assign(vValue.size(), true);
    nBest = nTotalLower;

    seed_insecure_rand();

    for (int nRep = 0; nRep < iterations && nBest != nTargetValue; nRep++) {
        vfIncluded.assign(vValue.size(), false);
        CAmount nTotal = 0;
        bool fReachedTarget = false;
        for (int nPass = 0; nPass < 2 && !fReachedTarget; nPass++) {
            for (unsigned int i = 0; i < vValue.size(); i++) {
                //The solver here uses a randomized algorithm,
                //the randomness serves no real security purpose but is just
                //needed to prevent degenerate behavior and it is important
                //that the rng is fast. We do not use a constant random sequence,
                //because there may be some privacy improvement by making
                //the selection random.
                if (nPass == 0 ? insecure_rand() & 1 : !vfIncluded[i]) {
                    nTotal += vValue[i].first;
                    vfIncluded[i] = true;
                    if (nTotal >= nTargetValue) {
                        fReachedTarget = true;
                        if (nTotal < nBest) {
                            nBest = nTotal;
                            vfBest = vfIncluded;
                        }
                        nTotal -= vValue[i].first;
                        vfIncluded[i] = false;
                    }
                }
            }
        }
    }
}

bool CWallet::SelectCoinsMinConf(const CAmount &nTargetValue, const int nConfMine, const int nConfTheirs,
                                 const uint64_t nMaxAncestors, vector <COutput> vCoins,
                                 set <pair<const CWalletTx *, unsigned int>> &setCoinsRet,
                                 CAmount &nValueRet) const {
    setCoinsRet.clear();
    nValueRet = 0;

    // List of values less than target
    pair <CAmount, pair<const CWalletTx *, unsigned int>> coinLowestLarger;
    coinLowestLarger.first = std::numeric_limits<CAmount>::max();
    coinLowestLarger.second.first = NULL;
    vector <pair<CAmount, pair<const CWalletTx *, unsigned int> >> vValue;
    CAmount nTotalLower = 0;

    random_shuffle(vCoins.begin(), vCoins.end(), GetRandInt);

    BOOST_FOREACH(const COutput &output, vCoins)
    {
        if (!output.fSpendable)
            continue;

        const CWalletTx *pcoin = output.tx;

        if (output.nDepth < (pcoin->IsFromMe(ISMINE_ALL) ? nConfMine : nConfTheirs))
            continue;

        if (!mempool.TransactionWithinChainLimit(pcoin->GetHash(), nMaxAncestors))
            continue;

        int i = output.i;
        CAmount n = pcoin->vout[i].nValue;

        pair <CAmount, pair<const CWalletTx *, unsigned int>> coin = make_pair(n, make_pair(pcoin, i));

        if (n == nTargetValue) {
            setCoinsRet.insert(coin.second);
            nValueRet += coin.first;
            return true;
        } else if (n < nTargetValue + MIN_CHANGE) {
            vValue.push_back(coin);
            nTotalLower += n;
        } else if (n < coinLowestLarger.first) {
            coinLowestLarger = coin;
        }
    }

    if (nTotalLower == nTargetValue) {
        for (unsigned int i = 0; i < vValue.size(); ++i) {
            setCoinsRet.insert(vValue[i].second);
            nValueRet += vValue[i].first;
        }
        return true;
    }

    if (nTotalLower < nTargetValue) {
        if (coinLowestLarger.second.first == NULL)
            return false;
        setCoinsRet.insert(coinLowestLarger.second);
        nValueRet += coinLowestLarger.first;
        return true;
    }

    // Solve subset sum by stochastic approximation
    std::sort(vValue.begin(), vValue.end(), CompareValueOnly());
    std::reverse(vValue.begin(), vValue.end());
    vector<char> vfBest;
    CAmount nBest;

    ApproximateBestSubset(vValue, nTotalLower, nTargetValue, vfBest, nBest);
    if (nBest != nTargetValue && nTotalLower >= nTargetValue + MIN_CHANGE)
        ApproximateBestSubset(vValue, nTotalLower, nTargetValue + MIN_CHANGE, vfBest, nBest);

    // If we have a bigger coin and (either the stochastic approximation didn't find a good solution,
    //                                   or the next bigger coin is closer), return the bigger coin
    if (coinLowestLarger.second.first &&
        ((nBest != nTargetValue && nBest < nTargetValue + MIN_CHANGE) || coinLowestLarger.first <= nBest)) {
        setCoinsRet.insert(coinLowestLarger.second);
        nValueRet += coinLowestLarger.first;
    } else {
        for (unsigned int i = 0; i < vValue.size(); i++)
            if (vfBest[i]) {
                setCoinsRet.insert(vValue[i].second);
                nValueRet += vValue[i].first;
            }

        LogPrint("selectcoins", "SelectCoins() best subset: ");
        for (unsigned int i = 0; i < vValue.size(); i++)
            if (vfBest[i])
                LogPrint("selectcoins", "%s ", FormatMoney(vValue[i].first));
        LogPrint("selectcoins", "total %s\n", FormatMoney(nBest));
    }

    return true;
}

bool CWallet::SelectCoins(const vector <COutput> &vAvailableCoins, const CAmount &nTargetValue,
                          set <pair<const CWalletTx *, unsigned int>> &setCoinsRet, CAmount &nValueRet,
                          const CCoinControl *coinControl, AvailableCoinsType nCoinType, bool fUseInstantSend) const {
    vector <COutput> vCoins(vAvailableCoins);

    // coin control -> return all selected outputs (we want all selected to go into the transaction for sure)
    if (coinControl && coinControl->HasSelected() && !coinControl->fAllowOtherInputs) {
        BOOST_FOREACH(const COutput &out, vCoins)
        {
            if (!out.fSpendable)
                continue;
            if (nCoinType == ONLY_DENOMINATED) {
                CTxIn txin = CTxIn(out.tx->GetHash(), out.i);
                int nRounds = GetInputPrivateSendRounds(txin);
                // make sure it's actually anonymized
                if (nRounds < nPrivateSendRounds) continue;
            }
            nValueRet += out.tx->vout[out.i].nValue;
            setCoinsRet.insert(make_pair(out.tx, out.i));
        }
        return (nValueRet >= nTargetValue);
    }

    //if we're doing only denominated, we need to round up to the nearest smallest denomination
    if (nCoinType == ONLY_DENOMINATED) {
        CAmount nSmallestDenom = vecPrivateSendDenominations.back();
        // Make outputs by looping through denominations, from large to small
        BOOST_FOREACH(CAmount nDenom, vecPrivateSendDenominations)
        {
            BOOST_FOREACH(const COutput &out, vCoins)
            {
                //make sure it's the denom we're looking for, round the amount up to smallest denom
                if (out.tx->vout[out.i].nValue == nDenom && nValueRet + nDenom < nTargetValue + nSmallestDenom) {
                    CTxIn txin = CTxIn(out.tx->GetHash(), out.i);
                    int nRounds = GetInputPrivateSendRounds(txin);
                    // make sure it's actually anonymized
                    if (nRounds < nPrivateSendRounds) continue;
                    nValueRet += nDenom;
                    setCoinsRet.insert(make_pair(out.tx, out.i));
                }
            }
        }
        return (nValueRet >= nTargetValue);
    }

    // calculate value from preset inputs and store them
    set <pair<const CWalletTx *, uint32_t>> setPresetCoins;
    CAmount nValueFromPresetInputs = 0;

    std::vector <COutPoint> vPresetInputs;
    if (coinControl)
        coinControl->ListSelected(vPresetInputs);
    BOOST_FOREACH(const COutPoint &outpoint, vPresetInputs)
    {
        map<uint256, CWalletTx>::const_iterator it = mapWallet.find(outpoint.hash);
        if (it != mapWallet.end()) {
            const CWalletTx *pcoin = &it->second;
            // Clearly invalid input, fail
            if (pcoin->vout.size() <= outpoint.n)
                return false;
            nValueFromPresetInputs += pcoin->vout[outpoint.n].nValue;
            setPresetCoins.insert(make_pair(pcoin, outpoint.n));
        } else
            return false; // TODO: Allow non-wallet inputs
    }

    // remove preset inputs from vCoins
    for (vector<COutput>::iterator it = vCoins.begin();
         it != vCoins.end() && coinControl && coinControl->HasSelected();) {
        if (setPresetCoins.count(make_pair(it->tx, it->i)))
            it = vCoins.erase(it);
        else
            ++it;
    }

    size_t nMaxChainLength = std::min(GetArg("-limitancestorcount", DEFAULT_ANCESTOR_LIMIT),
                                      GetArg("-limitdescendantcount", DEFAULT_DESCENDANT_LIMIT));
    bool fRejectLongChains = GetBoolArg("-walletrejectlongchains", DEFAULT_WALLET_REJECT_LONG_CHAINS);

    bool res = nTargetValue <= nValueFromPresetInputs ||
               SelectCoinsMinConf(nTargetValue - nValueFromPresetInputs, 1, 6, 0, vCoins, setCoinsRet, nValueRet) ||
               SelectCoinsMinConf(nTargetValue - nValueFromPresetInputs, 1, 1, 0, vCoins, setCoinsRet, nValueRet) ||
               (bSpendZeroConfChange &&
                SelectCoinsMinConf(nTargetValue - nValueFromPresetInputs, 0, 1, 2, vCoins, setCoinsRet,
                                   nValueRet)) ||
               (bSpendZeroConfChange && SelectCoinsMinConf(nTargetValue - nValueFromPresetInputs, 0, 1,
                                                           std::min((size_t) 4, nMaxChainLength / 3), vCoins,
                                                           setCoinsRet, nValueRet)) ||
               (bSpendZeroConfChange &&
                SelectCoinsMinConf(nTargetValue - nValueFromPresetInputs, 0, 1, nMaxChainLength / 2, vCoins,
                                   setCoinsRet, nValueRet)) ||
               (bSpendZeroConfChange &&
                SelectCoinsMinConf(nTargetValue - nValueFromPresetInputs, 0, 1, nMaxChainLength, vCoins,
                                   setCoinsRet,
                                   nValueRet)) ||
               (bSpendZeroConfChange && !fRejectLongChains &&
                SelectCoinsMinConf(nTargetValue - nValueFromPresetInputs, 0, 1,
                                   std::numeric_limits<uint64_t>::max(),
                                   vCoins, setCoinsRet, nValueRet));

    // because SelectCoinsMinConf clears the setCoinsRet, we now add the possible inputs to the coinset
    setCoinsRet.insert(setPresetCoins.begin(), setPresetCoins.end());

    // add preset inputs to the total value selected
    nValueRet += nValueFromPresetInputs;

    return res;
}

bool CWallet::FundTransaction(CMutableTransaction &tx, CAmount &nFeeRet, bool overrideEstimatedFeeRate,
                              const CFeeRate &specificFeeRate, int &nChangePosInOut, std::string &strFailReason,
                              bool includeWatching, bool lockUnspents, const CTxDestination &destChange) {
    vector <CRecipient> vecSend;

    // Turn the txout set into a CRecipient vector
    BOOST_FOREACH(const CTxOut &txOut, tx.vout)
    {
        CRecipient recipient = {txOut.scriptPubKey, txOut.nValue, false};
        vecSend.push_back(recipient);
    }

    CCoinControl coinControl;
    coinControl.destChange = destChange;
    coinControl.fAllowOtherInputs = true;
    coinControl.fAllowWatchOnly = includeWatching;
    coinControl.fOverrideFeeRate = overrideEstimatedFeeRate;
    coinControl.nFeeRate = specificFeeRate;

    BOOST_FOREACH(const CTxIn &txin, tx.vin)
        coinControl.Select(txin.prevout);

    CReserveKey reservekey(this);
    CWalletTx wtx;
    if (!CreateTransaction(vecSend, wtx, reservekey, nFeeRet, nChangePosInOut, strFailReason, &coinControl, false))
        return false;

    if (nChangePosInOut != -1)
        tx.vout.insert(tx.vout.begin() + nChangePosInOut, wtx.vout[nChangePosInOut]);

    // Add new txins (keeping original txin scriptSig/order)
    BOOST_FOREACH(const CTxIn &txin, wtx.vin)
    {
        if (!coinControl.IsSelected(txin.prevout)) {
            tx.vin.push_back(txin);

            if (lockUnspents) {
                LOCK2(cs_main, cs_wallet);
                LockCoin(txin.prevout);
            }
        }
    }

    return true;
}

bool CWallet::ConvertList(std::vector <CTxIn> vecTxIn, std::vector <CAmount> &vecAmounts) {
    BOOST_FOREACH(CTxIn txin, vecTxIn) {
        if (mapWallet.count(txin.prevout.hash)) {
            CWalletTx &wtx = mapWallet[txin.prevout.hash];
            if (txin.prevout.n < wtx.vout.size()) {
                vecAmounts.push_back(wtx.vout[txin.prevout.n].nValue);
            }
        } else {
            LogPrintf("CWallet::ConvertList -- Couldn't find transaction\n");
        }
    }
    return true;
}

bool CWallet::SelectCoinsByDenominations(int nDenom, CAmount nValueMin, CAmount nValueMax,
                                         std::vector <CTxIn> &vecTxInRet, std::vector <COutput> &vCoinsRet,
                                         CAmount &nValueRet, int nPrivateSendRoundsMin, int nPrivateSendRoundsMax) {
    vecTxInRet.clear();
    vCoinsRet.clear();
    nValueRet = 0;

    vector <COutput> vCoins;
    AvailableCoins(vCoins, true, NULL, false, ONLY_DENOMINATED);

    std::random_shuffle(vCoins.rbegin(), vCoins.rend(), GetRandInt);

    // ( bit on if present )
    // bit 0 - 100ZCOIN+1
    // bit 1 - 10ZCOIN+1
    // bit 2 - 1ZCOIN+1
    // bit 3 - .1ZCOIN+1

    std::vector<int> vecBits;
    if (!darkSendPool.GetDenominationsBits(nDenom, vecBits)) {
        return false;
    }

    int nDenomResult = 0;

    InsecureRand insecureRand;
    BOOST_FOREACH(const COutput &out, vCoins)
    {
        // znode-like input should not be selected by AvailableCoins now anyway
        //if(out.tx->vout[out.i].nValue == 1000*COIN) continue;
        if (nValueRet + out.tx->vout[out.i].nValue <= nValueMax) {

            CTxIn txin = CTxIn(out.tx->GetHash(), out.i);

            int nRounds = GetInputPrivateSendRounds(txin);
            if (nRounds >= nPrivateSendRoundsMax) continue;
            if (nRounds < nPrivateSendRoundsMin) continue;

            BOOST_FOREACH(int nBit, vecBits) {
                if (out.tx->vout[out.i].nValue == vecPrivateSendDenominations[nBit]) {
                    if (nValueRet >= nValueMin) {
                        //randomly reduce the max amount we'll submit (for anonymity)
                        nValueMax -= insecureRand(nValueMax/5);
                        //on average use 50% of the inputs or less
                        int r = insecureRand(vCoins.size());
                        if ((int) vecTxInRet.size() > r) return true;
                    }
                    txin.prevPubKey = out.tx->vout[out.i].scriptPubKey; // the inputs PubKey
                    nValueRet += out.tx->vout[out.i].nValue;
                    vecTxInRet.push_back(txin);
                    vCoinsRet.push_back(out);
                    nDenomResult |= 1 << nBit;
                }
            }
        }
    }

    return nValueRet >= nValueMin && nDenom == nDenomResult;
}

bool CWallet::CreateCollateralTransaction(CMutableTransaction &txCollateral, std::string &strReason) {
    txCollateral.vin.clear();
    txCollateral.vout.clear();

    CReserveKey reservekey(this);
    CAmount nValue = 0;
    CTxIn txinCollateral;

    if (!GetCollateralTxIn(txinCollateral, nValue)) {
        strReason = "PrivateSend requires a collateral transaction and could not locate an acceptable input!";
        return false;
    }

    // make our change address
    CScript scriptChange;
    CPubKey vchPubKey;
    assert(reservekey.GetReservedKey(vchPubKey)); // should never fail, as we just unlocked
    scriptChange = GetScriptForDestination(vchPubKey.GetID());
    reservekey.KeepKey();

    txCollateral.vin.push_back(txinCollateral);

    //pay collateral charge in fees
    CTxOut txout = CTxOut(nValue - PRIVATESEND_COLLATERAL, scriptChange);
    txCollateral.vout.push_back(txout);
    CAmount amount;
    if (!SignSignature(*this, txinCollateral.prevPubKey, txCollateral, 0, amount, int(SIGHASH_ALL | SIGHASH_ANYONECANPAY))) {
        strReason = "Unable to sign collateral transaction!";
        return false;
    }

    return true;
}

bool CWallet::SelectCoinsGrouppedByAddresses(std::vector <CompactTallyItem> &vecTallyRet, bool fSkipDenominated,
                                             bool fAnonymizable) const {
    LOCK2(cs_main, cs_wallet);

    isminefilter filter = ISMINE_SPENDABLE;

    // try to use cache
    if (fAnonymizable) {
        if(fSkipDenominated && fAnonymizableTallyCachedNonDenom) {
            vecTallyRet = vecAnonymizableTallyCachedNonDenom;
            LogPrint("selectcoins", "SelectCoinsGrouppedByAddresses - using cache for non-denom inputs\n");
            return vecTallyRet.size() > 0;
        }
        if(!fSkipDenominated && fAnonymizableTallyCached) {
            vecTallyRet = vecAnonymizableTallyCached;
            LogPrint("selectcoins", "SelectCoinsGrouppedByAddresses - using cache for all inputs\n");
            return vecTallyRet.size() > 0;
        }
    }

    // Tally
    map <CBitcoinAddress, CompactTallyItem> mapTally;
    for (map<uint256, CWalletTx>::const_iterator it = mapWallet.begin(); it != mapWallet.end(); ++it) {
        const CWalletTx &wtx = (*it).second;

        if (wtx.IsCoinBase() && wtx.GetBlocksToMaturity() > 0) continue;
        if (!fAnonymizable && !wtx.IsTrusted()) continue;

        for (unsigned int i = 0; i < wtx.vout.size(); i++) {
            CTxDestination address;
            if (!ExtractDestination(wtx.vout[i].scriptPubKey, address)) continue;

            isminefilter mine = ::IsMine(*this, address);
            if (!(mine & filter)) continue;

            if (IsSpent(wtx.GetHash(), i) || IsLockedCoin(wtx.GetHash(), i)) continue;

            if (fSkipDenominated && IsDenominatedAmount(wtx.vout[i].nValue)) continue;

            if (fAnonymizable) {
                // ignore collaterals
                if (IsCollateralAmount(wtx.vout[i].nValue)) continue;
                if (fZNode && wtx.vout[i].nValue == ZNODE_COIN_REQUIRED * COIN) continue;
                // ignore outputs that are 10 times smaller then the smallest denomination
                // otherwise they will just lead to higher fee / lower priority
                if (wtx.vout[i].nValue <= vecPrivateSendDenominations.back() / 10) continue;
                // ignore anonymized
                if(GetInputPrivateSendRounds(CTxIn(wtx.GetHash(), i)) >= nPrivateSendRounds) continue;
            }

            CompactTallyItem &item = mapTally[address];
            item.address = address;
            item.nAmount += wtx.vout[i].nValue;
            item.vecTxIn.push_back(CTxIn(wtx.GetHash(), i));
        }
    }

    // construct resulting vector
    vecTallyRet.clear();
    BOOST_FOREACH(const PAIRTYPE(CBitcoinAddress, CompactTallyItem)&item, mapTally) {
        if (fAnonymizable && item.second.nAmount < vecPrivateSendDenominations.back()) continue;
        vecTallyRet.push_back(item.second);
    }

    // order by amounts per address, from smallest to largest
    sort(vecTallyRet.rbegin(), vecTallyRet.rend(), CompareByAmount());

    // cache anonymizable for later use
    if (fAnonymizable) {
        if (fSkipDenominated) {
            vecAnonymizableTallyCachedNonDenom = vecTallyRet;
            fAnonymizableTallyCachedNonDenom = true;
        } else {
            vecAnonymizableTallyCached = vecTallyRet;
            fAnonymizableTallyCached = true;
        }
    }

    // debug
    std::string strMessage = "SelectCoinsGrouppedByAddresses - vecTallyRet:\n";
    BOOST_FOREACH(CompactTallyItem & item, vecTallyRet)
        strMessage += strprintf("  %s %f\n", item.address.ToString().c_str(), float(item.nAmount) / COIN);
    LogPrint("selectcoins", "%s", strMessage);

    return vecTallyRet.size() > 0;
}

bool CWallet::CreateTransaction(const vector <CRecipient> &vecSend, CWalletTx &wtxNew, CReserveKey &reservekey,
                                CAmount &nFeeRet,
                                int &nChangePosInOut, std::string &strFailReason, const CCoinControl *coinControl,
                                bool sign, AvailableCoinsType nCoinType, bool fUseInstantSend) {
    LogPrintf("CreateTransaction()\n");
    CAmount nValue = 0;
    int nChangePosRequest = nChangePosInOut;
    unsigned int nSubtractFeeFromAmount = 0;
    BOOST_FOREACH(const CRecipient &recipient, vecSend)
    {
        if (nValue < 0 || recipient.nAmount < 0) {
            strFailReason = _("Transaction amounts must be positive");
            return false;
        }
        nValue += recipient.nAmount;

        if (recipient.fSubtractFeeFromAmount)
            nSubtractFeeFromAmount++;
    }
    if (vecSend.empty() || nValue < 0) {
        strFailReason = _("Transaction amounts must be positive");
        return false;
    }
    wtxNew.fTimeReceivedIsTxTime = true;
    wtxNew.BindWallet(this);
    CMutableTransaction txNew;

    // Discourage fee sniping.
    //
    // For a large miner the value of the transactions in the best block and
    // the mempool can exceed the cost of deliberately attempting to mine two
    // blocks to orphan the current best block. By setting nLockTime such that
    // only the next block can include the transaction, we discourage this
    // practice as the height restricted and limited blocksize gives miners
    // considering fee sniping fewer options for pulling off this attack.
    //
    // A simple way to think about this is from the wallet's point of view we
    // always want the blockchain to move forward. By setting nLockTime this
    // way we're basically making the statement that we only want this
    // transaction to appear in the next block; we don't want to potentially
    // encourage reorgs by allowing transactions to appear at lower heights
    // than the next block in forks of the best chain.
    //
    // Of course, the subsidy is high enough, and transaction volume low
    // enough, that fee sniping isn't a problem yet, but by implementing a fix
    // now we ensure code won't be written that makes assumptions about
    // nLockTime that preclude a fix later.
    txNew.nLockTime = chainActive.Height();

    // Secondly occasionally randomly pick a nLockTime even further back, so
    // that transactions that are delayed after signing for whatever reason,
    // e.g. high-latency mix networks and some CoinJoin implementations, have
    // better privacy.
    if (GetRandInt(10) == 0)
        txNew.nLockTime = std::max(0, (int) txNew.nLockTime - GetRandInt(100));

    assert(txNew.nLockTime <= (unsigned int) chainActive.Height());
    assert(txNew.nLockTime < LOCKTIME_THRESHOLD);

    {
        LOCK2(cs_main, cs_wallet);
        {
            std::vector <COutput> vAvailableCoins;
            AvailableCoins(vAvailableCoins, true, coinControl, false, nCoinType, fUseInstantSend);

            nFeeRet = payTxFee.GetFeePerK();
            // Start with no fee and loop until there is enough fee
            while (true) {
                nChangePosInOut = nChangePosRequest;
                txNew.vin.clear();
                txNew.vout.clear();
                txNew.wit.SetNull();

                wtxNew.fFromMe = true;
                wtxNew.changes.clear();
                bool fFirst = true;
                CAmount nValueToSelect = nValue;
                if (nSubtractFeeFromAmount == 0)
                    nValueToSelect += nFeeRet;
                double dPriority = 0;
                // vouts to the payees
                BOOST_FOREACH(const CRecipient &recipient, vecSend)
                {
                    CTxOut txout(recipient.nAmount, recipient.scriptPubKey);

                    if (recipient.fSubtractFeeFromAmount)
                    {
                        txout.nValue -= nFeeRet / nSubtractFeeFromAmount; // Subtract fee equally from each selected recipient

                        if (fFirst) // first receiver pays the remainder not divisible by output count
                        {
                            fFirst = false;
                            txout.nValue -= nFeeRet % nSubtractFeeFromAmount;
                        }
                    }

                    if (txout.IsDust(::minRelayTxFee)) {
                        if (recipient.fSubtractFeeFromAmount && nFeeRet > 0) {
                            if (txout.nValue < 0)
                                strFailReason = _("The transaction amount is too small to pay the fee");
                            else
                                strFailReason = _("The transaction amount is too small to send after the fee has been deducted");
                        } else
                            strFailReason = _("Transaction amount too small");
                        return false;
                    }
                    txNew.vout.push_back(txout);
                }

                // Choose coins to use
                set <pair<const CWalletTx *, unsigned int>> setCoins;
                CAmount nValueIn = 0;
                if (!SelectCoins(vAvailableCoins, nValueToSelect, setCoins, nValueIn, coinControl)) {
                    if (nCoinType == ONLY_NOT1000IFMN) {
                        strFailReason = _("Unable to locate enough funds for this transaction that are not equal 1000 XZC.");
                    } else if (nCoinType == ONLY_NONDENOMINATED_NOT1000IFMN) {
                        strFailReason = _("Unable to locate enough PrivateSend non-denominated funds for this transaction that are not equal 1000 XZC.");
                    } else if (nCoinType == ONLY_DENOMINATED) {
                        strFailReason = _("Unable to locate enough PrivateSend denominated funds for this transaction.");
                        strFailReason += _("PrivateSend uses exact denominated amounts to send funds, you might simply need to anonymize some more coins.");
                    } else if (nValueIn < nValueToSelect) {
                        strFailReason = _("Insufficient funds.");
                    }
                    return false;
                }

                BOOST_FOREACH(PAIRTYPE(const CWalletTx*, unsigned int) pcoin, setCoins)
                {
                    CAmount nCredit = pcoin.first->vout[pcoin.second].nValue;
                    //The coin age after the next block (depth+1) is used instead of the current,
                    //reflecting an assumption the user would accept a bit more delay for
                    //a chance at a free transaction.
                    //But mempool inputs might still be in the mempool, so their age stays 0
                    int age = pcoin.first->GetDepthInMainChain();
                    assert(age >= 0);
                    if (age != 0)
                        age += 1;
                    dPriority += (double) nCredit * age;
                }

                CAmount nChange = nValueIn - nValueToSelect;
                if (nSubtractFeeFromAmount == 0)
                    nChange -= nFeeRet;
                if (nChange > 0) {
                    //over pay for denominated transactions
                    if (nCoinType == ONLY_DENOMINATED) {
                        nFeeRet += nChange;
                        wtxNew.mapValue["DS"] = "1";
                        // recheck skipped denominations during next mixing
                        darkSendPool.ClearSkippedDenominations();
                    } else {
                        // Fill a vout to ourself
                        // TODO: pass in scriptChange instead of reservekey so
                        // change transaction isn't always pay-to-bitcoin-address
                        CScript scriptChange;

                        // coin control: send change to custom address
                        if (coinControl && !boost::get<CNoDestination>(&coinControl->destChange))
                            scriptChange = GetScriptForDestination(coinControl->destChange);

                            // no coin control: send change to newly generated address
                        else {
                            // Note: We use a new key here to keep it from being obvious which side is the change.
                            //  The drawback is that by not reusing a previous key, the change may be lost if a
                            //  backup is restored, if the backup doesn't have the new private key for the change.
                            //  If we reused the old key, it would be possible to add code to look for and
                            //  rediscover unknown transactions that were written with keys of ours to recover
                            //  post-backup change.

                            // Reserve a new key pair from key pool
                            CPubKey vchPubKey;
                            bool ret;
                            ret = reservekey.GetReservedKey(vchPubKey);
                            if (!ret) {
                                strFailReason = _("Keypool ran out, please call keypoolrefill first");
                                return false;
                            }

                            scriptChange = GetScriptForDestination(vchPubKey.GetID());
                        }

                        CTxOut newTxOut(nChange, scriptChange);

                        // We do not move dust-change to fees, because the sender would end up paying more than requested.
                        // This would be against the purpose of the all-inclusive feature.
                        // So instead we raise the change and deduct from the recipient.
                        if (nSubtractFeeFromAmount > 0 && newTxOut.IsDust(::minRelayTxFee)) {
                            CAmount nDust = newTxOut.GetDustThreshold(::minRelayTxFee) - newTxOut.nValue;
                            newTxOut.nValue += nDust; // raise change until no more dust
                            for (unsigned int i = 0; i < vecSend.size(); i++) // subtract from first recipient
                            {
                                if (vecSend[i].fSubtractFeeFromAmount) {
                                    txNew.vout[i].nValue -= nDust;
                                    if (txNew.vout[i].IsDust(::minRelayTxFee)) {
                                        strFailReason = _(
                                                "The transaction amount is too small to send after the fee has been deducted");
                                        return false;
                                    }
                                    break;
                                }
                            }
                        }

                        // Never create dust outputs; if we would, just
                        // add the dust to the fee.
                        if (newTxOut.IsDust(::minRelayTxFee)) {
                            nChangePosInOut = -1;
                            nFeeRet += nChange;
                            reservekey.ReturnKey();
                        } else {
                            if (nChangePosInOut == -1) {
                                // Insert change txn at random position:
                                nChangePosInOut = GetRandInt(txNew.vout.size() + 1);
                            } else if ((unsigned int) nChangePosInOut > txNew.vout.size()) {
                                strFailReason = _("Change index out of range");
                                return false;
                            }

                            vector<CTxOut>::iterator position = txNew.vout.begin() + nChangePosInOut;
                            txNew.vout.insert(position, newTxOut);
                            wtxNew.changes.insert(static_cast<uint32_t>(nChangePosInOut));
                        }
                    }
                } else
                    reservekey.ReturnKey();

                // Fill vin
                //
                // Note how the sequence number is set to max()-1 so that the
                // nLockTime set above actually works.
                BOOST_FOREACH(const PAIRTYPE(const CWalletTx *, unsigned int) &coin, setCoins)
                    txNew.vin.push_back(CTxIn(coin.first->GetHash(), coin.second, CScript(), std::numeric_limits < unsigned int > ::max() - 1));

                // Sign
                int nIn = 0;
                CTransaction txNewConst(txNew);
                BOOST_FOREACH(const PAIRTYPE(const CWalletTx *, unsigned int) &coin, setCoins)
                {
                    bool signSuccess;
                    const CScript &scriptPubKey = coin.first->vout[coin.second].scriptPubKey;
                    SignatureData sigdata;
                    if (sign)
                        signSuccess = ProduceSignature(TransactionSignatureCreator(this, &txNewConst, nIn, coin.first->vout[coin.second].nValue, SIGHASH_ALL),
                                scriptPubKey, sigdata);
                    else
                        signSuccess = ProduceSignature(DummySignatureCreator(this), scriptPubKey, sigdata);

                    if (!signSuccess) {
                        strFailReason = _("Signing transaction failed");
                        return false;
                    } else {
                        UpdateTransaction(txNew, nIn, sigdata);
                    }

                    nIn++;
                }

                unsigned int nBytes = GetVirtualTransactionSize(txNew);

                // Remove scriptSigs if we used dummy signatures for fee calculation
                if (!sign) {
                    BOOST_FOREACH(CTxIn & vin, txNew.vin)
                        vin.scriptSig = CScript();
                    txNew.wit.SetNull();
                }

                // Embed the constructed transaction data in wtxNew.
                *static_cast<CTransaction *>(&wtxNew) = CTransaction(txNew);

                // Limit size
                if (GetTransactionWeight(txNew) >= MAX_STANDARD_TX_WEIGHT) {
                    strFailReason = _("Transaction too large");
                    return false;
                }

                dPriority = wtxNew.ComputePriority(dPriority, nBytes);

                // Can we complete this as a free transaction?
                if (fSendFreeTransactions && nBytes <= MAX_FREE_TRANSACTION_CREATE_SIZE) {
                    // Not enough fee: enough priority?
                    double dPriorityNeeded = mempool.estimateSmartPriority(nTxConfirmTarget);
                    // Require at least hard-coded AllowFree.
                    if (dPriority >= dPriorityNeeded && AllowFree(dPriority))
                        break;
                }

                CAmount nFeeNeeded = GetMinimumFee(nBytes, nTxConfirmTarget, mempool);
                if (coinControl && nFeeNeeded > 0 && coinControl->nMinimumTotalFee > nFeeNeeded) {
                    nFeeNeeded = coinControl->nMinimumTotalFee;
                }
                if (coinControl && coinControl->fOverrideFeeRate)
                    nFeeNeeded = coinControl->nFeeRate.GetFee(nBytes);

                // If we made it here and we aren't even able to meet the relay fee on the next pass, give up
                // because we must be at the maximum allowed fee.
                if (nFeeNeeded < ::minRelayTxFee.GetFee(nBytes))
                {
                    strFailReason = _("Transaction too large for fee policy");
                    return false;
                }

                if (nFeeRet >= nFeeNeeded)
                    break; // Done, enough fee included.

                // Include more fee and try again.
                nFeeRet = nFeeNeeded;
                continue;
            }
        }
    }

    if (GetBoolArg("-walletrejectlongchains", DEFAULT_WALLET_REJECT_LONG_CHAINS)) {
        // Lastly, ensure this tx will pass the mempool's chain limits
        LockPoints lp;
        CTxMemPoolEntry entry(txNew, 0, 0, 0, 0, false, 0, false, 0, lp);
        CTxMemPool::setEntries setAncestors;
        size_t nLimitAncestors = GetArg("-limitancestorcount", DEFAULT_ANCESTOR_LIMIT);
        size_t nLimitAncestorSize = GetArg("-limitancestorsize", DEFAULT_ANCESTOR_SIZE_LIMIT) * 1000;
        size_t nLimitDescendants = GetArg("-limitdescendantcount", DEFAULT_DESCENDANT_LIMIT);
        size_t nLimitDescendantSize = GetArg("-limitdescendantsize", DEFAULT_DESCENDANT_SIZE_LIMIT) * 1000;
        std::string errString;
        if (!mempool.CalculateMemPoolAncestors(entry, setAncestors, nLimitAncestors, nLimitAncestorSize,
                                               nLimitDescendants, nLimitDescendantSize, errString)) {
            strFailReason = _("Transaction has too long of a mempool chain");
            return false;
        }
    }
    return true;
}

void CWallet::CommitTransaction(CWalletTx& tx)
{
    LOCK2(cs_main, cs_wallet);

    LogPrintf("CommitTransaction fBroadcastTransactions = %B:\n%s", fBroadcastTransactions, tx.ToString());

    {
        // This is only to keep the database open to defeat the auto-flush for the
        // duration of this scope.  This is the only place where this optimization
        // maybe makes sense; please don't do it anywhere else.
        std::unique_ptr<CWalletDB> db(fFileBacked ? new CWalletDB(strWalletFile, "r+") : nullptr);

        // Add tx to wallet, because if it has change it's also ours,
        // otherwise just for transaction history.
        AddToWallet(tx, false, db.get());
    }

    // Track how many getdata requests our transaction gets
    mapRequestCount[tx.GetHash()] = 0;

    if (fBroadcastTransactions) {
        bool zeroSpend = tx.IsZerocoinSpend() || tx.IsSigmaSpend();
        CValidationState state;

        // The old Zerocoin spend use a special way to check inputs but not for Sigma spend.
        // The Sigma spend will share the same logic as normal transactions for inputs checking.
        if (!tx.AcceptToMemoryPool(false, maxTxFee, state, !tx.IsZerocoinSpend(), zeroSpend)) {
            LogPrintf("CommitTransaction(): Transaction cannot be broadcast immediately, %s\n", state.GetRejectReason());
            // TODO: if we expect the failure to be long term or permanent, instead delete wtx from the wallet and return failure.
        } else {
            LogPrintf("Successfully accepted txn %s to mempool/stempool, relaying!\n", tx.GetHash().ToString());
            tx.RelayWalletTransaction(!tx.IsZerocoinSpend() /* fCheckInputs */);
        }
    }
}

/**
 * Call after CreateTransaction unless you want to abort
 */
bool CWallet::CommitTransaction(CWalletTx &wtxNew, CReserveKey &reservekey) {
    {
        LOCK2(cs_main, cs_wallet);
        LogPrintf("CommitTransaction fBroadcastTransactions = %B:\n%s",
                  fBroadcastTransactions, wtxNew.ToString());
        {
            // This is only to keep the database open to defeat the auto-flush for the
            // duration of this scope.  This is the only place where this optimization
            // maybe makes sense; please don't do it anywhere else.
            CWalletDB *pwalletdb = fFileBacked ? new CWalletDB(strWalletFile, "r+") : NULL;

            // Take key pair from key pool so it won't be used again
            reservekey.KeepKey();

            // Add tx to wallet, because if it has change it's also ours,
            // otherwise just for transaction history.
            AddToWallet(wtxNew, false, pwalletdb);

            // Notify that old coins are spent
            set < CWalletTx * > setCoins;
            BOOST_FOREACH(const CTxIn &txin, wtxNew.vin)
            {
                CWalletTx &coin = mapWallet[txin.prevout.hash];
                coin.BindWallet(this);
                NotifyTransactionChanged(this, coin.GetHash(), CT_UPDATED);
            }

            if (fFileBacked)
                delete pwalletdb;
        }

        // Track how many getdata requests our transaction gets
        mapRequestCount[wtxNew.GetHash()] = 0;

        if (fBroadcastTransactions) {
            CValidationState state;
            // Broadcast
            if (!wtxNew.AcceptToMemoryPool(false, maxTxFee, state, true)) {
                LogPrintf("CommitTransaction(): Transaction cannot be broadcast immediately, %s\n",
                          state.GetRejectReason());
                // TODO: if we expect the failure to be long term or permanent, instead delete wtx from the wallet and return failure.
            } else {
                LogPrintf("Successfully accepted txn %s to mempool/stempool, relaying!\n",
                          wtxNew.GetHash().ToString());
                wtxNew.RelayWalletTransaction();
            }
        }
    }
    return true;
}

bool CWallet::EraseFromWallet(uint256 hash) {
    if (!fFileBacked)
        return false;
    {
        LOCK(cs_wallet);
        if (mapWallet.erase(hash))
            CWalletDB(strWalletFile).EraseTx(hash);
    }
    return true;
}

bool CWallet::CreateZerocoinMintModel(
        string &stringError,
        const std::vector<std::pair<std::string,int>>& denominationPairs,
        MintAlgorithm algo) {
    if(algo == SIGMA) {
        // Convert denominations from string to sigma denominations.
        std::vector<std::pair<sigma::CoinDenomination, int>> sigma_denominations;
        for(const std::pair<std::string,int>& pair: denominationPairs) {
            sigma::CoinDenomination denom;
            if (!StringToDenomination(pair.first, denom)) {
                stringError = "Unrecognized sigma denomination " + pair.first;
                return false;
            }
            sigma_denominations.push_back(std::make_pair(denom, pair.second));
        }
        vector<CHDMint> vDMints;
        return CreateSigmaMintModel(stringError, sigma_denominations, vDMints);
    }
    else if (algo == ZEROCOIN) {
        // Convert denominations from string to integers.
        std::vector<std::pair<int, int>> int_denominations;
        for(const std::pair<std::string,int>& pair: denominationPairs) {
            int_denominations.push_back(std::make_pair(std::atoi(pair.first.c_str()), pair.second));
        }
        return CreateZerocoinMintModelV2(stringError, int_denominations);
    }
    else
        return false;
}

bool CWallet::CreateZerocoinMintModel(
        string &stringError,
        const std::vector<std::pair<std::string,int>>& denominationPairs,
        vector<CHDMint>& vDMints,
        MintAlgorithm algo) {
    if(algo == SIGMA) {
        // Convert denominations from string to sigma denominations.
        std::vector<std::pair<sigma::CoinDenomination, int>> sigma_denominations;
        for(const std::pair<std::string,int>& pair: denominationPairs) {
            sigma::CoinDenomination denom;
            if (!StringToDenomination(pair.first, denom)) {
                stringError = "Unrecognized sigma denomination " + pair.first;
                return false;
            }
            sigma_denominations.push_back(std::make_pair(denom, pair.second));
        }
        return CreateSigmaMintModel(stringError, sigma_denominations, vDMints);
    }
    else if (algo == ZEROCOIN) {
        // Convert denominations from string to integers.
        std::vector<std::pair<int, int>> int_denominations;
        for(const std::pair<std::string,int>& pair: denominationPairs) {
            int_denominations.push_back(std::make_pair(std::atoi(pair.first.c_str()), pair.second));
        }
        return CreateZerocoinMintModelV2(stringError, int_denominations);
    }
    else
        return false;
}

bool CWallet::CreateSigmaMintModel(
        string &stringError,
        const std::vector<std::pair<sigma::CoinDenomination, int>>& denominationPairs,
        vector<CHDMint>& vDMints) {

    EnsureMintWalletAvailable();

    vector<CRecipient> vecSend;
    vector<sigma::PrivateCoin> privCoins;
    CWalletTx wtx;
    CHDMint dMint;

    for(const std::pair<sigma::CoinDenomination, int>& denominationPair: denominationPairs) {
        sigma::CoinDenomination denomination = denominationPair.first;
        int64_t denominationValue;
        if (!DenominationToInteger(denomination, denominationValue)) {
            throw runtime_error(
                "mintzerocoin <amount>(0.1, 0.5, 1, 10, 100) (\"zcoinaddress\")\n");
        }

        int64_t coinCount = denominationPair.second;

        LogPrintf("rpcWallet.mintzerocoin() denomination = %s, nAmount = %s \n",
            denominationValue, coinCount);

        if(coinCount < 0) {
            throw runtime_error("Coin count negative (\"zcoinaddress\")\n");
        }

        sigma::Params* sigmaParams = sigma::Params::get_default();

        for(int64_t i = 0; i < coinCount; i++) {
            // The following constructor does all the work of minting a brand
            // new zerocoin. It stores all the private values inside the
            // PrivateCoin object. This includes the coin secrets, which must be
            // stored in a secure location (wallet) at the client.

            sigma::PrivateCoin newCoin(sigmaParams, denomination, ZEROCOIN_TX_VERSION_3);

            // Generate and store secrets deterministically in the following function.
            dMint.SetNull();
            zwalletMain->GenerateMint(denomination, newCoin, dMint);

            // Get a copy of the 'public' portion of the coin. You should
            // embed this into a Zerocoin 'MINT' transaction along with a series
            // of currency inputs totaling the assigned value of one zerocoin.
            sigma::PublicCoin pubCoin = newCoin.getPublicCoin();

            // Validate
            if (!pubCoin.validate()) {
                stringError = "Unable to mint a sigma coin.";
                return false;
            }

            // Create script for coin
            CScript scriptSerializedCoin;
            // opcode is inserted as 1 byte according to file script/script.h
            scriptSerializedCoin << OP_SIGMAMINT;

            // MARTUN: Commenting this for now.
            // this one will probably be written as int64_t, which means it will be written in as few bytes as necessary, and one more byte for sign. In our case our 34 will take 2 bytes, 1 for the number 34 and another one for the sign.
            // scriptSerializedCoin << pubCoin.getValue().memoryRequired();

            // and this one will write the size in different byte lengths depending on the length of vector. If vector size is <0.4c, which is 76, will write the size of vector in just 1 byte. In our case the size is always 34, so must write that 34 in 1 byte.
            std::vector<unsigned char> vch = pubCoin.getValue().getvch();
            scriptSerializedCoin.insert(scriptSerializedCoin.end(), vch.begin(), vch.end());

            CRecipient recipient = {scriptSerializedCoin, denominationValue, false};

            vecSend.push_back(recipient);
            privCoins.push_back(newCoin);
            vDMints.push_back(dMint);
        }
    }

    stringError = pwalletMain->MintAndStoreSigma(vecSend, privCoins, vDMints, wtx);

    if (stringError != "")
        return false;

    return true;
}

/*
 * We disabled zerocoin for security reasons but in order for zerocoin to sigma remint tests
 * to pass we need it on regtest chain
 */

static bool IsZerocoinEnabled(std::string &stringError) {
    if (Params().GetConsensus().IsRegtest()) {
        return true;
    }
    else {
        stringError = "Zerocoin functionality has been disabled";
        return false;
    }
}

#define CHECK_ZEROCOIN_STRINGERROR(__s) { \
    if (!IsZerocoinEnabled(__s)) \
        return false; \
}

#define CHECK_ZEROCOIN_STRING(s) { \
    std::string __stringError; \
    if (!IsZerocoinEnabled(__stringError)) \
        return __stringError; \
}

bool CWallet::CreateZerocoinMintModelV2(
        string &stringError,
        const std::vector<std::pair<int,int>>& denominationPairs) {

    CHECK_ZEROCOIN_STRINGERROR(stringError);

    libzerocoin::CoinDenomination denomination;
    // Always use modulus v2
    libzerocoin::Params *zcParams = ZCParamsV2;

    vector<CRecipient> vecSend;
    vector<libzerocoin::PrivateCoin> privCoins;
    CWalletTx wtx;

    std::pair<int,int> denominationPair;
    BOOST_FOREACH(denominationPair, denominationPairs){
        int denominationValue = denominationPair.first;
        switch(denominationValue){
            case 1:
                denomination = libzerocoin::ZQ_LOVELACE;
                break;
            case 10:
                denomination = libzerocoin::ZQ_GOLDWASSER;
                break;
            case 25:
                denomination = libzerocoin::ZQ_RACKOFF;
                break;
            case 50:
                denomination = libzerocoin::ZQ_PEDERSEN;
                break;
            case 100:
                denomination = libzerocoin::ZQ_WILLIAMSON;
                break;
            default:
                throw runtime_error(
                    "mintzerocoin <amount>(1,10,25,50,100) (\"zcoinaddress\")\n");
        }

        int64_t amount = denominationPair.second;

        LogPrintf("rpcWallet.mintzerocoin() denomination = %s, nAmount = %s \n", denominationValue, amount);

        if(amount < 0){
                throw runtime_error(
                    "mintzerocoin <amount>(1,10,25,50,100) (\"zcoinaddress\")\n");
        }

        for(int64_t i=0; i<amount; i++){
            // The following constructor does all the work of minting a brand
            // new zerocoin. It stores all the private values inside the
            // PrivateCoin object. This includes the coin secrets, which must be
            // stored in a secure location (wallet) at the client.
            libzerocoin::PrivateCoin newCoin(zcParams, denomination, ZEROCOIN_TX_VERSION_2);
            // Get a copy of the 'public' portion of the coin. You should
            // embed this into a Zerocoin 'MINT' transaction along with a series
            // of currency inputs totaling the assigned value of one zerocoin.

            libzerocoin::PublicCoin pubCoin = newCoin.getPublicCoin();

            //Validate
            bool validCoin = pubCoin.validate();

            // loop until we find a valid coin
            while(!validCoin){
                newCoin = libzerocoin::PrivateCoin(zcParams, denomination, ZEROCOIN_TX_VERSION_2);
                pubCoin = newCoin.getPublicCoin();
                validCoin = pubCoin.validate();
            }

            // Create script for coin
            CScript scriptSerializedCoin =
                    CScript() << OP_ZEROCOINMINT << pubCoin.getValue().getvch().size() << pubCoin.getValue().getvch();

            CRecipient recipient = {scriptSerializedCoin, (denominationValue * COIN), false};

            vecSend.push_back(recipient);
            privCoins.push_back(newCoin);
        }
    }

    stringError = pwalletMain->MintAndStoreZerocoin(vecSend, privCoins, wtx);

    if (stringError != ""){
        return false;
    }

    return true;
}

bool CWallet::CreateZerocoinMintModel(string &stringError, const string& denomAmount, MintAlgorithm algo) {
    //TODO(martun) check if it is time to start minting v3 sigma mints. Not sure how we can
    // access the current block number in the waller side, so adding an algo parameter.
    if(algo == SIGMA)
        return CreateSigmaMintModel(stringError, denomAmount);
    else if (algo == ZEROCOIN)
        return CreateZerocoinMintModelV2(stringError, denomAmount);
    else
        return false;
}

bool CWallet::CreateSigmaMintModel(string &stringError, const string& denomAmount) {
    EnsureMintWalletAvailable();

    if (!fFileBacked)
        return false;

    int64_t nAmount = 0;
    sigma::CoinDenomination denomination;
    // Amount
    if (!StringToDenomination(denomAmount, denomination)) {
        return false;
    }
    DenominationToInteger(denomination, nAmount);

    CHDMint dMint;

    uint32_t nCountNextUse = zwalletMain->GetCount();

    // Set up the Zerocoin Params object
    sigma::Params *sigmaParams = sigma::Params::get_default();

    // The following constructor does all the work of minting a brand
    // new zerocoin. It stores all the private values inside the
    // PrivateCoin object. This includes the coin secrets, which must be
    // stored in a secure location (wallet) at the client.
    sigma::PrivateCoin newCoin(sigmaParams, denomination, ZEROCOIN_TX_VERSION_3);

    // Generate and store secrets deterministically in the following function.
    dMint.SetNull();
    zwalletMain->GenerateMint(denomination, newCoin, dMint);

    // Get a copy of the 'public' portion of the coin. You should
    // embed this into a Zerocoin 'MINT' transaction along with a series
    // of currency inputs totaling the assigned value of one zerocoin.
    sigma::PublicCoin pubCoin = newCoin.getPublicCoin();

    // Validate
    if (pubCoin.validate()) {
        // Create script for coin
        CScript scriptSerializedCoin;
        // opcode is inserted as 1 byte according to file script/script.h
        scriptSerializedCoin << OP_SIGMAMINT;

        // MARTUN: Commenting this for now.
        // this one will probably be written as int64_t, which means it will be written in as few bytes as necessary, and one more byte for sign. In our case our 34 will take 2 bytes, 1 for the number 34 and another one for the sign.
        // scriptSerializedCoin << pubCoin.getValue().memoryRequired();

        // and this one will write the size in different byte lengths depending on the length of vector. If vector size is <0.4c, which is 76, will write the size of vector in just 1 byte. In our case the size is always 34, so must write that 34 in 1 byte.
        std::vector<unsigned char> vch = pubCoin.getValue().getvch();
        scriptSerializedCoin.insert(scriptSerializedCoin.end(), vch.begin(), vch.end());

        // Wallet comments
        CWalletTx wtx;
        bool isSigmaMint = true;
        stringError = MintZerocoin(scriptSerializedCoin, nAmount, isSigmaMint, wtx);

        if (stringError != "")
            return false;

        CWalletDB walletdb(pwalletMain->strWalletFile);

        dMint.SetTxHash(wtx.GetHash());
        zwalletMain->GetTracker().Add(dMint, true);

        LogPrintf("CreateZerocoinMintModel() -> NotifyZerocoinChanged\n");
        LogPrintf("pubcoin=%s, isUsed=%s\n", newCoin.getPublicCoin().getValue().GetHex(), dMint.IsUsed());
        LogPrintf("randomness=%s, serialNumber=%s\n", newCoin.getRandomness(), newCoin.getSerialNumber());
        NotifyZerocoinChanged(
            this,
            newCoin.getPublicCoin().getValue().GetHex(),
            "New (" + std::to_string(nAmount / COIN) + " mint)",
            CT_NEW);
        return true;
    } else {
        // reset coin count
        zwalletMain->SetCount(nCountNextUse);
        return false;
    }
}

bool CWallet::CreateZerocoinMintModelV2(string &stringError, const string& denomAmount) {
    CHECK_ZEROCOIN_STRINGERROR(stringError);

    if (!fFileBacked)
        return false;

    int64_t nAmount = 0;
    libzerocoin::CoinDenomination denomination;
    // Amount
    if (denomAmount == "1") {
        denomination = libzerocoin::ZQ_LOVELACE;
        nAmount = roundint64(1 * COIN);
    } else if (denomAmount == "10") {
        denomination = libzerocoin::ZQ_GOLDWASSER;
        nAmount = roundint64(10 * COIN);
    } else if (denomAmount == "25") {
        denomination = libzerocoin::ZQ_RACKOFF;
        nAmount = roundint64(25 * COIN);
    } else if (denomAmount == "50") {
        denomination = libzerocoin::ZQ_PEDERSEN;
        nAmount = roundint64(50 * COIN);
    } else if (denomAmount == "100") {
        denomination = libzerocoin::ZQ_WILLIAMSON;
        nAmount = roundint64(100 * COIN);
    } else {
        return false;
    }

    // Set up the Zerocoin Params object
    libzerocoin::Params *zcParams = ZCParamsV2;

    int mintVersion = ZEROCOIN_TX_VERSION_1;

    // do not use v2 mint until certain moment when it would be understood by peers
    {
        LOCK(cs_main);
        if (chainActive.Height() >= Params().GetConsensus().nSpendV15StartBlock)
            mintVersion = ZEROCOIN_TX_VERSION_2;
    }

    // The following constructor does all the work of minting a brand
    // new zerocoin. It stores all the private values inside the
    // PrivateCoin object. This includes the coin secrets, which must be
    // stored in a secure location (wallet) at the client.
    libzerocoin::PrivateCoin newCoin(zcParams, denomination, mintVersion);

    // Get a copy of the 'public' portion of the coin. You should
    // embed this into a Zerocoin 'MINT' transaction along with a series
    // of currency inputs totaling the assigned value of one zerocoin.
    libzerocoin::PublicCoin pubCoin = newCoin.getPublicCoin();

    // Validate
    if (pubCoin.validate()) {
        //TODOS
        CScript scriptSerializedCoin =
                CScript() << OP_ZEROCOINMINT << pubCoin.getValue().getvch().size() << pubCoin.getValue().getvch();

        // Wallet comments
        CWalletTx wtx;
        bool isSigmaMint = false;
        stringError = MintZerocoin(scriptSerializedCoin, nAmount, isSigmaMint, wtx);

        if (stringError != "")
            return false;

        const unsigned char *ecdsaSecretKey = newCoin.getEcdsaSeckey();
        CZerocoinEntry zerocoinTx;
        zerocoinTx.IsUsed = false;
        zerocoinTx.denomination = denomination;
        zerocoinTx.value = pubCoin.getValue();
        zerocoinTx.randomness = newCoin.getRandomness();
        zerocoinTx.serialNumber = newCoin.getSerialNumber();
        zerocoinTx.ecdsaSecretKey = std::vector<unsigned char>(ecdsaSecretKey, ecdsaSecretKey+32);
        LogPrintf("CreateZerocoinMintModel() -> NotifyZerocoinChanged\n");
        LogPrintf("pubcoin=%s, isUsed=%s\n", zerocoinTx.value.GetHex(), zerocoinTx.IsUsed);
        LogPrintf("randomness=%s, serialNumber=%s\n", zerocoinTx.randomness, zerocoinTx.serialNumber);
        NotifyZerocoinChanged(this, zerocoinTx.value.GetHex(), "New (" + std::to_string(zerocoinTx.denomination) + " mint)", CT_NEW);
        if (!CWalletDB(strWalletFile).WriteZerocoinEntry(zerocoinTx))
            return false;
        return true;
    } else {
        return false;
    }
}

int CWallet::GetNumberOfUnspentMintsForDenomination(int version, libzerocoin::CoinDenomination d, CZerocoinEntry *mintEntry /*=NULL*/) {
    CZerocoinState *zerocoinState = CZerocoinState::GetZerocoinState();

    // In case of corrupted database we need to rescan blockchain state to find the coins that were unspent

    list<CZerocoinEntry> mintedCoins;
    CWalletDB(strWalletFile).ListPubCoin(mintedCoins);

    int result = 0;
    if (mintEntry)
        *mintEntry = CZerocoinEntry();

    BOOST_FOREACH(const CZerocoinEntry &coin, mintedCoins) {
        if (!coin.IsUsedForRemint && coin.denomination == d && coin.randomness != 0 && coin.serialNumber > 0) {
            // Ignore "used" state in the database, check if the coin serial is used
            if (zerocoinState->IsUsedCoinSerial(coin.serialNumber))
                // Coin has already been spent
                continue;

            // Obtain coin version
            int coinVersion = coin.IsCorrectV2Mint() ? ZEROCOIN_TX_VERSION_2 : ZEROCOIN_TX_VERSION_1;

            if (coinVersion == version) {
                // Find minted coin in the index
                int mintId = -1, mintHeight = -1;

                // group is the same in both v1 and v2 params
                const libzerocoin::IntegerGroupParams &commGroup = ZCParamsV2->coinCommitmentGroup;
                // calculate g^serial * h^randomness (mod modulus)
                CBigNum coinPublicValue = commGroup.g.pow_mod(coin.serialNumber, commGroup.modulus).
                                mul_mod(commGroup.h.pow_mod(coin.randomness, commGroup.modulus), commGroup.modulus);

                if ((mintHeight = zerocoinState->GetMintedCoinHeightAndId(coinPublicValue, (int)d, mintId)) > 0) {
                    if (mintEntry) {
                        *mintEntry = coin;

                        // we don't trust values in DB, we use values from blockchain
                        mintEntry->nHeight = mintHeight;
                        mintEntry->id = mintId;

                        // no need to find anything else
                        return 1;
                    }
                    else {
                        result++;
                    }
                }
            }
        }
    }

    return result;
}

bool CWallet::CreateZerocoinToSigmaRemintModel(string &stringError, int version, libzerocoin::CoinDenomination denomination, CWalletTx *wtx) {
    // currently we don't support zerocoin mints v1
    assert(version == ZEROCOIN_TX_VERSION_2);

    EnsureMintWalletAvailable();

    if (IsLocked()) {
        stringError = "Error: Wallet locked, unable to create transaction!";
        return false;
    }

    CWalletTx wtxNew;
    wtxNew.BindWallet(this);
    CMutableTransaction txNew;

    LOCK2(cs_main, cs_wallet);

    const Consensus::Params &params = Params().GetConsensus();
    if (!sigma::IsRemintWindow(chainActive.Height())) {
        stringError = "Remint transaction is not currently allowed";
        return false;
    }

    if (!params.IsRegtest() && !znodeSync.IsBlockchainSynced()) {
        stringError = "Blockchain is not synced";
        return false;
    }

    txNew.vin.clear();
    txNew.vout.clear();
    txNew.wit.SetNull();
    wtxNew.fFromMe = true;

    CZerocoinEntry mintEntry;
    if (GetNumberOfUnspentMintsForDenomination(version, denomination, &mintEntry) <= 0 || mintEntry.nHeight > chainActive.Height()) {
        stringError = "No zerocoin mints found";
        return false;
    }

    // Create remint tx input without signature (metadata is unknown at the moment)
    sigma::CoinRemintToV3 remint(version, (unsigned)denomination, (unsigned)mintEntry.id,
            mintEntry.serialNumber, mintEntry.randomness, chainActive[mintEntry.nHeight]->GetBlockHash(),
            mintEntry.ecdsaSecretKey);

    CDataStream ds1(SER_NETWORK, PROTOCOL_VERSION);
    ds1 << remint;

    CScript remintScriptBeforeSignature;
    remintScriptBeforeSignature << OP_ZEROCOINTOSIGMAREMINT;
    remintScriptBeforeSignature.insert(remintScriptBeforeSignature.end(), ds1.begin(), ds1.end());

    CTxIn remintTxIn;
    remintTxIn.nSequence = mintEntry.id;
    remintTxIn.scriptSig = remintScriptBeforeSignature;
    remintTxIn.prevout.SetNull();
    txNew.vin.push_back(remintTxIn);

    vector<CHDMint> vHDMints;

    static struct ZerocoinToSigmaMintDenominationMap {
        int zerocoinDenomination;
        sigma::CoinDenomination sigmaDenomination;
        int numberOfSigmaMints;
    } zerocoinToSigmaDenominationMap[] = {
        {1, sigma::CoinDenomination::SIGMA_DENOM_1, 1},
        {10, sigma::CoinDenomination::SIGMA_DENOM_10, 1},
        {25, sigma::CoinDenomination::SIGMA_DENOM_25, 1},
        {50, sigma::CoinDenomination::SIGMA_DENOM_25, 2},
        {100, sigma::CoinDenomination::SIGMA_DENOM_100, 1}
    };

    for (auto &denomMap: zerocoinToSigmaDenominationMap) {
        if (denomMap.zerocoinDenomination != (int)denomination)
            continue;

        sigma::Params* sigmaParams = sigma::Params::get_default();

        for (int i=0; i<denomMap.numberOfSigmaMints; i++) {
            sigma::PrivateCoin newCoin(sigmaParams, denomMap.sigmaDenomination, ZEROCOIN_TX_VERSION_3);

            // Generate and store secrets deterministically in the following function.
            CHDMint hdMint;
            zwalletMain->GenerateMint(newCoin.getPublicCoin().getDenomination(), newCoin, hdMint);

            sigma::PublicCoin pubCoin = newCoin.getPublicCoin();

            // Validate
            if (!pubCoin.validate()) {
                stringError = "Unable to mint a sigma coin";
                zwalletMain->ResetCount();
                return false;
            }

            CScript sigmaMintScript;
            sigmaMintScript << OP_SIGMAMINT;
            std::vector<unsigned char> vch = pubCoin.getValue().getvch();
            sigmaMintScript.insert(sigmaMintScript.end(), vch.begin(), vch.end());

            int64_t intDenomination;
            if (!sigma::DenominationToInteger(denomMap.sigmaDenomination, intDenomination)) {
                stringError = "Unknown sigma denomination";
                zwalletMain->ResetCount();
                return false;
            }

            CTxOut sigmaTxOut;
            sigmaTxOut.scriptPubKey = sigmaMintScript;
            sigmaTxOut.nValue = intDenomination;
            txNew.vout.push_back(sigmaTxOut);

            vHDMints.push_back(hdMint);
        }
    }

    if (txNew.vout.empty()) {
        stringError = "Unknown zerocoin denomination";
        return false;
    }

    // At this point we have all the data we need to get hash tx (without remint signature) and use ECDSA secret
    // key to sign remint tx input
    libzerocoin::SpendMetaData metadata(mintEntry.id, txNew.GetHash());
    remint.SignTransaction(metadata);

    // Now update the script
    CDataStream ds2(SER_NETWORK, PROTOCOL_VERSION);
    ds2 << remint;

    CScript remintScriptAfterSignature;
    remintScriptAfterSignature << OP_ZEROCOINTOSIGMAREMINT;
    remintScriptAfterSignature.insert(remintScriptAfterSignature.end(), ds2.begin(), ds2.end());

    txNew.vin[0].scriptSig = remintScriptAfterSignature;
    *static_cast<CTransaction *>(&wtxNew) = CTransaction(txNew);

    CReserveKey reserveKey(this);
    if (!CommitTransaction(wtxNew, reserveKey)) {
        stringError = "Cannot commit transaction";
        return false;
    }

    CWalletDB walletdb(pwalletMain->strWalletFile);

    // Write mint entry as "used for remint"
    mintEntry.IsUsed = mintEntry.IsUsedForRemint = true;
    walletdb.WriteZerocoinEntry(mintEntry);
    NotifyZerocoinChanged(this,
        mintEntry.value.GetHex(),
        "Used (" + std::to_string(mintEntry.denomination) + " mint)",
        CT_UPDATED);

    CZerocoinSpendEntry spendEntry;
    spendEntry.coinSerial = mintEntry.serialNumber;
    spendEntry.hashTx = txNew.GetHash();
    spendEntry.pubCoin = remint.getPublicCoinValue();
    spendEntry.id = remint.getCoinGroupId();
    spendEntry.denomination = mintEntry.denomination;
    walletdb.WriteCoinSpendSerialEntry(spendEntry);


    //update mints with full transaction hash and then database them
    for (CHDMint hdMint : vHDMints) {
        hdMint.SetTxHash(wtxNew.GetHash());
        zwalletMain->GetTracker().Add(hdMint, true);
        NotifyZerocoinChanged(this,
            hdMint.GetPubcoinValue().GetHex(),
            "New (" + std::to_string(hdMint.GetDenominationValue()) + " mint)",
            CT_NEW);
    }

    // Update nCountNextUse in HDMint wallet database
    zwalletMain->UpdateCountDB();

    if (wtx)
        *wtx = wtxNew;

    return true;
}

bool CWallet::CheckDenomination(string denomAmount, int64_t& nAmount, libzerocoin::CoinDenomination& denomination){
    // Amount
    if (denomAmount == "1") {
        denomination = libzerocoin::ZQ_LOVELACE;
        nAmount = roundint64(1 * COIN);
    } else if (denomAmount == "10") {
        denomination = libzerocoin::ZQ_GOLDWASSER;
        nAmount = roundint64(10 * COIN);
    } else if (denomAmount == "25") {
        denomination = libzerocoin::ZQ_RACKOFF;
        nAmount = roundint64(25 * COIN);
    } else if (denomAmount == "50") {
        denomination = libzerocoin::ZQ_PEDERSEN;
        nAmount = roundint64(50 * COIN);
    } else if (denomAmount == "100") {
        denomination = libzerocoin::ZQ_WILLIAMSON;
        nAmount = roundint64(100 * COIN);
    } else {
        return false;
    }
    return true;
}

bool CWallet::CheckHasV2Mint(libzerocoin::CoinDenomination denomination, bool forceUsed){
    // Check if there is v2 mint, spend it first
    bool result = false;
    list <CZerocoinEntry> listOwnCoins;
    CWalletDB(strWalletFile).ListPubCoin(listOwnCoins);
    listOwnCoins.sort(CompHeight);
    CZerocoinEntry coinToUse;
    bool fModulusV2 = chainActive.Height() >= Params().GetConsensus().nModulusV2StartBlock;
    CZerocoinState *zerocoinState = CZerocoinState::GetZerocoinState();

    CBigNum accumulatorValue;
    uint256 accumulatorBlockHash;      // to be used in zerocoin spend v2

    int coinId = INT_MAX;
    int coinHeight;
    BOOST_FOREACH(const CZerocoinEntry &minIdPubcoin, listOwnCoins) {
        if (minIdPubcoin.denomination == denomination
            && ((minIdPubcoin.IsUsed == false && !forceUsed) || (minIdPubcoin.IsUsed == true && forceUsed))
            && minIdPubcoin.randomness != 0
            && minIdPubcoin.serialNumber != 0) {

            int id;
            coinHeight = zerocoinState->GetMintedCoinHeightAndId(minIdPubcoin.value, minIdPubcoin.denomination, id);
            if (coinHeight > 0
                && id < coinId
                && coinHeight + (ZC_MINT_CONFIRMATIONS-1) <= chainActive.Height()
                && zerocoinState->GetAccumulatorValueForSpend(
                    &chainActive,
                    chainActive.Height()-(ZC_MINT_CONFIRMATIONS-1),
                    denomination,
                    id,
                    accumulatorValue,
                    accumulatorBlockHash,
                    fModulusV2) > 1
                    ) {
                result = true;
            }
        }
    }
    return result;
}

bool CWallet::CreateZerocoinSpendModel(
        string &stringError,
        string thirdPartyAddress,
        string denomAmount,
        bool forceUsed,
        bool dontSpendSigma) {
    // Clean the stringError, otherwise even if the Spend passes, it returns false.
    stringError = "";

    if (!fFileBacked)
        return false;

    int64_t nAmount = 0;
    libzerocoin::CoinDenomination denomination;
    bool v2MintFound = false;
    if (CheckDenomination(denomAmount, nAmount, denomination)) {
        // If requested denomination can be a V2 denomination, check if there is any
        // mint of given denomination. Mints which do not have
        // 6 confirmations will NOT be considered.
        v2MintFound = CheckHasV2Mint(denomination, forceUsed);
    }

    // Wallet comments
    CWalletTx wtx;
    uint256 txHash;

    bool zcSelectedIsUsed;

    if (v2MintFound) {
        // Always spend V2 old mints first.
        CBigNum coinSerial;
        CBigNum zcSelectedValue;
        stringError = SpendZerocoin(
            thirdPartyAddress, nAmount, denomination,
            wtx, coinSerial, txHash, zcSelectedValue,
            zcSelectedIsUsed, forceUsed);
    } else if (!dontSpendSigma) {
        sigma::CoinDenomination denomination_v3;
        if (!StringToDenomination(denomAmount, denomination_v3)) {
            stringError = "Unable to convert denomination string to value.";
            return false;
        }
        // Spend sigma mint.
        Scalar coinSerial;
        GroupElement zcSelectedValue;
        stringError = SpendSigma(
                thirdPartyAddress,
                denomination_v3,
                wtx,
                coinSerial,
                txHash,
                zcSelectedValue,
                zcSelectedIsUsed,
                forceUsed);
    } else {
        // There were no V2 mints we could spend, and dontSpendSigma flag is passed, report  an error
        stringError = "No zerocoin mints to spend, spending sigma mints disabled. At least 2 mints with at least 6 confirmations are required to spend a coin.";
    }

    if (stringError != "")
        return false;

    return true;
}

bool CWallet::CreateZerocoinSpendModel(CWalletTx& wtx, string &stringError, string& thirdPartyAddress, const vector<string>& denomAmounts, bool forceUsed) {
    // try to spend V2 coins, if fails, try to spend sigma coins.
    if (!CreateZerocoinSpendModelV2(wtx, stringError, thirdPartyAddress, denomAmounts, forceUsed)) {
        return CreateSigmaSpendModel(wtx, stringError, thirdPartyAddress, denomAmounts, forceUsed);
    }
return true;
}

bool CWallet::CreateZerocoinSpendModelV2(
        CWalletTx& wtx,
        string &stringError,
        string& thirdPartyAddress,
        const vector<string>& denomAmounts,
        bool forceUsed) {

    CHECK_ZEROCOIN_STRINGERROR(stringError);

    if (!fFileBacked)
        return false;

    vector<pair<int64_t, libzerocoin::CoinDenomination>> denominations;
    for(vector<string>::const_iterator it = denomAmounts.begin(); it != denomAmounts.end(); it++){
        const string& denomAmount = *it;
        int64_t nAmount = 0;
        libzerocoin::CoinDenomination denomination;
        // Amount
        if (denomAmount == "1") {
            denomination = libzerocoin::ZQ_LOVELACE;
            nAmount = roundint64(1 * COIN);
        } else if (denomAmount == "10") {
            denomination = libzerocoin::ZQ_GOLDWASSER;
            nAmount = roundint64(10 * COIN);
        } else if (denomAmount == "25") {
            denomination = libzerocoin::ZQ_RACKOFF;
            nAmount = roundint64(25 * COIN);
        } else if (denomAmount == "50") {
            denomination = libzerocoin::ZQ_PEDERSEN;
            nAmount = roundint64(50 * COIN);
        } else if (denomAmount == "100") {
            denomination = libzerocoin::ZQ_WILLIAMSON;
            nAmount = roundint64(100 * COIN);
        } else {
            return false;
        }
        denominations.push_back(make_pair(nAmount, denomination));
    }
    vector<CBigNum> coinSerials;
    uint256 txHash;
    vector<CBigNum> zcSelectedValues;
    stringError = SpendMultipleZerocoin(thirdPartyAddress, denominations, wtx, coinSerials, txHash, zcSelectedValues, forceUsed);
    if (stringError != "")
        return false;
    return true;
 }

// TODO(martun): check this function. These string denominations which come from
// outside may not be parsed properly.
bool CWallet::CreateSigmaSpendModel(
        CWalletTx& wtx,
        string &stringError,
        string& thirdPartyAddress,
        const vector<string>& denomAmounts,
        bool forceUsed) {
    if (!fFileBacked)
        return false;

    vector<sigma::CoinDenomination> denominations;
    for(vector<string>::const_iterator it = denomAmounts.begin(); it != denomAmounts.end(); it++){
        const string& denomAmount = *it;
        sigma::CoinDenomination denomination;
        // Amount
        if (!StringToDenomination(denomAmount, denomination)) {
            stringError = "Unable to convert denomination.";
            return false;
        }
        denominations.push_back(denomination);
    }
    vector<Scalar> coinSerials;
    uint256 txHash;
    vector<GroupElement> zcSelectedValues;
    stringError = SpendMultipleSigma(
        thirdPartyAddress, denominations, wtx,
        coinSerials, txHash, zcSelectedValues, forceUsed);
    if (stringError != "")
        return false;
    return true;
}


/**
 * @brief CWallet::CreateZerocoinMintTransaction
 * @param vecSend
 * @param wtxNew
 * @param reservekey
 * @param nFeeRet
 * @param strFailReason
 * @param coinControl
 * @return
 */
bool CWallet::CreateZerocoinMintTransaction(const vector <CRecipient> &vecSend, CWalletTx &wtxNew,
                                            CReserveKey &reservekey,
                                            CAmount &nFeeRet, int &nChangePosInOut, std::string &strFailReason, bool isSigmaMint,
                                            const CCoinControl *coinControl, bool sign) {
    if (!isSigmaMint) {
        CHECK_ZEROCOIN_STRINGERROR(strFailReason);
    }

    CAmount nValue = 0;
    int nChangePosRequest = nChangePosInOut;
    unsigned int nSubtractFeeFromAmount = 0;
    BOOST_FOREACH(const CRecipient &recipient, vecSend)
    {
        if (nValue < 0 || recipient.nAmount < 0) {
            strFailReason = _("Transaction amounts must be positive");
            return false;
        }
        nValue += recipient.nAmount;
//        if (recipient.fSubtractFeeFromAmount)
//            nSubtractFeeFromAmount++;
    }
    if (vecSend.empty() || nValue < 0) {
        strFailReason = _("Transaction amounts must be positive");
        return false;
    }
    wtxNew.fTimeReceivedIsTxTime = true;
    wtxNew.BindWallet(this);
    CMutableTransaction txNew;
    txNew.nLockTime = chainActive.Height();
    if (GetRandInt(10) == 0)
        txNew.nLockTime = std::max(0, (int) txNew.nLockTime - GetRandInt(100));

    assert(txNew.nLockTime <= (unsigned int) chainActive.Height());
    assert(txNew.nLockTime < LOCKTIME_THRESHOLD);

    {
        LOCK2(cs_main, cs_wallet);
        {
            std::vector <COutput> vAvailableCoins;
            AvailableCoins(vAvailableCoins, true, coinControl);


            nFeeRet = payTxFee.GetFeePerK();
            LogPrintf("nFeeRet=%s\n", nFeeRet);
            // Start with no fee and loop until there is enough fee
            while (true) {
                nChangePosInOut = nChangePosRequest;
                txNew.vin.clear();
                txNew.vout.clear();
                txNew.wit.SetNull();

                wtxNew.fFromMe = true;
                wtxNew.changes.clear();

                CAmount nValueToSelect = nValue + nFeeRet;
//                if (nSubtractFeeFromAmount == 0)
//                    nValueToSelect += nFeeRet;
                double dPriority = 0;
                // vouts to the payees
                BOOST_FOREACH(const CRecipient &recipient, vecSend)
                {
                    CTxOut txout(recipient.nAmount, recipient.scriptPubKey);
                    LogPrintf("txout:%s\n", txout.ToString());

//                    if (recipient.fSubtractFeeFromAmount) {
//                        txout.nValue -= nFeeRet / nSubtractFeeFromAmount; // Subtract fee equally from each selected recipient

//                        if (fFirst) // first receiver pays the remainder not divisible by output count
//                        {
//                            fFirst = false;
//                            txout.nValue -= nFeeRet % nSubtractFeeFromAmount;
//                        }
//                    }

                    if (txout.IsDust(::minRelayTxFee)) {
                        if (recipient.fSubtractFeeFromAmount && nFeeRet > 0) {
                            if (txout.nValue < 0)
                                strFailReason = _("The transaction amount is too small to pay the fee");
                            else
                                strFailReason = _(
                                        "The transaction amount is too small to send after the fee has been deducted");
                        } else
                            strFailReason = _("Transaction amount too small");
                        return false;
                    }
                    txNew.vout.push_back(txout);
                }

                // Choose coins to use
                set <pair<const CWalletTx *, unsigned int>> setCoins;
                CAmount nValueIn = 0;
                if (!SelectCoins(vAvailableCoins, nValueToSelect, setCoins, nValueIn, coinControl)) {
                    if (nValueIn < nValueToSelect) {
                        strFailReason = _("Insufficient funds.");
                    }
                    return false;
                }
                BOOST_FOREACH(PAIRTYPE(const CWalletTx*, unsigned int) pcoin, setCoins)
                {
                    CAmount nCredit = pcoin.first->vout[pcoin.second].nValue;
                    //The coin age after the next block (depth+1) is used instead of the current,
                    //reflecting an assumption the user would accept a bit more delay for
                    //a chance at a free transaction.
                    //But mempool inputs might still be in the mempool, so their age stays 0
                    int age = pcoin.first->GetDepthInMainChain();
                    assert(age >= 0);
                    if (age != 0)
                        age += 1;
                    dPriority += (double) nCredit * age;
                }

                CAmount nChange = nValueIn - nValueToSelect;

                if(!isSigmaMint){
                    // NOTE: this depends on the exact behaviour of GetMinFee
                    if (nFeeRet < CTransaction::nMinTxFee && nChange > 0 && nChange < CENT) {
                        int64_t nMoveToFee = min(nChange, CTransaction::nMinTxFee - nFeeRet);
                        nChange -= nMoveToFee;
                        nFeeRet += nMoveToFee;
                    }
                }
                if (nChange > 0) {
                    // Fill a vout to ourself
                    // TODO: pass in scriptChange instead of reservekey so
                    // change transaction isn't always pay-to-bitcoin-address
                    CScript scriptChange;

                    // coin control: send change to custom address
                    if (coinControl && !boost::get<CNoDestination>(&coinControl->destChange)) {
                        scriptChange = GetScriptForDestination(coinControl->destChange);
                    }
                        // send change to one of the specified change addresses
                    else if (mapArgs.count("-change") && mapMultiArgs["-change"].size() > 0) {
                        CBitcoinAddress
                        address(mapMultiArgs["-change"][GetRandInt(mapMultiArgs["-change"].size())]);
                        CKeyID keyID;
                        if (!address.GetKeyID(keyID)) {
                            strFailReason = _("Bad change address");
                            return false;
                        }
                        scriptChange = GetScriptForDestination(keyID);
                    }
                        // no coin control: send change to newly generated address
                    else {
                        // Note: We use a new key here to keep it from being obvious which side is the change.
                        //  The drawback is that by not reusing a previous key, the change may be lost if a
                        //  backup is restored, if the backup doesn't have the new private key for the change.
                        //  If we reused the old key, it would be possible to add code to look for and
                        //  rediscover unknown transactions that were written with keys of ours to recover
                        //  post-backup change.

                        // Reserve a new key pair from key pool
                        CPubKey vchPubKey;
                        bool ret;
                        ret = reservekey.GetReservedKey(vchPubKey);
                        if (!ret) {
                            strFailReason = _("Keypool ran out, please call keypoolrefill first");
                            return false;
                        }

                        scriptChange = GetScriptForDestination(vchPubKey.GetID());
                    }

                    CTxOut newTxOut(nChange, scriptChange);

                    // We do not move dust-change to fees, because the sender would end up paying more than requested.
                    // This would be against the purpose of the all-inclusive feature.
                    // So instead we raise the change and deduct from the recipient.
                    if (nSubtractFeeFromAmount > 0 && newTxOut.IsDust(::minRelayTxFee)) {
                        CAmount nDust = newTxOut.GetDustThreshold(::minRelayTxFee) - newTxOut.nValue;
                        newTxOut.nValue += nDust; // raise change until no more dust
                        for (unsigned int i = 0; i < vecSend.size(); i++) // subtract from first recipient
                        {
                            if (vecSend[i].fSubtractFeeFromAmount) {
                                txNew.vout[i].nValue -= nDust;
                                if (txNew.vout[i].IsDust(::minRelayTxFee)) {
                                    strFailReason = _(
                                            "The transaction amount is too small to send after the fee has been deducted");
                                    return false;
                                }
                                break;
                            }
                        }
                    }
                    // Never create dust outputs; if we would, just
                    // add the dust to the fee.
                    if (newTxOut.IsDust(::minRelayTxFee)) {
                        nChangePosInOut = -1;
                        nFeeRet += nChange;
                        reservekey.ReturnKey();
                    } else {
                        if (nChangePosInOut == -1) {
                            // Insert change txn at random position:
                            nChangePosInOut = GetRandInt(txNew.vout.size() + 1);
                        } else if ((unsigned int) nChangePosInOut > txNew.vout.size()) {
                            strFailReason = _("Change index out of range");
                            return false;
                        }

                        vector<CTxOut>::iterator position = txNew.vout.begin() + nChangePosInOut;
                        txNew.vout.insert(position, newTxOut);
                        wtxNew.changes.insert(static_cast<uint32_t>(nChangePosInOut));
                    }
                } else
                    reservekey.ReturnKey();
                // Fill vin
                //
                // Note how the sequence number is set to max()-1 so that the
                // nLockTime set above actually works.
                BOOST_FOREACH(const PAIRTYPE(const CWalletTx *, unsigned int) &coin, setCoins)
                    txNew.vin.push_back(CTxIn(coin.first->GetHash(), coin.second, CScript(),
                                          std::numeric_limits < unsigned int > ::max() - 1));

                // Sign
                int nIn = 0;
                CTransaction txNewConst(txNew);
                BOOST_FOREACH(const PAIRTYPE(const CWalletTx *, unsigned int) &coin, setCoins)
                {
                    bool signSuccess;
                    const CScript &scriptPubKey = coin.first->vout[coin.second].scriptPubKey;
                    SignatureData sigdata;
                    if (sign)
                        signSuccess = ProduceSignature(TransactionSignatureCreator(this, &txNewConst, nIn,
                                                                                   coin.first->vout[coin.second].nValue,
                                                                                   SIGHASH_ALL), scriptPubKey,
                                                       sigdata);
                    else
                        signSuccess = ProduceSignature(DummySignatureCreator(this), scriptPubKey, sigdata);

                    if (!signSuccess) {
                        strFailReason = _("Signing transaction failed");
                        return false;
                    } else {
                        UpdateTransaction(txNew, nIn, sigdata);
                    }
                    nIn++;
                }
                unsigned int nBytes = GetVirtualTransactionSize(txNew);
                // Remove scriptSigs if we used dummy signatures for fee calculation
                if (!sign) {
                    BOOST_FOREACH(CTxIn & vin, txNew.vin)
                    vin.scriptSig = CScript();
                    txNew.wit.SetNull();
                }
                // Embed the constructed transaction data in wtxNew.
                *static_cast<CTransaction *>(&wtxNew) = CTransaction(txNew);

                // Limit size
                if (GetTransactionWeight(txNew) >= MAX_STANDARD_TX_WEIGHT) {
                    strFailReason = _("Transaction too large");
                    return false;
                }
                dPriority = wtxNew.ComputePriority(dPriority, nBytes);

                // Can we complete this as a free transaction?
                if (fSendFreeTransactions && nBytes <= MAX_FREE_TRANSACTION_CREATE_SIZE) {
                    // Not enough fee: enough priority?
                    double dPriorityNeeded = mempool.estimateSmartPriority(nTxConfirmTarget);
                    // Require at least hard-coded AllowFree.
                    if (dPriority >= dPriorityNeeded && AllowFree(dPriority))
                        break;
                }
                CAmount nFeeNeeded;
                if(isSigmaMint) {
                    nFeeNeeded = GetMinimumFee(nBytes, nTxConfirmTarget, mempool);
//                LogPrintf("nFeeNeeded=%s\n", nFeeNeeded);
                    if (coinControl && nFeeNeeded > 0 && coinControl->nMinimumTotalFee > nFeeNeeded) {
                        nFeeNeeded = coinControl->nMinimumTotalFee;
                    }
//                LogPrintf("nFeeNeeded=%s\n", nFeeNeeded);
                    if (coinControl && coinControl->fOverrideFeeRate)
                        nFeeNeeded = coinControl->nFeeRate.GetFee(nBytes);
//                LogPrintf("nFeeNeeded=%s\n", nFeeNeeded);
//                LogPrintf("nFeeRet=%s\n", nFeeRet);
                    // If we made it here and we aren't even able to meet the relay fee on the next pass, give up
                    // because we must be at the maximum allowed fee.
//                if (nFeeNeeded < ::minRelayTxFee.GetFee(nBytes)) {
//                    strFailReason = _("Transaction too large for fee policy");
//                    return false;
//                }
                } else{
                    int64_t nPayFee = payTxFee.GetFeePerK() * (1 + (int64_t) GetTransactionWeight(txNew) / 1000);
                    //                bool fAllowFree = false;                                 // No free TXs in XZC
                    int64_t nMinFee = wtxNew.GetMinFee(1, false, GMF_SEND);
                    nFeeNeeded = nPayFee;
                    if (nFeeNeeded < nMinFee) {
                        nFeeNeeded = nMinFee;
                    }
                }
                if (nFeeRet >= nFeeNeeded)
                    break; // Done, enough fee included.

                // Include more fee and try again.
                nFeeRet = nFeeNeeded;
                continue;
            }
        }
    }

    if (GetBoolArg("-walletrejectlongchains", DEFAULT_WALLET_REJECT_LONG_CHAINS)) {
        // Lastly, ensure this tx will pass the mempool's chain limits
        LockPoints lp;
        CTxMemPoolEntry entry(txNew, 0, 0, 0, 0, false, 0, false, 0, lp);
        CTxMemPool::setEntries setAncestors;
        size_t nLimitAncestors = GetArg("-limitancestorcount", DEFAULT_ANCESTOR_LIMIT);
        size_t nLimitAncestorSize = GetArg("-limitancestorsize", DEFAULT_ANCESTOR_SIZE_LIMIT) * 1000;
        size_t nLimitDescendants = GetArg("-limitdescendantcount", DEFAULT_DESCENDANT_LIMIT);
        size_t nLimitDescendantSize = GetArg("-limitdescendantsize", DEFAULT_DESCENDANT_SIZE_LIMIT) * 1000;
        std::string errString;
        if (!mempool.CalculateMemPoolAncestors(entry, setAncestors, nLimitAncestors, nLimitAncestorSize,
                                               nLimitDescendants, nLimitDescendantSize, errString)) {
            strFailReason = _("Transaction has too long of a mempool chain");
            return false;
        }
    }
    return true;
}

bool
CWallet::CreateZerocoinMintTransaction(CScript pubCoin, int64_t nValue, CWalletTx &wtxNew, CReserveKey &reservekey,
                                       int64_t &nFeeRet, std::string &strFailReason, bool isSigmaMint,
                                       const CCoinControl *coinControl) {
    vector <CRecipient> vecSend;
    CRecipient recipient = {pubCoin, nValue, false};
    vecSend.push_back(recipient);
    int nChangePosRet = -1;
    return CreateZerocoinMintTransaction(vecSend, wtxNew, reservekey, nFeeRet, nChangePosRet, strFailReason, isSigmaMint,
                                         coinControl);
}

/**
 * @brief CWallet::CreateZerocoinSpendTransaction
 * @param nValue
 * @param denomination
 * @param wtxNew
 * @param reservekey
 * @param coinSerial
 * @param txHash
 * @param zcSelectedValue
 * @param zcSelectedIsUsed
 * @param strFailReason
 * @return
 */
bool CWallet::CreateZerocoinSpendTransaction(std::string &thirdPartyaddress, int64_t nValue, libzerocoin::CoinDenomination denomination,
                                             CWalletTx &wtxNew, CReserveKey &reservekey, CBigNum &coinSerial,
                                             uint256 &txHash, CBigNum &zcSelectedValue, bool &zcSelectedIsUsed,
                                             std::string &strFailReason, bool forceUsed) {

    CHECK_ZEROCOIN_STRINGERROR(strFailReason);

    if (nValue <= 0) {
        strFailReason = _("Transaction amounts must be positive");
        return false;
    }

    wtxNew.BindWallet(this);
    CMutableTransaction txNew;
    {
        LOCK2(cs_main, cs_wallet);
        {
            txNew.vin.clear();
            txNew.vout.clear();
            txNew.wit.SetNull();
            //wtxNew.fFromMe = true;


            CScript scriptChange;
            if(thirdPartyaddress == ""){
                // Reserve a new key pair from key pool
                CPubKey vchPubKey;
                assert(reservekey.GetReservedKey(vchPubKey)); // should never fail, as we just unlocked
                scriptChange = GetScriptForDestination(vchPubKey.GetID());
            }else{

                CBitcoinAddress address(thirdPartyaddress);
                if (!address.IsValid()){
                    strFailReason = _("Invalid Zcoin address");
                    return false;
                }
                // Parse Zcoin address
                scriptChange = GetScriptForDestination(CBitcoinAddress(thirdPartyaddress).Get());
            }

            CTxOut newTxOut(nValue, scriptChange);

            // Insert change txn at random position:
            vector<CTxOut>::iterator position = txNew.vout.begin() + GetRandInt(txNew.vout.size() + 1);
            txNew.vout.insert(position, newTxOut);
//            LogPrintf("txNew:%s\n", txNew.ToString());
            LogPrintf("txNew.GetHash():%s\n", txNew.GetHash().ToString());

            // Fill vin

            // Set up the Zerocoin Params object
            bool fModulusV2 = chainActive.Height() >= Params().GetConsensus().nModulusV2StartBlock;
            libzerocoin::Params *zcParams = fModulusV2 ? ZCParamsV2 : ZCParams;

            // Select not yet used coin from the wallet with minimal possible id

            list <CZerocoinEntry> listOwnCoins;
            CWalletDB(strWalletFile).ListPubCoin(listOwnCoins);
            listOwnCoins.sort(CompHeight);
            CZerocoinEntry coinToUse;
            CZerocoinState *zerocoinState = CZerocoinState::GetZerocoinState();

            CBigNum accumulatorValue;
            uint256 accumulatorBlockHash;      // to be used in zerocoin spend v2

            int coinId = INT_MAX;
            int coinHeight;

            BOOST_FOREACH(const CZerocoinEntry &minIdPubcoin, listOwnCoins) {
                if (minIdPubcoin.denomination == denomination
                        && ((minIdPubcoin.IsUsed == false && !forceUsed) || (minIdPubcoin.IsUsed == true && forceUsed))
                        && minIdPubcoin.randomness != 0
                        && minIdPubcoin.serialNumber != 0) {

                    int id;
                    coinHeight = zerocoinState->GetMintedCoinHeightAndId(minIdPubcoin.value, minIdPubcoin.denomination, id);
                    if (coinHeight > 0
                            && id < coinId
                            && coinHeight + (ZC_MINT_CONFIRMATIONS-1) <= chainActive.Height()
                            && zerocoinState->GetAccumulatorValueForSpend(
                                    &chainActive,
                                    chainActive.Height()-(ZC_MINT_CONFIRMATIONS-1),
                                    denomination,
                                    id,
                                    accumulatorValue,
                                    accumulatorBlockHash,
                                    fModulusV2) > 1
                            ) {
                        coinId = id;
                        coinToUse = minIdPubcoin;
                    }
                }
            }

            if (coinId == INT_MAX){
                strFailReason = _("it has to have at least two mint coins with at least 6 confirmation in order to spend a coin");
                return false;
            }

            libzerocoin::Accumulator accumulator(zcParams, accumulatorValue, denomination);
            // 2. Get pubcoin from the private coin
            libzerocoin::PublicCoin pubCoinSelected(zcParams, coinToUse.value, denomination);

            // Now make sure the coin is valid.
            if (!pubCoinSelected.validate()) {
                // If this returns false, don't accept the coin for any purpose!
                // Any ZEROCOIN_MINT with an invalid coin should NOT be
                // accepted as a valid transaction in the block chain.
                strFailReason = _("the selected mint coin is an invalid coin");
                return false;
            }

            // 4. Get witness from the index
            libzerocoin::AccumulatorWitness witness =
                    zerocoinState->GetWitnessForSpend(&chainActive,
                                                      chainActive.Height()-(ZC_MINT_CONFIRMATIONS-1),
                                                      denomination, coinId,
                                                      coinToUse.value,
                                                      fModulusV2);

            int serializedId = coinId + (fModulusV2 ? ZC_MODULUS_V2_BASE_ID : 0);

            CTxIn newTxIn;
            newTxIn.nSequence = serializedId;
            newTxIn.scriptSig = CScript();
            newTxIn.prevout.SetNull();
            txNew.vin.push_back(newTxIn);

            bool useVersion2 = IsZerocoinTxV2(denomination, Params().GetConsensus(), coinId);

            // We use incomplete transaction hash for now as a metadata
            libzerocoin::SpendMetaData metaData(serializedId, txNew.GetHash());

            // Construct the CoinSpend object. This acts like a signature on the
            // transaction.
            libzerocoin::PrivateCoin privateCoin(zcParams, denomination);

            int txVersion = ZEROCOIN_TX_VERSION_1;
            if (useVersion2) {
                // Use version 2 if possible, for older mints stay with 1.5
                txVersion = coinToUse.IsCorrectV2Mint() ? ZEROCOIN_TX_VERSION_2 : ZEROCOIN_TX_VERSION_1_5;
            }
            else {
                int nHeight;
                {
                    LOCK(cs_main);
                    nHeight = chainActive.Height();
                }
                if (nHeight >= Params().GetConsensus().nSpendV15StartBlock)
                    txVersion = ZEROCOIN_TX_VERSION_1_5;
            }

            LogPrintf("CreateZerocoinSpendTransation: tx version=%d, tx metadata hash=%s\n", txVersion, txNew.GetHash().ToString());

            privateCoin.setVersion(txVersion);
            privateCoin.setPublicCoin(pubCoinSelected);
            privateCoin.setRandomness(coinToUse.randomness);
            privateCoin.setSerialNumber(coinToUse.serialNumber);
            privateCoin.setEcdsaSeckey(coinToUse.ecdsaSecretKey);

            libzerocoin::CoinSpend spend(zcParams, privateCoin, accumulator, witness, metaData, accumulatorBlockHash);
            spend.setVersion(txVersion);

            // This is a sanity check. The CoinSpend object should always verify,
            // but why not check before we put it onto the wire?
            if (!spend.Verify(accumulator, metaData)) {
                strFailReason = _("the spend coin transaction did not verify");
                return false;
            }

            // Serialize the CoinSpend object into a buffer.
            CDataStream serializedCoinSpend(SER_NETWORK, PROTOCOL_VERSION);
            serializedCoinSpend << spend;

            CScript tmp = CScript() << OP_ZEROCOINSPEND << serializedCoinSpend.size();
            tmp.insert(tmp.end(), serializedCoinSpend.begin(), serializedCoinSpend.end());
            txNew.vin[0].scriptSig.assign(tmp.begin(), tmp.end());

            // Embed the constructed transaction data in wtxNew.
            *static_cast<CTransaction *>(&wtxNew) = CTransaction(txNew);

            // Limit size
            if (GetTransactionWeight(txNew) >= MAX_STANDARD_TX_WEIGHT) {
                strFailReason = _("Transaction too large");
                return false;
            }

            /*zerocoinSelected.IsUsed = true;
        zerocoinSelected.randomness = 0;
        zerocoinSelected.serialNumber = 0;
        CWalletDB(strWalletFile).WriteZerocoinEntry(zerocoinSelected);*/

            std::list <CZerocoinSpendEntry> listCoinSpendSerial;
            CWalletDB(strWalletFile).ListCoinSpendSerial(listCoinSpendSerial);
            BOOST_FOREACH(const CZerocoinSpendEntry &item, listCoinSpendSerial){
                if (!forceUsed && spend.getCoinSerialNumber() == item.coinSerial) {
                    // THIS SELECEDTED COIN HAS BEEN USED, SO UPDATE ITS STATUS
                    CZerocoinEntry pubCoinTx;
                    pubCoinTx.nHeight = coinHeight;
                    pubCoinTx.denomination = coinToUse.denomination;
                    pubCoinTx.id = coinId;
                    pubCoinTx.IsUsed = true;
                    pubCoinTx.randomness = coinToUse.randomness;
                    pubCoinTx.serialNumber = coinToUse.serialNumber;
                    pubCoinTx.value = coinToUse.value;
                    pubCoinTx.ecdsaSecretKey = coinToUse.ecdsaSecretKey;
                    CWalletDB(strWalletFile).WriteZerocoinEntry(pubCoinTx);
                    LogPrintf("CreateZerocoinSpendTransaction() -> NotifyZerocoinChanged\n");
                    LogPrintf("pubcoin=%s, isUsed=Used\n", coinToUse.value.GetHex());
                    pwalletMain->NotifyZerocoinChanged(pwalletMain, coinToUse.value.GetHex(), "Used (" + std::to_string(coinToUse.denomination) + " mint)",
                                                       CT_UPDATED);
                    strFailReason = _("the coin spend has been used");
                    return false;
                }
            }

            coinSerial = spend.getCoinSerialNumber();
            txHash = wtxNew.GetHash();
            LogPrintf("txHash:\n%s", txHash.ToString());
            zcSelectedValue = coinToUse.value;
            zcSelectedIsUsed = coinToUse.IsUsed;

            CZerocoinSpendEntry entry;
            entry.coinSerial = coinSerial;
            entry.hashTx = txHash;
            entry.pubCoin = zcSelectedValue;
            entry.id = serializedId;
            entry.denomination = coinToUse.denomination;
            LogPrintf("WriteCoinSpendSerialEntry, serialNumber=%s\n", coinSerial.ToString());
            if (!CWalletDB(strWalletFile).WriteCoinSpendSerialEntry(entry)) {
                strFailReason = _("it cannot write coin serial number into wallet");
            }

            coinToUse.IsUsed = true;
            coinToUse.id = coinId;
            coinToUse.nHeight = coinHeight;
            CWalletDB(strWalletFile).WriteZerocoinEntry(coinToUse);
            pwalletMain->NotifyZerocoinChanged(pwalletMain, coinToUse.value.GetHex(), "Used (" + std::to_string(coinToUse.denomination) + " mint)",
                                               CT_UPDATED);
        }
    }

    return true;
}

bool CWallet::CreateSigmaSpendTransaction(
        std::string &thirdPartyaddress,
        sigma::CoinDenomination denomination,
        CWalletTx &wtxNew, CReserveKey &reservekey,
        CAmount& nFeeRet, Scalar &coinSerial,
        uint256 &txHash, GroupElement &zcSelectedValue, bool &zcSelectedIsUsed,
        std::string &strFailReason,  bool forceUsed,
        const CCoinControl *coinControl) {

    EnsureMintWalletAvailable();

    int64_t nValue;
    if (!DenominationToInteger(denomination, nValue)) {
        strFailReason = _("Unable to convert denomination to integer.");
        return false;
    }

    wtxNew.BindWallet(this);
    CMutableTransaction txNew;
    {
        LOCK2(cs_main, cs_wallet);
        {
            txNew.vin.clear();
            txNew.vout.clear();
            txNew.wit.SetNull();

            CScript scriptChange;
            if(thirdPartyaddress == "") {
                // Reserve a new key pair from key pool
                CPubKey vchPubKey;
                assert(reservekey.GetReservedKey(vchPubKey)); // should never fail, as we just unlocked
                scriptChange = GetScriptForDestination(vchPubKey.GetID());
            } else {
                CBitcoinAddress address(thirdPartyaddress);
                if (!address.IsValid()){
                    strFailReason = _("Invalid Zcoin address");
                    return false;
                }
                // Parse Zcoin address
                scriptChange = GetScriptForDestination(CBitcoinAddress(thirdPartyaddress).Get());
            }

            CTxOut newTxOut(nValue, scriptChange);

            // Insert change txn at random position:
            vector<CTxOut>::iterator position = txNew.vout.begin() + GetRandInt(txNew.vout.size() + 1);
            txNew.vout.insert(position, newTxOut);
//            LogPrintf("txNew:%s\n", txNew.ToString());
            LogPrintf("txNew.GetHash():%s\n", txNew.GetHash().ToString());

            // Fill vin

            // Set up the Sigma Params object
            sigma::Params* sigmaParams = sigma::Params::get_default();

            // Select not yet used coin from the wallet with minimal possible id
            CSigmaEntry coinToUse;
            sigma::CSigmaState* sigmaState = sigma::CSigmaState::GetState();

            std::vector<sigma::PublicCoin> anonimity_set;
            uint256 blockHash;

            int coinId = INT_MAX;
            int coinHeight;
            int coinGroupID;

            // Get Mint metadata objects
            vector<CMintMeta> setMints;
            setMints = zwalletMain->GetTracker().ListMints(!forceUsed, !forceUsed, !forceUsed);

            // Cycle through metadata, looking for suitable coin
            list<CMintMeta> listMints(setMints.begin(), setMints.end());
            for (const CMintMeta& mint : listMints) {
                if (denomination == mint.denom
                    && ((mint.isUsed == false && !forceUsed) || (mint.isUsed == true && forceUsed))) {

                    if (!GetMint(mint.hashSerial, coinToUse) && !forceUsed) {
                        strFailReason = "Failed to fetch hashSerial " + mint.hashSerial.GetHex();
                        return false;
                    }

                    std::pair<int, int> coinHeightAndId = sigmaState->GetMintedCoinHeightAndId(
                            sigma::PublicCoin(coinToUse.value, denomination));
                    coinHeight = coinHeightAndId.first;
                    coinGroupID = coinHeightAndId.second;

                    if (coinHeight > 0
                        && coinGroupID < coinId // Always spend coin with smallest ID that matches.
                        && coinHeight + (ZC_MINT_CONFIRMATIONS-1) <= chainActive.Height()
                        && sigmaState->GetCoinSetForSpend(
                            &chainActive,
                            chainActive.Height()-(ZC_MINT_CONFIRMATIONS-1),
                            denomination,
                            coinGroupID,
                            blockHash,
                            anonimity_set) > 1 )  {
                        coinId = coinGroupID;
                        break;
                    }
                }
            }

            if (coinId == INT_MAX) {
                strFailReason = _("it has to have at least two mint coins with at least 6 confirmation in order to spend a coin");
                return false;
            }

            // 2. Get pubcoin from the private coin
            sigma::PublicCoin pubCoinSelected(coinToUse.value, denomination);

            // Now make sure the coin is valid.
            if (!pubCoinSelected.validate()) {
                // If this returns false, don't accept the coin for any purpose!
                // Any ZEROCOIN_MINT with an invalid coin should NOT be
                // accepted as a valid transaction in the block chain.
                strFailReason = _("the selected mint coin is an invalid coin");
                return false;
            }

            int serializedId = coinId;

            CTxIn newTxIn;
            newTxIn.scriptSig = CScript();
            newTxIn.prevout.n = serializedId;
            txNew.vin.push_back(newTxIn);

            // We use incomplete transaction hash as metadata.
            sigma::SpendMetaData metaData(serializedId, blockHash, txNew.GetHash());

            // Construct the CoinSpend object. This acts like a signature on the
            // transaction.
            sigma::PrivateCoin privateCoin(sigmaParams, denomination);

            int txVersion = ZEROCOIN_TX_VERSION_3;

            LogPrintf("CreateZerocoinSpendTransation: tx version=%d, tx metadata hash=%s\n", txVersion, txNew.GetHash().ToString());

            privateCoin.setVersion(txVersion);
            privateCoin.setPublicCoin(pubCoinSelected);
            privateCoin.setRandomness(coinToUse.randomness);
            privateCoin.setSerialNumber(coinToUse.serialNumber);
            privateCoin.setEcdsaSeckey(coinToUse.ecdsaSecretKey);

            bool fPadding = false;
            if(chainActive.Height() >= ::Params().GetConsensus().nSigmaPaddingBlock) {
                txVersion = ZEROCOIN_TX_VERSION_3_1;
                fPadding = true;
            }

            sigma::CoinSpend spend(sigmaParams, privateCoin, anonimity_set, metaData, fPadding);
            spend.setVersion(txVersion);

            // This is a sanity check. The CoinSpend object should always verify,
            // but why not check before we put it onto the wire?
            if (!spend.Verify(anonimity_set, metaData,fPadding)) {
                strFailReason = _("the spend coin transaction did not verify");
                return false;
            }

            // Serialize the CoinSpend object into a buffer.
            CDataStream serializedCoinSpend(SER_NETWORK, PROTOCOL_VERSION);
            serializedCoinSpend << spend;

            CScript tmp = CScript() << OP_SIGMASPEND;
            // NOTE(martun): Do not write the size first, doesn't look like necessary.
            // If we write it, it will get written in different number of bytes depending
            // on the number itself, and "CScript" does not provide a function to read
            // it back properly.
            // << serializedCoinSpend.size();
            // NOTE(martun): "insert" is not the same as "operator<<", as operator<<
            // also writes the vector size before the vector itself.
            tmp.insert(tmp.end(), serializedCoinSpend.begin(), serializedCoinSpend.end());
            txNew.vin[0].scriptSig.assign(tmp.begin(), tmp.end());

            std::list <CSigmaSpendEntry> listCoinSpendSerial;
            CWalletDB(strWalletFile).ListCoinSpendSerial(listCoinSpendSerial);
            BOOST_FOREACH(const CSigmaSpendEntry &item, listCoinSpendSerial) {
                if (!forceUsed && spend.getCoinSerialNumber() == item.coinSerial) {
                    // THIS SELECTED COIN HAS BEEN USED, SO UPDATE ITS STATUS
                    strFailReason = _("Trying to spend an already spent serial #, try again.");
                    uint256 hashSerial = primitives::GetSerialHash(spend.getCoinSerialNumber());
                    if (!zwalletMain->GetTracker().HasSerialHash(hashSerial)){
                        strFailReason = "Tracker does not have serialhash " + hashSerial.GetHex();
                        return false;
                    }
                    CMintMeta meta;
                    zwalletMain->GetTracker().GetMetaFromSerial(hashSerial, meta);
                    meta.isUsed = true;
                    zwalletMain->GetTracker().UpdateState(meta);
                    LogPrintf("CreateZerocoinSpendTransaction() -> NotifyZerocoinChanged\n");
                    LogPrintf("pubcoin=%s, isUsed=Used\n", coinToUse.value.GetHex());
                    pwalletMain->NotifyZerocoinChanged(
                        pwalletMain,
                        coinToUse.value.GetHex(),
                        "Used (" + std::to_string(coinToUse.get_denomination_value() / COIN) + " mint)",
                        CT_UPDATED);
                    strFailReason = _("the coin spend has been used");
                    return false;
                }
            }

            coinSerial = spend.getCoinSerialNumber();

            unsigned int nBytes = GetVirtualTransactionSize(txNew);
            CAmount nFeeNeeded = GetMinimumFee(nBytes, nTxConfirmTarget, mempool);
            if (coinControl && nFeeNeeded > 0 && coinControl->nMinimumTotalFee > nFeeNeeded) {
                nFeeNeeded = coinControl->nMinimumTotalFee;
            }
            if (coinControl && coinControl->fOverrideFeeRate)
                nFeeNeeded = coinControl->nFeeRate.GetFee(nBytes);
            nFeeRet = nFeeNeeded;
            txNew.vout[0].nValue -= nFeeRet;

            CMutableTransaction txTemp(txNew);
            txTemp.vin[0].scriptSig.clear();
            // We use incomplete transaction hash as metadata.
            sigma::SpendMetaData metaDataNew(serializedId, blockHash, txTemp.GetHash());
            spend.updateMetaData(privateCoin, metaDataNew);
            // Serialize the CoinSpend object into a buffer.
            CDataStream serializedCoinSpendNew(SER_NETWORK, PROTOCOL_VERSION);
            serializedCoinSpendNew << spend;

            CScript tmpNew = CScript() << OP_SIGMASPEND;
            tmpNew.insert(tmpNew.end(), serializedCoinSpendNew.begin(), serializedCoinSpendNew.end());
            txNew.vin[0].scriptSig.assign(tmpNew.begin(), tmpNew.end());

            // Embed the constructed transaction data in wtxNew.
            // NOTE(martun): change the next line, it's not good coding style.
            *static_cast<CTransaction *>(&wtxNew) = CTransaction(txNew);

            // Limit size
            if (GetTransactionWeight(txNew) >= MAX_STANDARD_TX_WEIGHT) {
                strFailReason = _("Transaction too large");
                return false;
            }
            wtxNew.UpdateHash();
            txHash = wtxNew.GetHash();
            LogPrintf("txHash:\n%s", txHash.ToString());
            zcSelectedValue = coinToUse.value;
            zcSelectedIsUsed = coinToUse.IsUsed;

            CSigmaSpendEntry entry;
            entry.coinSerial = coinSerial;
            entry.hashTx = txHash;
            entry.pubCoin = zcSelectedValue;
            entry.id = serializedId;
            entry.set_denomination_value(coinToUse.get_denomination_value());
            LogPrintf("WriteCoinSpendSerialEntry, serialNumber=%s\n", coinSerial.tostring());
            if (!CWalletDB(strWalletFile).WriteCoinSpendSerialEntry(entry)) {
                strFailReason = _("it cannot write coin serial number into wallet");
            }
        }
    }

    return true;
}

CWalletTx CWallet::CreateSigmaSpendTransaction(
    const std::vector<CRecipient>& recipients,
    CAmount& fee,
    std::vector<CSigmaEntry>& selected,
    std::vector<CHDMint>& changes,
    bool& fChangeAddedToFee,
    const CCoinControl *coinControl)
{
    int nHeight = chainActive.Height();
    if(nHeight >= ::Params().GetConsensus().nDisableUnpaddedSigmaBlock && nHeight < ::Params().GetConsensus().nSigmaPaddingBlock)
<<<<<<< HEAD
        throw std::runtime_error(_("Sigma is disbled at this period"));
=======
        throw std::runtime_error(_("Sigma is disabled at this period."));
>>>>>>> 13927625
    // sanity check
    EnsureMintWalletAvailable();

    if (IsLocked()) {
        throw std::runtime_error(_("Wallet locked"));
    }

    // create transaction
    SigmaSpendBuilder builder(*this, *zwalletMain, coinControl);

    CWalletTx tx = builder.Build(recipients, fee, fChangeAddedToFee);
    selected = builder.selected;
    changes = builder.changes;

    return tx;
}

/**
 * @brief CWallet::CreateMultipleZerocoinSpendTransaction
 * @param thirdPartyaddress
 * @param denominations
 * @param wtxNew
 * @param reservekey
 * @param coinSerial
 * @param txHash
 * @param zcSelectedValue
 * @param zcSelectedIsUsed
 * @param strFailReason
 * @return
 */
bool CWallet::CreateMultipleZerocoinSpendTransaction(std::string &thirdPartyaddress, const std::vector<std::pair<int64_t, libzerocoin::CoinDenomination>>& denominations,
                                             CWalletTx &wtxNew, CReserveKey &reservekey, vector<CBigNum> &coinSerials, uint256 &txHash, vector<CBigNum> &zcSelectedValues,
                                             std::string &strFailReason, bool forceUsed)
{
    CHECK_ZEROCOIN_STRINGERROR(strFailReason);

    wtxNew.BindWallet(this);
    CMutableTransaction txNew;
    {
        LOCK2(cs_main, cs_wallet);
        {
            txNew.vin.clear();
            txNew.vout.clear();
            txNew.wit.SetNull();
            wtxNew.fFromMe = true;
            CScript scriptChange;
            if(thirdPartyaddress == ""){
                // Reserve a new key pair from key pool
                CPubKey vchPubKey;
                assert(reservekey.GetReservedKey(vchPubKey)); // should never fail, as we just unlocked
                scriptChange = GetScriptForDestination(vchPubKey.GetID());
            }else{
                 CBitcoinAddress address(thirdPartyaddress);
                if (!address.IsValid()){
                    strFailReason = _("Invalid Zcoin address");
                    return false;
                }
                // Parse Zcoin address
                scriptChange = GetScriptForDestination(CBitcoinAddress(thirdPartyaddress).Get());
            }

            // Set up the Zerocoin Params object
            bool fModulusV2 = chainActive.Height() >= Params().GetConsensus().nModulusV2StartBlock;
            libzerocoin::Params *zcParams = fModulusV2 ? ZCParamsV2 : ZCParams;
            // objects holding spend inputs & storage values while tx is formed
            struct TempStorage {
                libzerocoin::PrivateCoin privateCoin;
                libzerocoin::Accumulator accumulator;
                libzerocoin::CoinDenomination denomination;
                uint256 accumulatorBlockHash;
                CZerocoinEntry coinToUse;
                int serializedId;
                int txVersion;
                int coinHeight;
                int coinId;
            };
            vector<TempStorage> tempStorages;


            // object storing coins being used for this spend (to avoid duplicates being considered)
            set<CBigNum> tempCoinsToUse;

            // total value of all inputs. Iteritively created in the following loop
            int64_t nValue = 0;
            for (std::vector<std::pair<int64_t, libzerocoin::CoinDenomination>>::const_iterator it = denominations.begin(); it != denominations.end(); it++)
            {
                if ((*it).first <= 0) {
                strFailReason = _("Transaction amounts must be positive");
                    return false;
                }
                nValue += (*it).first;
                libzerocoin::CoinDenomination denomination  = (*it).second;
                LogPrintf("denomination: %s\n", denomination);

                // Fill vin
                // Select not yet used coin from the wallet with minimal possible id
                list <CZerocoinEntry> listOwnCoins;
                CWalletDB(strWalletFile).ListPubCoin(listOwnCoins);
                listOwnCoins.sort(CompHeight);
                CZerocoinEntry coinToUse;
                CZerocoinState *zerocoinState = CZerocoinState::GetZerocoinState();
                CBigNum accumulatorValue;
                uint256 accumulatorBlockHash;      // to be used in zerocoin spend v2
                int coinId = INT_MAX;
                int coinHeight;
                BOOST_FOREACH(const CZerocoinEntry &minIdPubcoin, listOwnCoins) {
                    if (minIdPubcoin.denomination == denomination
                        && ((minIdPubcoin.IsUsed == false && !forceUsed) || (minIdPubcoin.IsUsed == true && forceUsed))
                        && minIdPubcoin.randomness != 0
                        && minIdPubcoin.serialNumber != 0
                        && (tempCoinsToUse.find(minIdPubcoin.value)==tempCoinsToUse.end())) {
                        int id;
                        coinHeight = zerocoinState->GetMintedCoinHeightAndId(minIdPubcoin.value, minIdPubcoin.denomination, id);
                        if (coinHeight > 0
                            && id < coinId
                            && coinHeight + (ZC_MINT_CONFIRMATIONS-1) <= chainActive.Height()
                            && zerocoinState->GetAccumulatorValueForSpend(
                                    &chainActive,
                                    chainActive.Height()-(ZC_MINT_CONFIRMATIONS-1),
                                    denomination,
                                    id,
                                    accumulatorValue,
                                    accumulatorBlockHash,
                                    fModulusV2) > 1) {
                            coinId = id;
                            coinToUse = minIdPubcoin;
                            tempCoinsToUse.insert(minIdPubcoin.value);
                            break;
                        }
                    }
                }

                // If no suitable coin found, fail.
                if (coinId == INT_MAX){
                    strFailReason = _("it has to have at least two mint coins with at least 6 confirmation in order to spend a coin");
                    return false;
                }
                // 1. Get the current accumulator for denomination selected
                libzerocoin::Accumulator accumulator(zcParams, accumulatorValue, denomination);
                // 2. Get pubcoin from the private coin
                libzerocoin::PublicCoin pubCoinSelected(zcParams, coinToUse.value, denomination);
                 // Now make sure the coin is valid.
                if (!pubCoinSelected.validate()) {
                    // If this returns false, don't accept the coin for any purpose!
                    // Any ZEROCOIN_MINT with an invalid coin should NOT be
                    // accepted as a valid transaction in the block chain.
                    strFailReason = _("the selected mint coin is an invalid coin");
                    return false;
                }
                 // 4. Get witness for the accumulator and selected coin
                libzerocoin::AccumulatorWitness witness =
                        zerocoinState->GetWitnessForSpend(&chainActive,
                                                          chainActive.Height()-(ZC_MINT_CONFIRMATIONS-1),
                                                          denomination, coinId,
                                                          coinToUse.value,
                                                          fModulusV2);

                // Generate TxIn info
                int serializedId = coinId + (fModulusV2 ? ZC_MODULUS_V2_BASE_ID : 0);
                CTxIn newTxIn;
                newTxIn.nSequence = serializedId;
                newTxIn.scriptSig = CScript();
                newTxIn.prevout.SetNull();
                txNew.vin.push_back(newTxIn);
                bool useVersion2 = IsZerocoinTxV2(denomination, Params().GetConsensus(), coinId);

                // Construct the CoinSpend object. This acts like a signature on the
                // transaction.
                libzerocoin::PrivateCoin privateCoin(zcParams, denomination);
                int txVersion = ZEROCOIN_TX_VERSION_1;
                if (useVersion2) {
                    // Use version 2 if possible, for older mints stay with 1.5
                    txVersion = coinToUse.IsCorrectV2Mint() ? ZEROCOIN_TX_VERSION_2 : ZEROCOIN_TX_VERSION_1_5;
                }
                else {
                    int nHeight;
                    {
                        LOCK(cs_main);
                        nHeight = chainActive.Height();
                    }
                    if (nHeight >= Params().GetConsensus().nSpendV15StartBlock){
                        txVersion = ZEROCOIN_TX_VERSION_1_5;
                    }
                }
                LogPrintf("CreateZerocoinSpendTransaction: tx version=%d, tx metadata hash=%s\n", txVersion, txNew.GetHash().ToString());

                // Set all values in the private coin object
                privateCoin.setVersion(txVersion);
                privateCoin.setPublicCoin(pubCoinSelected);
                privateCoin.setRandomness(coinToUse.randomness);
                privateCoin.setSerialNumber(coinToUse.serialNumber);
                privateCoin.setEcdsaSeckey(coinToUse.ecdsaSecretKey);


                LogPrintf("creating tempStorage object..\n");
                // Push created TxIn values into a tempStorage object (used in the next loop)
                TempStorage tempStorage {
                    privateCoin,
                    accumulator,
                    denomination,
                    accumulatorBlockHash,
                    coinToUse,
                    serializedId,
                    txVersion,
                    coinHeight,
                    coinId,
                };
                tempStorages.push_back(tempStorage);
            }

            // We now have the total coin amount to send. Create a single TxOut with this value.
            CTxOut newTxOut(nValue, scriptChange);
            // Insert single txout
            vector<CTxOut>::iterator position = txNew.vout.begin();
            txNew.vout.insert(position, newTxOut);

            /* We split the processing of the transaction into two loops.
             * The metaData hash is the hash of the transaction sans the zerocoin-related info (spend info).
             * Transaction processing is split to have the same txHash in every metaData object -
             * if the hash is different (as it would be if we did all steps for a TxIn in one loop) the transaction creation will fail.
            */

            // Remove all zerocoin related info
            CMutableTransaction txTemp = txNew;
            BOOST_FOREACH(CTxIn &txTempIn, txTemp.vin) {
                txTempIn.scriptSig.clear();
                txTempIn.prevout.SetNull();
            }

            uint256 txHashForMetadata = txTemp.GetHash();
            LogPrintf("txNew.GetHash: %s\n", txHashForMetadata.ToString());

            for (std::vector<std::pair<int64_t, libzerocoin::CoinDenomination>>::const_iterator it = denominations.begin(); it != denominations.end(); it++)
            {
                unsigned index = it - denominations.begin();

                TempStorage tempStorage = tempStorages.at(index);
                libzerocoin::SpendMetaData metaData(tempStorage.serializedId, txHashForMetadata);
                CZerocoinEntry coinToUse = tempStorage.coinToUse;

                 //have to recreate coin witness as it can't be stored in an object, hence we can't store it in tempStorage..
                CZerocoinState *zerocoinState = CZerocoinState::GetZerocoinState();
                libzerocoin::AccumulatorWitness witness =
                zerocoinState->GetWitnessForSpend(&chainActive,
                                                  chainActive.Height()-(ZC_MINT_CONFIRMATIONS-1),
                                                  tempStorage.denomination, tempStorage.coinId,
                                                  coinToUse.value,
                                                  fModulusV2);

                // Recreate CoinSpend object
                 libzerocoin::CoinSpend spend(zcParams,
                                             tempStorage.privateCoin,
                                             tempStorage.accumulator,
                                             witness,
                                             metaData,
                                             tempStorage.accumulatorBlockHash);
                spend.setVersion(tempStorage.txVersion);

                // Verify the coinSpend
                if (!spend.Verify(tempStorage.accumulator, metaData)) {
                    strFailReason = _("the spend coin transaction did not verify");
                    return false;
                }
                 // Serialize the CoinSpend object into a buffer.
                CDataStream serializedCoinSpend(SER_NETWORK, PROTOCOL_VERSION);
                serializedCoinSpend << spend;

                // Insert the spend script into the tx object
                CScript tmp = CScript() << OP_ZEROCOINSPEND << serializedCoinSpend.size();
                tmp.insert(tmp.end(), serializedCoinSpend.begin(), serializedCoinSpend.end());
                txNew.vin[index].scriptSig.assign(tmp.begin(), tmp.end());

                // Try to find this coin in the list of spent coin serials.
                // If found, notify that a coin that was previously thought to be available is actually used, and fail.
                std::list <CZerocoinSpendEntry> listCoinSpendSerial;
                CWalletDB(strWalletFile).ListCoinSpendSerial(listCoinSpendSerial);
                BOOST_FOREACH(const CZerocoinSpendEntry &item, listCoinSpendSerial){
                    if (!forceUsed && spend.getCoinSerialNumber() == item.coinSerial) {
                        // THIS SELECTED COIN HAS BEEN USED, SO UPDATE ITS STATUS
                        CZerocoinEntry pubCoinTx;
                        pubCoinTx.nHeight = tempStorage.coinHeight;
                        pubCoinTx.denomination = coinToUse.denomination;
                        pubCoinTx.id = tempStorage.coinId;
                        pubCoinTx.IsUsed = true;
                        pubCoinTx.randomness = coinToUse.randomness;
                        pubCoinTx.serialNumber = coinToUse.serialNumber;
                        pubCoinTx.value = coinToUse.value;
                        pubCoinTx.ecdsaSecretKey = coinToUse.ecdsaSecretKey;
                        CWalletDB(strWalletFile).WriteZerocoinEntry(pubCoinTx);
                        LogPrintf("CreateZerocoinSpendTransaction() -> NotifyZerocoinChanged\n");
                        LogPrintf("pubcoin=%s, isUsed=Used\n", coinToUse.value.GetHex());
                        pwalletMain->NotifyZerocoinChanged(pwalletMain, coinToUse.value.GetHex(), "Used (" + std::to_string(coinToUse.denomination) + " mint)",
                                                           CT_UPDATED);
                        strFailReason = _("the coin spend has been used");
                        return false;
                    }
                }
            }


            // Embed the constructed transaction data in wtxNew.
            *static_cast<CTransaction *>(&wtxNew) = CTransaction(txNew);
             // Limit size
            if (GetTransactionWeight(txNew) >= MAX_STANDARD_TX_WEIGHT) {
                strFailReason = _("Transaction too large");
                return false;
            }

            txHash = wtxNew.GetHash();
            LogPrintf("wtxNew.txHash:%s\n", txHash.ToString());

            // After transaction creation and verification, this last loop is to notify the wallet of changes to zerocoin spend info.
            for (std::vector<std::pair<int64_t, libzerocoin::CoinDenomination>>::const_iterator it = denominations.begin(); it != denominations.end(); it++)
            {
                unsigned index = it - denominations.begin();
                TempStorage tempStorage = tempStorages.at(index);
                CZerocoinEntry coinToUse = tempStorage.coinToUse;

                // Update the wallet with info on this zerocoin spend
                coinSerials.push_back(tempStorage.privateCoin.getSerialNumber());
                zcSelectedValues.push_back(coinToUse.value);

                CZerocoinSpendEntry entry;
                entry.coinSerial = coinSerials[index];
                entry.hashTx = txHash;
                entry.pubCoin = coinToUse.value;
                entry.id = tempStorage.serializedId;
                entry.denomination = coinToUse.denomination;
                LogPrintf("WriteCoinSpendSerialEntry, serialNumber=%s\n", entry.coinSerial.ToString());
                if (!CWalletDB(strWalletFile).WriteCoinSpendSerialEntry(entry)) {
                    strFailReason = _("it cannot write coin serial number into wallet");
                }
                coinToUse.IsUsed = true;
                coinToUse.id = tempStorage.coinId;
                coinToUse.nHeight = tempStorage.coinHeight;
                CWalletDB(strWalletFile).WriteZerocoinEntry(coinToUse);
                pwalletMain->NotifyZerocoinChanged(pwalletMain, coinToUse.value.GetHex(), "Used (" + std::to_string(coinToUse.denomination) + " mint)", CT_UPDATED);
            }
        }
    }
     return true;
}

bool CWallet::CreateMultipleSigmaSpendTransaction(
        std::string &thirdPartyaddress,
        const std::vector<sigma::CoinDenomination>& denominations,
        CWalletTx &wtxNew,
        CReserveKey &reservekey,
        CAmount& nFeeRet,
        vector<Scalar> &coinSerials,
        uint256 &txHash,
        vector<GroupElement> &zcSelectedValues,
        std::string &strFailReason,
        bool forceUsed,
        const CCoinControl *coinControl)
{
    EnsureMintWalletAvailable();

    wtxNew.BindWallet(this);
    CMutableTransaction txNew;
    {
        LOCK2(cs_main, cs_wallet);
        {
            txNew.vin.clear();
            txNew.vout.clear();
            txNew.wit.SetNull();
            wtxNew.fFromMe = true;
            CScript scriptChange;
            if(thirdPartyaddress == "") {
                // Reserve a new key pair from key pool
                CPubKey vchPubKey;
                assert(reservekey.GetReservedKey(vchPubKey)); // should never fail, as we just unlocked
                scriptChange = GetScriptForDestination(vchPubKey.GetID());
            }else{
                CBitcoinAddress address(thirdPartyaddress);
                if (!address.IsValid()) {
                    strFailReason = _("Invalid Zcoin address");
                    return false;
                }
                // Parse Zcoin address
                scriptChange = GetScriptForDestination(CBitcoinAddress(thirdPartyaddress).Get());
            }

            // Set up the Zerocoin Params object
            sigma::Params* sigmaParams = sigma::Params::get_default();
//             objects holding spend inputs & storage values while tx is formed
            struct TempStorage {
                sigma::PrivateCoin privateCoin;
                std::vector<sigma::PublicCoin> anonimity_set;
                sigma::CoinDenomination denomination;
                uint256 blockHash;
                CSigmaEntry coinToUse;
                int serializedId;
                int txVersion;
                int coinHeight;
                int coinId;
            };
            vector<TempStorage> tempStorages;

            // object storing coins being used for this spend (to avoid duplicates being considered)
            unordered_set<GroupElement> tempCoinsToUse;

            // Get Mint metadata objects
            vector<CMintMeta> setMints;
            setMints = zwalletMain->GetTracker().ListMints(!forceUsed, !forceUsed, !forceUsed);
            vector<CMintMeta> listMints(setMints.begin(), setMints.end());

            // Total value of all inputs. Iteritively created in the following loop
            // The value is in multiples of COIN = 100 mln.
            int64_t nValue = 0;
            for (std::vector<sigma::CoinDenomination>::const_iterator it = denominations.begin();
                 it != denominations.end();
                 it++)
            {
                sigma::CoinDenomination denomination = *it;
                int64_t denomination_value;
                if (!DenominationToInteger(denomination, denomination_value)) {
                    strFailReason = _("Unable to convert denomination to integer.");
                    return false;
                }

                if (denomination_value <= 0) {
                    strFailReason = _("Transaction amounts must be positive");
                    return false;
                }
                nValue += denomination_value;
                LogPrintf("denomination: %s\n", *it);

               // Fill vin

                // Set up the Zerocoin Params object
                sigma::Params* zcParams = sigma::Params::get_default();

                // Select not yet used coin from the wallet with minimal possible id
                CSigmaEntry coinToUse;
                sigma::CSigmaState* sigmaState = sigma::CSigmaState::GetState();

                std::vector<sigma::PublicCoin> anonimity_set;
                uint256 blockHash;

                int coinId = INT_MAX;
                int coinHeight;
                int coinGroupID;

                // Cycle through metadata, looking for suitable coin
                int index = -1;
                for (const CMintMeta& mint : listMints) {
                    index++;
                    if (denomination == mint.denom
                        && ((mint.isUsed == false && !forceUsed) || (mint.isUsed == true && forceUsed))) {

                        if (!GetMint(mint.hashSerial, coinToUse) && !forceUsed) {
                            strFailReason = "Failed to fetch hashSerial " + mint.hashSerial.GetHex();
                            return false;
                        }

                        // If we're already using this coin in this transaction
                        if(!(tempCoinsToUse.find(coinToUse.value)==tempCoinsToUse.end()) && !forceUsed){
                            continue;
                        }

                        std::pair<int, int> coinHeightAndId = sigmaState->GetMintedCoinHeightAndId(
                                sigma::PublicCoin(coinToUse.value, denomination));
                        coinHeight = coinHeightAndId.first;
                        coinGroupID = coinHeightAndId.second;

                        if (coinHeight > 0
                            && coinGroupID < coinId // Always spend coin with smallest ID that matches.
                            && coinHeight + (ZC_MINT_CONFIRMATIONS-1) <= chainActive.Height()
                            && sigmaState->GetCoinSetForSpend(
                                &chainActive,
                                chainActive.Height()-(ZC_MINT_CONFIRMATIONS-1),
                                denomination,
                                coinGroupID,
                                blockHash,
                                anonimity_set) > 1 )  {
                            coinId = coinGroupID;
                            tempCoinsToUse.insert(coinToUse.value);
                            listMints.erase(listMints.begin()+index);
                            break;
                        }
                    }

                }





                // If no suitable coin found, fail.
                if (coinId == INT_MAX) {
                    strFailReason = _("it has to have at least two mint coins with at least 6 confirmation in order to spend a coin");
                    return false;
                }
                // 2. Get pubcoin from the private coin
                sigma::PublicCoin pubCoinSelected(coinToUse.value, denomination);
                // Now make sure the coin is valid.
                if (!pubCoinSelected.validate()) {
                    // If this returns false, don't accept the coin for any purpose!
                    // Any ZEROCOIN_MINT with an invalid coin should NOT be
                    // accepted as a valid transaction in the block chain.
                    strFailReason = _("the selected mint coin is an invalid coin");
                    return false;
                }

                // Generate TxIn info
                int serializedId = coinId;
                CTxIn newTxIn;
                newTxIn.scriptSig = CScript();
                newTxIn.prevout.n = serializedId;
                txNew.vin.push_back(newTxIn);

                // Construct the CoinSpend object. This acts like a signature on the
                // transaction.
                sigma::PrivateCoin privateCoin(sigmaParams, denomination);
                int txVersion = chainActive.Height() >= ::Params().GetConsensus().nSigmaPaddingBlock ? ZEROCOIN_TX_VERSION_3_1 : ZEROCOIN_TX_VERSION_3;

                LogPrintf("CreateZerocoinSpendTransaction: tx version=%d, tx metadata hash=%s\n", txVersion, txNew.GetHash().ToString());

                // Set all values in the private coin object
                privateCoin.setVersion(txVersion);
                privateCoin.setPublicCoin(pubCoinSelected);
                privateCoin.setRandomness(coinToUse.randomness);
                privateCoin.setSerialNumber(coinToUse.serialNumber);
                privateCoin.setEcdsaSeckey(coinToUse.ecdsaSecretKey);

                LogPrintf("creating tempStorage object..\n");
                // Push created TxIn values into a tempStorage object (used in the next loop)
                TempStorage tempStorage {
                        privateCoin,
                        anonimity_set,
                        denomination,
                        blockHash,
                        coinToUse,
                        serializedId,
                        txVersion,
                        coinHeight,
                        coinId,
                };
                tempStorages.push_back(tempStorage);
            }

            // We now have the total coin amount to send. Create a single TxOut with this value.
            CTxOut newTxOut(nValue, scriptChange);
            // Insert single txout
            vector<CTxOut>::iterator position = txNew.vout.begin();
            txNew.vout.insert(position, newTxOut);

            /* We split the processing of the transaction into two loops.
             * The metaData hash is the hash of the transaction sans the zerocoin-related info (spend info).
             * Transaction processing is split to have the same txHash in every metaData object -
             * if the hash is different (as it would be if we did all steps for a TxIn in one loop) the transaction creation will fail.
            */

            // Remove all zerocoin related info
            CMutableTransaction txTemp = txNew;
            BOOST_FOREACH(CTxIn &txTempIn, txTemp.vin) {
                txTempIn.scriptSig.clear();
            }

            uint256 txHashForMetadata = txTemp.GetHash();
            LogPrintf("txNew.GetHash: %s\n", txHashForMetadata.ToString());

            std::vector<sigma::CoinSpend> spends;
            // Iterator of std::vector<std::pair<int64_t, sigma::CoinDenomination>>::const_iterator
            for (auto it = denominations.begin(); it != denominations.end(); it++)
            {
                unsigned index = it - denominations.begin();

                // We use incomplete transaction hash for now as a metadata
                sigma::SpendMetaData metaData(
                    tempStorages[index].serializedId,
                    tempStorages[index].blockHash,
                    txHashForMetadata);


                TempStorage tempStorage = tempStorages.at(index);
                CSigmaEntry coinToUse = tempStorage.coinToUse;

                bool fPadding = tempStorage.txVersion >= ZEROCOIN_TX_VERSION_3_1;

                // Recreate CoinSpend object
                sigma::CoinSpend spend(sigmaParams,
                                       tempStorage.privateCoin,
                                       tempStorage.anonimity_set,
                                       metaData,
                                       fPadding);
                spend.setVersion(tempStorage.txVersion);
                spends.push_back(spend);
                // Verify the coinSpend
                if (!spend.Verify(tempStorage.anonimity_set, metaData, fPadding)) {
                    strFailReason = _("the spend coin transaction did not verify");
                    return false;
                }
                // Serialize the CoinSpend object into a buffer.
                CDataStream serializedCoinSpend(SER_NETWORK, PROTOCOL_VERSION);
                serializedCoinSpend << spend;

                // Insert the spend script into the tx object
                CScript tmp = CScript() << OP_SIGMASPEND;

                // NOTE(martun): Do not write the size first, doesn't look like necessary.
                // If we write it, it will get written in different number of bytes depending
                // on the number itself, and "CScript" does not provide a function to read
                // it back properly.
                // << serializedCoinSpend.size();
                // NOTE(martun): "insert" is not the same as "operator<<", as operator<<
                // also writes the vector size before the vector itself.
                tmp.insert(tmp.end(), serializedCoinSpend.begin(), serializedCoinSpend.end());
                txNew.vin[index].scriptSig.assign(tmp.begin(), tmp.end());

                // Try to find this coin in the list of spent coin serials.
                // If found, notify that a coin that was previously thought to be available is actually used, and fail.
                std::list <CSigmaSpendEntry> listCoinSpendSerial;
                CWalletDB(strWalletFile).ListCoinSpendSerial(listCoinSpendSerial);
                BOOST_FOREACH(const CSigmaSpendEntry &item, listCoinSpendSerial){
                    if (!forceUsed && spend.getCoinSerialNumber() == item.coinSerial) {
                        // THIS SELECTED COIN HAS BEEN USED, SO UPDATE ITS STATUS
                        strFailReason = _("Trying to spend an already spent serial #, try again.");
                        uint256 hashSerial = primitives::GetSerialHash(spend.getCoinSerialNumber());
                        if (!zwalletMain->GetTracker().HasSerialHash(hashSerial)){
                            strFailReason = "Tracker does not have serialhash " + hashSerial.GetHex();
                            return false;
                        }
                        CMintMeta meta;
                        zwalletMain->GetTracker().GetMetaFromSerial(hashSerial, meta);
                        meta.isUsed = true;
                        zwalletMain->GetTracker().UpdateState(meta);
                        LogPrintf("CreateZerocoinSpendTransaction() -> NotifyZerocoinChanged\n");
                        LogPrintf("pubcoin=%s, isUsed=Used\n", coinToUse.value.GetHex());
                        pwalletMain->NotifyZerocoinChanged(
                            pwalletMain,
                            coinToUse.value.GetHex(),
                            "Used (" + std::to_string(coinToUse.get_denomination_value() / COIN) + " mint)",
                            CT_UPDATED);
                        strFailReason = _("the coin spend has been used");
                        return false;
                    }
                }
            }

            unsigned int nBytes = GetVirtualTransactionSize(txNew);
            CAmount nFeeNeeded = GetMinimumFee(nBytes, nTxConfirmTarget, mempool);
            if (coinControl && nFeeNeeded > 0 && coinControl->nMinimumTotalFee > nFeeNeeded) {
                nFeeNeeded = coinControl->nMinimumTotalFee;
            }
            if (coinControl && coinControl->fOverrideFeeRate)
                nFeeNeeded = coinControl->nFeeRate.GetFee(nBytes);
            nFeeRet = nFeeNeeded;
            txNew.vout[0].nValue -= nFeeRet;

            CMutableTransaction txTempNew(txNew);
            BOOST_FOREACH(CTxIn &txTempIn, txTempNew.vin) {
                if (txTempIn.scriptSig.IsSigmaSpend()) {
                    txTempIn.scriptSig.clear();
                }
            }

            for(int i = 0; i < txNew.vin.size(); i++){
                // We use incomplete transaction hash as metadata.
                sigma::SpendMetaData metaDataNew(tempStorages[i].serializedId, tempStorages[i].blockHash, txTempNew.GetHash());
                spends[i].updateMetaData(tempStorages[i].privateCoin, metaDataNew);
                // Serialize the CoinSpend object into a buffer.
                CDataStream serializedCoinSpendNew(SER_NETWORK, PROTOCOL_VERSION);
                serializedCoinSpendNew << spends[i];
                CScript tmpNew = CScript() << OP_SIGMASPEND;
                tmpNew.insert(tmpNew.end(), serializedCoinSpendNew.begin(), serializedCoinSpendNew.end());
                txNew.vin[i].scriptSig.assign(tmpNew.begin(), tmpNew.end());
            }

            // Embed the constructed transaction data in wtxNew.
            *static_cast<CTransaction *>(&wtxNew) = CTransaction(txNew);

            // Limit size
            if (GetTransactionWeight(txNew) >= MAX_STANDARD_TX_WEIGHT) {
                strFailReason = _("Transaction too large");
                return false;
            }

            txHash = wtxNew.GetHash();
            LogPrintf("wtxNew.txHash:%s\n", txHash.ToString());

            // After transaction creation and verification, this last loop is to notify the wallet of changes to zerocoin spend info.
            for (auto it = denominations.begin(); it != denominations.end(); it++)
            {
                unsigned index = it - denominations.begin();
                TempStorage tempStorage = tempStorages.at(index);
                CSigmaEntry coinToUse = tempStorage.coinToUse;

                // Update the wallet with info on this zerocoin spend
                coinSerials.push_back(tempStorage.privateCoin.getSerialNumber());
                zcSelectedValues.push_back(coinToUse.value);

                CSigmaSpendEntry entry;
                entry.coinSerial = coinSerials[index];
                entry.hashTx = txHash;
                entry.pubCoin = coinToUse.value;
                entry.id = tempStorage.serializedId;
                entry.set_denomination_value(coinToUse.get_denomination_value());
                LogPrintf("WriteCoinSpendSerialEntry, serialNumber=%s\n", entry.coinSerial.tostring());
                if (!CWalletDB(strWalletFile).WriteCoinSpendSerialEntry(entry)) {
                    strFailReason = _("it cannot write coin serial number into wallet");
                }
            }
        }
    }
    return true;
}

bool CWallet::SpendOldMints(string& stringError)
{
    list <CZerocoinEntry> listPubCoin;
    CWalletDB(strWalletFile).ListPubCoin(listPubCoin);

    CZerocoinState *zerocoinState = CZerocoinState::GetZerocoinState();
    vector<string> denomAmounts;

    int coinHeight;
    bool NoUnconfirmedCoins = true;
    BOOST_FOREACH(const CZerocoinEntry &pubcoin, listPubCoin) {
        if((pubcoin.IsUsed == false)
           && pubcoin.randomness != 0
           && pubcoin.serialNumber != 0) {
            int id;
            coinHeight = zerocoinState->GetMintedCoinHeightAndId(pubcoin.value, pubcoin.denomination, id);
            if (coinHeight > 0 && coinHeight + (ZC_MINT_CONFIRMATIONS - 1) <= chainActive.Height()) {
                string denomAmount;
                if (pubcoin.denomination == libzerocoin::ZQ_LOVELACE) {
                    denomAmount = "1";
                } else if (pubcoin.denomination == libzerocoin::ZQ_GOLDWASSER) {
                    denomAmount = "10";
                } else if (pubcoin.denomination == libzerocoin::ZQ_RACKOFF) {
                    denomAmount = "25";
                } else if (pubcoin.denomination == libzerocoin::ZQ_PEDERSEN) {
                    denomAmount = "50";
                } else if (pubcoin.denomination == libzerocoin::ZQ_WILLIAMSON) {
                    denomAmount = "100";
                } else {
                    return false;
                }
                denomAmounts.push_back(denomAmount);
            } else
                NoUnconfirmedCoins = false;
        }
    }
    //if we pass empty string as thirdPartyaddress, it will spend coins to self
    std::string thirdPartyaddress = "";
    CWalletTx wtx;

    // Because each transaction has a limit of around 75 KB, and each
    // spend has size 25 KB, we're not able to fit more than 2 old zerocoin spends
    // in a single transaction.
    for(unsigned int i = 0; i < denomAmounts.size(); i += 2) {
        wtx.Init(NULL);
        vector<string> denoms;
        denoms.push_back(denomAmounts[i]);
        if(i + 1 < denomAmounts.size())
            denoms.push_back(denomAmounts[i + 1]);
        if (!CreateZerocoinSpendModelV2(wtx, stringError, thirdPartyaddress, denoms))
            return false;
    }
    return NoUnconfirmedCoins;
}

bool CWallet::CommitZerocoinSpendTransaction(CWalletTx &wtxNew, CReserveKey &reservekey) {
    {
        LOCK2(cs_main, cs_wallet);
        LogPrintf("CommitZerocoinSpendTransaction:\n%s", wtxNew.ToString());
        LogPrintf("Transaction ID:%s\n", wtxNew.GetHash().ToString());
        {
            // This is only to keep the database open to defeat the auto-flush for the
            // duration of this scope.  This is the only place where this optimization
            // maybe makes sense; please don't do it anywhere else.
            CWalletDB *pwalletdb = fFileBacked ? new CWalletDB(strWalletFile, "w") : NULL;

            // Take key pair from key pool so it won't be used again
            reservekey.KeepKey();

            // Add tx to wallet, because if it has change it's also ours,
            // otherwise just for transaction history.
            AddToWallet(wtxNew, false, pwalletdb);

            if (fFileBacked)
                delete pwalletdb;
        }

        // Track how many getdata requests our transaction gets
        mapRequestCount[wtxNew.GetHash()] = 0;

        if (fBroadcastTransactions) {
            CValidationState state;

            // The old Zerocoin spend use a special way to check inputs but not for Sigma spend.
            // The Sigma spend will share the same logic as normal transactions for inputs checking.
            if (!wtxNew.AcceptToMemoryPool(false, maxTxFee, state, wtxNew.IsSigmaSpend(), true)) {
                LogPrintf("CommitZerocoinSpendTransaction(): Transaction cannot be broadcast immediately, %s\n",
                          state.GetRejectReason());
                // TODO: if we expect the failure to be long term or permanent,
                // instead delete wtx from the wallet and return failure.
            } else {
                wtxNew.RelayWalletTransaction(wtxNew.IsSigmaSpend() /* fCheckInputs */);
            }
        }
    }
    return true;
}

string CWallet::MintAndStoreZerocoin(vector<CRecipient> vecSend,
                                     vector<libzerocoin::PrivateCoin> privCoins,
                                     CWalletTx &wtxNew, bool fAskFee) {
    CHECK_ZEROCOIN_STRING();

    string strError;
    if (IsLocked()) {
        strError = _("Error: Wallet locked, unable to create transaction!");
        LogPrintf("MintZerocoin() : %s", strError);
        return strError;
    }

    int totalValue = 0;
    BOOST_FOREACH(CRecipient recipient, vecSend){
        // Check amount
        if (recipient.nAmount <= 0)
            return _("Invalid amount");

        LogPrintf("MintZerocoin: value = %s\n", recipient.nAmount);
        totalValue += recipient.nAmount;

    }
    if ((totalValue + payTxFee.GetFeePerK()) > GetBalance())
        return _("Insufficient funds");

    LogPrintf("payTxFee.GetFeePerK()=%s\n", payTxFee.GetFeePerK());
    CReserveKey reservekey(this);
    int64_t nFeeRequired = 0;

    int nChangePosRet = -1;
    bool isSigmaMint = false;
    if (!CreateZerocoinMintTransaction(vecSend, wtxNew, reservekey, nFeeRequired, nChangePosRet, strError, isSigmaMint)) {
        LogPrintf("nFeeRequired=%s\n", nFeeRequired);
        if (totalValue + nFeeRequired > GetBalance())
            return strprintf(
                    _("Error: This transaction requires a transaction fee of at least %s because of its amount, complexity, or use of recently received funds!"),
                    FormatMoney(nFeeRequired).c_str());
        return strError;
    }

    if (fAskFee && !uiInterface.ThreadSafeAskFee(nFeeRequired)){
        LogPrintf("MintZerocoin: returning aborted..\n");
        return "ABORTED";
    }

    CWalletDB walletdb(pwalletMain->strWalletFile);
    libzerocoin::Params *zcParams = ZCParamsV2;

    BOOST_FOREACH(libzerocoin::PrivateCoin privCoin, privCoins){
        CZerocoinEntry zerocoinTx;
        zerocoinTx.IsUsed = false;
        zerocoinTx.denomination = privCoin.getPublicCoin().getDenomination();
        zerocoinTx.value = privCoin.getPublicCoin().getValue();
        libzerocoin::PublicCoin checkPubCoin(zcParams, zerocoinTx.value, privCoin.getPublicCoin().getDenomination());
        if (!checkPubCoin.validate()) {
            return "error: pubCoin not validated.";
        }
        zerocoinTx.randomness = privCoin.getRandomness();
        zerocoinTx.serialNumber = privCoin.getSerialNumber();
        const unsigned char *ecdsaSecretKey = privCoin.getEcdsaSeckey();
        zerocoinTx.ecdsaSecretKey = std::vector<unsigned char>(ecdsaSecretKey, ecdsaSecretKey+32);
        NotifyZerocoinChanged(this, zerocoinTx.value.GetHex(), "New (" + std::to_string(zerocoinTx.denomination) + " mint)", CT_NEW);
        walletdb.WriteZerocoinEntry(zerocoinTx);
    }

    if (!CommitTransaction(wtxNew, reservekey)) {
        return _(
                "Error: The transaction was rejected! This might happen if some of the coins in your wallet were already spent, such as if you used a copy of wallet.dat and coins were spent in the copy but not marked as spent here.");
    } else {
        LogPrintf("CommitTransaction success!\n");
    }

    return "";
}

string CWallet::MintAndStoreSigma(const vector<CRecipient>& vecSend,
                                       const vector<sigma::PrivateCoin>& privCoins,
                                       vector<CHDMint> vDMints,
                                       CWalletTx &wtxNew, bool fAskFee,
                                       const CCoinControl *coinControl) {
    string strError;

    EnsureMintWalletAvailable();

    if (IsLocked()) {
        strError = _("Error: Wallet locked, unable to create transaction!");
        LogPrintf("MintZerocoin() : %s", strError);
        return strError;
    }

    int totalValue = 0;
    BOOST_FOREACH(CRecipient recipient, vecSend){
        // Check amount
        if (recipient.nAmount <= 0)
            return _("Invalid amount");

        LogPrintf("MintZerocoin: value = %s\n", recipient.nAmount);
        totalValue += recipient.nAmount;

    }

    if ((totalValue + payTxFee.GetFeePerK()) > GetBalance())
        return _("Insufficient funds");

    LogPrintf("payTxFee.GetFeePerK()=%s\n", payTxFee.GetFeePerK());
    CReserveKey reservekey(this);
    int64_t nFeeRequired = 0;

    int nChangePosRet = -1;
    bool isSigmaMint = true;

    if (!CreateZerocoinMintTransaction(vecSend, wtxNew, reservekey, nFeeRequired, nChangePosRet, strError, isSigmaMint, coinControl)) {
        LogPrintf("nFeeRequired=%s\n", nFeeRequired);
        if (totalValue + nFeeRequired > GetBalance())
            return strprintf(
                    _("Error: This transaction requires a transaction fee of at least %s because of its amount, complexity, or use of recently received funds!"),
                    FormatMoney(nFeeRequired).c_str());
        return strError;
    }

    if (fAskFee && !uiInterface.ThreadSafeAskFee(nFeeRequired)){
        LogPrintf("MintZerocoin: returning aborted..\n");
        return "ABORTED";
    }

    if (!CommitTransaction(wtxNew, reservekey)) {
        return _(
                "Error: The transaction was rejected! This might happen if some of the coins in your wallet were already spent, such as if you used a copy of wallet.dat and coins were spent in the copy but not marked as spent here.");
    } else {
        LogPrintf("CommitTransaction success!\n");
    }


    //update mints with full transaction hash and then database them
    CWalletDB walletdb(pwalletMain->strWalletFile);
    for (CHDMint dMint : vDMints) {
        dMint.SetTxHash(wtxNew.GetHash());
        zwalletMain->GetTracker().Add(dMint, true);
        NotifyZerocoinChanged(this,
             dMint.GetPubcoinValue().GetHex(),
            "New (" + std::to_string(dMint.GetDenominationValue()) + " mint)",
            CT_NEW);
    }

    // Update nCountNextUse in HDMint wallet database
    zwalletMain->UpdateCountDB();

    return "";
}

/**
 * @brief CWallet::MintZerocoin
 * @param pubCoin
 * @param nValue
 * @param wtxNew
 * @param fAskFee
 * @return
 */
string CWallet::MintZerocoin(CScript pubCoin, int64_t nValue, bool isSigmaMint, CWalletTx &wtxNew, bool fAskFee) {
    if (!isSigmaMint) {
        CHECK_ZEROCOIN_STRING();
    }

    LogPrintf("MintZerocoin: value = %s\n", nValue);
    // Check amount
    if (nValue <= 0)
        return _("Invalid amount");
    LogPrintf("CWallet.MintZerocoin() nValue = %s, payTxFee.GetFee(1000) = %s, GetBalance() = %s \n", nValue,
              payTxFee.GetFee(1000), GetBalance());
    if (nValue + payTxFee.GetFeePerK() > GetBalance())
        return _("Insufficient funds");
    LogPrintf("payTxFee.GetFeePerK()=%s\n", payTxFee.GetFeePerK());
    CReserveKey reservekey(this);
    int64_t nFeeRequired = 0;

    if (IsLocked()) {
        string strError = _("Error: Wallet locked, unable to create transaction!");
        LogPrintf("MintZerocoin() : %s", strError);
        return strError;
    }

    string strError;
    if (!CreateZerocoinMintTransaction(pubCoin, nValue, wtxNew, reservekey, nFeeRequired, strError, isSigmaMint)) {
        LogPrintf("nFeeRequired=%s\n", nFeeRequired);
        if (nValue + nFeeRequired > GetBalance())
            return strprintf(
                    _("Error: This transaction requires a transaction fee of at least %s because of its amount, complexity, or use of recently received funds!"),
                    FormatMoney(nFeeRequired).c_str());
        return strError;
    }

    if (fAskFee && !uiInterface.ThreadSafeAskFee(nFeeRequired))
        return "ABORTED";

    if (!CommitTransaction(wtxNew, reservekey)) {
        return _(
                "Error: The transaction was rejected! This might happen if some of the coins in your wallet were already spent, such as if you used a copy of wallet.dat and coins were spent in the copy but not marked as spent here.");
    } else {
        LogPrintf("CommitTransaction success!\n");
//        //TODO :
//        // 1. In this case, we already have pubcoin that just committed to network.
//        // 2. what we can do is <pubcoin><isOur><isUsed> storing in wallet
//        // 3. We will store pubcoin, yes, no
    }

    return "";
}

/**
 * @brief CWallet::SpendZerocoin
 * @param nValue
 * @param denomination
 * @param wtxNew
 * @param coinSerial
 * @param txHash
 * @param zcSelectedValue
 * @param zcSelectedIsUsed
 * @return
 */
string CWallet::SpendZerocoin(std::string &thirdPartyaddress, int64_t nValue, libzerocoin::CoinDenomination denomination, CWalletTx &wtxNew,
                              CBigNum &coinSerial, uint256 &txHash, CBigNum &zcSelectedValue,
                              bool &zcSelectedIsUsed, bool forceUsed) {
    CHECK_ZEROCOIN_STRING();

    // Check amount
    if (nValue <= 0)
        return _("Invalid amount");

    CReserveKey reservekey(this);

    if (IsLocked()) {
        string strError = _("Error: Wallet locked, unable to create transaction!");
        LogPrintf("SpendZerocoin() : %s", strError);
        return strError;
    }

    string strError;
    if (!CreateZerocoinSpendTransaction(thirdPartyaddress, nValue, denomination, wtxNew, reservekey, coinSerial, txHash,
                                        zcSelectedValue, zcSelectedIsUsed, strError, forceUsed)) {
        LogPrintf("SpendZerocoin() : %s\n", strError.c_str());
        return strError;
    }

    if (!CommitZerocoinSpendTransaction(wtxNew, reservekey)) {
        LogPrintf("CommitZerocoinSpendTransaction() -> FAILED!\n");
        CZerocoinEntry pubCoinTx;
        list <CZerocoinEntry> listOwnCoins;
        listOwnCoins.clear();

        CWalletDB walletdb(pwalletMain->strWalletFile);
        walletdb.ListPubCoin(listOwnCoins);
        BOOST_FOREACH(const CZerocoinEntry &ownCoinItem, listOwnCoins) {
            if (zcSelectedValue == ownCoinItem.value) {
                pubCoinTx.id = ownCoinItem.id;
                pubCoinTx.IsUsed = false; // having error, so set to false, to be able to use again
                pubCoinTx.value = ownCoinItem.value;
                pubCoinTx.nHeight = ownCoinItem.nHeight;
                pubCoinTx.randomness = ownCoinItem.randomness;
                pubCoinTx.serialNumber = ownCoinItem.serialNumber;
                pubCoinTx.denomination = ownCoinItem.denomination;
                pubCoinTx.ecdsaSecretKey = ownCoinItem.ecdsaSecretKey;
                CWalletDB(strWalletFile).WriteZerocoinEntry(pubCoinTx);
                LogPrintf("SpendZerocoin failed, re-updated status -> NotifyZerocoinChanged\n");
                LogPrintf("pubcoin=%s, isUsed=New\n", ownCoinItem.value.GetHex());
                pwalletMain->NotifyZerocoinChanged(pwalletMain, ownCoinItem.value.GetHex(), "New", CT_UPDATED);
            }
        }
        CZerocoinSpendEntry entry;
        entry.coinSerial = coinSerial;
        entry.hashTx = txHash;
        entry.pubCoin = zcSelectedValue;
        if (!CWalletDB(strWalletFile).EraseCoinSpendSerialEntry(entry)) {
            return _("Error: It cannot delete coin serial number in wallet");
        }
        return _(
                "Error: The transaction was rejected! This might happen if some of the coins in your wallet were already spent, such as if you used a copy of wallet.dat and coins were spent in the copy but not marked as spent here.");
    }
    return "";
}

string CWallet::SpendSigma(
        std::string &thirdPartyaddress,
        sigma::CoinDenomination denomination,
        CWalletTx &wtxNew,
        Scalar &coinSerial,
        uint256 &txHash,
        GroupElement &zcSelectedValue,
        bool &zcSelectedIsUsed,
        bool forceUsed,
        bool fAskFee) {

    EnsureMintWalletAvailable();

    CReserveKey reservekey(this);

    if (IsLocked()) {
        string strError = _("Error: Wallet locked, unable to create transaction!");
        LogPrintf("SpendZerocoin() : %s", strError);
        return strError;
    }
    int64_t nFeeRequired;
    string strError;
    int64_t nValue;
    if (!DenominationToInteger(denomination, nValue)) {
        strError = _("Unable to convert denomination to integer.");
        return strError;
    }

    if (!CreateSigmaSpendTransaction(
            thirdPartyaddress, denomination, wtxNew, reservekey, nFeeRequired, coinSerial, txHash,
            zcSelectedValue, zcSelectedIsUsed, strError, forceUsed)) {
        LogPrintf("SpendZerocoin() : %s\n", strError.c_str());
        return strError;
    }

    if (fAskFee && !uiInterface.ThreadSafeAskFee(nFeeRequired))
        return "ABORTED";

    if (!CommitZerocoinSpendTransaction(wtxNew, reservekey)) {
        LogPrintf("CommitZerocoinSpendTransaction() -> FAILED!\n");

        //reset mint
        uint256 hashPubcoin = primitives::GetPubCoinValueHash(zcSelectedValue);
        zwalletMain->GetTracker().SetPubcoinNotUsed(hashPubcoin);
        pwalletMain->NotifyZerocoinChanged(pwalletMain, zcSelectedValue.GetHex(), "New", CT_UPDATED);

        CSigmaSpendEntry entry;
        entry.coinSerial = coinSerial;
        entry.hashTx = txHash;
        entry.pubCoin = zcSelectedValue;
        if (!CWalletDB(strWalletFile).EraseCoinSpendSerialEntry(entry)) {
            return _("Error: It cannot delete coin serial number in wallet");
        }
        return _(
                "Error: The transaction was rejected! This might happen if some of the coins in your wallet were already spent, such as if you used a copy of wallet.dat and coins were spent in the copy but not marked as spent here.");
    }

    //Set spent mint as used
    uint256 txidSpend = wtxNew.GetHash();

    uint256 hashPubcoin = primitives::GetPubCoinValueHash(zcSelectedValue);
    zwalletMain->GetTracker().SetPubcoinUsed(hashPubcoin, txidSpend);

    CMintMeta metaCheck;
    zwalletMain->GetTracker().GetMetaFromPubcoin(hashPubcoin, metaCheck);
    if (!metaCheck.isUsed) {
        strError = "Error, mint with pubcoin hash " + hashPubcoin.GetHex() + " did not get marked as used";
        LogPrintf("SpendZerocoin() : %s\n", strError.c_str());
    }

    return "";
}


/**
 * @brief CWallet::SpendZerocoin
 * @param thirdPartyaddress
 * @param nValue
 * @param denomination
 * @param wtxNew
 * @param coinSerial
 * @param txHash
 * @param zcSelectedValue
 * @param zcSelectedIsUsed
 * @return
 */
string CWallet::SpendMultipleZerocoin(std::string &thirdPartyaddress, const std::vector<std::pair<int64_t, libzerocoin::CoinDenomination>>& denominations, CWalletTx &wtxNew,
                              vector<CBigNum> &coinSerials, uint256 &txHash, vector<CBigNum> &zcSelectedValues, bool forceUsed) {
    CHECK_ZEROCOIN_STRING();

    CReserveKey reservekey(this);
    string strError = "";
    if (IsLocked()) {
        strError = "Error: Wallet locked, unable to create transaction!";
        LogPrintf("SpendZerocoin() : %s", strError);
        return strError;
    }

    if (!CreateMultipleZerocoinSpendTransaction(thirdPartyaddress, denominations, wtxNew, reservekey, coinSerials, txHash, zcSelectedValues, strError, forceUsed)) {
        LogPrintf("SpendZerocoin() : %s\n", strError.c_str());
        return strError;
    }

    if (!CommitZerocoinSpendTransaction(wtxNew, reservekey)) {
        LogPrintf("CommitZerocoinSpendTransaction() -> FAILED!\n");
        CZerocoinEntry pubCoinTx;
        list <CZerocoinEntry> listOwnCoins;
        listOwnCoins.clear();
        CWalletDB walletdb(pwalletMain->strWalletFile);
        walletdb.ListPubCoin(listOwnCoins);

        for (std::vector<CBigNum>::iterator it = coinSerials.begin(); it != coinSerials.end(); it++){
            unsigned index = it - coinSerials.begin();
            CBigNum zcSelectedValue = zcSelectedValues[index];
            BOOST_FOREACH(const CZerocoinEntry &ownCoinItem, listOwnCoins) {
                if (zcSelectedValue == ownCoinItem.value) {
                    pubCoinTx.id = ownCoinItem.id;
                    pubCoinTx.IsUsed = false; // having error, so set to false, to be able to use again
                    pubCoinTx.value = ownCoinItem.value;
                    pubCoinTx.nHeight = ownCoinItem.nHeight;
                    pubCoinTx.randomness = ownCoinItem.randomness;
                    pubCoinTx.serialNumber = ownCoinItem.serialNumber;
                    pubCoinTx.denomination = ownCoinItem.denomination;
                    pubCoinTx.ecdsaSecretKey = ownCoinItem.ecdsaSecretKey;
                    NotifyZerocoinChanged(this, pubCoinTx.value.GetHex(), "New", CT_UPDATED);
                    CWalletDB(strWalletFile).WriteZerocoinEntry(pubCoinTx);
                    LogPrintf("SpendZerocoin failed, re-updated status -> NotifyZerocoinChanged\n");
                    LogPrintf("pubcoin=%s, isUsed=New\n", ownCoinItem.value.GetHex());
                }
            }
            CZerocoinSpendEntry entry;
            entry.coinSerial = coinSerials[index];
            entry.hashTx = txHash;
            entry.pubCoin = zcSelectedValue;
            if (!CWalletDB(strWalletFile).EraseCoinSpendSerialEntry(entry)) {
                strError.append("Error: It cannot delete coin serial number in wallet.\n");
            }
        }
        strError.append("Error: The transaction was rejected! This might happen if some of the coins in your wallet were already spent, such as if you used a copy of wallet.dat and coins were spent in the copy but not marked as spent here.");
        return strError;
    }

     return "";
 }

string CWallet::SpendMultipleSigma(
        std::string &thirdPartyaddress,
        const std::vector<sigma::CoinDenomination>& denominations,
        CWalletTx &wtxNew,
        vector<Scalar> &coinSerials,
        uint256 &txHash,
        vector<GroupElement> &zcSelectedValues,
        bool forceUsed,
        bool fAskFee) {

    EnsureMintWalletAvailable();

    CReserveKey reservekey(this);
    int64_t nFeeRequired;
    string strError = "";
    if (IsLocked()) {
        strError = "Error: Wallet locked, unable to create transaction!";
        LogPrintf("SpendZerocoin() : %s", strError);
        return strError;
    }

    if (!CreateMultipleSigmaSpendTransaction(
            thirdPartyaddress, denominations, wtxNew, reservekey,nFeeRequired, coinSerials, txHash,
            zcSelectedValues, strError, forceUsed)) {
        LogPrintf("SpendZerocoin() : %s\n", strError.c_str());
        return strError;
    }

    if (fAskFee && !uiInterface.ThreadSafeAskFee(nFeeRequired))
        return "ABORTED";

    if (!CommitZerocoinSpendTransaction(wtxNew, reservekey)) {
        LogPrintf("CommitZerocoinSpendTransaction() -> FAILED!\n");

        //reset mints
        for (std::vector<Scalar>::iterator it = coinSerials.begin(); it != coinSerials.end(); it++){
            int index = it - coinSerials.begin();
            GroupElement zcSelectedValue = zcSelectedValues[index];
            uint256 hashPubcoin = primitives::GetPubCoinValueHash(zcSelectedValue);
            zwalletMain->GetTracker().SetPubcoinNotUsed(hashPubcoin);
            pwalletMain->NotifyZerocoinChanged(pwalletMain, zcSelectedValue.GetHex(), "New", CT_UPDATED);

            CSigmaSpendEntry entry;

            entry.coinSerial = coinSerials[index];
            entry.hashTx = txHash;
            entry.pubCoin = zcSelectedValue;
            if (!CWalletDB(strWalletFile).EraseCoinSpendSerialEntry(entry)) {
                strError.append("Error: It cannot delete coin serial number in wallet");
            }
        }

        strError.append("Error: The transaction was rejected! This might happen if some of the coins in your wallet were already spent, such as if you used a copy of wallet.dat and coins were spent in the copy but not marked as spent here.");
        return strError;
    }

    //Set spent mints as used
    uint256 txidSpend = wtxNew.GetHash();

    BOOST_FOREACH(GroupElement zcSelectedValue, zcSelectedValues){
        uint256 hashPubcoin = primitives::GetPubCoinValueHash(zcSelectedValue);
        zwalletMain->GetTracker().SetPubcoinUsed(hashPubcoin, txidSpend);
        CMintMeta metaCheck;
        zwalletMain->GetTracker().GetMetaFromPubcoin(hashPubcoin, metaCheck);
        if (!metaCheck.isUsed) {
            strError = "Error, mint with pubcoin hash " + hashPubcoin.GetHex() + " did not get marked as used";
            LogPrintf("SpendZerocoin() : %s\n", strError.c_str());
        }
    }


    return "";
}

std::vector<CSigmaEntry> CWallet::SpendSigma(const std::vector<CRecipient>& recipients, CWalletTx& result)
{
    CAmount fee;

    return SpendSigma(recipients, result, fee);
}

std::vector<CSigmaEntry> CWallet::SpendSigma(
    const std::vector<CRecipient>& recipients,
    CWalletTx& result,
    CAmount& fee)
{
    // create transaction
    std::vector<CSigmaEntry> coins;
    std::vector<CHDMint> changes;
    bool fChangeAddedToFee;
    result = CreateSigmaSpendTransaction(recipients, fee, coins, changes, fChangeAddedToFee);

    CommitSigmaTransaction(result, coins, changes);

    return coins;
}

bool CWallet::CommitSigmaTransaction(CWalletTx& wtxNew, std::vector<CSigmaEntry>& selectedCoins, std::vector<CHDMint>& changes) {
    EnsureMintWalletAvailable();

    // commit
    try {
        CommitTransaction(wtxNew);
    } catch (...) {
        auto error = _(
            "Error: The transaction was rejected! This might happen if some of "
            "the coins in your wallet were already spent, such as if you used "
            "a copy of wallet.dat and coins were spent in the copy but not "
            "marked as spent here."
        );

        std::throw_with_nested(std::runtime_error(error));
    }

    // mark selected coins as used
    sigma::CSigmaState* sigmaState = sigma::CSigmaState::GetState();
    CWalletDB db(strWalletFile);

    for (auto& coin : selectedCoins) {
        // get coin id & height
        int height, id;

        std::tie(height, id) = sigmaState->GetMintedCoinHeightAndId(sigma::PublicCoin(
            coin.value, coin.get_denomination()));

        // add CSigmaSpendEntry
        CSigmaSpendEntry spend;

        spend.coinSerial = coin.serialNumber;
        spend.hashTx = wtxNew.GetHash();
        spend.pubCoin = coin.value;
        spend.id = id;
        spend.set_denomination_value(coin.get_denomination_value());

        if (!db.WriteCoinSpendSerialEntry(spend)) {
            throw std::runtime_error(_("Failed to write coin serial number into wallet"));
        }

        //Set spent mint as used in memory
        uint256 hashPubcoin = primitives::GetPubCoinValueHash(coin.value);
        zwalletMain->GetTracker().SetPubcoinUsed(hashPubcoin, wtxNew.GetHash());
        CMintMeta metaCheck;
        zwalletMain->GetTracker().GetMetaFromPubcoin(hashPubcoin, metaCheck);
        if (!metaCheck.isUsed) {
            string strError = "Error, mint with pubcoin hash " + hashPubcoin.GetHex() + " did not get marked as used";
            LogPrintf("SpendZerocoin() : %s\n", strError.c_str());
        }

        //Set spent mint as used in DB
        zwalletMain->GetTracker().UpdateState(metaCheck);

        // update CSigmaEntry
        coin.IsUsed = true;
        coin.id = id;
        coin.nHeight = height;

        // raise event
        NotifyZerocoinChanged(
            this,
            coin.value.GetHex(),
            "Used (" + std::to_string(coin.get_denomination()) + " mint)",
            CT_UPDATED);
    }

    for (auto& change : changes) {
        change.SetTxHash(wtxNew.GetHash());
        zwalletMain->GetTracker().Add(change, true);

        // raise event
        NotifyZerocoinChanged(this,
            change.GetPubcoinValue().GetHex(),
            "New (" + std::to_string(change.GetDenominationValue()) + " mint)",
            CT_NEW);
    }

    // Update nCountNextUse in HDMint wallet database
    zwalletMain->UpdateCountDB();

    return true;
}

bool CWallet::GetMint(const uint256& hashSerial, CSigmaEntry& zerocoin) const
{
    EnsureMintWalletAvailable();

    if (IsLocked()) {
        return false;
    }

    CMintMeta meta;
    if(!zwalletMain->GetTracker().GetMetaFromSerial(hashSerial, meta))
        return error("%s: serialhash %s is not in tracker", __func__, hashSerial.GetHex());

    CWalletDB walletdb(strWalletFile);
     if (meta.isDeterministic) {
        CHDMint dMint;
        if (!walletdb.ReadHDMint(meta.GetPubCoinValueHash(), dMint))
            return error("%s: failed to read deterministic mint", __func__);
        if (!zwalletMain->RegenerateMint(dMint, zerocoin))
            return error("%s: failed to generate mint", __func__);

         return true;
    } else if (!walletdb.ReadSigmaEntry(meta.GetPubCoinValue(), zerocoin)) {
        return error("%s: failed to read zerocoinmint from database", __func__);
    }

     return true;
}

bool CWallet::AddAccountingEntry(const CAccountingEntry &acentry, CWalletDB &pwalletdb) {
    if (!pwalletdb.WriteAccountingEntry_Backend(acentry))
        return false;

    laccentries.push_back(acentry);
    CAccountingEntry &entry = laccentries.back();
    wtxOrdered.insert(make_pair(entry.nOrderPos, TxPair((CWalletTx *) 0, &entry)));

    return true;
}

CAmount CWallet::GetRequiredFee(unsigned int nTxBytes) {
    return std::max(minTxFee.GetFee(nTxBytes), ::minRelayTxFee.GetFee(nTxBytes));
}

CAmount CWallet::GetMinimumFee(unsigned int nTxBytes, unsigned int nConfirmTarget, const CTxMemPool &pool) {
    // payTxFee is user-set "I want to pay this much"
    CAmount nFeeNeeded = payTxFee.GetFee(nTxBytes);
    // User didn't set: use -txconfirmtarget to estimate...
    if (nFeeNeeded == 0) {
        int estimateFoundTarget = nConfirmTarget;
        nFeeNeeded = pool.estimateSmartFee(nConfirmTarget, &estimateFoundTarget).GetFee(nTxBytes);
        // ... unless we don't have enough mempool data for estimatefee, then use fallbackFee
        if (nFeeNeeded == 0)
            nFeeNeeded = fallbackFee.GetFee(nTxBytes);
    }
    // prevent user from paying a fee below minRelayTxFee or minTxFee
    nFeeNeeded = std::max(nFeeNeeded, GetRequiredFee(nTxBytes));
    // But always obey the maximum
    if (nFeeNeeded > maxTxFee)
        nFeeNeeded = maxTxFee;

    return nFeeNeeded;
}


DBErrors CWallet::LoadWallet(bool &fFirstRunRet) {
    LogPrintf("LoadWallet, firstRun = %s\n", fFirstRunRet);
    if (!fFileBacked)
        return DB_LOAD_OK;
    fFirstRunRet = false;
    DBErrors nLoadWalletRet = CWalletDB(strWalletFile, "cr+").LoadWallet(this);
    if (nLoadWalletRet == DB_NEED_REWRITE) {
        if (CDB::Rewrite(strWalletFile, "\x04pool")) {
            LOCK(cs_wallet);
            setKeyPool.clear();
            // Note: can't top-up keypool here, because wallet is locked.
            // User will be prompted to unlock wallet the next operation
            // that requires a new key.
        }
    }

    if (nLoadWalletRet != DB_LOAD_OK)
        return nLoadWalletRet;
    fFirstRunRet = !vchDefaultKey.IsValid();

    uiInterface.LoadWallet(this);

    return DB_LOAD_OK;
}

DBErrors CWallet::ZapSelectTx(vector <uint256> &vHashIn, vector <uint256> &vHashOut) {
    if (!fFileBacked)
        return DB_LOAD_OK;
    DBErrors nZapSelectTxRet = CWalletDB(strWalletFile, "cr+").ZapSelectTx(this, vHashIn, vHashOut);
    if (nZapSelectTxRet == DB_NEED_REWRITE) {
        if (CDB::Rewrite(strWalletFile, "\x04pool")) {
            LOCK(cs_wallet);
            setKeyPool.clear();
            // Note: can't top-up keypool here, because wallet is locked.
            // User will be prompted to unlock wallet the next operation
            // that requires a new key.
        }
    }

    if (nZapSelectTxRet != DB_LOAD_OK)
        return nZapSelectTxRet;

    MarkDirty();

    return DB_LOAD_OK;

}

DBErrors CWallet::ZapWalletTx(std::vector <CWalletTx> &vWtx) {
    if (!fFileBacked)
        return DB_LOAD_OK;
    DBErrors nZapWalletTxRet = CWalletDB(strWalletFile, "cr+").ZapWalletTx(this, vWtx);
    if (nZapWalletTxRet == DB_NEED_REWRITE) {
        if (CDB::Rewrite(strWalletFile, "\x04pool")) {
            LOCK(cs_wallet);
            setKeyPool.clear();
            // Note: can't top-up keypool here, because wallet is locked.
            // User will be prompted to unlock wallet the next operation
            // that requires a new key.
        }
    }

    if (nZapWalletTxRet != DB_LOAD_OK)
        return nZapWalletTxRet;

    return DB_LOAD_OK;
}

DBErrors CWallet::ZapSigmaMints() {
    if (!fFileBacked)
        return DB_LOAD_OK;
    DBErrors nZapSigmaMintRet = CWalletDB(strWalletFile, "cr+").ZapSigmaMints(this);
    if (nZapSigmaMintRet != DB_LOAD_OK){
        LogPrintf("Failed to remmove Sigma mints from CWalletDB");
        return nZapSigmaMintRet;
    }

    return DB_LOAD_OK;
}


bool CWallet::SetAddressBook(const CTxDestination &address, const string &strName, const string &strPurpose) {
    bool fUpdated = false;
    {
        LOCK(cs_wallet); // mapAddressBook
        std::map<CTxDestination, CAddressBookData>::iterator mi = mapAddressBook.find(address);
        fUpdated = mi != mapAddressBook.end();
        mapAddressBook[address].name = strName;
        if (!strPurpose.empty()) /* update purpose only if requested */
            mapAddressBook[address].purpose = strPurpose;
    }
    NotifyAddressBookChanged(this, address, strName, ::IsMine(*this, address) != ISMINE_NO,
                             strPurpose, (fUpdated ? CT_UPDATED : CT_NEW));
    if (!fFileBacked)
        return false;
    if (!strPurpose.empty() &&
        !CWalletDB(strWalletFile).WritePurpose(CBitcoinAddress(address).ToString(), strPurpose))
        return false;
    return CWalletDB(strWalletFile).WriteName(CBitcoinAddress(address).ToString(), strName);
}

bool CWallet::DelAddressBook(const CTxDestination &address) {
    {
        LOCK(cs_wallet); // mapAddressBook

        if (fFileBacked) {
            // Delete destdata tuples associated with address
            std::string strAddress = CBitcoinAddress(address).ToString();
            BOOST_FOREACH(const PAIRTYPE(string, string) &item, mapAddressBook[address].destdata)
            {
                CWalletDB(strWalletFile).EraseDestData(strAddress, item.first);
            }
        }
        mapAddressBook.erase(address);
    }

    NotifyAddressBookChanged(this, address, "", ::IsMine(*this, address) != ISMINE_NO, "", CT_DELETED);

    if (!fFileBacked)
        return false;
    CWalletDB(strWalletFile).ErasePurpose(CBitcoinAddress(address).ToString());
    return CWalletDB(strWalletFile).EraseName(CBitcoinAddress(address).ToString());
}

bool CWallet::SetDefaultKey(const CPubKey &vchPubKey) {
    if (fFileBacked) {
        if (!CWalletDB(strWalletFile).WriteDefaultKey(vchPubKey))
            return false;
    }
    vchDefaultKey = vchPubKey;
    return true;
}

/**
 * Mark old keypool keys as used,
 * and generate all new keys
 */
bool CWallet::NewKeyPool() {
    {
        LOCK(cs_wallet);
        CWalletDB walletdb(strWalletFile);
        BOOST_FOREACH(int64_t nIndex, setKeyPool)
        walletdb.ErasePool(nIndex);
        setKeyPool.clear();

        if (IsLocked())
            return false;

        int64_t nKeys = max(GetArg("-keypool", DEFAULT_KEYPOOL_SIZE), (int64_t) 0);
        for (int i = 0; i < nKeys; i++) {
            int64_t nIndex = i + 1;
            walletdb.WritePool(nIndex, CKeyPool(GenerateNewKey()));
            setKeyPool.insert(nIndex);
        }
        LogPrintf("CWallet::NewKeyPool wrote %d new keys\n", nKeys);
    }
    return true;
}

bool CWallet::TopUpKeyPool(unsigned int kpSize) {
    {
        LOCK(cs_wallet);

        if (IsLocked())
            return false;

        CWalletDB walletdb(strWalletFile);

        // Top up key pool
        unsigned int nTargetSize;
        if (kpSize > 0)
            nTargetSize = kpSize;
        else
            nTargetSize = max(GetArg("-keypool", DEFAULT_KEYPOOL_SIZE), (int64_t) 0);

        while (setKeyPool.size() < (nTargetSize + 1)) {
            int64_t nEnd = 1;
            if (!setKeyPool.empty())
                nEnd = *(--setKeyPool.end()) + 1;
            if (!walletdb.WritePool(nEnd, CKeyPool(GenerateNewKey())))
                throw runtime_error(std::string(__func__) + ": writing generated key failed");
            setKeyPool.insert(nEnd);
            LogPrintf("keypool added key %d, size=%u\n", nEnd, setKeyPool.size());
        }
    }
    return true;
}

void CWallet::ReserveKeyFromKeyPool(int64_t &nIndex, CKeyPool &keypool) {
    nIndex = -1;
    keypool.vchPubKey = CPubKey();
    {
        LOCK(cs_wallet);

        if (!IsLocked())
            TopUpKeyPool();

        // Get the oldest key
        if (setKeyPool.empty())
            return;

        CWalletDB walletdb(strWalletFile);

        nIndex = *(setKeyPool.begin());
        setKeyPool.erase(setKeyPool.begin());
        if (!walletdb.ReadPool(nIndex, keypool))
            throw runtime_error(std::string(__func__) + ": read failed");
        if (!HaveKey(keypool.vchPubKey.GetID()))
            throw runtime_error(std::string(__func__) + ": unknown key in key pool");
        assert(keypool.vchPubKey.IsValid());
        LogPrintf("keypool reserve %d\n", nIndex);
    }
}

void CWallet::KeepKey(int64_t nIndex) {
    // Remove from key pool
    if (fFileBacked) {
        CWalletDB walletdb(strWalletFile);
        walletdb.ErasePool(nIndex);
    }
    LogPrintf("keypool keep %d\n", nIndex);
}

void CWallet::ReturnKey(int64_t nIndex) {
    // Return to key pool
    {
        LOCK(cs_wallet);
        setKeyPool.insert(nIndex);
    }
    LogPrintf("keypool return %d\n", nIndex);
}

bool CWallet::GetKeyFromPool(CPubKey &result) {
    int64_t nIndex = 0;
    CKeyPool keypool;
    {
        LOCK(cs_wallet);
        ReserveKeyFromKeyPool(nIndex, keypool);
        if (nIndex == -1) {
            if (IsLocked()) return false;
            result = GenerateNewKey();
            return true;
        }
        KeepKey(nIndex);
        result = keypool.vchPubKey;
    }
    return true;
}

int64_t CWallet::GetOldestKeyPoolTime() {
    LOCK(cs_wallet);

    // if the keypool is empty, return <NOW>
    if (setKeyPool.empty())
        return GetTime();

    // load oldest key from keypool, get time and return
    CKeyPool keypool;
    CWalletDB walletdb(strWalletFile);
    int64_t nIndex = *(setKeyPool.begin());
    if (!walletdb.ReadPool(nIndex, keypool))
        throw runtime_error(std::string(__func__) + ": read oldest key in keypool failed");
    assert(keypool.vchPubKey.IsValid());
    return keypool.nTime;
}

std::map <CTxDestination, CAmount> CWallet::GetAddressBalances() {
    map <CTxDestination, CAmount> balances;

    {
        LOCK(cs_wallet);
        BOOST_FOREACH(PAIRTYPE(uint256, CWalletTx) walletEntry, mapWallet)
        {
            CWalletTx *pcoin = &walletEntry.second;

            if (!CheckFinalTx(*pcoin) || !pcoin->IsTrusted())
                continue;

            if (pcoin->IsCoinBase() && pcoin->GetBlocksToMaturity() > 0)
                continue;

            int nDepth = pcoin->GetDepthInMainChain();
            if (nDepth < (pcoin->IsFromMe(ISMINE_ALL) ? 0 : 1))
                continue;

            for (unsigned int i = 0; i < pcoin->vout.size(); i++) {
                CTxDestination addr;
                if (!IsMine(pcoin->vout[i]))
                    continue;
                if (!ExtractDestination(pcoin->vout[i].scriptPubKey, addr))
                    continue;

                CAmount n = IsSpent(walletEntry.first, i) ? 0 : pcoin->vout[i].nValue;

                if (!balances.count(addr))
                    balances[addr] = 0;
                balances[addr] += n;
            }
        }
    }

    return balances;
}

set <set<CTxDestination>> CWallet::GetAddressGroupings() {
    AssertLockHeld(cs_wallet); // mapWallet
    set <set<CTxDestination>> groupings;
    set <CTxDestination> grouping;

    BOOST_FOREACH(PAIRTYPE(uint256, CWalletTx) walletEntry, mapWallet)
    {
        CWalletTx *pcoin = &walletEntry.second;

        if (pcoin->vin.size() > 0 &&
            !(pcoin->IsZerocoinSpend() || pcoin->IsSigmaSpend() || pcoin->IsZerocoinRemint())) { /* Spends have no standard input */
            bool any_mine = false;
            // group all input addresses with each other
            BOOST_FOREACH(CTxIn txin, pcoin->vin)
            {
                CTxDestination address;
                if (!IsMine(txin)) /* If this input isn't mine, ignore it */
                    continue;
                if (!ExtractDestination(mapWallet[txin.prevout.hash].vout[txin.prevout.n].scriptPubKey, address))
                    continue;
                grouping.insert(address);
                any_mine = true;
            }

            // group change with input addresses
            if (any_mine) {
                for (uint32_t i = 0; i < pcoin->vout.size(); i++) {
                    if (pcoin->IsChange(i)) {
                        CTxDestination addr;
                        if (!ExtractDestination(pcoin->vout[i].scriptPubKey, addr)) {
                            continue;
                        }
                        grouping.insert(addr);
                    }
                }
            }
            if (grouping.size() > 0) {
                groupings.insert(grouping);
                grouping.clear();
            }
        }

        // group lone addrs by themselves
        for (unsigned int i = 0; i < pcoin->vout.size(); i++)
            if (IsMine(pcoin->vout[i])) {
                CTxDestination address;
                if (!ExtractDestination(pcoin->vout[i].scriptPubKey, address))
                    continue;
                grouping.insert(address);
                groupings.insert(grouping);
                grouping.clear();
            }
    }

    set < set < CTxDestination > * > uniqueGroupings; // a set of pointers to groups of addresses
    map < CTxDestination, set < CTxDestination > * > setmap;  // map addresses to the unique group containing it
    BOOST_FOREACH(set < CTxDestination > grouping, groupings)
    {
        // make a set of all the groups hit by this new group
        set < set < CTxDestination > * > hits;
        map < CTxDestination, set < CTxDestination > * > ::iterator
        it;
        BOOST_FOREACH(CTxDestination address, grouping)
        if ((it = setmap.find(address)) != setmap.end())
            hits.insert((*it).second);

        // merge all hit groups into a new single group and delete old groups
        set <CTxDestination> *merged = new set<CTxDestination>(grouping);
        BOOST_FOREACH(set < CTxDestination > *hit, hits)
        {
            merged->insert(hit->begin(), hit->end());
            uniqueGroupings.erase(hit);
            delete hit;
        }
        uniqueGroupings.insert(merged);

        // update setmap
        BOOST_FOREACH(CTxDestination element, *merged)
        setmap[element] = merged;
    }

    set <set<CTxDestination>> ret;
    BOOST_FOREACH(set < CTxDestination > *uniqueGrouping, uniqueGroupings)
    {
        ret.insert(*uniqueGrouping);
        delete uniqueGrouping;
    }

    return ret;
}

CAmount CWallet::GetAccountBalance(const std::string &strAccount, int nMinDepth, const isminefilter &filter) {
    CWalletDB walletdb(strWalletFile);
    return GetAccountBalance(walletdb, strAccount, nMinDepth, filter);
}

CAmount CWallet::GetAccountBalance(CWalletDB &walletdb, const std::string &strAccount, int nMinDepth,
                                   const isminefilter &filter) {
    CAmount nBalance = 0;

    // Tally wallet transactions
    for (map<uint256, CWalletTx>::iterator it = mapWallet.begin(); it != mapWallet.end(); ++it) {
        const CWalletTx &wtx = (*it).second;
        if (!CheckFinalTx(wtx) || wtx.GetBlocksToMaturity() > 0 || wtx.GetDepthInMainChain() < 0)
            continue;

        CAmount nReceived, nSent, nFee;
        wtx.GetAccountAmounts(strAccount, nReceived, nSent, nFee, filter);

        if (nReceived != 0 && wtx.GetDepthInMainChain() >= nMinDepth)
            nBalance += nReceived;
        nBalance -= nSent + nFee;
    }

    // Tally internal accounting entries
    nBalance += walletdb.GetAccountCreditDebit(strAccount);

    return nBalance;
}

std::set <CTxDestination> CWallet::GetAccountAddresses(const std::string &strAccount) const {
    LOCK(cs_wallet);
    set <CTxDestination> result;
    BOOST_FOREACH(const PAIRTYPE(CTxDestination, CAddressBookData)&item, mapAddressBook)
    {
        const CTxDestination &address = item.first;
        const string &strName = item.second.name;
        if (strName == strAccount)
            result.insert(address);
    }
    return result;
}

bool CReserveKey::GetReservedKey(CPubKey &pubkey) {
    if (nIndex == -1) {
        CKeyPool keypool;
        pwallet->ReserveKeyFromKeyPool(nIndex, keypool);
        if (nIndex != -1)
            vchPubKey = keypool.vchPubKey;
        else {
            return false;
        }
    }
    assert(vchPubKey.IsValid());
    pubkey = vchPubKey;
    return true;
}

void CReserveKey::KeepKey() {
    if (nIndex != -1)
        pwallet->KeepKey(nIndex);
    nIndex = -1;
    vchPubKey = CPubKey();
}

void CReserveKey::ReturnKey() {
    if (nIndex != -1)
        pwallet->ReturnKey(nIndex);
    nIndex = -1;
    vchPubKey = CPubKey();
}

void CWallet::GetAllReserveKeys(set <CKeyID> &setAddress) const {
    setAddress.clear();

    CWalletDB walletdb(strWalletFile);

    LOCK2(cs_main, cs_wallet);
    BOOST_FOREACH(const int64_t &id, setKeyPool)
    {
        CKeyPool keypool;
        if (!walletdb.ReadPool(id, keypool))
            throw runtime_error(std::string(__func__) + ": read failed");
        assert(keypool.vchPubKey.IsValid());
        CKeyID keyID = keypool.vchPubKey.GetID();
        if (!HaveKey(keyID))
            throw runtime_error(std::string(__func__) + ": unknown key in key pool");
        setAddress.insert(keyID);
    }
}

void CWallet::UpdatedTransaction(const uint256 &hashTx) {
    {
        LOCK(cs_wallet);
        // Only notify UI if this transaction is in this wallet
        map<uint256, CWalletTx>::const_iterator mi = mapWallet.find(hashTx);
        if (mi != mapWallet.end())
            NotifyTransactionChanged(this, hashTx, CT_UPDATED);
    }
}

void CWallet::GetScriptForMining(boost::shared_ptr <CReserveScript> &script) {
    boost::shared_ptr <CReserveKey> rKey(new CReserveKey(this));
    CPubKey pubkey;
    if (!rKey->GetReservedKey(pubkey))
        return;

    script = rKey;
    script->reserveScript = CScript() << ToByteVector(pubkey) << OP_CHECKSIG;
}

void CWallet::LockCoin(const COutPoint &output) {
    AssertLockHeld(cs_wallet); // setLockedCoins
    setLockedCoins.insert(output);
}

void CWallet::UnlockCoin(const COutPoint &output) {
    AssertLockHeld(cs_wallet); // setLockedCoins
    setLockedCoins.erase(output);
}

void CWallet::UnlockAllCoins() {
    AssertLockHeld(cs_wallet); // setLockedCoins
    setLockedCoins.clear();
}

bool CWallet::IsLockedCoin(uint256 hash, unsigned int n) const {
    AssertLockHeld(cs_wallet); // setLockedCoins
    COutPoint outpt(hash, n);

    return (setLockedCoins.count(outpt) > 0);
}

void CWallet::ListLockedCoins(std::vector <COutPoint> &vOutpts) {
    AssertLockHeld(cs_wallet); // setLockedCoins
    for (std::set<COutPoint>::iterator it = setLockedCoins.begin();
         it != setLockedCoins.end(); it++) {
        COutPoint outpt = (*it);
        vOutpts.push_back(outpt);
    }
}

/** @} */ // end of Actions

class CAffectedKeysVisitor : public boost::static_visitor<void> {
private:
    const CKeyStore &keystore;
    std::vector <CKeyID> &vKeys;

public:
    CAffectedKeysVisitor(const CKeyStore &keystoreIn, std::vector <CKeyID> &vKeysIn) : keystore(keystoreIn),
                                                                                       vKeys(vKeysIn) {}

    void Process(const CScript &script) {
        txnouttype type;
        std::vector <CTxDestination> vDest;
        int nRequired;
        if (ExtractDestinations(script, type, vDest, nRequired)) {
            BOOST_FOREACH(const CTxDestination &dest, vDest)
            boost::apply_visitor(*this, dest);
        }
    }

    void operator()(const CKeyID &keyId) {
        if (keystore.HaveKey(keyId))
            vKeys.push_back(keyId);
    }

    void operator()(const CScriptID &scriptId) {
        CScript script;
        if (keystore.GetCScript(scriptId, script))
            Process(script);
    }

    void operator()(const CNoDestination &none) {}
};

void CWallet::GetKeyBirthTimes(std::map <CKeyID, int64_t> &mapKeyBirth) const {
    AssertLockHeld(cs_wallet); // mapKeyMetadata
    mapKeyBirth.clear();

    // get birth times for keys with metadata
    for (std::map<CKeyID, CKeyMetadata>::const_iterator it = mapKeyMetadata.begin();
         it != mapKeyMetadata.end(); it++)
        if (it->second.nCreateTime)
            mapKeyBirth[it->first] = it->second.nCreateTime;

    // map in which we'll infer heights of other keys
    CBlockIndex *pindexMax = chainActive[std::max(0, chainActive.Height() -
                                                     144)]; // the tip can be reorganized; use a 144-block safety margin
    std::map < CKeyID, CBlockIndex * > mapKeyFirstBlock;
    std::set <CKeyID> setKeys;
    GetKeys(setKeys);
    BOOST_FOREACH(const CKeyID &keyid, setKeys) {
        if (mapKeyBirth.count(keyid) == 0)
            mapKeyFirstBlock[keyid] = pindexMax;
    }
    setKeys.clear();

    // if there are no such keys, we're done
    if (mapKeyFirstBlock.empty())
        return;

    // find first block that affects those keys, if there are any left
    std::vector <CKeyID> vAffected;
    for (std::map<uint256, CWalletTx>::const_iterator it = mapWallet.begin(); it != mapWallet.end(); it++) {
        // iterate over all wallet transactions...
        const CWalletTx &wtx = (*it).second;
        BlockMap::const_iterator blit = mapBlockIndex.find(wtx.hashBlock);
        if (blit != mapBlockIndex.end() && chainActive.Contains(blit->second)) {
            // ... which are already in a block
            int nHeight = blit->second->nHeight;
            BOOST_FOREACH(const CTxOut &txout, wtx.vout) {
                // iterate over all their outputs
                CAffectedKeysVisitor(*this, vAffected).Process(txout.scriptPubKey);
                BOOST_FOREACH(const CKeyID &keyid, vAffected) {
                    // ... and all their affected keys
                    std::map<CKeyID, CBlockIndex *>::iterator rit = mapKeyFirstBlock.find(keyid);
                    if (rit != mapKeyFirstBlock.end() && nHeight < rit->second->nHeight)
                        rit->second = blit->second;
                }
                vAffected.clear();
            }
        }
    }

    // Extract block timestamps for those keys
    for (std::map<CKeyID, CBlockIndex *>::const_iterator it = mapKeyFirstBlock.begin();
         it != mapKeyFirstBlock.end(); it++)
        mapKeyBirth[it->first] = it->second->GetBlockTime() - 7200; // block times can be 2h off
}

bool CWallet::AddDestData(const CTxDestination &dest, const std::string &key, const std::string &value) {
    if (boost::get<CNoDestination>(&dest))
        return false;

    mapAddressBook[dest].destdata.insert(std::make_pair(key, value));
    if (!fFileBacked)
        return true;
    return CWalletDB(strWalletFile).WriteDestData(CBitcoinAddress(dest).ToString(), key, value);
}

bool CWallet::EraseDestData(const CTxDestination &dest, const std::string &key) {
    if (!mapAddressBook[dest].destdata.erase(key))
        return false;
    if (!fFileBacked)
        return true;
    return CWalletDB(strWalletFile).EraseDestData(CBitcoinAddress(dest).ToString(), key);
}

bool CWallet::LoadDestData(const CTxDestination &dest, const std::string &key, const std::string &value) {
    mapAddressBook[dest].destdata.insert(std::make_pair(key, value));
    return true;
}

bool CWallet::GetDestData(const CTxDestination &dest, const std::string &key, std::string *value) const {
    std::map<CTxDestination, CAddressBookData>::const_iterator i = mapAddressBook.find(dest);
    if (i != mapAddressBook.end()) {
        CAddressBookData::StringMap::const_iterator j = i->second.destdata.find(key);
        if (j != i->second.destdata.end()) {
            if (value)
                *value = j->second;
            return true;
        }
    }
    return false;
}

std::string CWallet::GetWalletHelpString(bool showDebug) {
    std::string strUsage = HelpMessageGroup(_("Wallet options:"));
    strUsage += HelpMessageOpt("-disablewallet", _("Do not load the wallet and disable wallet RPC calls"));
    strUsage += HelpMessageOpt("-keypool=<n>",
                               strprintf(_("Set key pool size to <n> (default: %u)"), DEFAULT_KEYPOOL_SIZE));
    strUsage += HelpMessageOpt("-fallbackfee=<amt>", strprintf(
            _("A fee rate (in %s/kB) that will be used when fee estimation has insufficient data (default: %s)"),
            CURRENCY_UNIT, FormatMoney(DEFAULT_FALLBACK_FEE)));
    strUsage += HelpMessageOpt("-mintxfee=<amt>", strprintf(
            _("Fees (in %s/kB) smaller than this are considered zero fee for transaction creation (default: %s)"),
            CURRENCY_UNIT, FormatMoney(DEFAULT_TRANSACTION_MINFEE)));
    strUsage += HelpMessageOpt("-paytxfee=<amt>",
                               strprintf(_("Fee (in %s/kB) to add to transactions you send (default: %s)"),
                                         CURRENCY_UNIT, FormatMoney(payTxFee.GetFeePerK())));
    strUsage += HelpMessageOpt("-rescan", _("Rescan the block chain for missing wallet transactions on startup"));
    strUsage += HelpMessageOpt("-salvagewallet",
                               _("Attempt to recover private keys from a corrupt wallet on startup"));
    if (showDebug)
        strUsage += HelpMessageOpt("-sendfreetransactions",
                                   strprintf(
                                           _("Send transactions as zero-fee transactions if possible (default: %u)"),
                                           DEFAULT_SEND_FREE_TRANSACTIONS));
    strUsage += HelpMessageOpt("-spendzeroconfchange",
                               strprintf(_("Spend unconfirmed change when sending transactions (default: %u)"),
                                         DEFAULT_SPEND_ZEROCONF_CHANGE));
    strUsage += HelpMessageOpt("-txconfirmtarget=<n>", strprintf(
            _("If paytxfee is not set, include enough fee so transactions begin confirmation on average within n blocks (default: %u)"),
            DEFAULT_TX_CONFIRM_TARGET));
    strUsage += HelpMessageOpt("-usehd",
                               _("Use hierarchical deterministic key generation (HD) after BIP32. Only has effect during wallet creation/first start") +
                               " " + strprintf(_("(default: %u)"), DEFAULT_USE_HD_WALLET));
    strUsage += HelpMessageOpt("-usemnemonic",
                               _("Use Mnemonic code for generating deterministic keys. Only has effect during wallet creation/first start") +
                               " " + strprintf(_("(default: %u)"), DEFAULT_USE_MNEMONIC));
    strUsage += HelpMessageOpt("-mnemonic=<text>", _("User defined mnemonic for HD wallet (bip39). Only has effect during wallet creation/first start (default: randomly generated)"));
    strUsage += HelpMessageOpt("-mnemonicpassphrase=<text>", _("User defined mnemonic passphrase for HD wallet (BIP39). Only has effect during wallet creation/first start (default: empty string)"));
    strUsage += HelpMessageOpt("-hdseed=<hex>", _("User defined seed for HD wallet (should be in hex). Only has effect during wallet creation/first start (default: randomly generated)"));
    strUsage += HelpMessageOpt("-upgradewallet", _("Upgrade wallet to latest format on startup"));
    strUsage += HelpMessageOpt("-wallet=<file>", _("Specify wallet file (within data directory)") + " " +
                                                 strprintf(_("(default: %s)"), DEFAULT_WALLET_DAT));
    strUsage += HelpMessageOpt("-walletbroadcast", _("Make the wallet broadcast transactions") + " " +
                                                   strprintf(_("(default: %u)"), DEFAULT_WALLETBROADCAST));
    strUsage += HelpMessageOpt("-walletnotify=<cmd>",
                               _("Execute command when a wallet transaction changes (%s in cmd is replaced by TxID)"));
    strUsage += HelpMessageOpt("-zapwalletmints",
                               _("Delete all Sigma mints and only recover those parts of the blockchain through -reindex on startup"));
    strUsage += HelpMessageOpt("-zapwallettxes=<mode>",
                               _("Delete all wallet transactions and only recover those parts of the blockchain through -rescan on startup") +
                               " " +
                               _("(1 = keep tx meta data e.g. account owner and payment request information, 2 = drop tx meta data)"));

    if (showDebug) {
        strUsage += HelpMessageGroup(_("Wallet debugging/testing options:"));

        strUsage += HelpMessageOpt("-dblogsize=<n>", strprintf(
                "Flush wallet database activity from memory to disk log every <n> megabytes (default: %u)",
                DEFAULT_WALLET_DBLOGSIZE));
        strUsage += HelpMessageOpt("-flushwallet",
                                   strprintf("Run a thread to flush wallet periodically (default: %u)",
                                             DEFAULT_FLUSHWALLET));
        strUsage += HelpMessageOpt("-privdb",
                                   strprintf("Sets the DB_PRIVATE flag in the wallet db environment (default: %u)",
                                             DEFAULT_WALLET_PRIVDB));
        strUsage += HelpMessageOpt("-walletrejectlongchains", strprintf(
                _("Wallet will not create transactions that violate mempool chain limits (default: %u"),
                DEFAULT_WALLET_REJECT_LONG_CHAINS));
    }

    return strUsage;
}


bool CWallet::InitLoadWallet() {
    LogPrintf("InitLoadWallet()\n");
    std::string walletFile = GetArg("-wallet", DEFAULT_WALLET_DAT);

    if (GetBoolArg("-zapwalletmints", false)) {
        uiInterface.InitMessage(_("Zapping all Sigma mints from wallet..."));

        CWallet *tempWallet = new CWallet(walletFile);
        DBErrors nZapMintRet = tempWallet->ZapSigmaMints();
        if (nZapMintRet != DB_LOAD_OK) {
            return InitError(strprintf(_("Error loading %s: Wallet corrupted"), walletFile));
        }

        delete tempWallet;
        tempWallet = NULL;
    }

    // needed to restore wallet transaction meta data after -zapwallettxes
    std::vector <CWalletTx> vWtx;

    if (GetBoolArg("-zapwallettxes", false)) {
        uiInterface.InitMessage(_("Zapping all transactions from wallet..."));

        CWallet *tempWallet = new CWallet(walletFile);
        DBErrors nZapWalletRet = tempWallet->ZapWalletTx(vWtx);
        if (nZapWalletRet != DB_LOAD_OK) {
            return InitError(strprintf(_("Error loading %s: Wallet corrupted"), walletFile));
        }

        delete tempWallet;
        tempWallet = NULL;
    }

    uiInterface.InitMessage(_("Loading wallet..."));
    int64_t nStart = GetTimeMillis();
    bool fFirstRun = true;
    bool fRecoverMnemonic = false;
    CWallet *walletInstance = new CWallet(walletFile);
    pwalletMain = walletInstance;

    DBErrors nLoadWalletRet = walletInstance->LoadWallet(fFirstRun);
    LogPrintf("Load done!\n");
    if (nLoadWalletRet != DB_LOAD_OK) {
        if (nLoadWalletRet == DB_CORRUPT)
            return InitError(strprintf(_("Error loading %s: Wallet corrupted"), walletFile));
        else if (nLoadWalletRet == DB_NONCRITICAL_ERROR) {
            InitWarning(strprintf(_("Error reading %s! All keys read correctly, but transaction data"
                                            " or address book entries might be missing or incorrect."),
                                  walletFile));
        } else if (nLoadWalletRet == DB_TOO_NEW)
            return InitError(strprintf(_("Error loading %s: Wallet requires newer version of %s"),
                                       walletFile, _(PACKAGE_NAME)));
        else if (nLoadWalletRet == DB_NEED_REWRITE) {
            return InitError(
                    strprintf(_("Wallet needed to be rewritten: restart %s to complete"), _(PACKAGE_NAME)));
        } else
            return InitError(strprintf(_("Error loading %s"), walletFile));
    }

    if (GetBoolArg("-upgradewallet", fFirstRun)) {
        int nMaxVersion = GetArg("-upgradewallet", 0);
        if (nMaxVersion == 0) // the -upgradewallet without argument case
        {
            LogPrintf("Performing wallet upgrade to %i\n", FEATURE_LATEST);
            nMaxVersion = CLIENT_VERSION;
            walletInstance->SetMinVersion(FEATURE_LATEST); // permanently upgrade the wallet immediately
        } else
            LogPrintf("Allowing wallet upgrade up to %i\n", nMaxVersion);
        if (nMaxVersion < walletInstance->GetVersion()) {
            return InitError(_("Cannot downgrade wallet"));
        }
        walletInstance->SetMaxVersion(nMaxVersion);
    }

    if (fFirstRun) {
        // Create new keyUser and set as default key
        if (GetBoolArg("-usehd", DEFAULT_USE_HD_WALLET) && walletInstance->hdChain.masterKeyID.IsNull()) {
            if(GetBoolArg("-usemnemonic", DEFAULT_USE_MNEMONIC)) { 
                if (GetArg("-mnemonicpassphrase", "").size() > 256) {
                    throw std::runtime_error(std::string(__func__) + ": Mnemonic passphrase is too long, must be at most 256 characters");
                }
                // generate a new HD chain
                walletInstance->GenerateNewMnemonic();
                walletInstance->SetMinVersion(FEATURE_HD);
                /* set rescan to true.
                 * if blockchain data is not present it has no effect, but it's needed for a mnemonic restore where chain data is present.
                 */
                SoftSetBoolArg("-rescan", true);
                fRecoverMnemonic = true;
            }else{
            // generate a new master key
            CPubKey masterPubKey = walletInstance->GenerateNewHDMasterKey();
            if (!walletInstance->SetHDMasterKey(masterPubKey, CHDChain().VERSION_WITH_BIP44))
                throw std::runtime_error(std::string(__func__) + ": Storing master key failed");
            }
        }
        CPubKey newDefaultKey;
        if (walletInstance->GetKeyFromPool(newDefaultKey)) {
            walletInstance->SetDefaultKey(newDefaultKey);
            if (!walletInstance->SetAddressBook(walletInstance->vchDefaultKey.GetID(), "", "receive"))
                return InitError(_("Cannot write default address") += "\n");
        }

        walletInstance->SetBestChain(chainActive.GetLocator());
    } else if (mapArgs.count("-usehd")) {
        bool useHD = GetBoolArg("-usehd", DEFAULT_USE_HD_WALLET);
        if (!walletInstance->hdChain.masterKeyID.IsNull() && !useHD)
            return InitError(
                    strprintf(_("Error loading %s: You can't disable HD on a already existing HD wallet"),
                              walletFile));
        if (walletInstance->hdChain.masterKeyID.IsNull() && useHD)
            return InitError(
                    strprintf(_("Error loading %s: You can't enable HD on a already existing non-HD wallet"),
                              walletFile));
    }

    LogPrintf(" wallet      %15dms\n", GetTimeMillis() - nStart);
    if (pwalletMain->IsHDSeedAvailable()) {
        zwalletMain = new CHDMintWallet(pwalletMain->strWalletFile);
    }

    RegisterValidationInterface(walletInstance);

    CBlockIndex *pindexRescan = chainActive.Tip();
    if (GetBoolArg("-rescan", false))
        pindexRescan = chainActive.Genesis();
    else {
        CWalletDB walletdb(walletFile);
        CBlockLocator locator;
        if (walletdb.ReadBestBlock(locator))
            pindexRescan = FindForkInGlobalIndex(chainActive, locator);
        else
            pindexRescan = chainActive.Genesis();
    }
    if (chainActive.Tip() && chainActive.Tip() != pindexRescan) {
        //We can't rescan beyond non-pruned blocks, stop and throw an error
        //this might happen if a user uses a old wallet within a pruned node
        // or if he ran -disablewallet for a longer time, then decided to re-enable
        if (fPruneMode) {
            CBlockIndex *block = chainActive.Tip();
            while (block && block->pprev && (block->pprev->nStatus & BLOCK_HAVE_DATA) && block->pprev->nTx > 0 &&
                   pindexRescan != block)
                block = block->pprev;

            if (pindexRescan != block)
                return InitError(
                        _("Prune: last wallet synchronisation goes beyond pruned data. You need to -reindex (download the whole blockchain again in case of pruned node)"));
        }

        uiInterface.InitMessage(_("Rescanning..."));
        LogPrintf("Rescanning last %i blocks (from block %i)...\n", chainActive.Height() - pindexRescan->nHeight,
                  pindexRescan->nHeight);
        nStart = GetTimeMillis();
        walletInstance->ScanForWalletTransactions(pindexRescan, true, fRecoverMnemonic);
        LogPrintf(" rescan      %15dms\n", GetTimeMillis() - nStart);
        walletInstance->SetBestChain(chainActive.GetLocator());
        nWalletDBUpdated++;

        // Restore wallet transaction metadata after -zapwallettxes=1
        if (GetBoolArg("-zapwallettxes", false)) {
            std::string zwtValue = GetArg("-zapwallettxes", "1");
            if(zwtValue != "2") {
                CWalletDB walletdb(walletFile);

                BOOST_FOREACH(const CWalletTx &wtxOld, vWtx)
                {
                    uint256 hash = wtxOld.GetHash();
                    std::map<uint256, CWalletTx>::iterator mi = walletInstance->mapWallet.find(hash);
                    if (mi != walletInstance->mapWallet.end()) {
                        const CWalletTx *copyFrom = &wtxOld;
                        CWalletTx *copyTo = &mi->second;
                        copyTo->mapValue = copyFrom->mapValue;
                        copyTo->vOrderForm = copyFrom->vOrderForm;
                        copyTo->nTimeReceived = copyFrom->nTimeReceived;
                        copyTo->nTimeSmart = copyFrom->nTimeSmart;
                        copyTo->fFromMe = copyFrom->fFromMe;
                        copyTo->strFromAccount = copyFrom->strFromAccount;
                        copyTo->nOrderPos = copyFrom->nOrderPos;
                        walletdb.WriteTx(*copyTo);
                    }
                }
            } else if(zwtValue == "2") {
                // Reset the used flag for Mint txs which lack corresponding spend tx
                // The algorighm is like this:
                //   1. Determine if there are used mints
                //   2. Build list of spend serials for the wallet
                //   3. Mark all used mints as not used if there is no matching spend serial
                list <CZerocoinEntry> listPubCoin;
                CWalletDB walletdb(walletFile);
                walletdb.ListPubCoin(listPubCoin);
                bool usedMintsFound = false;
                BOOST_FOREACH(CZerocoinEntry const & entry, listPubCoin) {
                    if(entry.IsUsed) {
                       usedMintsFound = true;
                       break;
                    }
                }

                if(usedMintsFound) {
                    CZerocoinState *zerocoinState = CZerocoinState::GetZerocoinState();
                    std::list <CZerocoinSpendEntry> listCoinSpendSerial;
                    walletdb.ListCoinSpendSerial(listCoinSpendSerial);
                    BOOST_FOREACH(CZerocoinEntry & entry, listPubCoin) {
                        if(entry.IsUsed) {
                            if(!zerocoinState->IsUsedCoinSerial(entry.serialNumber)) {
                                entry.IsUsed = false;
                                walletdb.WriteZerocoinEntry(entry);
                                std::list <CZerocoinSpendEntry>::const_iterator const
                                    se_iter = std::find_if(listCoinSpendSerial.begin(), listCoinSpendSerial.end(),
                                        [&entry](CZerocoinSpendEntry const & spendEntry){ return entry.serialNumber == spendEntry.coinSerial;});
                                if(se_iter != listCoinSpendSerial.end())
                                    walletdb.EraseCoinSpendSerialEntry(*se_iter);
                            }
                        }
                    }

                }
            }
        }
    }
    walletInstance->SetBroadcastTransactions(GetBoolArg("-walletbroadcast", DEFAULT_WALLETBROADCAST));

    pwalletMain = walletInstance;
    return true;
}

bool CWallet::ParameterInteraction() {
    if (mapArgs.count("-mintxfee")) {
        CAmount n = 0;
        if (ParseMoney(mapArgs["-mintxfee"], n) && n > 0)
            CWallet::minTxFee = CFeeRate(n);
        else
            return InitError(AmountErrMsg("mintxfee", mapArgs["-mintxfee"]));
    }
    if (mapArgs.count("-fallbackfee")) {
        CAmount nFeePerK = 0;
        if (!ParseMoney(mapArgs["-fallbackfee"], nFeePerK))
            return InitError(
                    strprintf(_("Invalid amount for -fallbackfee=<amount>: '%s'"), mapArgs["-fallbackfee"]));
//        if (nFeePerK > HIGH_TX_FEE_PER_KB)
//            InitWarning(
//                    _("-fallbackfee is set very high! This is the transaction fee you may pay when fee estimates are not available."));
        CWallet::fallbackFee = CFeeRate(nFeePerK);
    }
    if (mapArgs.count("-paytxfee")) {
        CAmount nFeePerK = 0;
        if (!ParseMoney(mapArgs["-paytxfee"], nFeePerK))
            return InitError(AmountErrMsg("paytxfee", mapArgs["-paytxfee"]));
//        if (nFeePerK > HIGH_TX_FEE_PER_KB)
//            InitWarning(_("-paytxfee is set very high! This is the transaction fee you will pay if you send a transaction."));
        payTxFee = CFeeRate(nFeePerK, 1000);
        if (payTxFee < ::minRelayTxFee) {
            return InitError(strprintf(_("Invalid amount for -paytxfee=<amount>: '%s' (must be at least %s)"),
                                       mapArgs["-paytxfee"], ::minRelayTxFee.ToString()));
        }
    }
    if (mapArgs.count("-maxtxfee")) {
        CAmount nMaxFee = 0;
        if (!ParseMoney(mapArgs["-maxtxfee"], nMaxFee))
            return InitError(AmountErrMsg("maxtxfee", mapArgs["-maxtxfee"]));
//        if (nMaxFee > HIGH_MAX_TX_FEE)
//            InitWarning(_("-maxtxfee is set very high! Fees this large could be paid on a single transaction."));
        maxTxFee = nMaxFee;
        if (CFeeRate(maxTxFee, 1000) < ::minRelayTxFee) {
            return InitError(strprintf(
                    _("Invalid amount for -maxtxfee=<amount>: '%s' (must be at least the minrelay fee of %s to prevent stuck transactions)"),
                    mapArgs["-maxtxfee"], ::minRelayTxFee.ToString()));
        }
    }

    if (mapArgs.count("-mininput")) {
        if (!ParseMoney(mapArgs["-mininput"], nMinimumInputValue))
            return InitError(
                    strprintf(_("Invalid amount for -mininput=<amount>: '%s'"), mapArgs["-mininput"].c_str()));
    }

    nTxConfirmTarget = GetArg("-txconfirmtarget", DEFAULT_TX_CONFIRM_TARGET);
    bSpendZeroConfChange = GetBoolArg("-spendzeroconfchange", DEFAULT_SPEND_ZEROCONF_CHANGE);
    fSendFreeTransactions = GetBoolArg("-sendfreetransactions", DEFAULT_SEND_FREE_TRANSACTIONS);

    return true;
}

bool CWallet::BackupWallet(const std::string &strDest) {
    if (!fFileBacked)
        return false;
    while (true) {
        {
            LOCK(bitdb.cs_db);
            if (!bitdb.mapFileUseCount.count(strWalletFile) || bitdb.mapFileUseCount[strWalletFile] == 0) {
                // Flush log data to the dat file
                bitdb.CloseDb(strWalletFile);
                bitdb.CheckpointLSN(strWalletFile);
                bitdb.mapFileUseCount.erase(strWalletFile);

                // Copy wallet file
                boost::filesystem::path pathSrc = GetDataDir() / strWalletFile;
                boost::filesystem::path pathDest(strDest);
                if (boost::filesystem::is_directory(pathDest))
                    pathDest /= strWalletFile;

                try {
#if BOOST_VERSION >= 104000
                    boost::filesystem::copy_file(pathSrc, pathDest, boost::filesystem::copy_option::overwrite_if_exists);
#else
                    boost::filesystem::copy_file(pathSrc, pathDest);
#endif
                    LogPrintf("copied %s to %s\n", strWalletFile, pathDest.string());
                    return true;
                } catch (const boost::filesystem::filesystem_error &e) {
                    LogPrintf("error copying %s to %s - %s\n", strWalletFile, pathDest.string(), e.what());
                    return false;
                }
            }
        }
        MilliSleep(100);
    }
    return false;
}

CKeyPool::CKeyPool() {
    nTime = GetTime();
}

CKeyPool::CKeyPool(const CPubKey &vchPubKeyIn) {
    nTime = GetTime();
    vchPubKey = vchPubKeyIn;
}

CWalletKey::CWalletKey(int64_t
                       nExpires) {
    nTimeCreated = (nExpires ? GetTime() : 0);
    nTimeExpires = nExpires;
}

int CMerkleTx::SetMerkleBranch(const CBlock &block) {
    AssertLockHeld(cs_main);
    CBlock blockTmp;

    // Update the tx's hashBlock
    hashBlock = block.GetHash();

    // Locate the transaction
    for (nIndex = 0; nIndex < (int) block.vtx.size(); nIndex++)
        if (block.vtx[nIndex] == *(CTransaction * )this)
    break;
    if (nIndex == (int) block.vtx.size()) {
        nIndex = -1;
        LogPrintf("ERROR: SetMerkleBranch(): couldn't find tx in block\n");
        return 0;
    }

    // Is the tx in a block that's in the main chain
    BlockMap::iterator mi = mapBlockIndex.find(hashBlock);
    if (mi == mapBlockIndex.end())
        return 0;
    const CBlockIndex *pindex = (*mi).second;
    if (!pindex || !chainActive.Contains(pindex))
        return 0;

    return chainActive.Height() - pindex->nHeight + 1;
}

int CMerkleTx::GetDepthInMainChain(const CBlockIndex *&pindexRet, bool enableIX) const {
    int nResult;

    if (hashUnset())
        nResult = 0;
    else {
        AssertLockHeld(cs_main);

        // Find the block it claims to be in
        BlockMap::iterator mi = mapBlockIndex.find(hashBlock);
        if (mi == mapBlockIndex.end())
            nResult = 0;
        else {
            CBlockIndex *pindex = (*mi).second;
            if (!pindex || !chainActive.Contains(pindex))
                nResult = 0;
            else {
                pindexRet = pindex;
                nResult = ((nIndex == -1) ? (-1) : 1) * (chainActive.Height() - pindex->nHeight + 1);

                if (nResult == 0 && !mempool.exists(GetHash()))
                    return -1; // Not in chain, not in mempool
            }
        }
    }

    if (enableIX && nResult < 6 && instantsend.IsLockedInstantSendTransaction(GetHash()))
        return nInstantSendDepth + nResult;

    return nResult;
}

int CMerkleTx::GetDepthInMainChain(const CBlockIndex *&pindexRet) const {
    if (hashUnset())
        return 0;

    AssertLockHeld(cs_main);

    // Find the block it claims to be in
    BlockMap::iterator mi = mapBlockIndex.find(hashBlock);
    if (mi == mapBlockIndex.end())
        return 0;
    CBlockIndex *pindex = (*mi).second;
    if (!pindex || !chainActive.Contains(pindex))
        return 0;
    pindexRet = pindex;
    return ((nIndex == -1) ? (-1) : 1) * (chainActive.Height() - pindex->nHeight + 1);
}

int CMerkleTx::GetBlocksToMaturity() const {
    if (!IsCoinBase())
        return 0;
    return max(0, (COINBASE_MATURITY + 1) - GetDepthInMainChain());
}


bool CMerkleTx::AcceptToMemoryPool(
        bool fLimitFree,
        CAmount nAbsurdFee,
        CValidationState &state,
        bool fCheckInputs,
        bool isCheckWalletTransaction,
        bool markZcoinSpendTransactionSerial) {
    LogPrintf("CMerkleTx::AcceptToMemoryPool(), transaction %s, fCheckInputs=%s\n",
              GetHash().ToString(),
              fCheckInputs);
    if (GetBoolArg("-dandelion", true)) {
        bool res = ::AcceptToMemoryPool(
            stempool,
            state,
            *this,
            fCheckInputs,
            fLimitFree,
            NULL, /* pfMissingInputs */
            false, /* fOverrideMempoolLimit */
            nAbsurdFee,
            isCheckWalletTransaction,
            false /* markZcoinSpendTransactionSerial */
        );
        if (!res) {
            LogPrintf(
                "CMerkleTx::AcceptToMemoryPool, failed to add txn %s to dandelion stempool: %s.\n",
                GetHash().ToString(),
                state.GetRejectReason());
        }
        return res;
    } else {
        // Changes to mempool should also be made to Dandelion stempool
        CValidationState dummyState;
        ::AcceptToMemoryPool(
            stempool,
            dummyState,
            *this,
            fCheckInputs,
            fLimitFree,
            NULL, /* pfMissingInputs */
            false, /* fOverrideMempoolLimit */
            nAbsurdFee,
            isCheckWalletTransaction,
            false /* markZcoinSpendTransactionSerial */
        );
        return ::AcceptToMemoryPool(
            mempool,
            state,
            *this,
            fCheckInputs,
            fLimitFree,
            NULL, /* pfMissingInputs */
            false, /* fOverrideMempoolLimit */
            nAbsurdFee,
            isCheckWalletTransaction,
            markZcoinSpendTransactionSerial);
    }
}

bool CompHeight(const CZerocoinEntry &a, const CZerocoinEntry &b) { return a.nHeight < b.nHeight; }
bool CompSigmaHeight(const CSigmaEntry &a, const CSigmaEntry &b) { return a.nHeight < b.nHeight; }

bool CompID(const CZerocoinEntry &a, const CZerocoinEntry &b) { return a.id < b.id; }
bool CompSigmaID(const CSigmaEntry &a, const CSigmaEntry &b) { return a.id < b.id; }<|MERGE_RESOLUTION|>--- conflicted
+++ resolved
@@ -5799,11 +5799,7 @@
 {
     int nHeight = chainActive.Height();
     if(nHeight >= ::Params().GetConsensus().nDisableUnpaddedSigmaBlock && nHeight < ::Params().GetConsensus().nSigmaPaddingBlock)
-<<<<<<< HEAD
-        throw std::runtime_error(_("Sigma is disbled at this period"));
-=======
         throw std::runtime_error(_("Sigma is disabled at this period."));
->>>>>>> 13927625
     // sanity check
     EnsureMintWalletAvailable();
 
