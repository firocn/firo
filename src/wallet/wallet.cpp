--- conflicted
+++ resolved
@@ -5483,7 +5483,6 @@
                 }
             }
 
-<<<<<<< HEAD
             unsigned int nBytes = GetVirtualTransactionSize(txNew);
             CAmount nFeeNeeded = GetMinimumFee(nBytes, nTxConfirmTarget, mempool);
             if (coinControl && nFeeNeeded > 0 && coinControl->nMinimumTotalFee > nFeeNeeded) {
@@ -5514,8 +5513,6 @@
                 txNew.vin[i].scriptSig.assign(tmpNew.begin(), tmpNew.end());
             }
 
-=======
->>>>>>> aa5e9f9d
             // Embed the constructed transaction data in wtxNew.
             *static_cast<CTransaction *>(&wtxNew) = CTransaction(txNew);
 
