--- conflicted
+++ resolved
@@ -153,12 +153,9 @@
 
     nSigmaSpendAmount = 0;
     nSigmaSpendInputs = 0;
-<<<<<<< HEAD
 
     nLelantusSpendAmount = 0;
     nLelantusSpendInputs = 0;
-=======
->>>>>>> dd549592
 }
 
 std::unique_ptr<CBlockTemplate> BlockAssembler::CreateNewBlock(const CScript& scriptPubKeyIn, bool fMineWitnessTx)
@@ -168,15 +165,8 @@
     
     int64_t nTimeStart = GetTimeMicros();
 
-<<<<<<< HEAD
-    int64_t nTimeStart = GetTimeMicros();
-
-    // fMTP is always true currently
-    const Consensus::Params &params = Params().GetConsensus();
-=======
     // fMTP is always true currently
     const Consensus::Params &params = chainparams.GetConsensus();
->>>>>>> dd549592
 
     resetBlock();
 
@@ -195,11 +185,8 @@
     CBlockIndex* pindexPrev = chainActive.Tip();
     nHeight = pindexPrev->nHeight + 1;
 
-<<<<<<< HEAD
-=======
     bool fDIP0003Active_context = nHeight >= chainparams.GetConsensus().DIP0003Height;
 
->>>>>>> dd549592
     pblock->nTime = GetAdjustedTime();
     bool fMTP = pblock->nTime >= params.nMTPSwitchTime;
     const int64_t nMedianTimePast = pindexPrev->GetMedianTimePast();
@@ -214,8 +201,6 @@
                        ? nMedianTimePast
                        : pblock->GetBlockTime();
 
-<<<<<<< HEAD
-=======
     if (fDIP0003Active_context) {
         for (auto& p : chainparams.GetConsensus().llmqs) {
             CTransactionRef qcTx;
@@ -229,7 +214,6 @@
         }
     }
 
->>>>>>> dd549592
     // Decide whether to include witness transactions
     // This is only needed in case the witness softfork activation is reverted
     // (which would require a very deep reorganization) or when
@@ -238,11 +222,8 @@
     // transaction (which in most cases can be a no-op).
     fIncludeWitness = IsWitnessEnabled(pindexPrev, chainparams.GetConsensus()) && fMineWitnessTx;
 
-<<<<<<< HEAD
-=======
     FillBlackListForBlockTemplate();
 
->>>>>>> dd549592
     addPriorityTxs();
     int nPackagesSelected = 0;
     int nDescendantsUpdated = 0;
@@ -254,31 +235,20 @@
     nLastBlockSize = nBlockSize;
     nLastBlockWeight = nBlockWeight;
 
-<<<<<<< HEAD
-=======
     CAmount nBlockSubsidy = GetBlockSubsidy(nHeight, chainparams.GetConsensus(), pblock->nTime);
 
->>>>>>> dd549592
     // Create coinbase transaction.
     CMutableTransaction coinbaseTx;
     coinbaseTx.vin.resize(1);
     coinbaseTx.vin[0].prevout.SetNull();
     coinbaseTx.vout.resize(1);
     coinbaseTx.vout[0].scriptPubKey = scriptPubKeyIn;
-<<<<<<< HEAD
-    coinbaseTx.vout[0].nValue = nFees + GetBlockSubsidy(nHeight, chainparams.GetConsensus(), pblock->nTime);
-=======
+
     coinbaseTx.vout[0].nValue = nFees + nBlockSubsidy;
->>>>>>> dd549592
     coinbaseTx.vin[0].scriptSig = CScript() << nHeight << OP_0;
 
     FillFoundersReward(coinbaseTx, fMTP);
 
-<<<<<<< HEAD
-    pblock->vtx[0] = MakeTransactionRef(std::move(coinbaseTx));
-    pblocktemplate->vTxFees[0] = -nFees;
-
-=======
     if (fDIP0003Active_context) {
         coinbaseTx.vin[0].scriptSig = CScript() << OP_RETURN;
 
@@ -330,8 +300,7 @@
 
     pblock->vtx[0] = MakeTransactionRef(std::move(coinbaseTx));
     pblocktemplate->vTxFees[0] = -nFees;
-    
->>>>>>> dd549592
+
     uint64_t nSerializeSize = GetSerializeSize(*pblock, SER_NETWORK, PROTOCOL_VERSION);
     LogPrintf("CreateNewBlock(): total size: %u block weight: %u txs: %u fees: %ld sigops %d\n", nSerializeSize, GetBlockWeight(*pblock), nBlockTx, nFees, nBlockSigOpsCost);
 
@@ -351,15 +320,9 @@
         throw std::runtime_error(strprintf("%s: TestBlockValidity failed: %s", __func__, FormatStateMessage(state)));
     }
     int64_t nTime2 = GetTimeMicros();
-<<<<<<< HEAD
 
     LogPrint("bench", "CreateNewBlock() packages: %.2fms (%d packages, %d updated descendants), validity: %.2fms (total %.2fms)\n", 0.001 * (nTime1 - nTimeStart), nPackagesSelected, nDescendantsUpdated, 0.001 * (nTime2 - nTime1), 0.001 * (nTime2 - nTimeStart));
 
-=======
-
-    LogPrint("bench", "CreateNewBlock() packages: %.2fms (%d packages, %d updated descendants), validity: %.2fms (total %.2fms)\n", 0.001 * (nTime1 - nTimeStart), nPackagesSelected, nDescendantsUpdated, 0.001 * (nTime2 - nTime1), 0.001 * (nTime2 - nTimeStart));
-
->>>>>>> dd549592
     return std::move(pblocktemplate);
 }
 
@@ -468,7 +431,6 @@
     // This can be removed once MTP is always enforced
     // as long as reorgs keep the mempool consistent.
     if (!IsFinalTx(iter->GetTx(), nHeight, nLockTimeCutoff))
-<<<<<<< HEAD
         return false;
 
     const CTransaction &tx = iter->GetTx();
@@ -477,16 +439,6 @@
     if (!chainparams.GetConsensus().IsRegtest() && (tx.IsZerocoinSpend() || tx.IsZerocoinMint()))
         return false;
 
-=======
-        return false;
-
-    const CTransaction &tx = iter->GetTx();
-    // Prohibit zerocoin
-    // Make exception for regtest network (for remint tests)
-    if (!chainparams.GetConsensus().IsRegtest() && (tx.IsZerocoinSpend() || tx.IsZerocoinMint()))
-        return false;
-
->>>>>>> dd549592
     // Check transaction against sigma limits
     if (tx.IsSigmaSpend() || tx.IsZerocoinRemint()) {
         // Sigma spend and zerocoin->sigma remint are subject to the same limits
@@ -501,7 +453,6 @@
 
         if (spendAmount + nSigmaSpendAmount > params.nMaxValueSigmaSpendPerBlock)
             return false;
-<<<<<<< HEAD
     }
 
     // Check transaction against lelantus limits
@@ -518,8 +469,6 @@
 
         if (spendAmount + nLelantusSpendAmount > params.nMaxValueLelantusSpendPerBlock)
             return false;
-=======
->>>>>>> dd549592
     }
 
     return true;
@@ -534,7 +483,6 @@
 
         if ((nSigmaSpendAmount += spendAmount) > chainparams.GetConsensus().nMaxValueSigmaSpendPerBlock)
             return;
-<<<<<<< HEAD
 
         if ((nSigmaSpendInputs += tx.vin.size()) > chainparams.GetConsensus().nMaxSigmaInputPerBlock)
             return;
@@ -555,13 +503,6 @@
             return;
     }
 
-=======
-        
-        if ((nSigmaSpendInputs += tx.vin.size()) > chainparams.GetConsensus().nMaxSigmaInputPerBlock)
-            return;
-    }
-    
->>>>>>> dd549592
     pblock->vtx.emplace_back(iter->GetSharedTx());
     pblocktemplate->vTxFees.push_back(iter->GetFee());
     pblocktemplate->vTxSigOpsCost.push_back(iter->GetSigOpCost());
@@ -947,15 +888,6 @@
             coinbaseTx.vout.push_back(CTxOut(1 * coin, CScript(FOUNDER_5_SCRIPT.begin(), FOUNDER_5_SCRIPT.end())));
         }
     }
-<<<<<<< HEAD
-
-    // Update coinbase transaction with additional info about znode and governance payments,
-    // get some info back to pass to getblocktemplate
-    if (nHeight >= params.nZnodePaymentsStartBlock) {
-        CAmount znodePayment = GetZnodePayment(chainparams.GetConsensus(), fMTP);
-        coinbaseTx.vout[0].nValue -= znodePayment;
-        FillBlockPayments(coinbaseTx, nHeight, znodePayment, pblock->txoutZnode, pblock->voutSuperblock);
-=======
 }
 
 void BlockAssembler::FillBlackListForBlockTemplate() {
@@ -981,7 +913,6 @@
             if (GetTxPayload(tx, proTx) && !proTx.collateralOutpoint.hash.IsNull() && mempool.get(proTx.collateralOutpoint.hash))
                 mempool.CalculateDescendants(mi, txBlackList);
         }
->>>>>>> dd549592
     }
 }
 
@@ -1039,11 +970,7 @@
     GetMainSignals().BlockFound(pblock->GetHash());
 
     // Process this block the same as if we had received it from another node
-<<<<<<< HEAD
-    if (!ProcessNewBlock(chainparams, std::shared_ptr<const CBlock>(pblock), true, NULL))
-=======
     if (!ProcessNewBlock(chainparams, std::shared_ptr<const CBlock>(new CBlock(*pblock)), true, NULL))
->>>>>>> dd549592
         return error("ZcoinMiner: ProcessNewBlock, block not accepted");
 
     return true;
