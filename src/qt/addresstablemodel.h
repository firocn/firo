// Copyright (c) 2011-2015 The Bitcoin Core developers
// Distributed under the MIT software license, see the accompanying
// file COPYING or http://www.opensource.org/licenses/mit-license.php.

#ifndef BITCOIN_QT_ADDRESSTABLEMODEL_H
#define BITCOIN_QT_ADDRESSTABLEMODEL_H

#include <QAbstractTableModel>
#include <QStringList>

class AddressTablePriv;
class WalletModel;

class CWallet;

/**
   Qt model of the address book in the core. This allows views to access and modify the address book.
 */

 /** Return status of edit/insert operation */
enum EditStatus {
    OK,                     /**< Everything ok */
    NO_CHANGES,             /**< No changes were made during edit operation */
    INVALID_ADDRESS,
    DUPLICATE_ADDRESS,
    INVALID_PAYMENTCODE,        /**< Unparseable address */
    DUPLICATE_PAYMENTCODE,      /**< Address already in address book */
    WALLET_UNLOCK_FAILURE,  /**< Wallet could not be unlocked to create new receiving address */
    KEY_GENERATION_FAILURE  /**< Generating a new public key for a receiving address failed */
};

class ZCoinTableModel : public QAbstractTableModel {
public: 
    explicit ZCoinTableModel(CWallet *wallet, WalletModel *parent = 0);
    enum ColumnIndex {
        Label = 0,   /**< User specified label */
        Address = 1  /**< Bitcoin address */
    };
     /* Add an address to the model.
       Returns the added address on success, and an empty string otherwise.
     */
    virtual QString addRow(const QString &type, const QString &label, const QString &address) = 0;

    /* Look up label for address in address book, if not found return empty string.
     */
    virtual QString labelForAddress(const QString &address) const = 0;

    /* Look up row index of an address in the model.
       Return -1 if not found.
     */
    virtual int lookupAddress(const QString &address) const = 0;

    EditStatus getEditStatus() const { return editStatus; }
protected: 
    WalletModel *walletModel;
    CWallet *wallet;
    QStringList columns;
    EditStatus editStatus;
public:
    /** Notify listeners that data changed. */
    virtual void emitDataChanged(int index) = 0;
};

class AddressTableModel : public ZCoinTableModel
{
    Q_OBJECT

public:
    explicit AddressTableModel(CWallet *wallet, WalletModel *parent = 0);
    ~AddressTableModel();

    enum RoleIndex {
        TypeRole = Qt::UserRole /**< Type of address (#Send or #Receive) */
    };

    static const QString Send;      /**< Specifies send address */
    static const QString Receive;   /**< Specifies receive address */
    static const QString Zerocoin;   /**< Specifies stealth address */

    /** @name Methods overridden from QAbstractTableModel
        @{*/
    int rowCount(const QModelIndex &parent) const;
    int columnCount(const QModelIndex &parent) const;
    QVariant data(const QModelIndex &index, int role) const;
    bool setData(const QModelIndex &index, const QVariant &value, int role);
    QVariant headerData(int section, Qt::Orientation orientation, int role) const;
    QModelIndex index(int row, int column, const QModelIndex &parent) const;
    bool removeRows(int row, int count, const QModelIndex &parent = QModelIndex());
    Qt::ItemFlags flags(const QModelIndex &index) const;
    /*@}*/

    /* Add an address to the model.
       Returns the added address on success, and an empty string otherwise.
     */
    QString addRow(const QString &type, const QString &label, const QString &address);

    /* Look up label for address in address book, if not found return empty string.
     */
    QString labelForAddress(const QString &address) const;

    /* Look up row index of an address in the model.
       Return -1 if not found.
     */
    int lookupAddress(const QString &address) const;
    void emitDataChanged(int idx);
    bool zerocoinMint(std::string &stringError, std::string denomAmount);
    bool zerocoinSpend(std::string &stringError, std::string thirdPartyAddress, std::string denomAmount);

private:
    AddressTablePriv *priv;

public Q_SLOTS:
    /* Update address list from core.
     */
    void updateEntry(const QString &address, const QString &label, bool isMine, const QString &purpose, int status);
    void updateEntry(const QString &pubCoin, const QString &isUsed, int status);

    friend class AddressTablePriv;
};

class PaymentCodeTablePriv;

<<<<<<< HEAD
class PaymentCodeTableModel : public QAbstractTableModel
=======
class PaymentCodeTableModel : public ZCoinTableModel
>>>>>>> 4cf2852a
{
    Q_OBJECT

public:
    explicit PaymentCodeTableModel(CWallet *wallet, WalletModel *parent = 0);
    ~PaymentCodeTableModel();

<<<<<<< HEAD
    enum ColumnIndex {
        Label = 0,   /**< User specified label */
        Address = 1  /**< PaymentCODE address */
    };

=======
>>>>>>> 4cf2852a
    enum RoleIndex {
        TypeRole = Qt::UserRole /**< Type of address (#Send or #Receive) */
    };

<<<<<<< HEAD
    /** Return status of edit/insert operation */
    enum EditStatus {
        OK,                     /**< Everything ok */
        NO_CHANGES,             /**< No changes were made during edit operation */
        INVALID_PAYMENTCODE,        /**< Unparseable address */
        DUPLICATE_PAYMENTCODE,      /**< Address already in address book */
        WALLET_UNLOCK_FAILURE,  /**< Wallet could not be unlocked to create new receiving address */
        KEY_GENERATION_FAILURE  /**< Generating a new public key for a receiving address failed */
    };

=======
>>>>>>> 4cf2852a
    static const QString Send;      /**< Specifies send address */
    static const QString Receive;   /**< Specifies receive address */

    /** @name Methods overridden from QAbstractTableModel
        @{*/
    int rowCount(const QModelIndex &parent) const;
    int columnCount(const QModelIndex &parent) const;
    QVariant data(const QModelIndex &index, int role) const;
    bool setData(const QModelIndex &index, const QVariant &value, int role);
    QVariant headerData(int section, Qt::Orientation orientation, int role) const;
    QModelIndex index(int row, int column, const QModelIndex &parent) const;
    bool removeRows(int row, int count, const QModelIndex &parent = QModelIndex());
    Qt::ItemFlags flags(const QModelIndex &index) const;
    /*@}*/

    /* Add an address to the model.
       Returns the added address on success, and an empty string otherwise.
     */
    QString addRow(const QString &type, const QString &label, const QString &address);

    /* Look up label for address in address book, if not found return empty string.
     */
    QString labelForAddress(const QString &address) const;

    /* Look up row index of an address in the model.
       Return -1 if not found.
     */
    int lookupAddress(const QString &address) const;
<<<<<<< HEAD

    EditStatus getEditStatus() const { return editStatus; }


private:
    WalletModel *walletModel;
    CWallet *wallet;
    PaymentCodeTablePriv *priv;
    QStringList columns;
    EditStatus editStatus;

    /** Notify listeners that data changed. */
    void emitDataChanged(int index);
=======
    void emitDataChanged(int idx);
private:
    PaymentCodeTablePriv *priv;
>>>>>>> 4cf2852a

public Q_SLOTS:
    /* Update address list from core.
     */
    void updateEntry(const QString &address, const QString &label, bool isMine, const QString &purpose, int status);
    
    void refreshModel();
    

    friend class PaymentCodeTablePriv;
};

#endif // BITCOIN_QT_ADDRESSTABLEMODEL_H<|MERGE_RESOLUTION|>--- conflicted
+++ resolved
@@ -120,11 +120,7 @@
 
 class PaymentCodeTablePriv;
 
-<<<<<<< HEAD
-class PaymentCodeTableModel : public QAbstractTableModel
-=======
 class PaymentCodeTableModel : public ZCoinTableModel
->>>>>>> 4cf2852a
 {
     Q_OBJECT
 
@@ -132,31 +128,10 @@
     explicit PaymentCodeTableModel(CWallet *wallet, WalletModel *parent = 0);
     ~PaymentCodeTableModel();
 
-<<<<<<< HEAD
-    enum ColumnIndex {
-        Label = 0,   /**< User specified label */
-        Address = 1  /**< PaymentCODE address */
-    };
-
-=======
->>>>>>> 4cf2852a
     enum RoleIndex {
         TypeRole = Qt::UserRole /**< Type of address (#Send or #Receive) */
     };
 
-<<<<<<< HEAD
-    /** Return status of edit/insert operation */
-    enum EditStatus {
-        OK,                     /**< Everything ok */
-        NO_CHANGES,             /**< No changes were made during edit operation */
-        INVALID_PAYMENTCODE,        /**< Unparseable address */
-        DUPLICATE_PAYMENTCODE,      /**< Address already in address book */
-        WALLET_UNLOCK_FAILURE,  /**< Wallet could not be unlocked to create new receiving address */
-        KEY_GENERATION_FAILURE  /**< Generating a new public key for a receiving address failed */
-    };
-
-=======
->>>>>>> 4cf2852a
     static const QString Send;      /**< Specifies send address */
     static const QString Receive;   /**< Specifies receive address */
 
@@ -185,25 +160,9 @@
        Return -1 if not found.
      */
     int lookupAddress(const QString &address) const;
-<<<<<<< HEAD
-
-    EditStatus getEditStatus() const { return editStatus; }
-
-
-private:
-    WalletModel *walletModel;
-    CWallet *wallet;
-    PaymentCodeTablePriv *priv;
-    QStringList columns;
-    EditStatus editStatus;
-
-    /** Notify listeners that data changed. */
-    void emitDataChanged(int index);
-=======
     void emitDataChanged(int idx);
 private:
     PaymentCodeTablePriv *priv;
->>>>>>> 4cf2852a
 
 public Q_SLOTS:
     /* Update address list from core.
