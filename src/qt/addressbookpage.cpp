// Copyright (c) 2011-2016 The Bitcoin Core developers
// Distributed under the MIT software license, see the accompanying
// file COPYING or http://www.opensource.org/licenses/mit-license.php.

#if defined(HAVE_CONFIG_H)
#include "config/bitcoin-config.h"
#endif

#include "addressbookpage.h"
#include "ui_addressbookpage.h"

#include "addresstablemodel.h"
#include "bitcoingui.h"
#include "csvmodelwriter.h"
#include "editaddressdialog.h"
#include "guiutil.h"
#include "platformstyle.h"

#include <QIcon>
#include <QMenu>
#include <QMessageBox>
#include <QSortFilterProxyModel>
#include <QTabWidget>
<<<<<<< HEAD
=======
#include <iostream>

>>>>>>> 4cf2852a

AddressBookPage::AddressBookPage(const PlatformStyle *platformStyle, Mode _mode, Tabs _tab, QWidget *parent) :
        QDialog(parent),
        ui(new Ui::AddressBookPage),
        model(0),
        pcodeModel(0),
        pageMode(0),
<<<<<<< HEAD
        mode(_mode),
        tab(_tab)
{
=======
        mode(mode),
        tab(tab) {
>>>>>>> 4cf2852a
    ui->setupUi(this);

    if (!platformStyle->getImagesOnButtons()) {
        ui->newAddress->setIcon(QIcon());
        ui->copyAddress->setIcon(QIcon());
        ui->deleteAddress->setIcon(QIcon());
        ui->exportButton->setIcon(QIcon());
    } else {
        ui->newAddress->setIcon(platformStyle->SingleColorIcon(":/icons/add"));
        ui->copyAddress->setIcon(platformStyle->SingleColorIcon(":/icons/editcopy"));
        ui->deleteAddress->setIcon(platformStyle->SingleColorIcon(":/icons/remove"));
        ui->exportButton->setIcon(platformStyle->SingleColorIcon(":/icons/export"));
    }

<<<<<<< HEAD
    switch(mode)
    {
    case ForSelection:
        switch(tab)
        {
        case SendingTab: setWindowTitle(tr("Choose the address to send coins to")); break;
        case ReceivingTab: setWindowTitle(tr("Choose the address to receive coins with")); break;
        }
        connect(ui->tableView, SIGNAL(doubleClicked(QModelIndex)), this, SLOT(accept()));
        ui->tableView->setEditTriggers(QAbstractItemView::NoEditTriggers);
        connect(ui->paymentcodeTableView, SIGNAL(doubleClicked(QModelIndex)), this, SLOT(accept()));
        ui->paymentcodeTableView->setEditTriggers(QAbstractItemView::NoEditTriggers);
        ui->tableView->setFocus();
        ui->closeButton->setText(tr("C&hoose"));
        ui->exportButton->hide();
        break;
    case ForEditing:
        switch(tab)
        {
        case SendingTab: setWindowTitle(tr("Sending addresses")); break;
        case ReceivingTab: setWindowTitle(tr("Receiving addresses")); break;
        }
        break;
=======
    switch (mode) {
        case ForSelection:
            switch (tab) {
                case SendingTab:
                    setWindowTitle(tr("Choose the address to send coins to"));
                    break;
                case ReceivingTab:
                    setWindowTitle(tr("Choose the address to receive coins with"));
                    break;
            }
            connect(ui->tableView, SIGNAL(doubleClicked(QModelIndex)), this, SLOT(accept()));
            ui->tableView->setEditTriggers(QAbstractItemView::NoEditTriggers);
            connect(ui->paymentcodeTableView, SIGNAL(doubleClicked(QModelIndex)), this, SLOT(accept()));
            ui->paymentcodeTableView->setEditTriggers(QAbstractItemView::NoEditTriggers);
            
            
            ui->tableView->setFocus();
            ui->closeButton->setText(tr("C&hoose"));
            ui->exportButton->hide();
            break;
        case ForEditing:
            switch (tab) {
                case SendingTab:
                    setWindowTitle(tr("Sending addresses"));
                    break;
                case ReceivingTab:
                    setWindowTitle(tr("Receiving addresses"));
                    break;
            }
            break;
>>>>>>> 4cf2852a
    }
    switch(tab)
    {
    case SendingTab:
        ui->labelExplanation->setText(tr("These are your Zcoin addresses for sending payments. Always check the amount and the receiving address before sending coins."));
        ui->deleteAddress->setVisible(true);
        break;
    case ReceivingTab:
        ui->labelExplanation->setText(tr("These are your Zcoin addresses for receiving payments. It is recommended to use a new receiving address for each transaction."));
        ui->deleteAddress->setVisible(false);
        break;
    }

    // Context menu actions
    copyAddressAction = new QAction(tr("&Copy Address"), this);
    QAction *copyLabelAction = new QAction(tr("Copy &Label"), this);
    editAction = new QAction(tr("&Edit"), this);
    deleteAction = new QAction(ui->deleteAddress->text(), this);

    // Build context menu
    contextMenu = new QMenu(this);
    contextMenu->addAction(copyAddressAction);
    contextMenu->addAction(copyLabelAction);
    contextMenu->addAction(editAction);
    if (tab == SendingTab)
        contextMenu->addAction(deleteAction);
    contextMenu->addSeparator();

    // Connect signals for context menu actions
    connect(copyAddressAction, SIGNAL(triggered()), this, SLOT(on_copyAddress_clicked()));
    connect(copyLabelAction, SIGNAL(triggered()), this, SLOT(onCopyLabelAction()));
    connect(editAction, SIGNAL(triggered()), this, SLOT(onEditAction()));
    connect(deleteAction, SIGNAL(triggered()), this, SLOT(on_deleteAddress_clicked()));

    connect(ui->tableView, SIGNAL(customContextMenuRequested(QPoint)), this, SLOT(contextualMenu(QPoint)));
    connect(ui->paymentcodeTableView, SIGNAL(customContextMenuRequested(QPoint)), this, SLOT(contextualMenu(QPoint)));

    connect(ui->closeButton, SIGNAL(clicked()), this, SLOT(accept()));
    setActiveModel();
}

AddressBookPage::~AddressBookPage()
{
    delete ui;
}

void AddressBookPage::setModel(AddressTableModel *_model)
{
    this->model = _model;
    if (!_model)
        return;

    proxyModel = new QSortFilterProxyModel(this);
    proxyModel->setSourceModel(_model);
    proxyModel->setDynamicSortFilter(true);
    proxyModel->setSortCaseSensitivity(Qt::CaseInsensitive);
    proxyModel->setFilterCaseSensitivity(Qt::CaseInsensitive);
    switch(tab)
    {
    case ReceivingTab:
        // Receive filter
        proxyModel->setFilterRole(AddressTableModel::TypeRole);
        proxyModel->setFilterFixedString(AddressTableModel::Receive);
        break;
    case SendingTab:
        // Send filter
        proxyModel->setFilterRole(AddressTableModel::TypeRole);
        proxyModel->setFilterFixedString(AddressTableModel::Send);
        break;
    }
    ui->tableView->setModel(proxyModel);
    ui->tableView->sortByColumn(0, Qt::AscendingOrder);

    // Set column widths
#if QT_VERSION < 0x050000
    ui->tableView->horizontalHeader()->setResizeMode(AddressTableModel::Label, QHeaderView::ResizeToContents);
    ui->tableView->horizontalHeader()->setResizeMode(AddressTableModel::Address, QHeaderView::Stretch);
#else
    ui->tableView->horizontalHeader()->setSectionResizeMode(AddressTableModel::Label, QHeaderView::ResizeToContents);
    ui->tableView->horizontalHeader()->setSectionResizeMode(AddressTableModel::Address, QHeaderView::Stretch);
#endif

    connect(ui->tableView->selectionModel(), SIGNAL(selectionChanged(QItemSelection,QItemSelection)),
        this, SLOT(selectionChanged()));

    // Select row for newly created address
<<<<<<< HEAD
    connect(_model, SIGNAL(rowsInserted(QModelIndex,int,int)), this, SLOT(selectNewAddress(QModelIndex,int,int)));

=======
    connect(model, SIGNAL(rowsInserted(QModelIndex, int, int)), this, SLOT(selectNewAddress(QModelIndex, int, int)));
>>>>>>> 4cf2852a
    selectionChanged();
    setActiveModel();
}

void AddressBookPage::setModel(PaymentCodeTableModel *pcodeModel)
{
    this->pcodeModel = pcodeModel;
    if(!pcodeModel)
        return;
    pcodeProxyModel = new QSortFilterProxyModel(this);
    pcodeProxyModel->setSourceModel(pcodeModel);
    pcodeProxyModel->setDynamicSortFilter(true);
    pcodeProxyModel->setSortCaseSensitivity(Qt::CaseInsensitive);
    pcodeProxyModel->setFilterCaseSensitivity(Qt::CaseInsensitive);
    switch (tab) {
        case ReceivingTab:
            // Receive filter
            pcodeProxyModel->setFilterRole(PaymentCodeTableModel::TypeRole);
            pcodeProxyModel->setFilterFixedString(PaymentCodeTableModel::Receive);
            break;
        case SendingTab:
            // Send filter
            pcodeProxyModel->setFilterRole(PaymentCodeTableModel::TypeRole);
            pcodeProxyModel->setFilterFixedString(PaymentCodeTableModel::Send);
            break;
    }
    ui->paymentcodeTableView->setModel(pcodeProxyModel);
    ui->paymentcodeTableView->sortByColumn(0, Qt::AscendingOrder);

    // Set column widths
#if QT_VERSION < 0x050000
    ui->paymentcodeTableView->horizontalHeader()->setResizeMode(PaymentCodeTableModel::Label, QHeaderView::ResizeToContents);
    ui->paymentcodeTableView->horizontalHeader()->setResizeMode(PaymentCodeTableModel::Address, QHeaderView::Stretch);
#else
    ui->paymentcodeTableView->horizontalHeader()->setSectionResizeMode(ZCoinTableModel::Label, QHeaderView::ResizeToContents);
    ui->paymentcodeTableView->horizontalHeader()->setSectionResizeMode(ZCoinTableModel::Address, QHeaderView::Stretch);
#endif

    connect(ui->paymentcodeTableView->selectionModel(), SIGNAL(selectionChanged(QItemSelection, QItemSelection)),
            this, SLOT(pcodeSelectionChanged()));

    // Select row for newly created address
    connect(pcodeModel, SIGNAL(rowsInserted(QModelIndex, int, int)), this, SLOT(selectNewPaymentCode(QModelIndex, int, int)));
    pcodeSelectionChanged();
    setActiveModel();
}

void AddressBookPage::setModel(PaymentCodeTableModel *pcodeModel)
{
    this->pcodeModel = pcodeModel;
    if (!pcodeModel)
        return;
    pcodeProxyModel = new QSortFilterProxyModel(this);
    pcodeProxyModel->setSourceModel(pcodeModel);
    pcodeProxyModel->setDynamicSortFilter(true);
    pcodeProxyModel->setSortCaseSensitivity(Qt::CaseInsensitive);
    pcodeProxyModel->setFilterCaseSensitivity(Qt::CaseInsensitive);
    switch (tab) {
        case ReceivingTab:
            // Receive filter
            pcodeProxyModel->setFilterRole(PaymentCodeTableModel::TypeRole);
            pcodeProxyModel->setFilterFixedString(PaymentCodeTableModel::Receive);
            break;
        case SendingTab:
            // Send filter
            pcodeProxyModel->setFilterRole(PaymentCodeTableModel::TypeRole);
            pcodeProxyModel->setFilterFixedString(PaymentCodeTableModel::Send);
            break;
    }
    ui->paymentcodeTableView->setModel(pcodeProxyModel);
    ui->paymentcodeTableView->sortByColumn(0, Qt::AscendingOrder);

    // Set column widths
#if QT_VERSION < 0x050000
    ui->paymentcodeTableView->horizontalHeader()->setResizeMode(PaymentCodeTableModel::Label, QHeaderView::Stretch);
    ui->paymentcodeTableView->horizontalHeader()->setResizeMode(PaymentCodeTableModel::Address, QHeaderView::ResizeToContents);
#else
    ui->paymentcodeTableView->horizontalHeader()->setSectionResizeMode(PaymentCodeTableModel::Label, QHeaderView::Stretch);
    ui->paymentcodeTableView->horizontalHeader()->setSectionResizeMode(PaymentCodeTableModel::Address, QHeaderView::ResizeToContents);
#endif

    connect(ui->paymentcodeTableView->selectionModel(), SIGNAL(selectionChanged(QItemSelection, QItemSelection)),
            this, SLOT(pcodeSelectionChanged()));

    // Select row for newly created address
    connect(pcodeModel, SIGNAL(rowsInserted(QModelIndex, int, int)), this, SLOT(selectNewAddress(QModelIndex, int, int)));

    pcodeSelectionChanged();
    
}

void AddressBookPage::on_copyAddress_clicked() {
<<<<<<< HEAD
    if (pageMode == 0)
        GUIUtil::copyEntryData(ui->tableView, AddressTableModel::Address);
    else
        GUIUtil::copyEntryData(ui->paymentcodeTableView, PaymentCodeTableModel::Address);
}

void AddressBookPage::onCopyLabelAction() {
    if (pageMode == 0)
        GUIUtil::copyEntryData(ui->tableView, AddressTableModel::Label);
    else
        GUIUtil::copyEntryData(ui->paymentcodeTableView, PaymentCodeTableModel::Label);
}

void AddressBookPage::onEditAction()
{
    if (!model)
=======
    GUIUtil::copyEntryData(pActiveTableView, ZCoinTableModel::Address);
}

void AddressBookPage::onCopyLabelAction() {
    GUIUtil::copyEntryData(pActiveTableView, ZCoinTableModel::Label);
}


void AddressBookPage::onEditAction() {
    if (!pActiveAddressModel)
>>>>>>> 4cf2852a
        return;

    if (!pActiveTableView->selectionModel())
        return;

    QModelIndexList indexes = pActiveTableView->selectionModel()->selectedRows(); 
    if (indexes.isEmpty())
        return;

    EditAddressDialog dlg(
<<<<<<< HEAD
        tab == SendingTab ?
        EditAddressDialog::EditSendingAddress :
        EditAddressDialog::EditReceivingAddress, this);
    dlg.setModel(model);
    QModelIndex origIndex = proxyModel->mapToSource(indexes.at(0));
=======
            tab == SendingTab ?
            EditAddressDialog::EditSendingAddress :
            EditAddressDialog::EditReceivingAddress, this);
    dlg.setIsForAddress(pageMode == 0);
    dlg.setModel(pActiveAddressModel);
    QModelIndex origIndex = pActiveProxyModel->mapToSource(indexes.at(0));
>>>>>>> 4cf2852a
    dlg.loadRow(origIndex.row());
    dlg.exec();
}

void AddressBookPage::on_tabWidget_currentChanged(int index) {
    pageMode = index;
<<<<<<< HEAD
=======
    //change all tool tips
    setActiveModel();
}

void AddressBookPage::setActiveModel()
{
    if (pageMode == 0) {
        this->ui->newAddress->setToolTip("Create a new address");
        this->ui->copyAddress->setToolTip("Copy the currently selected address to the system clipboard");
        this->ui->deleteAddress->setToolTip("Delete the currently selected address from the list");
        this->copyAddressAction->setText("&Copy Address");
        this->pActiveAddressModel = this->model;
        this->pActiveProxyModel = this->proxyModel;
        this->pActiveTableView = this->ui->tableView;
        editAction->setEnabled(true);
        deleteAction->setEnabled(true);
        this->ui->newAddress->setEnabled(true);
        this->ui->deleteAddress->setEnabled(true);
    } else {
        this->ui->newAddress->setToolTip("Import a new payment code");
        this->ui->copyAddress->setToolTip("Copy the currently selected payment code to the system clipboard");
        this->ui->deleteAddress->setToolTip("Delete the currently selected payment code from the list");
        this->copyAddressAction->setText("&Copy Payment Code");
        this->pActiveAddressModel = this->pcodeModel;
        this->pActiveProxyModel = this->pcodeProxyModel;
        this->pActiveTableView = this->ui->paymentcodeTableView;
        editAction->setEnabled(false);
        deleteAction->setEnabled(false);
        this->ui->newAddress->setEnabled(false);
        this->ui->deleteAddress->setEnabled(false);
    }
>>>>>>> 4cf2852a
}

void AddressBookPage::on_newAddress_clicked() {
    if (!pActiveAddressModel)
        return;

    EditAddressDialog dlg(
<<<<<<< HEAD
        tab == SendingTab ?
        EditAddressDialog::NewSendingAddress :
        EditAddressDialog::NewReceivingAddress, this);
    dlg.setModel(model);
    if (dlg.exec())
    {
=======
            tab == SendingTab ?
            EditAddressDialog::NewSendingAddress :
            EditAddressDialog::NewReceivingAddress, this);
    dlg.setIsForAddress(pageMode == 0);
    dlg.setModel(pActiveAddressModel);
    if (dlg.exec()) {
>>>>>>> 4cf2852a
        newAddressToSelect = dlg.getAddress();
    }
}

<<<<<<< HEAD
void AddressBookPage::on_deleteAddress_clicked()
{
    QTableView *table = ui->tableView;
=======
void AddressBookPage::on_deleteAddress_clicked() {
    QTableView *table = pActiveTableView;
>>>>>>> 4cf2852a
    if (!table->selectionModel())
        return;

    QModelIndexList indexes = table->selectionModel()->selectedRows();
<<<<<<< HEAD
    if (!indexes.isEmpty())
    {
=======
    if (!indexes.isEmpty()) {
        std::cout << "deleting:" << indexes.at(0).row() << std::endl;
>>>>>>> 4cf2852a
        table->model()->removeRow(indexes.at(0).row());
    }
}

void AddressBookPage::selectionChanged()
{
    // Set button states based on selected tab and selection
    selectionChanged(ui->tableView);
}

void AddressBookPage::pcodeSelectionChanged() {
    // Set button states based on selected tab and selection
    selectionChanged(ui->paymentcodeTableView);
}

void AddressBookPage::selectionChanged(const QTableView *table) 
{
    if (!table) return;
    if (!table->selectionModel())
        return;

    if (table->selectionModel()->hasSelection())
    {
        switch(tab)
        {
        case SendingTab:
            // In sending tab, allow deletion of selection
            ui->deleteAddress->setEnabled(true);
            ui->deleteAddress->setVisible(true);
            deleteAction->setEnabled(true);
            break;
        case ReceivingTab:
            // Deleting receiving addresses, however, is not allowed
            ui->deleteAddress->setEnabled(false);
            ui->deleteAddress->setVisible(false);
            deleteAction->setEnabled(false);
            break;
        }
        ui->copyAddress->setEnabled(true);
    }
    else
    {
        ui->deleteAddress->setEnabled(false);
        ui->copyAddress->setEnabled(false);
    }
}

void AddressBookPage::pcodeSelectionChanged() {
    // Set button states based on selected tab and selection
    
    QTableView *table = ui->paymentcodeTableView;
    if (!table->selectionModel())
        return;

    if (table->selectionModel()->hasSelection()) {
        switch (tab) {
            case SendingTab:
                // In sending tab, allow deletion of selection
                ui->deleteAddress->setEnabled(true);
                ui->deleteAddress->setVisible(true);
                deleteAction->setEnabled(true);
                break;
            case ReceivingTab:
                // Deleting receiving addresses, however, is not allowed
                ui->deleteAddress->setEnabled(false);
                ui->deleteAddress->setVisible(false);
                deleteAction->setEnabled(false);
                break;
        }
        ui->copyAddress->setEnabled(true);
    } else {
        ui->deleteAddress->setEnabled(false);
        ui->copyAddress->setEnabled(false);
    }
    setActiveModel();
}

void AddressBookPage::done(int retval) {

<<<<<<< HEAD
    QTableView *table;
    if (pageMode == 0)
        table = ui->tableView;    
    else
        table = ui->paymentcodeTableView;
=======
    QTableView *table = pActiveTableView;
>>>>>>> 4cf2852a
    if (!table->selectionModel() || !table->model())
        return;

    // Figure out which address was selected, and return it
    QModelIndexList indexes;
<<<<<<< HEAD
    if (pageMode == 0)
        indexes = table->selectionModel()->selectedRows(AddressTableModel::Address);
    else
        indexes = table->selectionModel()->selectedRows(PaymentCodeTableModel::Address);
    

    Q_FOREACH (const QModelIndex& index, indexes) {
=======
    indexes = table->selectionModel()->selectedRows(ZCoinTableModel::Address);

    Q_FOREACH(
    const QModelIndex &index, indexes) {
>>>>>>> 4cf2852a
        QVariant address = table->model()->data(index);
        returnValue = address.toString();
    }

    if (returnValue.isEmpty())
    {
        // If no address entry selected, return rejected
        retval = Rejected;
    }

    QDialog::done(retval);
}

void AddressBookPage::on_exportButton_clicked()
{
    // CSV is currently the only supported format
    QString filename = GUIUtil::getSaveFileName(this,
        tr("Export Address List"), QString(),
        tr("Comma separated file (*.csv)"), NULL);

    if (filename.isNull())
        return;

    CSVModelWriter writer(filename);

    // name, column, role
    writer.setModel(proxyModel);
    writer.addColumn("Label", AddressTableModel::Label, Qt::EditRole);
    writer.addColumn("Address", AddressTableModel::Address, Qt::EditRole);

    if (!writer.write()) {
        QMessageBox::critical(this, tr("Exporting Failed"),
            tr("There was an error trying to save the address list to %1. Please try again.").arg(filename));
    }
}

void AddressBookPage::contextualMenu(const QPoint &point) {
<<<<<<< HEAD
    QModelIndex index;
    if (pageMode == 0)
        index = ui->tableView->indexAt(point);
    else
        index = ui->paymentcodeTableView->indexAt(point);
=======
    QModelIndex index = pActiveTableView->indexAt(point);
>>>>>>> 4cf2852a
    if (index.isValid()) {
        contextMenu->exec(QCursor::pos());
    }
}

<<<<<<< HEAD
void AddressBookPage::selectNewAddress(const QModelIndex &parent, int begin, int /*end*/)
{
    QModelIndex idx = proxyModel->mapFromSource(model->index(begin, AddressTableModel::Address, parent));
    if (idx.isValid() && (idx.data(Qt::EditRole).toString() == newAddressToSelect))
    {
=======
void AddressBookPage::selectNewAddress(const QModelIndex &parent, int begin, int /*end*/) {
    QModelIndex idx = proxyModel->mapFromSource(model->index(begin, ZCoinTableModel::Address, parent));
    if (idx.isValid() && (idx.data(Qt::EditRole).toString() == newAddressToSelect)) {
>>>>>>> 4cf2852a
        // Select row of newly created address, once
        ui->tableView->setFocus();
        ui->tableView->selectRow(idx.row());
        newAddressToSelect.clear();
    }
}

void AddressBookPage::selectNewPaymentCode(const QModelIndex &parent, int begin, int /*end*/)
{
<<<<<<< HEAD
    QModelIndex idx = pcodeProxyModel->mapFromSource(model->index(begin, PaymentCodeTableModel::Address, parent));
=======
    QModelIndex idx = pcodeProxyModel->mapFromSource(pcodeModel->index(begin, ZCoinTableModel::Address, parent));
>>>>>>> 4cf2852a
    if (idx.isValid() && (idx.data(Qt::EditRole).toString() == newAddressToSelect)) {
        // Select row of newly created address, once
        ui->paymentcodeTableView->setFocus();
        ui->paymentcodeTableView->selectRow(idx.row());
        newAddressToSelect.clear();
    }
}
<|MERGE_RESOLUTION|>--- conflicted
+++ resolved
@@ -21,11 +21,8 @@
 #include <QMessageBox>
 #include <QSortFilterProxyModel>
 #include <QTabWidget>
-<<<<<<< HEAD
-=======
 #include <iostream>
 
->>>>>>> 4cf2852a
 
 AddressBookPage::AddressBookPage(const PlatformStyle *platformStyle, Mode _mode, Tabs _tab, QWidget *parent) :
         QDialog(parent),
@@ -33,14 +30,9 @@
         model(0),
         pcodeModel(0),
         pageMode(0),
-<<<<<<< HEAD
         mode(_mode),
         tab(_tab)
 {
-=======
-        mode(mode),
-        tab(tab) {
->>>>>>> 4cf2852a
     ui->setupUi(this);
 
     if (!platformStyle->getImagesOnButtons()) {
@@ -55,7 +47,6 @@
         ui->exportButton->setIcon(platformStyle->SingleColorIcon(":/icons/export"));
     }
 
-<<<<<<< HEAD
     switch(mode)
     {
     case ForSelection:
@@ -79,38 +70,6 @@
         case ReceivingTab: setWindowTitle(tr("Receiving addresses")); break;
         }
         break;
-=======
-    switch (mode) {
-        case ForSelection:
-            switch (tab) {
-                case SendingTab:
-                    setWindowTitle(tr("Choose the address to send coins to"));
-                    break;
-                case ReceivingTab:
-                    setWindowTitle(tr("Choose the address to receive coins with"));
-                    break;
-            }
-            connect(ui->tableView, SIGNAL(doubleClicked(QModelIndex)), this, SLOT(accept()));
-            ui->tableView->setEditTriggers(QAbstractItemView::NoEditTriggers);
-            connect(ui->paymentcodeTableView, SIGNAL(doubleClicked(QModelIndex)), this, SLOT(accept()));
-            ui->paymentcodeTableView->setEditTriggers(QAbstractItemView::NoEditTriggers);
-            
-            
-            ui->tableView->setFocus();
-            ui->closeButton->setText(tr("C&hoose"));
-            ui->exportButton->hide();
-            break;
-        case ForEditing:
-            switch (tab) {
-                case SendingTab:
-                    setWindowTitle(tr("Sending addresses"));
-                    break;
-                case ReceivingTab:
-                    setWindowTitle(tr("Receiving addresses"));
-                    break;
-            }
-            break;
->>>>>>> 4cf2852a
     }
     switch(tab)
     {
@@ -197,12 +156,8 @@
         this, SLOT(selectionChanged()));
 
     // Select row for newly created address
-<<<<<<< HEAD
     connect(_model, SIGNAL(rowsInserted(QModelIndex,int,int)), this, SLOT(selectNewAddress(QModelIndex,int,int)));
 
-=======
-    connect(model, SIGNAL(rowsInserted(QModelIndex, int, int)), this, SLOT(selectNewAddress(QModelIndex, int, int)));
->>>>>>> 4cf2852a
     selectionChanged();
     setActiveModel();
 }
@@ -250,69 +205,7 @@
     setActiveModel();
 }
 
-void AddressBookPage::setModel(PaymentCodeTableModel *pcodeModel)
-{
-    this->pcodeModel = pcodeModel;
-    if (!pcodeModel)
-        return;
-    pcodeProxyModel = new QSortFilterProxyModel(this);
-    pcodeProxyModel->setSourceModel(pcodeModel);
-    pcodeProxyModel->setDynamicSortFilter(true);
-    pcodeProxyModel->setSortCaseSensitivity(Qt::CaseInsensitive);
-    pcodeProxyModel->setFilterCaseSensitivity(Qt::CaseInsensitive);
-    switch (tab) {
-        case ReceivingTab:
-            // Receive filter
-            pcodeProxyModel->setFilterRole(PaymentCodeTableModel::TypeRole);
-            pcodeProxyModel->setFilterFixedString(PaymentCodeTableModel::Receive);
-            break;
-        case SendingTab:
-            // Send filter
-            pcodeProxyModel->setFilterRole(PaymentCodeTableModel::TypeRole);
-            pcodeProxyModel->setFilterFixedString(PaymentCodeTableModel::Send);
-            break;
-    }
-    ui->paymentcodeTableView->setModel(pcodeProxyModel);
-    ui->paymentcodeTableView->sortByColumn(0, Qt::AscendingOrder);
-
-    // Set column widths
-#if QT_VERSION < 0x050000
-    ui->paymentcodeTableView->horizontalHeader()->setResizeMode(PaymentCodeTableModel::Label, QHeaderView::Stretch);
-    ui->paymentcodeTableView->horizontalHeader()->setResizeMode(PaymentCodeTableModel::Address, QHeaderView::ResizeToContents);
-#else
-    ui->paymentcodeTableView->horizontalHeader()->setSectionResizeMode(PaymentCodeTableModel::Label, QHeaderView::Stretch);
-    ui->paymentcodeTableView->horizontalHeader()->setSectionResizeMode(PaymentCodeTableModel::Address, QHeaderView::ResizeToContents);
-#endif
-
-    connect(ui->paymentcodeTableView->selectionModel(), SIGNAL(selectionChanged(QItemSelection, QItemSelection)),
-            this, SLOT(pcodeSelectionChanged()));
-
-    // Select row for newly created address
-    connect(pcodeModel, SIGNAL(rowsInserted(QModelIndex, int, int)), this, SLOT(selectNewAddress(QModelIndex, int, int)));
-
-    pcodeSelectionChanged();
-    
-}
-
 void AddressBookPage::on_copyAddress_clicked() {
-<<<<<<< HEAD
-    if (pageMode == 0)
-        GUIUtil::copyEntryData(ui->tableView, AddressTableModel::Address);
-    else
-        GUIUtil::copyEntryData(ui->paymentcodeTableView, PaymentCodeTableModel::Address);
-}
-
-void AddressBookPage::onCopyLabelAction() {
-    if (pageMode == 0)
-        GUIUtil::copyEntryData(ui->tableView, AddressTableModel::Label);
-    else
-        GUIUtil::copyEntryData(ui->paymentcodeTableView, PaymentCodeTableModel::Label);
-}
-
-void AddressBookPage::onEditAction()
-{
-    if (!model)
-=======
     GUIUtil::copyEntryData(pActiveTableView, ZCoinTableModel::Address);
 }
 
@@ -323,7 +216,6 @@
 
 void AddressBookPage::onEditAction() {
     if (!pActiveAddressModel)
->>>>>>> 4cf2852a
         return;
 
     if (!pActiveTableView->selectionModel())
@@ -334,28 +226,18 @@
         return;
 
     EditAddressDialog dlg(
-<<<<<<< HEAD
-        tab == SendingTab ?
-        EditAddressDialog::EditSendingAddress :
-        EditAddressDialog::EditReceivingAddress, this);
-    dlg.setModel(model);
-    QModelIndex origIndex = proxyModel->mapToSource(indexes.at(0));
-=======
             tab == SendingTab ?
             EditAddressDialog::EditSendingAddress :
             EditAddressDialog::EditReceivingAddress, this);
     dlg.setIsForAddress(pageMode == 0);
     dlg.setModel(pActiveAddressModel);
     QModelIndex origIndex = pActiveProxyModel->mapToSource(indexes.at(0));
->>>>>>> 4cf2852a
     dlg.loadRow(origIndex.row());
     dlg.exec();
 }
 
 void AddressBookPage::on_tabWidget_currentChanged(int index) {
     pageMode = index;
-<<<<<<< HEAD
-=======
     //change all tool tips
     setActiveModel();
 }
@@ -387,7 +269,6 @@
         this->ui->newAddress->setEnabled(false);
         this->ui->deleteAddress->setEnabled(false);
     }
->>>>>>> 4cf2852a
 }
 
 void AddressBookPage::on_newAddress_clicked() {
@@ -395,44 +276,24 @@
         return;
 
     EditAddressDialog dlg(
-<<<<<<< HEAD
-        tab == SendingTab ?
-        EditAddressDialog::NewSendingAddress :
-        EditAddressDialog::NewReceivingAddress, this);
-    dlg.setModel(model);
-    if (dlg.exec())
-    {
-=======
             tab == SendingTab ?
             EditAddressDialog::NewSendingAddress :
             EditAddressDialog::NewReceivingAddress, this);
     dlg.setIsForAddress(pageMode == 0);
     dlg.setModel(pActiveAddressModel);
     if (dlg.exec()) {
->>>>>>> 4cf2852a
         newAddressToSelect = dlg.getAddress();
     }
 }
 
-<<<<<<< HEAD
-void AddressBookPage::on_deleteAddress_clicked()
-{
-    QTableView *table = ui->tableView;
-=======
 void AddressBookPage::on_deleteAddress_clicked() {
     QTableView *table = pActiveTableView;
->>>>>>> 4cf2852a
     if (!table->selectionModel())
         return;
 
     QModelIndexList indexes = table->selectionModel()->selectedRows();
-<<<<<<< HEAD
-    if (!indexes.isEmpty())
-    {
-=======
     if (!indexes.isEmpty()) {
         std::cout << "deleting:" << indexes.at(0).row() << std::endl;
->>>>>>> 4cf2852a
         table->model()->removeRow(indexes.at(0).row());
     }
 }
@@ -480,66 +341,18 @@
     }
 }
 
-void AddressBookPage::pcodeSelectionChanged() {
-    // Set button states based on selected tab and selection
-    
-    QTableView *table = ui->paymentcodeTableView;
-    if (!table->selectionModel())
-        return;
-
-    if (table->selectionModel()->hasSelection()) {
-        switch (tab) {
-            case SendingTab:
-                // In sending tab, allow deletion of selection
-                ui->deleteAddress->setEnabled(true);
-                ui->deleteAddress->setVisible(true);
-                deleteAction->setEnabled(true);
-                break;
-            case ReceivingTab:
-                // Deleting receiving addresses, however, is not allowed
-                ui->deleteAddress->setEnabled(false);
-                ui->deleteAddress->setVisible(false);
-                deleteAction->setEnabled(false);
-                break;
-        }
-        ui->copyAddress->setEnabled(true);
-    } else {
-        ui->deleteAddress->setEnabled(false);
-        ui->copyAddress->setEnabled(false);
-    }
-    setActiveModel();
-}
-
 void AddressBookPage::done(int retval) {
 
-<<<<<<< HEAD
-    QTableView *table;
-    if (pageMode == 0)
-        table = ui->tableView;    
-    else
-        table = ui->paymentcodeTableView;
-=======
     QTableView *table = pActiveTableView;
->>>>>>> 4cf2852a
     if (!table->selectionModel() || !table->model())
         return;
 
     // Figure out which address was selected, and return it
     QModelIndexList indexes;
-<<<<<<< HEAD
-    if (pageMode == 0)
-        indexes = table->selectionModel()->selectedRows(AddressTableModel::Address);
-    else
-        indexes = table->selectionModel()->selectedRows(PaymentCodeTableModel::Address);
-    
-
-    Q_FOREACH (const QModelIndex& index, indexes) {
-=======
     indexes = table->selectionModel()->selectedRows(ZCoinTableModel::Address);
 
     Q_FOREACH(
     const QModelIndex &index, indexes) {
->>>>>>> 4cf2852a
         QVariant address = table->model()->data(index);
         returnValue = address.toString();
     }
@@ -577,31 +390,15 @@
 }
 
 void AddressBookPage::contextualMenu(const QPoint &point) {
-<<<<<<< HEAD
-    QModelIndex index;
-    if (pageMode == 0)
-        index = ui->tableView->indexAt(point);
-    else
-        index = ui->paymentcodeTableView->indexAt(point);
-=======
     QModelIndex index = pActiveTableView->indexAt(point);
->>>>>>> 4cf2852a
     if (index.isValid()) {
         contextMenu->exec(QCursor::pos());
     }
 }
 
-<<<<<<< HEAD
-void AddressBookPage::selectNewAddress(const QModelIndex &parent, int begin, int /*end*/)
-{
-    QModelIndex idx = proxyModel->mapFromSource(model->index(begin, AddressTableModel::Address, parent));
-    if (idx.isValid() && (idx.data(Qt::EditRole).toString() == newAddressToSelect))
-    {
-=======
 void AddressBookPage::selectNewAddress(const QModelIndex &parent, int begin, int /*end*/) {
     QModelIndex idx = proxyModel->mapFromSource(model->index(begin, ZCoinTableModel::Address, parent));
     if (idx.isValid() && (idx.data(Qt::EditRole).toString() == newAddressToSelect)) {
->>>>>>> 4cf2852a
         // Select row of newly created address, once
         ui->tableView->setFocus();
         ui->tableView->selectRow(idx.row());
@@ -611,11 +408,7 @@
 
 void AddressBookPage::selectNewPaymentCode(const QModelIndex &parent, int begin, int /*end*/)
 {
-<<<<<<< HEAD
-    QModelIndex idx = pcodeProxyModel->mapFromSource(model->index(begin, PaymentCodeTableModel::Address, parent));
-=======
     QModelIndex idx = pcodeProxyModel->mapFromSource(pcodeModel->index(begin, ZCoinTableModel::Address, parent));
->>>>>>> 4cf2852a
     if (idx.isValid() && (idx.data(Qt::EditRole).toString() == newAddressToSelect)) {
         // Select row of newly created address, once
         ui->paymentcodeTableView->setFocus();
