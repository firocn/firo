// Copyright (c) 2011-2016 The Bitcoin Core developers
// Distributed under the MIT software license, see the accompanying
// file COPYING or http://www.opensource.org/licenses/mit-license.php.

#include "walletview.h"

#include "addressbookpage.h"
#include "zerocoinpage.h"
#include "paymentcodepage.h"
#include "sigmadialog.h"
#include "zc2sigmapage.h"
#include "askpassphrasedialog.h"
#include "bitcoingui.h"
#include "clientmodel.h"
#include "guiutil.h"
#include "optionsmodel.h"
#include "overviewpage.h"
#include "platformstyle.h"
#include "receivecoinsdialog.h"
#include "sendcoinsdialog.h"
#include "metadexcanceldialog.h"
#include "metadexdialog.h"
#include "signverifymessagedialog.h"
#include "tradehistorydialog.h"
#include "transactiontablemodel.h"
#include "transactionview.h"
#include "walletmodel.h"

#include "ui_interface.h"

#ifdef ENABLE_ELYSIUM
#include "lookupaddressdialog.h"
#include "lookupspdialog.h"
#include "lookuptxdialog.h"
#include "sendmpdialog.h"
#include "txhistorydialog.h"

#include "../elysium/elysium.h"
#endif

#include <QAction>
#include <QActionGroup>
#include <QDebug>
#include <QDialog>
#include <QFileDialog>
#include <QHeaderView>
#include <QHBoxLayout>
#include <QProgressDialog>
#include <QPushButton>
#include <QTableView>
#include <QVBoxLayout>

WalletView::WalletView(const PlatformStyle *_platformStyle, QWidget *parent):
    QStackedWidget(parent),
    clientModel(0),
    walletModel(0),
    overviewPage(0),
#ifdef ENABLE_ELYSIUM
    elysiumTransactionsView(0),
    transactionTabs(0),
    sendElysiumView(0),
    sendCoinsTabs(0),
#endif
    sigmaView(0),
    paymentcodePage(0),
    blankSigmaView(0),
    zc2SigmaPage(0),
    zcoinTransactionsView(0),
    platformStyle(_platformStyle)
{
    overviewPage = new OverviewPage(platformStyle);
    transactionsPage = new QWidget(this);
#ifdef ENABLE_ELYSIUM
    elyAssetsPage = new ElyAssetsDialog();
#endif
    receiveCoinsPage = new ReceiveCoinsDialog(platformStyle);
    usedSendingAddressesPage = new AddressBookPage(platformStyle, AddressBookPage::ForEditing, AddressBookPage::SendingTab, this);
    usedReceivingAddressesPage = new AddressBookPage(platformStyle, AddressBookPage::ForEditing, AddressBookPage::ReceivingTab, this);
    zerocoinPage = new ZerocoinPage(platformStyle, ZerocoinPage::ForEditing, this);
    sigmaPage = new QWidget(this);
    zc2SigmaPage = new Zc2SigmaPage(platformStyle, this);
    sendCoinsPage = new QWidget(this);
    paymentcodePage = new PaymentcodePage(platformStyle);

#ifdef ENABLE_ELYSIUM
    toolboxPage = new QWidget(this);
#endif
    masternodeListPage = new MasternodeList(platformStyle);

    setupTransactionPage();
    setupSendCoinPage();
#ifdef ENABLE_ELYSIUM
    setupToolboxPage();
#endif
    setupSigmaPage();

    addWidget(overviewPage);
#ifdef ENABLE_ELYSIUM
    addWidget(elyAssetsPage);
#endif
    addWidget(transactionsPage);
    addWidget(receiveCoinsPage);
    addWidget(sendCoinsPage);
    addWidget(paymentcodePage);
    addWidget(zerocoinPage);
    addWidget(sigmaPage);
    addWidget(zc2SigmaPage);
#ifdef ENABLE_ELYSIUM
    addWidget(toolboxPage);
#endif
    addWidget(masternodeListPage);

    // Clicking on a transaction on the overview pre-selects the transaction on the transaction history page
    connect(overviewPage, SIGNAL(transactionClicked(QModelIndex)), this, SLOT(focusBitcoinHistoryTab(QModelIndex)));
#ifdef ENABLE_ELYSIUM
    connect(overviewPage, SIGNAL(elysiumTransactionClicked(uint256)), this, SLOT(focusElysiumTransaction(uint256)));
#endif
}

WalletView::~WalletView()
{
}

void WalletView::setupTransactionPage()
{
    // Create Zcoin transactions list
    zcoinTransactionList = new TransactionView(platformStyle);

    connect(zcoinTransactionList, SIGNAL(doubleClicked(QModelIndex)), zcoinTransactionList, SLOT(showDetails()));
    connect(zcoinTransactionList, SIGNAL(message(QString, QString, unsigned int)), this, SIGNAL(message(QString, QString, unsigned int)));

    // Create export panel for Zcoin transactions
    auto exportButton = new QPushButton(tr("&Export"));

    exportButton->setToolTip(tr("Export the data in the current tab to a file"));

    if (platformStyle->getImagesOnButtons()) {
        exportButton->setIcon(platformStyle->SingleColorIcon(":/icons/export"));
    }

    connect(exportButton, SIGNAL(clicked()), zcoinTransactionList, SLOT(exportClicked()));

    auto exportLayout = new QHBoxLayout();
    exportLayout->addStretch();
    exportLayout->addWidget(exportButton);

    // Compose transaction list and export panel together
    auto zcoinLayout = new QVBoxLayout();
    zcoinLayout->addWidget(zcoinTransactionList);
    zcoinLayout->addLayout(exportLayout);
    // TODO: fix this
    //connect(overviewPage, SIGNAL(transactionClicked(QModelIndex)), transactionView, SLOT(focusTransaction(QModelIndex)));
    connect(overviewPage, SIGNAL(outOfSyncWarningClicked()), this, SLOT(requestedSyncWarningInfo()));

    zcoinTransactionsView = new QWidget();
    zcoinTransactionsView->setLayout(zcoinLayout);

#ifdef ENABLE_ELYSIUM
    // Create tabs for transaction categories
    if (isElysiumEnabled()) {
        elysiumTransactionsView = new TXHistoryDialog();

        transactionTabs = new QTabWidget();
        transactionTabs->addTab(zcoinTransactionsView, tr("Zcoin"));
        transactionTabs->addTab(elysiumTransactionsView, tr("Elysium"));
    }
#endif

    // Set layout for transaction page
    auto pageLayout = new QVBoxLayout();

#ifdef ENABLE_ELYSIUM
    if (transactionTabs) {
        pageLayout->addWidget(transactionTabs);
    } else
#endif
        pageLayout->addWidget(zcoinTransactionsView);

    transactionsPage->setLayout(pageLayout);
}

void WalletView::setupSendCoinPage()
{
    sendZcoinView = new SendCoinsDialog(platformStyle);

    connect(sendZcoinView, SIGNAL(message(QString, QString, unsigned int)), this, SIGNAL(message(QString, QString, unsigned int)));

#ifdef ENABLE_ELYSIUM
    // Create tab for coin type
    if (isElysiumEnabled()) {
        sendElysiumView = new SendMPDialog(platformStyle);

        sendCoinsTabs = new QTabWidget();
        sendCoinsTabs->addTab(sendZcoinView, tr("Zcoin"));
        sendCoinsTabs->addTab(sendElysiumView, tr("Elysium"));
    }
#endif

    // Set layout for send coin page
    auto pageLayout = new QVBoxLayout();

#ifdef ENABLE_ELYSIUM
    if (sendCoinsTabs) {
        pageLayout->addWidget(sendCoinsTabs);
    } else
#endif
        pageLayout->addWidget(sendZcoinView);

    sendCoinsPage->setLayout(pageLayout);
}

void WalletView::setupSigmaPage()
{
    // Set layout for Sigma page
    auto pageLayout = new QVBoxLayout();

    if (pwalletMain->IsHDSeedAvailable()) {
        sigmaView = new SigmaDialog(platformStyle);
        connect(sigmaView, SIGNAL(message(QString, QString, unsigned int)), this, SIGNAL(message(QString, QString, unsigned int)));
        pageLayout->addWidget(sigmaView);
        sigmaPage->setLayout(pageLayout);
    } else {
        blankSigmaView = new BlankSigmaDialog();
        pageLayout->addWidget(blankSigmaView);
        sigmaPage->setLayout(pageLayout);
    }
}

#ifdef ENABLE_ELYSIUM
void WalletView::setupToolboxPage()
{
    // Create tools widget
    auto lookupAddress = new LookupAddressDialog();
    auto lookupProperty = new LookupSPDialog();
    auto lookupTransaction = new LookupTXDialog();

    // Create tab for each tool
    auto tabs = new QTabWidget();

    tabs->addTab(lookupAddress, tr("Lookup Address"));
    tabs->addTab(lookupProperty, tr("Lookup Property"));
    tabs->addTab(lookupTransaction, tr("Lookup Transaction"));

    // Set layout for toolbox page
    auto pageLayout = new QVBoxLayout();
    pageLayout->addWidget(tabs);
    toolboxPage->setLayout(pageLayout);
}
#endif

void WalletView::setBitcoinGUI(BitcoinGUI *gui)
{
    if (gui)
    {
        // Clicking on a transaction on the overview page simply sends you to transaction history page
        connect(overviewPage, SIGNAL(transactionClicked(QModelIndex)), gui, SLOT(gotoBitcoinHistoryTab()));
#ifdef ENABLE_ELYSIUM
        connect(overviewPage, SIGNAL(elysiumTransactionClicked(uint256)), gui, SLOT(gotoElysiumHistoryTab()));
#endif

        // Receive and report messages
        connect(this, SIGNAL(message(QString,QString,unsigned int)), gui, SLOT(message(QString,QString,unsigned int)));

        // Pass through encryption status changed signals
        connect(this, SIGNAL(encryptionStatusChanged(int)), gui, SLOT(setEncryptionStatus(int)));

        // Pass through transaction notifications
        connect(this, SIGNAL(incomingTransaction(QString,int,CAmount,QString,QString,QString)), gui, SLOT(incomingTransaction(QString,int,CAmount,QString,QString,QString)));

        // Connect HD enabled state signal 
        connect(this, SIGNAL(hdEnabledStatusChanged(int)), gui, SLOT(setHDStatus(int)));
    }
}

void WalletView::setClientModel(ClientModel *_clientModel)
{
    this->clientModel = _clientModel;

    overviewPage->setClientModel(clientModel);
    sendZcoinView->setClientModel(clientModel);
<<<<<<< HEAD
    paymentcodePage->setClientModel(clientModel);
    znodeListPage->setClientModel(clientModel);
=======
>>>>>>> cddbcdec
    masternodeListPage->setClientModel(clientModel);
#ifdef ENABLE_ELYSIUM
    elyAssetsPage->setClientModel(clientModel);
#endif
    if (pwalletMain->IsHDSeedAvailable()) {
        sigmaView->setClientModel(clientModel);
    }
    zc2SigmaPage->setClientModel(clientModel);

#ifdef ENABLE_ELYSIUM
    if (elysiumTransactionsView) {
        elysiumTransactionsView->setClientModel(clientModel);
    }

    if (sendElysiumView) {
        sendElysiumView->setClientModel(clientModel);
    }
#endif
}

void WalletView::setWalletModel(WalletModel *_walletModel)
{
    this->walletModel = _walletModel;

    // Put transaction list in tabs
    zcoinTransactionList->setModel(_walletModel);
    overviewPage->setWalletModel(_walletModel);
    receiveCoinsPage->setModel(_walletModel);
    // TODO: fix this
    //sendCoinsPage->setModel(_walletModel);
    paymentcodePage->setWalletModel(walletModel);
    zerocoinPage->setModel(_walletModel->getAddressTableModel());
    if (pwalletMain->IsHDSeedAvailable()) {
        sigmaView->setWalletModel(_walletModel);
    }
    zc2SigmaPage->createModel();
    usedReceivingAddressesPage->setModel(_walletModel->getAddressTableModel());
    usedSendingAddressesPage->setModel(_walletModel->getAddressTableModel());
    masternodeListPage->setWalletModel(_walletModel);
    sendZcoinView->setModel(_walletModel);
    zc2SigmaPage->setWalletModel(_walletModel);
#ifdef ENABLE_ELYSIUM
    elyAssetsPage->setWalletModel(walletModel);

    if (elysiumTransactionsView) {
        elysiumTransactionsView->setWalletModel(walletModel);
    }

    if (sendElysiumView) {
        sendElysiumView->setWalletModel(walletModel);
    }
#endif

    if (_walletModel)
    {
        // Receive and pass through messages from wallet model
        connect(_walletModel, SIGNAL(message(QString,QString,unsigned int)), this, SIGNAL(message(QString,QString,unsigned int)));

        // Handle changes in encryption status
        connect(_walletModel, SIGNAL(encryptionStatusChanged(int)), this, SIGNAL(encryptionStatusChanged(int)));
        updateEncryptionStatus();

        // update HD status
        Q_EMIT hdEnabledStatusChanged(_walletModel->hdEnabled());

        // Balloon pop-up for new transaction
        connect(_walletModel->getTransactionTableModel(), SIGNAL(rowsInserted(QModelIndex,int,int)),
                this, SLOT(processNewTransaction(QModelIndex,int,int)));

        // Ask for passphrase if needed
        connect(_walletModel, SIGNAL(requireUnlock()), this, SLOT(unlockWallet()));

        // Show progress dialog
        connect(_walletModel, SIGNAL(showProgress(QString,int)), this, SLOT(showProgress(QString,int)));
    }
}

void WalletView::processNewTransaction(const QModelIndex& parent, int start, int /*end*/)
{
    // Prevent balloon-spam when initial block download is in progress
    if (!walletModel || !clientModel || clientModel->inInitialBlockDownload())
        return;

    TransactionTableModel *ttm = walletModel->getTransactionTableModel();
    if (!ttm || ttm->processingQueuedTransactions())
        return;

    QString date = ttm->index(start, TransactionTableModel::Date, parent).data().toString();
    qint64 amount = ttm->index(start, TransactionTableModel::Amount, parent).data(Qt::EditRole).toULongLong();
    QString type = ttm->index(start, TransactionTableModel::Type, parent).data().toString();
    QModelIndex index = ttm->index(start, 0, parent);
    QString address = ttm->data(index, TransactionTableModel::AddressRole).toString();
    QString label = ttm->data(index, TransactionTableModel::LabelRole).toString();

    Q_EMIT incomingTransaction(date, walletModel->getOptionsModel()->getDisplayUnit(), amount, type, address, label);
}

void WalletView::gotoOverviewPage()
{
    setCurrentWidget(overviewPage);
}

#ifdef ENABLE_ELYSIUM
void WalletView::gotoElyAssetsPage()
{
    setCurrentWidget(elyAssetsPage);
}
#endif

void WalletView::gotoHistoryPage()
{
    setCurrentWidget(transactionsPage);
}

#ifdef ENABLE_ELYSIUM
void WalletView::gotoElysiumHistoryTab()
{
    if (!transactionTabs) {
        return;
    }

    setCurrentWidget(transactionsPage);
    transactionTabs->setCurrentIndex(1);
}
#endif

void WalletView::gotoBitcoinHistoryTab()
{
    setCurrentWidget(transactionsPage);

#ifdef ENABLE_ELYSIUM
    if (transactionTabs) {
        transactionTabs->setCurrentIndex(0);
    }
#endif
}

#ifdef ENABLE_ELYSIUM
void WalletView::focusElysiumTransaction(const uint256& txid)
{
    if (!elysiumTransactionsView) {
        return;
    }

    gotoElysiumHistoryTab();
    elysiumTransactionsView->focusTransaction(txid);
}
#endif

void WalletView::focusBitcoinHistoryTab(const QModelIndex &idx)
{
    gotoBitcoinHistoryTab();
    zcoinTransactionList->focusTransaction(idx);
}

void WalletView::gotoMasternodePage()
{
    setCurrentWidget(masternodeListPage);
}

void WalletView::gotoReceiveCoinsPage()
{
    setCurrentWidget(receiveCoinsPage);
}

void WalletView::gotoPaymentcodePage()
{
    setCurrentWidget(paymentcodePage);
    paymentcodePage->tryEnablePaymentCode();
}

void WalletView::gotoZerocoinPage()
{
    setCurrentWidget(zerocoinPage);
}

void WalletView::gotoSigmaPage()
{
    setCurrentWidget(sigmaPage);
}

void WalletView::gotoZc2SigmaPage()
{
    if (pwalletMain->IsHDSeedAvailable()) {
        setCurrentWidget(zc2SigmaPage);
    } else {
        setCurrentWidget(sigmaPage);
    }
}

#ifdef ENABLE_ELYSIUM
void WalletView::gotoToolboxPage()
{
    setCurrentWidget(toolboxPage);
}
#endif

void WalletView::gotoSendCoinsPage(QString addr)
{
    setCurrentWidget(sendCoinsPage);

    if (!addr.isEmpty()){
        sendZcoinView->setAddress(addr);
    }
}

void WalletView::gotoSignMessageTab(QString addr)
{
    // calls show() in showTab_SM()
    SignVerifyMessageDialog *signVerifyMessageDialog = new SignVerifyMessageDialog(platformStyle, this);
    signVerifyMessageDialog->setAttribute(Qt::WA_DeleteOnClose);
    signVerifyMessageDialog->setModel(walletModel);
    signVerifyMessageDialog->showTab_SM(true);

    if (!addr.isEmpty())
        signVerifyMessageDialog->setAddress_SM(addr);
}

void WalletView::gotoVerifyMessageTab(QString addr)
{
    // calls show() in showTab_VM()
    SignVerifyMessageDialog *signVerifyMessageDialog = new SignVerifyMessageDialog(platformStyle, this);
    signVerifyMessageDialog->setAttribute(Qt::WA_DeleteOnClose);
    signVerifyMessageDialog->setModel(walletModel);
    signVerifyMessageDialog->showTab_VM(true);

    if (!addr.isEmpty())
        signVerifyMessageDialog->setAddress_VM(addr);
}

bool WalletView::handlePaymentRequest(const SendCoinsRecipient& recipient)
{
#ifdef ENABLE_ELYSIUM
    if (sendCoinsTabs) {
        sendCoinsTabs->setCurrentIndex(0);
    }
#endif

    return sendZcoinView->handlePaymentRequest(recipient);
}

void WalletView::showOutOfSyncWarning(bool fShow)
{
    overviewPage->showOutOfSyncWarning(fShow);
}

void WalletView::updateEncryptionStatus()
{
    Q_EMIT encryptionStatusChanged(walletModel->getEncryptionStatus());
}

void WalletView::encryptWallet(bool status)
{
    if(!walletModel)
        return;
    AskPassphraseDialog dlg(status ? AskPassphraseDialog::Encrypt : AskPassphraseDialog::Decrypt, this);
    dlg.setModel(walletModel);
    dlg.exec();

    updateEncryptionStatus();
}

void WalletView::backupWallet()
{
    QString filename = GUIUtil::getSaveFileName(this,
        tr("Backup Wallet"), QString(),
        tr("Wallet Data (*.dat)"), NULL);

    if (filename.isEmpty())
        return;

    if (!walletModel->backupWallet(filename)) {
        Q_EMIT message(tr("Backup Failed"), tr("There was an error trying to save the wallet data to %1.").arg(filename),
            CClientUIInterface::MSG_ERROR);
        }
    else {
        Q_EMIT message(tr("Backup Successful"), tr("The wallet data was successfully saved to %1.").arg(filename),
            CClientUIInterface::MSG_INFORMATION);
    }
    
    filename = GUIUtil::getSaveFileName(this,
        tr("Backup Bip47 Wallet"), QString(),
        tr("Bip47 Data (*.bip47)"), NULL);

    if (filename.isEmpty())
        return;

    if (!walletModel->backupBip47Wallet(filename)) {
        Q_EMIT message(tr("Backup Failed"), tr("There was an error trying to save the bip47 data to %1.").arg(filename),
            CClientUIInterface::MSG_ERROR);
        }
    else {
        Q_EMIT message(tr("Backup Successful"), tr("The bip47 data was successfully saved to %1.").arg(filename),
            CClientUIInterface::MSG_INFORMATION);
    }
}

void WalletView::changePassphrase()
{
    AskPassphraseDialog dlg(AskPassphraseDialog::ChangePass, this);
    dlg.setModel(walletModel);
    dlg.exec();
}

void WalletView::unlockWallet()
{
    if(!walletModel)
        return;
    // Unlock wallet when requested by wallet model
    if (walletModel->getEncryptionStatus() == WalletModel::Locked)
    {
        AskPassphraseDialog dlg(AskPassphraseDialog::Unlock, this);
        dlg.setModel(walletModel);
        dlg.exec();
    }
}

void WalletView::usedSendingAddresses()
{
    if(!walletModel)
        return;

    usedSendingAddressesPage->show();
    usedSendingAddressesPage->raise();
    usedSendingAddressesPage->activateWindow();
}

void WalletView::usedReceivingAddresses()
{
    if(!walletModel)
        return;

    usedReceivingAddressesPage->show();
    usedReceivingAddressesPage->raise();
    usedReceivingAddressesPage->activateWindow();
}

void WalletView::showProgress(const QString &title, int nProgress)
{
    if (nProgress == 0)
    {
        progressDialog = new QProgressDialog(title, "", 0, 100);
        progressDialog->setWindowModality(Qt::ApplicationModal);
        progressDialog->setMinimumDuration(0);
        progressDialog->setCancelButton(0);
        progressDialog->setAutoClose(false);
        progressDialog->setValue(0);
    }
    else if (nProgress == 100)
    {
        if (progressDialog)
        {
            progressDialog->close();
            progressDialog->deleteLater();
        }
    }
    else if (progressDialog)
        progressDialog->setValue(nProgress);
}

void WalletView::requestedSyncWarningInfo()
{
    Q_EMIT outOfSyncWarningClicked();
}<|MERGE_RESOLUTION|>--- conflicted
+++ resolved
@@ -278,11 +278,6 @@
 
     overviewPage->setClientModel(clientModel);
     sendZcoinView->setClientModel(clientModel);
-<<<<<<< HEAD
-    paymentcodePage->setClientModel(clientModel);
-    znodeListPage->setClientModel(clientModel);
-=======
->>>>>>> cddbcdec
     masternodeListPage->setClientModel(clientModel);
 #ifdef ENABLE_ELYSIUM
     elyAssetsPage->setClientModel(clientModel);
