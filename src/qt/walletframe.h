--- conflicted
+++ resolved
@@ -80,13 +80,8 @@
     void gotoHistoryPage();
     /** Switch directory to bitcoin tx history tab */
     void gotoBitcoinHistoryTab();
-<<<<<<< HEAD
     /** Switch to paymentcode page */
     void gotoPaymentcodePage();
-    /** Switch to znode page */
-    void gotoZnodePage();
-=======
->>>>>>> cddbcdec
     /** Switch to masternode page */
     void gotoMasternodePage();
     /** Switch to receive coins page */
