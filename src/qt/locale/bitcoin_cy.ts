--- conflicted
+++ resolved
@@ -341,9 +341,6 @@
     <name>QRImageWidget</name>
     </context>
 <context>
-    <name>QRImageWidget</name>
-    </context>
-<context>
     <name>RPCConsole</name>
     <message>
         <source>&amp;Information</source>
@@ -481,11 +478,7 @@
     <name>WalletView</name>
     </context>
 <context>
-<<<<<<< HEAD
     <name>zcoin-core</name>
-=======
-    <name>bitcoin-core</name>
->>>>>>> a7b486d6
     <message>
         <source>Options:</source>
         <translation>Opsiynau:</translation>
