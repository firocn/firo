<TS language="fa_IR" version="2.1">
<context>
    <name>AddressBookPage</name>
    <message>
        <source>Create a new address</source>
        <translation>گشایش حسابی جدید</translation>
    </message>
    <message>
        <source>&amp;New</source>
        <translation>جدید</translation>
    </message>
    <message>
        <source>Copy the currently selected address to the system clipboard</source>
        <translation>کپی کردن حساب انتخاب شده به حافظه سیستم - کلیپ بورد</translation>
    </message>
    <message>
        <source>&amp;Copy</source>
        <translation>کپی</translation>
    </message>
    <message>
        <source>C&amp;lose</source>
        <translation>بستن</translation>
    </message>
    <message>
        <source>Delete the currently selected address from the list</source>
        <translation>حذف آدرس های انتخاب شده از لیست</translation>
    </message>
    <message>
        <source>Export the data in the current tab to a file</source>
        <translation>صدور داده نوار جاری به یک فایل</translation>
    </message>
    <message>
        <source>&amp;Export</source>
        <translation>صدور</translation>
    </message>
    <message>
        <source>&amp;Delete</source>
        <translation>حذف</translation>
    </message>
    </context>
<context>
    <name>AddressTableModel</name>
    </context>
<context>
    <name>AskPassphraseDialog</name>
    <message>
        <source>Passphrase Dialog</source>
        <translation>دیالوگ رمزعبور</translation>
    </message>
    <message>
        <source>Enter passphrase</source>
        <translation>رمز/پَس فرِیز را وارد کنید</translation>
    </message>
    <message>
        <source>New passphrase</source>
        <translation>رمز/پَس فرِیز جدید را وارد کنید</translation>
    </message>
    <message>
        <source>Repeat new passphrase</source>
        <translation>رمز/پَس فرِیز را دوباره وارد کنید</translation>
    </message>
    </context>
<context>
    <name>BanTableModel</name>
    </context>
<context>
    <name>ZcoinGUI</name>
    <message>
        <source>Sign &amp;message...</source>
        <translation>امضا و پیام</translation>
    </message>
    <message>
        <source>Synchronizing with network...</source>
        <translation>به روز رسانی با شبکه...</translation>
    </message>
    <message>
        <source>&amp;Overview</source>
        <translation>و بازبینی</translation>
    </message>
    <message>
        <source>Show general overview of wallet</source>
        <translation>نمای کلی از wallet را نشان بده</translation>
    </message>
    <message>
        <source>&amp;Transactions</source>
        <translation>و تراکنش</translation>
    </message>
    <message>
        <source>Browse transaction history</source>
        <translation>تاریخچه تراکنش را باز کن</translation>
    </message>
    <message>
        <source>E&amp;xit</source>
        <translation>خروج</translation>
    </message>
    <message>
        <source>Quit application</source>
        <translation>از "درخواست نامه"/ application خارج شو</translation>
    </message>
    <message>
        <source>About &amp;Qt</source>
        <translation>درباره و Qt</translation>
    </message>
    <message>
        <source>Show information about Qt</source>
        <translation>نمایش اطلاعات درباره Qt</translation>
    </message>
    <message>
        <source>&amp;Options...</source>
        <translation>و انتخابها</translation>
    </message>
    <message>
        <source>&amp;Encrypt Wallet...</source>
        <translation>و رمزگذاری wallet</translation>
    </message>
    <message>
        <source>&amp;Backup Wallet...</source>
        <translation>و گرفتن نسخه پیشتیبان از wallet</translation>
    </message>
    <message>
        <source>&amp;Change Passphrase...</source>
        <translation>تغییر رمز/پَس فرِیز</translation>
    </message>
    <message>
        <source>&amp;Receiving addresses...</source>
        <translation>دریافت آدرس ها</translation>
    </message>
    <message>
        <source>Backup wallet to another location</source>
        <translation>گرفتن نسخه پیشتیبان در آدرسی دیگر</translation>
    </message>
    <message>
        <source>Change the passphrase used for wallet encryption</source>
        <translation>رمز مربوط به رمزگذاریِ wallet را تغییر دهید</translation>
    </message>
    <message>
        <source>Zcoin</source>
        <translation>zcoin</translation>
    </message>
    <message>
        <source>Wallet</source>
        <translation>کیف پول</translation>
    </message>
    <message>
        <source>&amp;Send</source>
        <translation>و ارسال</translation>
    </message>
    <message>
        <source>&amp;Show / Hide</source>
        <translation>&amp;نمایش/ عدم نمایش و</translation>
    </message>
    <message>
        <source>&amp;File</source>
        <translation>و فایل</translation>
    </message>
    <message>
        <source>&amp;Settings</source>
        <translation>و تنظیمات</translation>
    </message>
    <message>
        <source>&amp;Help</source>
        <translation>و راهنما</translation>
    </message>
    <message>
        <source>Tabs toolbar</source>
        <translation>نوار ابزار</translation>
    </message>
    <message>
        <source>Error</source>
        <translation>خطا</translation>
    </message>
    <message>
        <source>Up to date</source>
        <translation>روزآمد</translation>
    </message>
    <message>
        <source>Catching up...</source>
        <translation>در حال روزآمد سازی..</translation>
    </message>
    <message>
        <source>Sent transaction</source>
        <translation>ارسال تراکنش</translation>
    </message>
    <message>
        <source>Incoming transaction</source>
        <translation>تراکنش دریافتی</translation>
    </message>
    <message>
        <source>Wallet is &lt;b&gt;encrypted&lt;/b&gt; and currently &lt;b&gt;unlocked&lt;/b&gt;</source>
        <translation>wallet رمزگذاری شد و در حال حاضر از حالت قفل در آمده است</translation>
    </message>
    <message>
        <source>Wallet is &lt;b&gt;encrypted&lt;/b&gt; and currently &lt;b&gt;locked&lt;/b&gt;</source>
        <translation>wallet رمزگذاری شد و در حال حاضر قفل است</translation>
    </message>
    </context>
<context>
    <name>CoinControlDialog</name>
    <message>
        <source>Amount:</source>
        <translation>میزان وجه:</translation>
    </message>
    <message>
        <source>Amount</source>
        <translation>میزان</translation>
    </message>
    <message>
        <source>Date</source>
        <translation>تاریخ</translation>
    </message>
    <message>
        <source>Confirmed</source>
        <translation>تایید شده</translation>
    </message>
    </context>
<context>
    <name>EditAddressDialog</name>
    <message>
        <source>Edit Address</source>
        <translation>ویرایش حساب</translation>
    </message>
    <message>
        <source>&amp;Label</source>
        <translation>و برچسب</translation>
    </message>
    <message>
        <source>&amp;Address</source>
        <translation>حساب&amp;</translation>
    </message>
    </context>
<context>
    <name>FreespaceChecker</name>
    </context>
<context>
    <name>HelpMessageDialog</name>
    <message>
        <source>version</source>
        <translation>نسخه</translation>
    </message>
    <message>
        <source>Usage:</source>
        <translation>میزان استفاده:</translation>
    </message>
    </context>
<context>
    <name>Intro</name>
    <message>
        <source>Error</source>
        <translation>خطا</translation>
    </message>
    </context>
<context>
    <name>ModalOverlay</name>
    <message>
        <source>Form</source>
        <translation>فرم</translation>
    </message>
    </context>
<context>
    <name>OpenURIDialog</name>
    </context>
<context>
    <name>OptionsDialog</name>
    <message>
        <source>Options</source>
        <translation>انتخاب/آپشن</translation>
    </message>
    <message>
        <source>&amp;Network</source>
        <translation>شبکه</translation>
    </message>
    <message>
        <source>W&amp;allet</source>
        <translation>کیف پول</translation>
    </message>
    <message>
        <source>&amp;OK</source>
        <translation>و تایید</translation>
    </message>
    <message>
        <source>&amp;Cancel</source>
        <translation>و رد</translation>
    </message>
    <message>
        <source>default</source>
        <translation>پیش فرض</translation>
    </message>
    </context>
<context>
    <name>OverviewPage</name>
    <message>
        <source>Form</source>
        <translation>فرم</translation>
    </message>
    <message>
        <source>The displayed information may be out of date. Your wallet automatically synchronizes with the Zcoin network after a connection is established, but this process has not completed yet.</source>
        <translation>اطلاعات نمایش داده شده ممکن است روزآمد نباشد. wallet شما به صورت خودکار بعد از برقراری اتصال با شبکه Zcoin به روز می شود اما این فرایند هنوز تکمیل نشده است.</translation>
    </message>
    </context>
<context>
    <name>PaymentServer</name>
    </context>
<context>
    <name>PeerTableModel</name>
    </context>
<context>
    <name>QObject</name>
    <message>
        <source>Amount</source>
        <translation>میزان</translation>
    </message>
    </context>
<context>
<<<<<<< HEAD
=======
    <name>QObject::QObject</name>
    </context>
<context>
>>>>>>> a7b486d6
    <name>QRImageWidget</name>
    </context>
<context>
    <name>RPCConsole</name>
    <message>
        <source>Client version</source>
        <translation>ویرایش کنسول RPC</translation>
    </message>
    <message>
        <source>Network</source>
        <translation>شبکه</translation>
    </message>
    <message>
        <source>Number of connections</source>
        <translation>تعداد اتصال</translation>
    </message>
    <message>
        <source>Block chain</source>
        <translation>زنجیره مجموعه تراکنش ها</translation>
    </message>
    <message>
        <source>Current number of blocks</source>
        <translation>تعداد زنجیره های حاضر</translation>
    </message>
    </context>
<context>
    <name>ReceiveCoinsDialog</name>
    <message>
        <source>&amp;Amount:</source>
        <translation>میزان وجه:</translation>
    </message>
    <message>
        <source>&amp;Label:</source>
        <translation>و برچسب</translation>
    </message>
    <message>
        <source>&amp;Message:</source>
        <translation>پیام:</translation>
    </message>
    </context>
<context>
    <name>ReceiveRequestDialog</name>
    <message>
        <source>Copy &amp;Address</source>
        <translation>کپی آدرس</translation>
    </message>
    </context>
<context>
    <name>RecentRequestsTableModel</name>
    </context>
<context>
    <name>SendCoinsDialog</name>
    <message>
        <source>Send Coins</source>
        <translation>سکه های ارسالی</translation>
    </message>
    <message>
        <source>Insufficient funds!</source>
        <translation>وجوه ناکافی</translation>
    </message>
    <message>
        <source>Amount:</source>
        <translation>میزان وجه:</translation>
    </message>
    <message>
        <source>Send to multiple recipients at once</source>
        <translation>ارسال همزمان به گیرنده های متعدد</translation>
    </message>
    <message>
        <source>Balance:</source>
        <translation>مانده حساب:</translation>
    </message>
    <message>
        <source>Confirm the send action</source>
        <translation>تایید عملیات ارسال </translation>
    </message>
    <message>
        <source>S&amp;end</source>
        <translation>و ارسال</translation>
    </message>
    </context>
<context>
    <name>SendCoinsEntry</name>
    <message>
        <source>A&amp;mount:</source>
        <translation>و میزان وجه</translation>
    </message>
    <message>
        <source>Pay &amp;To:</source>
        <translation>پرداخت و به چه کسی</translation>
    </message>
    <message>
        <source>&amp;Label:</source>
        <translation>و برچسب</translation>
    </message>
    <message>
        <source>Alt+A</source>
        <translation>Alt و A</translation>
    </message>
    <message>
        <source>Paste address from clipboard</source>
        <translation>آدرس را بر کلیپ بورد کپی کنید</translation>
    </message>
    <message>
        <source>Alt+P</source>
        <translation>Alt و P</translation>
    </message>
    <message>
        <source>Message:</source>
        <translation>پیام:</translation>
    </message>
    <message>
        <source>Pay To:</source>
        <translation>پرداخت به:</translation>
    </message>
    <message>
        <source>Memo:</source>
        <translation>یادداشت:</translation>
    </message>
    </context>
<context>
    <name>SendConfirmationDialog</name>
    </context>
<context>
    <name>ShutdownWindow</name>
    <message>
        <source>Do not shut down the computer until this window disappears.</source>
        <translation>تا پیش از بسته شدن این پنجره کامپیوتر خود را خاموش نکنید.</translation>
    </message>
</context>
<context>
    <name>SignVerifyMessageDialog</name>
    <message>
        <source>&amp;Sign Message</source>
        <translation>و امضای پیام </translation>
    </message>
    <message>
        <source>Alt+A</source>
        <translation>Alt و A</translation>
    </message>
    <message>
        <source>Paste address from clipboard</source>
        <translation>آدرس را بر کلیپ بورد کپی کنید</translation>
    </message>
    <message>
        <source>Alt+P</source>
        <translation>Alt و P</translation>
    </message>
    <message>
        <source>Sign &amp;Message</source>
        <translation>و امضای پیام </translation>
    </message>
    </context>
<context>
    <name>SplashScreen</name>
    <message>
        <source>[testnet]</source>
        <translation>[testnet]</translation>
    </message>
</context>
<context>
    <name>TrafficGraphWidget</name>
    </context>
<context>
    <name>TransactionDesc</name>
    </context>
<context>
    <name>TransactionDescDialog</name>
    <message>
        <source>This pane shows a detailed description of the transaction</source>
        <translation>این بخش جزئیات تراکنش را نشان می دهد</translation>
    </message>
    </context>
<context>
    <name>TransactionTableModel</name>
    </context>
<context>
    <name>TransactionView</name>
    </context>
<context>
    <name>UnitDisplayStatusBarControl</name>
    </context>
<context>
    <name>WalletFrame</name>
    </context>
<context>
    <name>WalletModel</name>
    </context>
<context>
    <name>WalletView</name>
    </context>
<context>
<<<<<<< HEAD
    <name>zcoin-core</name>
=======
    <name>bitcoin-core</name>
>>>>>>> a7b486d6
    <message>
        <source>Options:</source>
        <translation>انتخابها:</translation>
    </message>
    <message>
        <source>Specify data directory</source>
        <translation>دایرکتوری داده را مشخص کن</translation>
    </message>
    <message>
        <source>Accept command line and JSON-RPC commands</source>
        <translation>command line  و JSON-RPC commands را قبول کنید</translation>
    </message>
    <message>
        <source>Run in the background as a daemon and accept commands</source>
        <translation>به عنوان daemon بک گراند را اجرا کنید و دستورات را قبول نمایید</translation>
    </message>
    <message>
        <source>The transaction amount is too small to send after the fee has been deducted</source>
        <translation>مبلغ تراکنش کمتر از آن است که پس از کسر هزینه  تراکنش قابل ارسال باشد</translation>
    </message>
    <message>
        <source>RPC server options:</source>
        <translation>گزینه های سرویس دهنده RPC:</translation>
    </message>
    <message>
        <source>Send trace/debug info to console instead of debug.log file</source>
        <translation>ارسال اطلاعات پیگیری/خطایابی به کنسول به جای ارسال به فایل debug.log</translation>
    </message>
    <message>
        <source>Send transactions as zero-fee transactions if possible (default: %u)</source>
        <translation>ارسال تراکنش ها به صورت بدون کارمزد در صورت امکان (پیش فرض: %u)</translation>
    </message>
    <message>
        <source>Username for JSON-RPC connections</source>
        <translation>شناسه کاربری برای ارتباطاتِ JSON-RPC</translation>
    </message>
    <message>
        <source>Password for JSON-RPC connections</source>
        <translation>رمز برای ارتباطاتِ JSON-RPC</translation>
    </message>
    <message>
        <source>Execute command when the best block changes (%s in cmd is replaced by block hash)</source>
        <translation>دستور را وقتی بهترین بلاک تغییر کرد اجرا کن (%s در دستور توسط block hash جایگزین شده است)</translation>
    </message>
    <message>
        <source>Loading addresses...</source>
        <translation>لود شدن آدرسها..</translation>
    </message>
    <message>
        <source>Set the number of threads to service RPC calls (default: %d)</source>
        <translation>تنظیم تعداد ریسمان ها برای سرویس دهی فراخوانی های RPC (پیش فرض: %d)</translation>
    </message>
    <message>
        <source>Specify configuration file (default: %s)</source>
        <translation>فایل تنظیمات را مشخص کنید (پیش فرض: %s)</translation>
    </message>
    <message>
        <source>Specify pid file (default: %s)</source>
        <translation>فایل pid را مشخص کنید (پیش فرض: %s)</translation>
    </message>
    <message>
        <source>Insufficient funds</source>
        <translation>وجوه ناکافی</translation>
    </message>
    <message>
        <source>Loading block index...</source>
        <translation>لود شدن نمایه بلاکها..</translation>
    </message>
    <message>
        <source>Add a node to connect to and attempt to keep the connection open</source>
        <translation>یک گره برای اتصال اضافه کنید و تلاش کنید تا اتصال را باز نگاه دارید</translation>
    </message>
    <message>
        <source>Loading wallet...</source>
        <translation>wallet در حال لود شدن است...</translation>
    </message>
    <message>
        <source>Cannot downgrade wallet</source>
        <translation>قابلیت برگشت به نسخه قبلی برای wallet امکان پذیر نیست</translation>
    </message>
    <message>
        <source>Cannot write default address</source>
        <translation>آدرس پیش فرض قابل ذخیره نیست</translation>
    </message>
    <message>
        <source>Rescanning...</source>
        <translation>اسکنِ دوباره...</translation>
    </message>
    <message>
        <source>Done loading</source>
        <translation>اتمام لود شدن</translation>
    </message>
    <message>
        <source>Error</source>
        <translation>خطا</translation>
    </message>
</context>
</TS><|MERGE_RESOLUTION|>--- conflicted
+++ resolved
@@ -294,7 +294,7 @@
     </message>
     <message>
         <source>The displayed information may be out of date. Your wallet automatically synchronizes with the Zcoin network after a connection is established, but this process has not completed yet.</source>
-        <translation>اطلاعات نمایش داده شده ممکن است روزآمد نباشد. wallet شما به صورت خودکار بعد از برقراری اتصال با شبکه Zcoin به روز می شود اما این فرایند هنوز تکمیل نشده است.</translation>
+        <translation>اطلاعات نمایش داده شده ممکن است روزآمد نباشد. wallet شما به صورت خودکار بعد از برقراری اتصال با شبکه zcoin به روز می شود اما این فرایند هنوز تکمیل نشده است.</translation>
     </message>
     </context>
 <context>
@@ -311,12 +311,9 @@
     </message>
     </context>
 <context>
-<<<<<<< HEAD
-=======
     <name>QObject::QObject</name>
     </context>
 <context>
->>>>>>> a7b486d6
     <name>QRImageWidget</name>
     </context>
 <context>
@@ -509,11 +506,7 @@
     <name>WalletView</name>
     </context>
 <context>
-<<<<<<< HEAD
     <name>zcoin-core</name>
-=======
-    <name>bitcoin-core</name>
->>>>>>> a7b486d6
     <message>
         <source>Options:</source>
         <translation>انتخابها:</translation>
