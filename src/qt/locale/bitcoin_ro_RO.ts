--- conflicted
+++ resolved
@@ -231,7 +231,7 @@
     </message>
     <message>
         <source>Request payments (generates QR codes and zcoin: URIs)</source>
-        <translation>Cereţi plăţi (generează coduri QR şi zcoin: URIs)</translation>
+        <translation>Cereţi plăţi (generează coduri QR şi zcoin-uri: URls)</translation>
     </message>
     <message>
         <source>Show the list of used sending addresses and labels</source>
@@ -406,13 +406,6 @@
         <source>Confirmed</source>
         <translation>Confirmat</translation>
     </message>
-<<<<<<< HEAD
-    <message>
-        <source>Priority</source>
-        <translation>Prioritate</translation>
-    </message>
-=======
->>>>>>> a7b486d6
     </context>
 <context>
     <name>EditAddressDialog</name>
@@ -731,7 +724,7 @@
         <translation>&amp;Unitatea de măsură pentru afişarea sumelor:</translation>
     </message>
     <message>
-        <source>Choose the default subdivision unit to show in the interface and when sending zcoins.</source>
+        <source>Choose the default subdivision unit to show in the interface and when sending coins.</source>
         <translation>Alegeţi subdiviziunea folosită la afişarea interfeţei şi la trimiterea de zcoin.</translation>
     </message>
     <message>
@@ -772,7 +765,7 @@
     </message>
     <message>
         <source>The supplied proxy address is invalid.</source>
-        <translation>Adresa Zcoin pe care aţi specificat-o nu este validă.</translation>
+        <translation>Adresa zcoin pe care aţi specificat-o nu este validă.</translation>
     </message>
 </context>
 <context>
@@ -918,9 +911,6 @@
     </message>
     </context>
 <context>
-    <name>QRImageWidget</name>
-    </context>
-<context>
     <name>RPCConsole</name>
     <message>
         <source>N/A</source>
@@ -1240,13 +1230,10 @@
         <source>&amp;Save Image...</source>
         <translation>&amp;Salvează imaginea...</translation>
     </message>
-<<<<<<< HEAD
-=======
     <message>
         <source>Amount</source>
         <translation>Cantitate</translation>
     </message>
->>>>>>> a7b486d6
     </context>
 <context>
     <name>RecentRequestsTableModel</name>
@@ -1398,7 +1385,7 @@
     </message>
     <message>
         <source>The Zcoin address to send the payment to</source>
-        <translation>Adresa Zcoin către care se face plata</translation>
+        <translation>Adresa zcoin către care se face plata</translation>
     </message>
     <message>
         <source>Alt+A</source>
@@ -1426,7 +1413,7 @@
     </message>
     <message>
         <source>A message that was attached to the zcoin: URI which will be stored with the transaction for your reference. Note: This message will not be sent over the Zcoin network.</source>
-        <translation>un mesaj a fost ataşat la zcoin: URI care va fi stocat cu tranzacţia pentru referinţa dvs. Notă: Acest mesaj nu va fi trimis către reţeaua Zcoin.</translation>
+        <translation>un mesaj a fost ataşat la zcoin: URI care va fi stocat cu tranzacţia pentru referinţa dvs. Notă: Acest mesaj nu va fi trimis către reţeaua zcoin.</translation>
     </message>
     <message>
         <source>Pay To:</source>
@@ -1546,13 +1533,10 @@
 </context>
 <context>
     <name>TransactionDesc</name>
-<<<<<<< HEAD
-=======
     <message>
         <source>Amount</source>
         <translation>Cantitate</translation>
     </message>
->>>>>>> a7b486d6
     </context>
 <context>
     <name>TransactionDescDialog</name>
@@ -1584,11 +1568,7 @@
     <name>WalletView</name>
     </context>
 <context>
-<<<<<<< HEAD
     <name>zcoin-core</name>
-=======
-    <name>bitcoin-core</name>
->>>>>>> a7b486d6
     <message>
         <source>Options:</source>
         <translation>Opţiuni:</translation>
@@ -1614,17 +1594,8 @@
         <translation>Rulează în fundal ca un demon şi acceptă comenzi</translation>
     </message>
     <message>
-<<<<<<< HEAD
-        <source>Accept connections from outside (default: 1 if no -proxy or -connect)</source>
-        <translation>Acceptă conexiuni din afară (implicit: 1 dacă nu se foloseşte -proxy sau -connect)</translation>
-    </message>
-    <message>
         <source>Zcoin Core</source>
         <translation>Nucleul Zcoin</translation>
-=======
-        <source>Bitcoin Core</source>
-        <translation>Nucleul Bitcoin</translation>
->>>>>>> a7b486d6
     </message>
     <message>
         <source>Bind to given address and always listen on it. Use [host]:port notation for IPv6</source>
