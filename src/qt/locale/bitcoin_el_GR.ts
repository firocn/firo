<TS language="el_GR" version="2.1">
<context>
    <name>AddressBookPage</name>
    <message>
        <source>Right-click to edit address or label</source>
        <translation>Δεξί-κλικ για επεξεργασία της διεύθυνσης ή της ετικέτας</translation>
    </message>
    <message>
        <source>Create a new address</source>
        <translation>Δημιουργία νέας διεύθυνσης</translation>
    </message>
    <message>
        <source>&amp;New</source>
        <translation>&amp;Νέo</translation>
    </message>
    <message>
        <source>Copy the currently selected address to the system clipboard</source>
        <translation>Αντέγραψε την επιλεγμένη διεύθυνση στο πρόχειρο του συστήματος</translation>
    </message>
    <message>
        <source>&amp;Copy</source>
        <translation>&amp;Αντιγραφή</translation>
    </message>
    <message>
        <source>C&amp;lose</source>
        <translation>Κ&amp;λείσιμο</translation>
    </message>
    <message>
        <source>Delete the currently selected address from the list</source>
        <translation>Αντιγραφη της επιλεγμενης διεύθυνσης στο πρόχειρο του συστηματος</translation>
    </message>
    <message>
        <source>Export the data in the current tab to a file</source>
        <translation>Εξαγωγή δεδομένων καρτέλας σε αρχείο</translation>
    </message>
    <message>
        <source>&amp;Export</source>
        <translation>&amp;Εξαγωγή</translation>
    </message>
    <message>
        <source>&amp;Delete</source>
        <translation>&amp;Διαγραφή</translation>
    </message>
<<<<<<< HEAD
    </context>
<context>
    <name>AddressTableModel</name>
    </context>
=======
    <message>
        <source>Choose the address to send coins to</source>
        <translation>Επιλέξτε διεύθυνση αποστολής των νομισμάτων σας</translation>
    </message>
    <message>
        <source>Choose the address to receive coins with</source>
        <translation>Επιλέξτε διεύθυνση παραλαβής νομισμάτων</translation>
    </message>
    <message>
        <source>Sending addresses</source>
        <translation>Διευθύνσεις αποστολής</translation>
    </message>
    <message>
        <source>Receiving addresses</source>
        <translation>Διευθύνσεις λήψης</translation>
    </message>
    <message>
        <source>&amp;Copy Address</source>
        <translation>&amp;Αντιγραφή Διεύθυνσης</translation>
    </message>
    <message>
        <source>Copy &amp;Label</source>
        <translation>Αντιγραφή&amp;Ετικέτα</translation>
    </message>
    <message>
        <source>&amp;Edit</source>
        <translation>&amp;Διόρθωση</translation>
    </message>
    <message>
        <source>Export Address List</source>
        <translation>Εξαγωγή Λίστας Διεύθυνσεων</translation>
    </message>
    <message>
        <source>Exporting Failed</source>
        <translation>Αποτυχία Εξαγωγής</translation>
    </message>
    </context>
<context>
    <name>AddressTableModel</name>
    <message>
        <source>Label</source>
        <translation>Ετικέτα</translation>
    </message>
    <message>
        <source>Address</source>
        <translation>Διεύθυνση</translation>
    </message>
    <message>
        <source>(no label)</source>
        <translation>(χωρίς ετικέτα)</translation>
    </message>
</context>
>>>>>>> a7b486d6
<context>
    <name>AskPassphraseDialog</name>
    <message>
        <source>Passphrase Dialog</source>
        <translation>Φράση πρόσβασης </translation>
    </message>
    <message>
        <source>Enter passphrase</source>
        <translation>Βάλτε κωδικό πρόσβασης</translation>
    </message>
    <message>
        <source>New passphrase</source>
        <translation>&amp;Αλλαγή κωδικού</translation>
    </message>
    <message>
        <source>Repeat new passphrase</source>
        <translation>Επανέλαβε τον νέο κωδικό πρόσβασης</translation>
    </message>
<<<<<<< HEAD
=======
    <message>
        <source>Unlock wallet</source>
        <translation>Ξεκλειδωσε το πορτοφολι</translation>
    </message>
    <message>
        <source>Change passphrase</source>
        <translation>Αλλάξτε Φράση Πρόσβασης</translation>
    </message>
    <message>
        <source>Wallet unlock failed</source>
        <translation>Το Ξεκλείδωμα του Πορτοφολιού Απέτυχε</translation>
    </message>
>>>>>>> a7b486d6
    </context>
<context>
    <name>BanTableModel</name>
    </context>
<context>
    <name>ZcoinGUI</name>
    <message>
        <source>Sign &amp;message...</source>
        <translation>Υπογραφή &amp;Μηνύματος...</translation>
    </message>
    <message>
        <source>Synchronizing with network...</source>
        <translation>Συγχρονισμός με το δίκτυο...</translation>
    </message>
    <message>
        <source>&amp;Overview</source>
        <translation>&amp;Επισκόπηση</translation>
    </message>
    <message>
        <source>Node</source>
        <translation>Κόμβος</translation>
    </message>
    <message>
        <source>Show general overview of wallet</source>
        <translation>Εμφάνισε τη γενική εικόνα του πορτοφολιού</translation>
    </message>
    <message>
        <source>&amp;Transactions</source>
        <translation>&amp;Συναλλαγές</translation>
    </message>
    <message>
        <source>Browse transaction history</source>
        <translation>Περιήγηση στο ιστορικό συναλλαγών</translation>
    </message>
    <message>
        <source>E&amp;xit</source>
        <translation>Έ&amp;ξοδος</translation>
    </message>
    <message>
        <source>Quit application</source>
        <translation>Εξοδος από την εφαρμογή</translation>
    </message>
    <message>
        <source>&amp;About %1</source>
        <translation>&amp;Περί %1</translation>
    </message>
    <message>
        <source>About &amp;Qt</source>
        <translation>Σχετικά με &amp;Qt</translation>
    </message>
    <message>
        <source>Show information about Qt</source>
        <translation>Εμφάνισε πληροφορίες σχετικά με Qt</translation>
    </message>
    <message>
        <source>&amp;Options...</source>
        <translation>&amp;Επιλογές...</translation>
    </message>
    <message>
        <source>&amp;Encrypt Wallet...</source>
        <translation>&amp;Κρυπτογράφησε το πορτοφόλι</translation>
    </message>
    <message>
        <source>&amp;Backup Wallet...</source>
        <translation>&amp;Αντίγραφο ασφαλείας του πορτοφολιού</translation>
    </message>
    <message>
        <source>&amp;Change Passphrase...</source>
        <translation>&amp;Άλλαξε κωδικο πρόσβασης</translation>
    </message>
    <message>
        <source>&amp;Sending addresses...</source>
        <translation>Διευθύνσεις αποστολής</translation>
    </message>
    <message>
        <source>&amp;Receiving addresses...</source>
        <translation>Διευθύνσεις λήψης</translation>
    </message>
    <message>
        <source>Open &amp;URI...</source>
        <translation>'Ανοιγμα &amp;URI</translation>
    </message>
    <message>
        <source>Reindexing blocks on disk...</source>
        <translation>Φόρτωση ευρετηρίου μπλοκ στον σκληρο δισκο...</translation>
    </message>
    <message>
        <source>Send coins to a Zcoin address</source>
        <translation>Στείλε νομίσματα σε μια διεύθυνση Zcoin</translation>
    </message>
    <message>
        <source>Backup wallet to another location</source>
        <translation>Δημιουργία αντιγράφου ασφαλείας πορτοφολιού σε άλλη τοποθεσία</translation>
    </message>
    <message>
        <source>Change the passphrase used for wallet encryption</source>
        <translation>Αλλαγή του κωδικού κρυπτογράφησης του πορτοφολιού</translation>
    </message>
    <message>
        <source>&amp;Debug window</source>
        <translation>&amp;Παράθυρο αποσφαλμάτωσης</translation>
    </message>
    <message>
        <source>Open debugging and diagnostic console</source>
        <translation>Άνοιγμα κονσόλας αποσφαλμάτωσης και διαγνωστικών</translation>
    </message>
    <message>
        <source>&amp;Verify message...</source>
        <translation>&amp;Επιβεβαίωση μηνύματος</translation>
    </message>
    <message>
        <source>Zcoin</source>
        <translation>Zcoin</translation>
    </message>
    <message>
        <source>Wallet</source>
        <translation>Πορτοφόλι</translation>
    </message>
    <message>
        <source>&amp;Send</source>
        <translation>&amp;Αποστολή</translation>
    </message>
    <message>
        <source>&amp;Receive</source>
        <translation>&amp;Παραλαβή </translation>
    </message>
    <message>
        <source>&amp;Show / Hide</source>
        <translation>&amp;Εμφάνισε/Κρύψε</translation>
    </message>
    <message>
        <source>Show or hide the main Window</source>
        <translation>Εμφάνιση ή αποκρύψη του κεντρικου παράθυρου </translation>
    </message>
    <message>
        <source>Encrypt the private keys that belong to your wallet</source>
        <translation>Κρυπτογραφήστε τα ιδιωτικά κλειδιά που ανήκουν στο πορτοφόλι σας </translation>
    </message>
    <message>
        <source>Sign messages with your Zcoin addresses to prove you own them</source>
        <translation>Υπογράψτε ένα μήνυμα για να βεβαιώσετε πως είστε ο κάτοχος αυτής της διεύθυνσης</translation>
    </message>
    <message>
        <source>Verify messages to ensure they were signed with specified Zcoin addresses</source>
        <translation>Υπογράψτε ένα μήνυμα για ν' αποδείξετε πως ανήκει μια συγκεκριμένη διεύθυνση Zcoin</translation>
    </message>
    <message>
        <source>&amp;File</source>
        <translation>&amp;Αρχείο</translation>
    </message>
    <message>
        <source>&amp;Settings</source>
        <translation>&amp;Ρυθμίσεις</translation>
    </message>
    <message>
        <source>&amp;Help</source>
        <translation>&amp;Βοήθεια</translation>
    </message>
    <message>
        <source>Tabs toolbar</source>
        <translation>Εργαλειοθήκη καρτελών</translation>
    </message>
    <message>
        <source>Request payments (generates QR codes and zcoin: URIs)</source>
        <translation>Αίτηση πληρωμών (δημιουργεί QR codes και διευθύνσεις zcoin: )</translation>
    </message>
    <message>
        <source>Show the list of used sending addresses and labels</source>
        <translation>Προβολή της λίστας των χρησιμοποιημένων διευθύνσεων και ετικετών αποστολής</translation>
    </message>
    <message>
        <source>Show the list of used receiving addresses and labels</source>
        <translation>Προβολή της λίστας των χρησιμοποιημένων διευθύνσεων και ετικετών λήψεως</translation>
    </message>
    <message>
        <source>Open a zcoin: URI or payment request</source>
        <translation>Άνοιγμα zcoin: URI αίτησης πληρωμής</translation>
    </message>
    <message>
        <source>&amp;Command-line options</source>
        <translation>&amp;Επιλογές γραμμής εντολών</translation>
    </message>
    <message>
        <source>%1 behind</source>
        <translation>%1 πίσω</translation>
    </message>
    <message>
        <source>Last received block was generated %1 ago.</source>
        <translation>Το τελευταίο μπλοκ που ελήφθη δημιουργήθηκε %1 πριν.</translation>
    </message>
    <message>
        <source>Transactions after this will not yet be visible.</source>
        <translation>Οι συναλλαγές μετά από αυτό δεν θα είναι ακόμη ορατες.</translation>
    </message>
    <message>
        <source>Error</source>
        <translation>Σφάλμα</translation>
    </message>
    <message>
        <source>Warning</source>
        <translation>Προειδοποίηση</translation>
    </message>
    <message>
        <source>Information</source>
        <translation>Πληροφορία</translation>
    </message>
    <message>
        <source>Up to date</source>
        <translation>Ενημερωμένο</translation>
    </message>
    <message>
        <source>Catching up...</source>
        <translation>Ενημέρωση...</translation>
    </message>
    <message>
        <source>Date: %1
</source>
        <translation>Ημερομηνία: %1
</translation>
    </message>
    <message>
        <source>Amount: %1
</source>
        <translation>Ποσό: %1
</translation>
    </message>
    <message>
        <source>Type: %1
</source>
        <translation>Τύπος: %1
</translation>
    </message>
    <message>
        <source>Label: %1
</source>
        <translation>Ετικέτα: %1
</translation>
    </message>
    <message>
        <source>Address: %1
</source>
        <translation>Διεύθυνση: %1
</translation>
    </message>
    <message>
        <source>Sent transaction</source>
        <translation>Η συναλλαγή απεστάλη</translation>
    </message>
    <message>
        <source>Incoming transaction</source>
        <translation>Εισερχόμενη συναλλαγή</translation>
    </message>
    <message>
        <source>Wallet is &lt;b&gt;encrypted&lt;/b&gt; and currently &lt;b&gt;unlocked&lt;/b&gt;</source>
        <translation>Το πορτοφόλι είναι &lt;b&gt;κρυπτογραφημένο&lt;/b&gt; και &lt;b&gt;ξεκλείδωτο&lt;/b&gt;</translation>
    </message>
    <message>
        <source>Wallet is &lt;b&gt;encrypted&lt;/b&gt; and currently &lt;b&gt;locked&lt;/b&gt;</source>
        <translation>Το πορτοφόλι είναι &lt;b&gt;κρυπτογραφημένο&lt;/b&gt; και &lt;b&gt;κλειδωμένο&lt;/b&gt;</translation>
    </message>
    </context>
<context>
    <name>CoinControlDialog</name>
    <message>
        <source>Coin Selection</source>
        <translation>Επιλογή κερμάτων</translation>
    </message>
    <message>
        <source>Quantity:</source>
        <translation>Ποσότητα:</translation>
    </message>
    <message>
        <source>Bytes:</source>
        <translation>Bytes:</translation>
    </message>
    <message>
        <source>Amount:</source>
        <translation>Ποσό:</translation>
    </message>
    <message>
        <source>Fee:</source>
        <translation>Ταρίφα</translation>
    </message>
    <message>
        <source>Dust:</source>
        <translation>Σκόνη</translation>
    </message>
    <message>
        <source>After Fee:</source>
        <translation>Ταρίφα αλλαγής</translation>
    </message>
    <message>
        <source>Change:</source>
        <translation>Ρέστα:</translation>
    </message>
    <message>
        <source>(un)select all</source>
        <translation>(από)επιλογή όλων</translation>
    </message>
    <message>
        <source>Tree mode</source>
        <translation>Εμφάνιση τύπου δέντρο</translation>
    </message>
    <message>
        <source>List mode</source>
        <translation>Λίστα εντολών</translation>
    </message>
    <message>
        <source>Amount</source>
        <translation>Ποσό</translation>
    </message>
    <message>
        <source>Received with label</source>
        <translation>Παραλήφθηκε με επιγραφή</translation>
    </message>
    <message>
        <source>Received with address</source>
        <translation>Παραλείφθηκε με την εξής διεύθυνση</translation>
    </message>
    <message>
        <source>Date</source>
        <translation>Ημερομηνία</translation>
    </message>
    <message>
        <source>Confirmations</source>
        <translation>Επικυρώσεις</translation>
    </message>
    <message>
        <source>Confirmed</source>
        <translation>Επικυρωμένες</translation>
    </message>
    <message>
        <source>Copy address</source>
        <translation>Αντιγραφή διεύθυνσης</translation>
    </message>
<<<<<<< HEAD
=======
    <message>
        <source>Copy label</source>
        <translation>Αντιγραφή ετικέτας</translation>
    </message>
    <message>
        <source>Copy amount</source>
        <translation>Αντιγραφή ποσού</translation>
    </message>
    <message>
        <source>Copy transaction ID</source>
        <translation>Αντιγραφή ταυτότητας συναλλαγής</translation>
    </message>
    <message>
        <source>(no label)</source>
        <translation>(χωρίς ετικέτα)</translation>
    </message>
>>>>>>> a7b486d6
    </context>
<context>
    <name>EditAddressDialog</name>
    <message>
        <source>Edit Address</source>
        <translation>Επεξεργασία Διεύθυνσης</translation>
    </message>
    <message>
        <source>&amp;Label</source>
        <translation>&amp;Επιγραφή</translation>
    </message>
    <message>
        <source>The label associated with this address list entry</source>
        <translation>Η ετικέτα που συνδέεται με αυτήν την καταχώρηση στο βιβλίο διευθύνσεων</translation>
    </message>
    <message>
        <source>The address associated with this address list entry. This can only be modified for sending addresses.</source>
        <translation>Η διεύθυνση σχετίζεται με αυτή την καταχώρηση του βιβλίου διευθύνσεων. Μπορεί να τροποποιηθεί μόνο για τις διευθύνσεις αποστολής.</translation>
    </message>
    <message>
        <source>&amp;Address</source>
        <translation>&amp;Διεύθυνση</translation>
    </message>
<<<<<<< HEAD
=======
    <message>
        <source>New receiving address</source>
        <translation>Νέα Διεύθυνση Λήψης</translation>
    </message>
    <message>
        <source>New sending address</source>
        <translation>Νέα Διεύθυνση Αποστολής</translation>
    </message>
    <message>
        <source>Edit receiving address</source>
        <translation>Διόρθωση Διεύθυνσης Λήψης</translation>
    </message>
>>>>>>> a7b486d6
    </context>
<context>
    <name>FreespaceChecker</name>
    <message>
        <source>A new data directory will be created.</source>
        <translation>Θα δημιουργηθεί ένας νέος φάκελος δεδομένων.</translation>
    </message>
    <message>
        <source>name</source>
        <translation>όνομα</translation>
    </message>
    <message>
        <source>Directory already exists. Add %1 if you intend to create a new directory here.</source>
        <translation>Κατάλογος ήδη υπάρχει. Προσθήκη %1, αν σκοπεύετε να δημιουργήσετε έναν νέο κατάλογο εδώ.</translation>
    </message>
    <message>
        <source>Path already exists, and is not a directory.</source>
        <translation>Η διαδρομή υπάρχει ήδη αλλά δεν είναι φάκελος</translation>
    </message>
    <message>
        <source>Cannot create data directory here.</source>
        <translation>Δεν μπορεί να δημιουργηθεί φάκελος δεδομένων εδώ.</translation>
    </message>
</context>
<context>
    <name>HelpMessageDialog</name>
    <message>
        <source>version</source>
        <translation>έκδοση</translation>
    </message>
    <message>
        <source>(%1-bit)</source>
        <translation>(%1-bit)</translation>
    </message>
    <message>
        <source>Command-line options</source>
        <translation>επιλογής γραμμής εντολών</translation>
    </message>
    <message>
        <source>Usage:</source>
        <translation>Χρήση:</translation>
    </message>
    <message>
        <source>command-line options</source>
        <translation>επιλογής γραμμής εντολών</translation>
    </message>
    </context>
<context>
    <name>Intro</name>
    <message>
        <source>Welcome</source>
        <translation>Καλώς ήρθατε</translation>
    </message>
    <message>
        <source>Use the default data directory</source>
        <translation>Χρήση του προεπιλεγμένου φακέλου δεδομένων</translation>
    </message>
    <message>
        <source>Use a custom data directory:</source>
        <translation>Προσαρμογή του φακέλου δεδομένων: </translation>
    </message>
    <message>
        <source>Error: Specified data directory "%1" cannot be created.</source>
        <translation>Σφάλμα: Ο καθορισμένος φάκελος δεδομένων "%1" δεν μπορεί να δημιουργηθεί.</translation>
    </message>
    <message>
        <source>Error</source>
        <translation>Σφάλμα</translation>
    </message>
    <message numerus="yes">
        <source>%n GB of free space available</source>
        <translation><numerusform>%n GB ελεύθερου χώρου διαθέσιμα</numerusform><numerusform>%n GB ελεύθερου χώρου διαθέσιμα</numerusform></translation>
    </message>
    <message numerus="yes">
        <source>(of %n GB needed)</source>
        <translation><numerusform>(από το %n GB που απαιτείται)</numerusform><numerusform>(από τα %n GB που απαιτούνται)</numerusform></translation>
    </message>
</context>
<context>
    <name>ModalOverlay</name>
    <message>
        <source>Form</source>
        <translation>Φόρμα</translation>
    </message>
    <message>
        <source>Last block time</source>
        <translation>Χρόνος τελευταίου μπλοκ</translation>
    </message>
    <message>
        <source>Hide</source>
        <translation>Απόκρυψη</translation>
    </message>
    </context>
<context>
    <name>OpenURIDialog</name>
    <message>
        <source>Open URI</source>
        <translation>'Ανοιγμα &amp;URI</translation>
    </message>
    <message>
        <source>Open payment request from URI or file</source>
        <translation>Ανοιχτό αίτημα πληρωμής από URI ή απο αρχείο</translation>
    </message>
    <message>
        <source>URI:</source>
        <translation>URI:</translation>
    </message>
    <message>
        <source>Select payment request file</source>
        <translation>Επιλέξτε πληρωμή αρχείου αίτησης</translation>
    </message>
    </context>
<context>
    <name>OptionsDialog</name>
    <message>
        <source>Options</source>
        <translation>Ρυθμίσεις</translation>
    </message>
    <message>
        <source>&amp;Main</source>
        <translation>&amp;Κύριο</translation>
    </message>
    <message>
        <source>Size of &amp;database cache</source>
        <translation>Μέγεθος κρυφής μνήμης βάσης δεδομένων.</translation>
    </message>
    <message>
        <source>MB</source>
        <translation>MB</translation>
    </message>
    <message>
        <source>Number of script &amp;verification threads</source>
        <translation>Αριθμός script και γραμμές επαλήθευσης </translation>
    </message>
    <message>
        <source>Accept connections from outside</source>
        <translation>Αποδοχή συνδέσεων απο έξω</translation>
    </message>
    <message>
        <source>Allow incoming connections</source>
        <translation>Αποδοχή εισερχόμενων συναλλαγών</translation>
    </message>
    <message>
        <source>IP address of the proxy (e.g. IPv4: 127.0.0.1 / IPv6: ::1)</source>
        <translation>Διεύθυνση IP του διαμεσολαβητή (π.χ. 127.0.0.1  / IPv6: ::1)</translation>
    </message>
    <message>
        <source>Minimize instead of exit the application when the window is closed. When this option is enabled, the application will be closed only after selecting Exit in the menu.</source>
        <translation>Ελαχιστοποίηση αντί για έξοδο κατά το κλείσιμο του παραθύρου. Όταν αυτή η επιλογή είναι ενεργοποιημένη, η εφαρμογή θα κλείνει μόνο αν επιλεχθεί η Έξοδος στο μενού.</translation>
    </message>
    <message>
        <source>Third party URLs (e.g. a block explorer) that appear in the transactions tab as context menu items. %s in the URL is replaced by transaction hash. Multiple URLs are separated by vertical bar |.</source>
        <translation>URLs από τρίτους (π.χ. ένας εξερευνητής μπλοκ) τα οποία εμφανίζονται στην καρτέλα συναλλαγών ως στοιχεία μενού. Το %s στα URL αντικαθιστάται από την τιμή της κατατεμαχισμένης συναλλαγής.</translation>
    </message>
    <message>
        <source>Third party transaction URLs</source>
        <translation>Διευθύνσεις τρίτων συναλλαγών.</translation>
    </message>
    <message>
        <source>Active command-line options that override above options:</source>
        <translation>Ενεργές επιλογές γραμμής-εντολών που παρακάμπτουν τις παραπάνω επιλογές:</translation>
    </message>
    <message>
        <source>Reset all client options to default.</source>
        <translation>Επαναφορα όλων των επιλογων του πελάτη σε default.</translation>
    </message>
    <message>
        <source>&amp;Reset Options</source>
        <translation>Επαναφορα ρυθμίσεων</translation>
    </message>
    <message>
        <source>&amp;Network</source>
        <translation>&amp;Δίκτυο</translation>
    </message>
    <message>
        <source>(0 = auto, &lt;0 = leave that many cores free)</source>
        <translation>(0 = αυτόματο, &lt;0 = ελεύθεροι πυρήνες)</translation>
    </message>
    <message>
        <source>W&amp;allet</source>
        <translation>Π&amp;ορτοφόλι</translation>
    </message>
    <message>
        <source>Expert</source>
        <translation>Έμπειρος</translation>
    </message>
    <message>
        <source>Enable coin &amp;control features</source>
        <translation>Επιλογή κατα πόσο να αναδείχνονται οι δυνατότητες ελέγχου κερμάτων.</translation>
    </message>
    <message>
        <source>If you disable the spending of unconfirmed change, the change from a transaction cannot be used until that transaction has at least one confirmation. This also affects how your balance is computed.</source>
        <translation>Εάν απενεργοποιήσετε το ξόδεμα μη επικυρωμένων ρέστων, τα ρέστα από μια συναλλαγή δεν μπορούν να χρησιμοποιηθούν έως ότου αυτή η συναλλαγή έχει έστω μια επικύρωση. Αυτό επίσης επηρεάζει το πως υπολογίζεται το υπόλοιπό σας.</translation>
    </message>
    <message>
        <source>&amp;Spend unconfirmed change</source>
        <translation>&amp;Ξόδεμα μη επικυρωμένων ρέστων</translation>
    </message>
    <message>
        <source>Automatically open the Zcoin client port on the router. This only works when your router supports UPnP and it is enabled.</source>
        <translation>Αυτόματο άνοιγμα των θυρών Zcoin στον δρομολογητή. Λειτουργεί μόνο αν ο δρομολογητής σας υποστηρίζει τη λειτουργία UPnP.</translation>
    </message>
    <message>
        <source>Map port using &amp;UPnP</source>
        <translation>Απόδοση θυρών με χρήστη &amp;UPnP</translation>
    </message>
    <message>
        <source>Connect to the Zcoin network through a SOCKS5 proxy.</source>
        <translation>Σύνδεση στο Zcoin δίκτυο μέσω διαμεσολαβητή SOCKS5 (π.χ. για σύνδεση μέσω Tor)</translation>
    </message>
    <message>
        <source>&amp;Connect through SOCKS5 proxy (default proxy):</source>
        <translation>&amp;Σύνδεση μέσω διαμεσολαβητή SOCKS5 (προεπιλεγμένος)</translation>
    </message>
    <message>
        <source>Proxy &amp;IP:</source>
        <translation>&amp;IP διαμεσολαβητή:</translation>
    </message>
    <message>
        <source>&amp;Port:</source>
        <translation>&amp;Θύρα:</translation>
    </message>
    <message>
        <source>Port of the proxy (e.g. 9050)</source>
        <translation>Θύρα διαμεσολαβητή</translation>
    </message>
    <message>
        <source>&amp;Window</source>
        <translation>&amp;Παράθυρο</translation>
    </message>
    <message>
        <source>Show only a tray icon after minimizing the window.</source>
        <translation>Εμφάνιση  μόνο εικονιδίου στην περιοχή ειδοποιήσεων κατά την ελαχιστοποίηση</translation>
    </message>
    <message>
        <source>&amp;Minimize to the tray instead of the taskbar</source>
        <translation>&amp;Ελαχιστοποίηση στην περιοχή ειδοποιήσεων αντί της γραμμής εργασιών</translation>
    </message>
    <message>
        <source>M&amp;inimize on close</source>
        <translation>Ε&amp;λαχιστοποίηση κατά το κλείσιμο</translation>
    </message>
    <message>
        <source>&amp;Display</source>
        <translation>&amp;Απεικόνιση</translation>
    </message>
    <message>
        <source>User Interface &amp;language:</source>
        <translation>Γλώσσα περιβάλλοντος εργασίας: </translation>
    </message>
    <message>
        <source>&amp;Unit to show amounts in:</source>
        <translation>&amp;Μονάδα μέτρησης:</translation>
    </message>
    <message>
        <source>Choose the default subdivision unit to show in the interface and when sending coins.</source>
        <translation>Διαλέξτε την προεπιλεγμένη υποδιαίρεση που θα εμφανίζεται όταν στέλνετε νομίσματα.</translation>
    </message>
    <message>
        <source>Whether to show coin control features or not.</source>
        <translation>Επιλογή κατα πόσο να αναδείχνονται οι δυνατότητες ελέγχου κερμάτων.
</translation>
    </message>
    <message>
        <source>&amp;OK</source>
        <translation>&amp;ΟΚ</translation>
    </message>
    <message>
        <source>&amp;Cancel</source>
        <translation>&amp;Ακύρωση</translation>
    </message>
    <message>
        <source>default</source>
        <translation>προεπιλογή</translation>
    </message>
    <message>
        <source>none</source>
        <translation>κανένα</translation>
    </message>
    <message>
        <source>Confirm options reset</source>
        <translation>Επιβεβαιώση των επιλογων επαναφοράς </translation>
    </message>
    <message>
        <source>Client restart required to activate changes.</source>
        <translation>Χρειάζεται επανεκκίνηση του προγράμματος για να ενεργοποιηθούν οι αλλαγές.</translation>
    </message>
    <message>
        <source>This change would require a client restart.</source>
        <translation>Η αλλαγή αυτή θα χρειαστεί επανεκκίνηση του προγράμματος</translation>
    </message>
    <message>
        <source>The supplied proxy address is invalid.</source>
        <translation>Δεν είναι έγκυρη η διεύθυνση διαμεσολαβητή</translation>
    </message>
</context>
<context>
    <name>OverviewPage</name>
    <message>
        <source>Form</source>
        <translation>Φόρμα</translation>
    </message>
    <message>
        <source>The displayed information may be out of date. Your wallet automatically synchronizes with the Zcoin network after a connection is established, but this process has not completed yet.</source>
        <translation>Οι πληροφορίες που εμφανίζονται μπορεί να είναι ξεπερασμένες. Το πορτοφόλι σας συγχρονίζεται αυτόματα με το δίκτυο Zcoin μετά από μια σύνδεση, αλλά αυτή η διαδικασία δεν έχει ακόμη ολοκληρωθεί. </translation>
    </message>
    <message>
        <source>Watch-only:</source>
        <translation>Επίβλεψη μόνο:</translation>
    </message>
    <message>
        <source>Available:</source>
        <translation>Διαθέσιμο:</translation>
    </message>
    <message>
        <source>Your current spendable balance</source>
        <translation>Το τρέχον διαθέσιμο υπόλοιπο</translation>
    </message>
    <message>
        <source>Pending:</source>
        <translation>Εκκρεμούν:</translation>
    </message>
    <message>
        <source>Total of transactions that have yet to be confirmed, and do not yet count toward the spendable balance</source>
        <translation>Το άθροισμα των συναλλαγών που δεν έχουν ακόμα επιβεβαιωθεί και δεν προσμετρώνται στο τρέχον διαθέσιμο υπόλοιπό σας</translation>
    </message>
    <message>
        <source>Immature:</source>
        <translation>Ανώριμος</translation>
    </message>
    <message>
        <source>Mined balance that has not yet matured</source>
        <translation>Εξορυγμενο υπόλοιπο που δεν έχει ακόμα ωριμάσει </translation>
    </message>
    <message>
        <source>Balances</source>
        <translation>Υπόλοιπο:</translation>
    </message>
    <message>
        <source>Total:</source>
        <translation>Σύνολο:</translation>
    </message>
    <message>
        <source>Your current total balance</source>
        <translation>Το τρέχον συνολικό υπόλοιπο</translation>
    </message>
    <message>
        <source>Your current balance in watch-only addresses</source>
        <translation>Το τρέχον υπόλοιπο σας σε διευθύνσεις παρακολούθησης μόνο</translation>
    </message>
    <message>
        <source>Spendable:</source>
        <translation>Ξοδεμένα:</translation>
    </message>
    <message>
        <source>Recent transactions</source>
        <translation>Πρόσφατες συναλλαγές</translation>
    </message>
    <message>
        <source>Unconfirmed transactions to watch-only addresses</source>
        <translation>Μη επικυρωμένες συναλλαγές σε διευθύνσεις παρακολούθησης μόνο</translation>
    </message>
    <message>
        <source>Mined balance in watch-only addresses that has not yet matured</source>
        <translation>Εξορυγμένο υπόλοιπο σε διευθύνσεις παρακολούθησης μόνο που δεν έχει ωριμάσει ακόμα</translation>
    </message>
    <message>
        <source>Current total balance in watch-only addresses</source>
        <translation>Το τρέχον συνολικό υπόλοιπο σε διευθύνσεις παρακολούθησης μόνο</translation>
    </message>
</context>
<context>
    <name>PaymentServer</name>
    </context>
<context>
    <name>PeerTableModel</name>
    </context>
<context>
    <name>QObject</name>
    <message>
        <source>Amount</source>
        <translation>Ποσό</translation>
    </message>
    <message>
        <source>Enter a Zcoin address (e.g. %1)</source>
        <translation>Εισάγετε μια διεύθυνση Zcoin (π.χ. %1)</translation>
    </message>
    <message>
        <source>%1 d</source>
        <translation>%1 d</translation>
    </message>
    <message>
        <source>%1 h</source>
        <translation>%1 ώ</translation>
    </message>
    <message>
        <source>%1 m</source>
        <translation>%1 λ</translation>
    </message>
    <message>
        <source>%1 s</source>
        <translation>%1 s</translation>
    </message>
    <message>
        <source>None</source>
        <translation>Κανένα</translation>
    </message>
    <message>
        <source>N/A</source>
        <translation>Μη διαθέσιμο</translation>
    </message>
    <message>
        <source>%1 ms</source>
        <translation>%1 ms</translation>
    </message>
    <message>
        <source>%1 and %2</source>
        <translation>%1 και %2</translation>
    </message>
    </context>
<context>
    <name>QObject::QObject</name>
    </context>
<context>
    <name>QRImageWidget</name>
    </context>
<context>
    <name>QRImageWidget</name>
    </context>
<context>
    <name>RPCConsole</name>
    <message>
        <source>N/A</source>
        <translation>Μη διαθέσιμο</translation>
    </message>
    <message>
        <source>Client version</source>
        <translation>Έκδοση Πελάτη</translation>
    </message>
    <message>
        <source>&amp;Information</source>
        <translation>&amp;Πληροφορία</translation>
    </message>
    <message>
        <source>Debug window</source>
        <translation>Παράθυρο αποσφαλμάτωσης</translation>
    </message>
    <message>
        <source>General</source>
        <translation>Γενικά</translation>
    </message>
    <message>
        <source>Using BerkeleyDB version</source>
        <translation>Χρήση BerkeleyDB έκδοσης</translation>
    </message>
    <message>
        <source>Startup time</source>
        <translation>Χρόνος εκκίνησης</translation>
    </message>
    <message>
        <source>Network</source>
        <translation>Δίκτυο</translation>
    </message>
    <message>
        <source>Name</source>
        <translation>Όνομα</translation>
    </message>
    <message>
        <source>Number of connections</source>
        <translation>Αριθμός συνδέσεων</translation>
    </message>
    <message>
        <source>Block chain</source>
        <translation>Αλυσίδα μπλοκ</translation>
    </message>
    <message>
        <source>Current number of blocks</source>
        <translation>Τρέχον αριθμός μπλοκ</translation>
    </message>
    <message>
        <source>Received</source>
        <translation>Παραλήφθησαν</translation>
    </message>
    <message>
        <source>Sent</source>
        <translation>Αποστολή</translation>
    </message>
    <message>
        <source>&amp;Peers</source>
        <translation>&amp;Χρήστες</translation>
    </message>
    <message>
        <source>Select a peer to view detailed information.</source>
        <translation>Επιλέξτε ένα χρήστη για να δείτε αναλυτικές πληροφορίες.</translation>
    </message>
    <message>
        <source>Version</source>
        <translation>Έκδοση</translation>
    </message>
    <message>
        <source>Services</source>
        <translation>Υπηρεσίες</translation>
    </message>
    <message>
        <source>Ban Score</source>
        <translation>Σκορ αποκλησμού</translation>
    </message>
    <message>
        <source>Connection Time</source>
        <translation>Χρόνος σύνδεσης</translation>
    </message>
    <message>
        <source>Last Send</source>
        <translation>Τελευταία αποστολή</translation>
    </message>
    <message>
        <source>Last Receive</source>
        <translation>Τελευταία λήψη</translation>
    </message>
    <message>
        <source>Ping Time</source>
        <translation>Χρόνος καθυστέρησης</translation>
    </message>
    <message>
        <source>Last block time</source>
        <translation>Χρόνος τελευταίου μπλοκ</translation>
    </message>
    <message>
        <source>&amp;Open</source>
        <translation>&amp;Άνοιγμα</translation>
    </message>
    <message>
        <source>&amp;Console</source>
        <translation>&amp;Κονσόλα</translation>
    </message>
    <message>
        <source>&amp;Network Traffic</source>
        <translation>&amp;Κίνηση δικτύου</translation>
    </message>
    <message>
        <source>&amp;Clear</source>
        <translation>&amp;Εκκαθάριση</translation>
    </message>
    <message>
        <source>Totals</source>
        <translation>Σύνολα</translation>
    </message>
    <message>
        <source>In:</source>
        <translation>Εισερχόμενα:</translation>
    </message>
    <message>
        <source>Out:</source>
        <translation>Εξερχόμενα:</translation>
    </message>
    <message>
        <source>Debug log file</source>
        <translation>Αρχείο καταγραφής εντοπισμού σφαλμάτων </translation>
    </message>
    <message>
        <source>Clear console</source>
        <translation>Καθαρισμός κονσόλας</translation>
    </message>
    <message>
        <source>Use up and down arrows to navigate history, and &lt;b&gt;Ctrl-L&lt;/b&gt; to clear screen.</source>
        <translation>Χρησιμοποιήστε το πάνω και κάτω βέλος για να περιηγηθείτε στο ιστορικο, και &lt;b&gt;Ctrl-L&lt;/b&gt; για εκκαθαριση οθονης.</translation>
    </message>
    <message>
        <source>Type &lt;b&gt;help&lt;/b&gt; for an overview of available commands.</source>
        <translation>Γράψτε &lt;b&gt;help&lt;/b&gt; για μια επισκόπηση των διαθέσιμων εντολών</translation>
    </message>
    <message>
        <source>%1 B</source>
        <translation>%1 B</translation>
    </message>
    <message>
        <source>%1 KB</source>
        <translation>%1 KB</translation>
    </message>
    <message>
        <source>%1 MB</source>
        <translation>%1 MB</translation>
    </message>
    <message>
        <source>%1 GB</source>
        <translation>%1 GB</translation>
    </message>
    <message>
        <source>via %1</source>
        <translation>μέσω %1</translation>
    </message>
    <message>
        <source>never</source>
        <translation>ποτέ</translation>
    </message>
    <message>
        <source>Inbound</source>
        <translation>Εισερχόμενα</translation>
    </message>
    <message>
        <source>Outbound</source>
        <translation>Εξερχόμενα</translation>
    </message>
    <message>
        <source>Unknown</source>
        <translation>Άγνωστο(α)</translation>
    </message>
</context>
<context>
    <name>ReceiveCoinsDialog</name>
    <message>
        <source>&amp;Amount:</source>
        <translation>&amp;Ποσό:</translation>
    </message>
    <message>
        <source>&amp;Label:</source>
        <translation>&amp;Επιγραφή</translation>
    </message>
    <message>
        <source>&amp;Message:</source>
        <translation>&amp;Μήνυμα:</translation>
    </message>
    <message>
        <source>R&amp;euse an existing receiving address (not recommended)</source>
        <translation>Ε&amp;παναχρησιμοποίηση υπάρχουσας διεύθυνσης λήψης (δεν συνιστάται)</translation>
    </message>
    <message>
        <source>Clear all fields of the form.</source>
        <translation>Καθαρισμός όλων των πεδίων της φόρμας.</translation>
    </message>
    <message>
        <source>Clear</source>
        <translation>Καθαρισμός</translation>
    </message>
    <message>
        <source>&amp;Request payment</source>
        <translation>&amp;Αίτηση πληρωμής</translation>
    </message>
    <message>
        <source>Show</source>
        <translation>Εμφάνιση</translation>
    </message>
    <message>
        <source>Remove the selected entries from the list</source>
        <translation>Αφαίρεση επιλεγμένων καταχωρίσεων από τη λίστα</translation>
    </message>
    <message>
        <source>Remove</source>
        <translation>Αφαίρεση</translation>
    </message>
<<<<<<< HEAD
    </context>
=======
    <message>
        <source>Copy label</source>
        <translation>Αντιγραφή ετικέτας</translation>
    </message>
    <message>
        <source>Copy amount</source>
        <translation>Αντιγραφή ποσού</translation>
    </message>
</context>
>>>>>>> a7b486d6
<context>
    <name>ReceiveRequestDialog</name>
    <message>
        <source>QR Code</source>
        <translation>Κώδικας QR</translation>
    </message>
    <message>
        <source>Copy &amp;URI</source>
        <translation>Αντιγραφη της επιλεγμενης διεύθυνσης στο πρόχειρο του συστηματος</translation>
    </message>
    <message>
        <source>Copy &amp;Address</source>
        <translation>Αντιγραφή &amp;Διεύθυνσης</translation>
    </message>
    <message>
        <source>&amp;Save Image...</source>
        <translation>&amp;Αποθήκευση εικόνας...</translation>
    </message>
<<<<<<< HEAD
    </context>
<context>
    <name>RecentRequestsTableModel</name>
=======
    <message>
        <source>Address</source>
        <translation>Διεύθυνση</translation>
    </message>
    <message>
        <source>Label</source>
        <translation>Ετικέτα</translation>
    </message>
    </context>
<context>
    <name>RecentRequestsTableModel</name>
    <message>
        <source>Date</source>
        <translation>Ημερομήνια</translation>
    </message>
    <message>
        <source>Label</source>
        <translation>Ετικέτα</translation>
    </message>
    <message>
        <source>(no label)</source>
        <translation>(χωρίς ετικέτα)</translation>
    </message>
>>>>>>> a7b486d6
    </context>
<context>
    <name>SendCoinsDialog</name>
    <message>
        <source>Send Coins</source>
        <translation>Αποστολή νομισμάτων</translation>
    </message>
    <message>
        <source>Coin Control Features</source>
        <translation>Χαρακτηρηστικά επιλογής κερμάτων</translation>
    </message>
    <message>
        <source>Inputs...</source>
        <translation>Εισροές...</translation>
    </message>
    <message>
        <source>automatically selected</source>
        <translation>επιλεγμένο αυτόματα</translation>
    </message>
    <message>
        <source>Insufficient funds!</source>
        <translation>Ανεπαρκές κεφάλαιο!</translation>
    </message>
    <message>
        <source>Quantity:</source>
        <translation>Ποσότητα:</translation>
    </message>
    <message>
        <source>Bytes:</source>
        <translation>Bytes:</translation>
    </message>
    <message>
        <source>Amount:</source>
        <translation>Ποσό:</translation>
    </message>
    <message>
        <source>Fee:</source>
        <translation>Ταρίφα</translation>
    </message>
    <message>
        <source>After Fee:</source>
        <translation>Ταρίφα αλλαγής</translation>
    </message>
    <message>
        <source>Change:</source>
        <translation>Ρέστα:</translation>
    </message>
    <message>
        <source>If this is activated, but the change address is empty or invalid, change will be sent to a newly generated address.</source>
        <translation>Όταν ενεργό, αλλά η διεύθυνση ρέστων είναι κενή ή άκυρη, τα ρέστα θα σταλούν σε μία πρόσφατα δημιουργημένη διεύθυνση.</translation>
    </message>
    <message>
        <source>Custom change address</source>
        <translation>Προσαρμοσμένη διεύθυνση ρέστων</translation>
    </message>
    <message>
        <source>Transaction Fee:</source>
        <translation>Τέλος συναλλαγής:</translation>
    </message>
    <message>
        <source>Choose...</source>
        <translation>Επιλογή...</translation>
    </message>
    <message>
        <source>per kilobyte</source>
        <translation>ανά kilobyte</translation>
    </message>
    <message>
        <source>Hide</source>
        <translation>Απόκρυψη</translation>
    </message>
    <message>
        <source>total at least</source>
        <translation>συνολικά τουλάχιστον</translation>
    </message>
    <message>
        <source>Recommended:</source>
        <translation>Προτεινόμενο: </translation>
    </message>
    <message>
        <source>Custom:</source>
        <translation>Προσαρμογή:</translation>
    </message>
    <message>
        <source>normal</source>
        <translation>κανονικό</translation>
    </message>
    <message>
        <source>fast</source>
        <translation>Γρήγορο</translation>
    </message>
    <message>
        <source>Send to multiple recipients at once</source>
        <translation>Αποστολή σε πολλούς αποδέκτες ταυτόχρονα</translation>
    </message>
    <message>
        <source>Add &amp;Recipient</source>
        <translation>&amp;Προσθήκη αποδέκτη</translation>
    </message>
    <message>
        <source>Clear all fields of the form.</source>
        <translation>Καθαρισμός όλων των πεδίων της φόρμας.</translation>
    </message>
    <message>
        <source>Dust:</source>
        <translation>Σκόνη</translation>
    </message>
    <message>
        <source>Clear &amp;All</source>
        <translation>Καθαρισμός &amp;Όλων</translation>
    </message>
    <message>
        <source>Balance:</source>
        <translation>Υπόλοιπο:</translation>
    </message>
    <message>
        <source>Confirm the send action</source>
        <translation>Επιβεβαίωση αποστολής</translation>
    </message>
    <message>
        <source>S&amp;end</source>
        <translation>Αποστολη</translation>
    </message>
<<<<<<< HEAD
    </context>
=======
    <message>
        <source>Copy amount</source>
        <translation>Αντιγραφή ποσού</translation>
    </message>
    <message>
        <source>(no label)</source>
        <translation>(χωρίς ετικέτα)</translation>
    </message>
</context>
>>>>>>> a7b486d6
<context>
    <name>SendCoinsEntry</name>
    <message>
        <source>A&amp;mount:</source>
        <translation>&amp;Ποσό:</translation>
    </message>
    <message>
        <source>Pay &amp;To:</source>
        <translation>Πληρωμή &amp;σε:</translation>
    </message>
    <message>
        <source>&amp;Label:</source>
        <translation>&amp;Επιγραφή</translation>
    </message>
    <message>
        <source>Choose previously used address</source>
        <translation>Επιλογή διεύθυνσης που έχει ήδη χρησιμοποιηθεί</translation>
    </message>
    <message>
        <source>This is a normal payment.</source>
        <translation>Αυτή είναι μια απλή πληρωμή.</translation>
    </message>
    <message>
        <source>The Zcoin address to send the payment to</source>
        <translation>Η διεύθυνση Zcoin που θα σταλεί η πληρωμή</translation>
    </message>
    <message>
        <source>Alt+A</source>
        <translation>Alt+A</translation>
    </message>
    <message>
        <source>Paste address from clipboard</source>
        <translation>Επικόλληση διεύθυνσης από το βιβλίο διευθύνσεων</translation>
    </message>
    <message>
        <source>Alt+P</source>
        <translation>Alt+P</translation>
    </message>
    <message>
        <source>Remove this entry</source>
        <translation>Αφαίρεση αυτής της καταχώρησης</translation>
    </message>
    <message>
        <source>Message:</source>
        <translation>Μήνυμα:</translation>
    </message>
    <message>
        <source>Enter a label for this address to add it to the list of used addresses</source>
        <translation>Εισάγεται μία ετικέτα για αυτή την διεύθυνση για να προστεθεί στη λίστα με τις χρησιμοποιημένες διευθύνσεις</translation>
    </message>
    <message>
        <source>Pay To:</source>
        <translation>Πληρωμή σε:</translation>
    </message>
    <message>
        <source>Memo:</source>
        <translation>Σημείωση:</translation>
    </message>
    </context>
<context>
    <name>SendConfirmationDialog</name>
    </context>
<context>
    <name>ShutdownWindow</name>
    <message>
        <source>Do not shut down the computer until this window disappears.</source>
        <translation>Μην απενεργοποιήσετε τον υπολογιστή μέχρι να κλείσει αυτό το παράθυρο.</translation>
    </message>
</context>
<context>
    <name>SignVerifyMessageDialog</name>
    <message>
        <source>Signatures - Sign / Verify a Message</source>
        <translation>Υπογραφές - Είσοδος / Επαλήθευση μήνυματος </translation>
    </message>
    <message>
        <source>&amp;Sign Message</source>
        <translation>&amp;Υπογραφή Μηνύματος</translation>
    </message>
    <message>
        <source>The Zcoin address to sign the message with</source>
        <translation>Διεύθυνση Zcoin που θα σταλεί το μήνυμα</translation>
    </message>
    <message>
        <source>Choose previously used address</source>
        <translation>Επιλογή διεύθυνσης που έχει ήδη χρησιμοποιηθεί</translation>
    </message>
    <message>
        <source>Alt+A</source>
        <translation>Alt+A</translation>
    </message>
    <message>
        <source>Paste address from clipboard</source>
        <translation>Επικόλληση διεύθυνσης από το βιβλίο διευθύνσεων</translation>
    </message>
    <message>
        <source>Alt+P</source>
        <translation>Alt+P</translation>
    </message>
    <message>
        <source>Enter the message you want to sign here</source>
        <translation>Εισάγετε εδώ το μήνυμα που θέλετε να υπογράψετε</translation>
    </message>
    <message>
        <source>Signature</source>
        <translation>Υπογραφή</translation>
    </message>
    <message>
        <source>Copy the current signature to the system clipboard</source>
        <translation>Αντέγραφη της επιλεγμενης διεύθυνσης στο πρόχειρο του συστηματος</translation>
    </message>
    <message>
        <source>Sign the message to prove you own this Zcoin address</source>
        <translation>Υπογράψτε ένα μήνυμα για ν' αποδείξετε πως σας ανήκει μια συγκεκριμένη διεύθυνση Zcoin</translation>
    </message>
    <message>
        <source>Sign &amp;Message</source>
        <translation>Υπογραφη μήνυματος</translation>
    </message>
    <message>
        <source>Reset all sign message fields</source>
        <translation>Επαναφορά όλων των πεδίων μήνυματος</translation>
    </message>
    <message>
        <source>Clear &amp;All</source>
        <translation>Καθαρισμός &amp;Όλων</translation>
    </message>
    <message>
        <source>&amp;Verify Message</source>
        <translation>&amp;Επιβεβαίωση μηνύματος</translation>
    </message>
    <message>
        <source>The Zcoin address the message was signed with</source>
        <translation>Διεύθυνση Zcoin η οποία το μήνυμα έχει υπογραφεί</translation>
    </message>
    <message>
        <source>Verify the message to ensure it was signed with the specified Zcoin address</source>
        <translation>Υπογράψτε ένα μήνυμα για ν' αποδείξετε πως υπογραφθηκε απο μια συγκεκριμένη διεύθυνση Zcoin</translation>
    </message>
    <message>
        <source>Verify &amp;Message</source>
        <translation>Επιβεβαίωση μηνύματος</translation>
    </message>
    <message>
        <source>Reset all verify message fields</source>
        <translation>Επαναφορά όλων επαλήθευμενων πεδίων μήνυματος </translation>
    </message>
    </context>
<context>
    <name>SplashScreen</name>
    <message>
        <source>[testnet]</source>
        <translation>[testnet]</translation>
    </message>
</context>
<context>
    <name>TrafficGraphWidget</name>
    <message>
        <source>KB/s</source>
        <translation>KB/s</translation>
    </message>
</context>
<context>
    <name>TransactionDesc</name>
<<<<<<< HEAD
=======
    <message>
        <source>Open until %1</source>
        <translation>Ανοιχτό μέχρι %1</translation>
    </message>
    <message>
        <source>%1/offline</source>
        <translation>%1/αποσυνδεδεμένο</translation>
    </message>
    <message>
        <source>0/unconfirmed, %1</source>
        <translation>0/ανεπιβεβαίωτο, %1</translation>
    </message>
    <message>
        <source>Date</source>
        <translation>Ημερομηνία</translation>
    </message>
    <message>
        <source>Source</source>
        <translation>Πηγή</translation>
    </message>
    <message>
        <source>Generated</source>
        <translation>Παράχθηκε</translation>
    </message>
    <message>
        <source>From</source>
        <translation>Από</translation>
    </message>
    <message>
        <source>unknown</source>
        <translation>Άγνωστο</translation>
    </message>
    <message>
        <source>To</source>
        <translation>Προς</translation>
    </message>
    <message>
        <source>own address</source>
        <translation>δική σας διεύθυνση</translation>
    </message>
    <message>
        <source>watch-only</source>
        <translation>παρακολούθηση-μόνο</translation>
    </message>
    <message>
        <source>label</source>
        <translation>ετικέτα</translation>
    </message>
    <message>
        <source>Credit</source>
        <translation>Πίστωση</translation>
    </message>
    <message>
        <source>not accepted</source>
        <translation>μη έγκυρο</translation>
    </message>
    <message>
        <source>Total credit</source>
        <translation>Συνολική πίστωση</translation>
    </message>
    <message>
        <source>Transaction fee</source>
        <translation>Κόστος συναλλαγής</translation>
    </message>
>>>>>>> a7b486d6
    </context>
<context>
    <name>TransactionDescDialog</name>
    <message>
        <source>This pane shows a detailed description of the transaction</source>
        <translation>Αυτό το παράθυρο δείχνει μια λεπτομερή περιγραφή της συναλλαγής</translation>
    </message>
    </context>
<context>
    <name>TransactionTableModel</name>
<<<<<<< HEAD
    </context>
<context>
    <name>TransactionView</name>
=======
    <message>
        <source>Date</source>
        <translation>Ημερομήνια</translation>
    </message>
    <message>
        <source>Label</source>
        <translation>Ετικέτα</translation>
    </message>
    <message>
        <source>Open until %1</source>
        <translation>Ανοιχτό μέχρι %1</translation>
    </message>
    <message>
        <source>watch-only</source>
        <translation>παρακολούθηση-μόνο</translation>
    </message>
    <message>
        <source>(no label)</source>
        <translation>(χωρίς ετικέτα)</translation>
    </message>
    </context>
<context>
    <name>TransactionView</name>
    <message>
        <source>Copy address</source>
        <translation>Αντιγραφή διεύθυνσης</translation>
    </message>
    <message>
        <source>Copy label</source>
        <translation>Αντιγραφή ετικέτας</translation>
    </message>
    <message>
        <source>Copy amount</source>
        <translation>Αντιγραφή ποσού</translation>
    </message>
    <message>
        <source>Copy transaction ID</source>
        <translation>Αντιγραφή ταυτότητας συναλλαγής</translation>
    </message>
    <message>
        <source>Copy raw transaction</source>
        <translation>Αντιγραφή ανεπεξέργαστης συναλλαγής</translation>
    </message>
    <message>
        <source>Edit label</source>
        <translation>Επεξεργασία ετικέτας</translation>
    </message>
    <message>
        <source>Date</source>
        <translation>Ημερομήνια</translation>
    </message>
    <message>
        <source>Label</source>
        <translation>Ετικέτα</translation>
    </message>
    <message>
        <source>Address</source>
        <translation>Διεύθυνση</translation>
    </message>
    <message>
        <source>Exporting Failed</source>
        <translation>Αποτυχία Εξαγωγής</translation>
    </message>
>>>>>>> a7b486d6
    </context>
<context>
    <name>UnitDisplayStatusBarControl</name>
    <message>
        <source>Unit to show amounts in. Click to select another unit.</source>
        <translation>Μονάδα μέτρησης προβολής ποσών. Κάντε κλικ για επιλογή άλλης μονάδας.</translation>
    </message>
</context>
<context>
    <name>WalletFrame</name>
    </context>
<context>
    <name>WalletModel</name>
    </context>
<context>
    <name>WalletView</name>
    </context>
<context>
<<<<<<< HEAD
    <name>zcoin-core</name>
=======
    <name>bitcoin-core</name>
>>>>>>> a7b486d6
    <message>
        <source>Options:</source>
        <translation>Επιλογές:</translation>
    </message>
    <message>
        <source>Specify data directory</source>
        <translation>Ορισμός φακέλου δεδομένων</translation>
    </message>
    <message>
        <source>Connect to a node to retrieve peer addresses, and disconnect</source>
        <translation>Σύνδεση σε έναν κόμβο για την ανάκτηση διευθύνσεων από ομοτίμους, και αποσυνδέσh</translation>
    </message>
    <message>
        <source>Specify your own public address</source>
        <translation>Διευκρινίστε τη δικιά σας δημόσια διεύθυνση.</translation>
    </message>
    <message>
        <source>Accept command line and JSON-RPC commands</source>
        <translation>Αποδοχή εντολών κονσόλας και JSON-RPC</translation>
    </message>
    <message>
        <source>Run in the background as a daemon and accept commands</source>
        <translation>Εκτέλεση στο παρασκήνιο κι αποδοχή εντολών</translation>
    </message>
    <message>
<<<<<<< HEAD
        <source>Accept connections from outside (default: 1 if no -proxy or -connect)</source>
        <translation>Να δέχεσαι συνδέσεις από έξω(προεπιλογή:1)</translation>
    </message>
    <message>
        <source>Zcoin Core</source>
        <translation>Zcoin Core</translation>
=======
        <source>Bitcoin Core</source>
        <translation>Bitcoin Core</translation>
>>>>>>> a7b486d6
    </message>
    <message>
        <source>Bind to given address and always listen on it. Use [host]:port notation for IPv6</source>
        <translation>Αποθηκευση σε συγκεκριμένη διεύθυνση. Χρησιμοποιήστε τα πλήκτρα [Host] : συμβολισμός θύρα για IPv6</translation>
    </message>
    <message>
        <source>Execute command when a wallet transaction changes (%s in cmd is replaced by TxID)</source>
        <translation>Εκτέλεσε την εντολή όταν το καλύτερο μπλοκ αλλάξει(%s στην εντολή αντικαθίσταται από το hash του μπλοκ)</translation>
    </message>
    <message>
        <source>Block creation options:</source>
        <translation>Αποκλεισμός επιλογων δημιουργίας: </translation>
    </message>
    <message>
        <source>Connection options:</source>
        <translation>Επιλογές σύνδεσης:</translation>
    </message>
    <message>
        <source>Corrupted block database detected</source>
        <translation>Εντοπισθηκε διεφθαρμενη βαση δεδομενων των μπλοκ</translation>
    </message>
    <message>
        <source>Do you want to rebuild the block database now?</source>
        <translation>Θελετε να δημιουργηθει τωρα η βαση δεδομενων του μπλοκ? </translation>
    </message>
    <message>
        <source>Error initializing block database</source>
        <translation>Σφάλμα κατά την ενεργοποίηση της βάσης δεδομένων μπλοκ</translation>
    </message>
    <message>
        <source>Error initializing wallet database environment %s!</source>
        <translation>Σφάλμα κατά την ενεργοποίηση της βάσης δεδομένων πορτοφόλιου %s!</translation>
    </message>
    <message>
        <source>Error loading block database</source>
        <translation>Σφάλμα φορτωσης της βασης δεδομενων των μπλοκ</translation>
    </message>
    <message>
        <source>Error opening block database</source>
        <translation>Σφάλμα φορτωσης της βασης δεδομενων των μπλοκ</translation>
    </message>
    <message>
        <source>Error: Disk space is low!</source>
        <translation>Προειδοποίηση: Χαμηλός χώρος στο δίσκο  </translation>
    </message>
    <message>
        <source>Failed to listen on any port. Use -listen=0 if you want this.</source>
        <translation>ταλαιπωρηθειτε για να ακούσετε σε οποιαδήποτε θύρα. Χρήση - ακούστε = 0 , αν θέλετε αυτό.</translation>
    </message>
    <message>
        <source>Importing...</source>
        <translation>ΕΙσαγωγή...</translation>
    </message>
    <message>
        <source>Invalid -onion address: '%s'</source>
        <translation>Άκυρη διεύθυνση -onion : '%s'</translation>
    </message>
    <message>
        <source>Not enough file descriptors available.</source>
        <translation>Δεν ειναι αρκετες περιγραφες αρχείων διαθέσιμες.</translation>
    </message>
    <message>
        <source>Only connect to nodes in network &lt;net&gt; (ipv4, ipv6 or onion)</source>
        <translation>Μόνο σύνδεση σε κόμβους του δικτύου &lt;net&gt; (ipv4, ipv6 ή onion)</translation>
    </message>
    <message>
        <source>Set maximum block size in bytes (default: %d)</source>
        <translation>Ορίστε το μέγιστο μέγεθος block σε bytes (προεπιλογή: %d)</translation>
    </message>
    <message>
        <source>Specify wallet file (within data directory)</source>
        <translation>Επιλέξτε αρχείο πορτοφολιού (μέσα απο κατάλογο δεδομένων)</translation>
    </message>
    <message>
        <source>Verifying blocks...</source>
        <translation>Επαλήθευση των μπλοκ... </translation>
    </message>
    <message>
        <source>Verifying wallet...</source>
        <translation>Επαλήθευση πορτοφολιου... </translation>
    </message>
    <message>
        <source>Wallet %s resides outside data directory %s</source>
        <translation>Το πορτοφόλι %s βρίσκεται έξω από το φάκελο δεδομένων %s</translation>
    </message>
    <message>
        <source>Wallet options:</source>
        <translation>Επιλογές πορτοφολιού:</translation>
    </message>
    <message>
        <source>Connect through SOCKS5 proxy</source>
        <translation>Σύνδεση μέσω διαμεσολαβητή SOCKS5</translation>
    </message>
    <message>
        <source>Error reading from database, shutting down.</source>
        <translation>Σφάλμα ανάγνωσης από τη βάση δεδομένων, γίνεται τερματισμός.</translation>
    </message>
    <message>
        <source>Information</source>
        <translation>Πληροφορία</translation>
    </message>
    <message>
        <source>Node relay options:</source>
        <translation>Επιλογές αναμετάδοσης κόμβου: </translation>
    </message>
    <message>
        <source>RPC server options:</source>
        <translation>Επιλογές διακομιστή RPC:</translation>
    </message>
    <message>
        <source>Send trace/debug info to console instead of debug.log file</source>
        <translation>Αποστολή πληροφοριών εντοπισμού σφαλμάτων στην κονσόλα αντί του αρχείου debug.log</translation>
    </message>
    <message>
        <source>Show all debugging options (usage: --help -help-debug)</source>
        <translation>Προβολή όλων των επιλογών εντοπισμού σφαλμάτων (χρήση: --help -help-debug)</translation>
    </message>
    <message>
        <source>Shrink debug.log file on client startup (default: 1 when no -debug)</source>
        <translation>Συρρίκνωση του αρχείο debug.log κατα την εκκίνηση του πελάτη (προεπιλογή: 1 όταν δεν-debug)</translation>
    </message>
    <message>
        <source>Signing transaction failed</source>
        <translation>Η υπογραφή συναλλαγής απέτυχε </translation>
    </message>
    <message>
        <source>This is experimental software.</source>
        <translation>Η εφαρμογή είναι σε πειραματικό στάδιο.</translation>
    </message>
    <message>
        <source>Transaction amount too small</source>
        <translation>Το ποσό της συναλλαγής είναι πολύ μικρο </translation>
    </message>
    <message>
        <source>Transaction too large</source>
        <translation>Η συναλλαγή ειναι πολύ μεγάλη </translation>
    </message>
    <message>
        <source>Username for JSON-RPC connections</source>
        <translation>Όνομα χρήστη για τις συνδέσεις JSON-RPC</translation>
    </message>
    <message>
        <source>Warning</source>
        <translation>Προειδοποίηση</translation>
    </message>
    <message>
        <source>Zapping all transactions from wallet...</source>
        <translation>Μεταφορά όλων των συναλλαγών απο το πορτοφόλι</translation>
    </message>
    <message>
        <source>Password for JSON-RPC connections</source>
        <translation>Κωδικός για τις συνδέσεις JSON-RPC</translation>
    </message>
    <message>
        <source>Execute command when the best block changes (%s in cmd is replaced by block hash)</source>
        <translation>Εκτέλεσε την εντολή όταν το καλύτερο μπλοκ αλλάξει(%s στην εντολή αντικαθίσταται από το hash του μπλοκ)</translation>
    </message>
    <message>
        <source>Allow DNS lookups for -addnode, -seednode and -connect</source>
        <translation>Να επιτρέπονται οι έλεγχοι DNS για προσθήκη και σύνδεση κόμβων</translation>
    </message>
    <message>
        <source>Loading addresses...</source>
        <translation>Φόρτωση διευθύνσεων...</translation>
    </message>
    <message>
        <source>How thorough the block verification of -checkblocks is (0-4, default: %u)</source>
        <translation>Πόσο εξονυχιστική να είναι η επιβεβαίωση του μπλοκ (0-4, προεπιλογή: %u)</translation>
    </message>
    <message>
        <source>Maintain a full transaction index, used by the getrawtransaction rpc call (default: %u)</source>
        <translation>Διατηρήση ένος πλήρες ευρετήριου συναλλαγών (προεπιλογή: %u) </translation>
    </message>
    <message>
        <source>Number of seconds to keep misbehaving peers from reconnecting (default: %u)</source>
        <translation>Δευτερόλεπτα πριν επιτραπεί ξανά η σύνδεση των προβληματικών peers (προεπιλογή: %u)</translation>
    </message>
    <message>
        <source>How many blocks to check at startup (default: %u, 0 = all)</source>
        <translation>Πόσα μπλοκ να ελέγχθουν κατά την εκκίνηση (προεπιλογή: %u, 0 = όλα)</translation>
    </message>
    <message>
        <source>Include IP addresses in debug output (default: %u)</source>
        <translation>Να συμπεριληφθεί η διεύθυνση IP στην αναφορά? (προεπιλογή: %u)</translation>
    </message>
    <message>
        <source>Invalid -proxy address: '%s'</source>
        <translation>Δεν είναι έγκυρη η διεύθυνση διαμεσολαβητή: '%s'</translation>
    </message>
    <message>
        <source>Maintain at most &lt;n&gt; connections to peers (default: %u)</source>
        <translation>Μέγιστες αριθμός συνδέσεων με τους peers &lt;n&gt; (προεπιλογή: %u)</translation>
    </message>
    <message>
        <source>Specify configuration file (default: %s)</source>
        <translation>Ορίστε αρχείο ρυθμίσεων (προεπιλογή: %s)</translation>
    </message>
    <message>
        <source>Specify connection timeout in milliseconds (minimum: 1, default: %d)</source>
        <translation>Ορισμός λήξης χρονικού ορίου σε χιλιοστά του δευτερολέπτου(προεπιλογή: %d)</translation>
    </message>
    <message>
        <source>Specify pid file (default: %s)</source>
        <translation>Ορίστε αρχείο pid (προεπιλογή: %s)</translation>
    </message>
    <message>
        <source>Threshold for disconnecting misbehaving peers (default: %u)</source>
        <translation>Όριο αποσύνδεσης προβληματικών peers (προεπιλογή: %u)</translation>
    </message>
    <message>
        <source>Unknown network specified in -onlynet: '%s'</source>
        <translation>Άγνωστo δίκτυο ορίζεται σε onlynet: '%s'</translation>
    </message>
    <message>
        <source>Insufficient funds</source>
        <translation>Ανεπαρκές κεφάλαιο</translation>
    </message>
    <message>
        <source>Loading block index...</source>
        <translation>Φόρτωση ευρετηρίου μπλοκ...</translation>
    </message>
    <message>
        <source>Add a node to connect to and attempt to keep the connection open</source>
        <translation>Προσέθεσε ένα κόμβο για σύνδεση και προσπάθησε να κρατήσεις την σύνδεση ανοιχτή</translation>
    </message>
    <message>
        <source>Loading wallet...</source>
        <translation>Φόρτωση πορτοφολιού...</translation>
    </message>
    <message>
        <source>Cannot downgrade wallet</source>
        <translation>Δεν μπορώ να υποβαθμίσω το πορτοφόλι</translation>
    </message>
    <message>
        <source>Cannot write default address</source>
        <translation>Δεν μπορώ να γράψω την προεπιλεγμένη διεύθυνση</translation>
    </message>
    <message>
        <source>Rescanning...</source>
        <translation>Ανίχνευση...</translation>
    </message>
    <message>
        <source>Done loading</source>
        <translation>Η φόρτωση ολοκληρώθηκε</translation>
    </message>
    <message>
        <source>Error</source>
        <translation>Σφάλμα</translation>
    </message>
</context>
</TS><|MERGE_RESOLUTION|>--- conflicted
+++ resolved
@@ -41,12 +41,6 @@
         <source>&amp;Delete</source>
         <translation>&amp;Διαγραφή</translation>
     </message>
-<<<<<<< HEAD
-    </context>
-<context>
-    <name>AddressTableModel</name>
-    </context>
-=======
     <message>
         <source>Choose the address to send coins to</source>
         <translation>Επιλέξτε διεύθυνση αποστολής των νομισμάτων σας</translation>
@@ -99,7 +93,6 @@
         <translation>(χωρίς ετικέτα)</translation>
     </message>
 </context>
->>>>>>> a7b486d6
 <context>
     <name>AskPassphraseDialog</name>
     <message>
@@ -118,8 +111,6 @@
         <source>Repeat new passphrase</source>
         <translation>Επανέλαβε τον νέο κωδικό πρόσβασης</translation>
     </message>
-<<<<<<< HEAD
-=======
     <message>
         <source>Unlock wallet</source>
         <translation>Ξεκλειδωσε το πορτοφολι</translation>
@@ -132,7 +123,6 @@
         <source>Wallet unlock failed</source>
         <translation>Το Ξεκλείδωμα του Πορτοφολιού Απέτυχε</translation>
     </message>
->>>>>>> a7b486d6
     </context>
 <context>
     <name>BanTableModel</name>
@@ -221,7 +211,7 @@
     </message>
     <message>
         <source>Send coins to a Zcoin address</source>
-        <translation>Στείλε νομίσματα σε μια διεύθυνση Zcoin</translation>
+        <translation>Στείλε νομίσματα σε μια διεύθυνση zcoin</translation>
     </message>
     <message>
         <source>Backup wallet to another location</source>
@@ -468,8 +458,6 @@
         <source>Copy address</source>
         <translation>Αντιγραφή διεύθυνσης</translation>
     </message>
-<<<<<<< HEAD
-=======
     <message>
         <source>Copy label</source>
         <translation>Αντιγραφή ετικέτας</translation>
@@ -486,7 +474,6 @@
         <source>(no label)</source>
         <translation>(χωρίς ετικέτα)</translation>
     </message>
->>>>>>> a7b486d6
     </context>
 <context>
     <name>EditAddressDialog</name>
@@ -510,8 +497,6 @@
         <source>&amp;Address</source>
         <translation>&amp;Διεύθυνση</translation>
     </message>
-<<<<<<< HEAD
-=======
     <message>
         <source>New receiving address</source>
         <translation>Νέα Διεύθυνση Λήψης</translation>
@@ -524,7 +509,6 @@
         <source>Edit receiving address</source>
         <translation>Διόρθωση Διεύθυνσης Λήψης</translation>
     </message>
->>>>>>> a7b486d6
     </context>
 <context>
     <name>FreespaceChecker</name>
@@ -952,9 +936,6 @@
     <name>QRImageWidget</name>
     </context>
 <context>
-    <name>QRImageWidget</name>
-    </context>
-<context>
     <name>RPCConsole</name>
     <message>
         <source>N/A</source>
@@ -1175,9 +1156,6 @@
         <source>Remove</source>
         <translation>Αφαίρεση</translation>
     </message>
-<<<<<<< HEAD
-    </context>
-=======
     <message>
         <source>Copy label</source>
         <translation>Αντιγραφή ετικέτας</translation>
@@ -1187,7 +1165,6 @@
         <translation>Αντιγραφή ποσού</translation>
     </message>
 </context>
->>>>>>> a7b486d6
 <context>
     <name>ReceiveRequestDialog</name>
     <message>
@@ -1206,11 +1183,6 @@
         <source>&amp;Save Image...</source>
         <translation>&amp;Αποθήκευση εικόνας...</translation>
     </message>
-<<<<<<< HEAD
-    </context>
-<context>
-    <name>RecentRequestsTableModel</name>
-=======
     <message>
         <source>Address</source>
         <translation>Διεύθυνση</translation>
@@ -1234,7 +1206,6 @@
         <source>(no label)</source>
         <translation>(χωρίς ετικέτα)</translation>
     </message>
->>>>>>> a7b486d6
     </context>
 <context>
     <name>SendCoinsDialog</name>
@@ -1358,9 +1329,6 @@
         <source>S&amp;end</source>
         <translation>Αποστολη</translation>
     </message>
-<<<<<<< HEAD
-    </context>
-=======
     <message>
         <source>Copy amount</source>
         <translation>Αντιγραφή ποσού</translation>
@@ -1370,7 +1338,6 @@
         <translation>(χωρίς ετικέτα)</translation>
     </message>
 </context>
->>>>>>> a7b486d6
 <context>
     <name>SendCoinsEntry</name>
     <message>
@@ -1535,8 +1502,6 @@
 </context>
 <context>
     <name>TransactionDesc</name>
-<<<<<<< HEAD
-=======
     <message>
         <source>Open until %1</source>
         <translation>Ανοιχτό μέχρι %1</translation>
@@ -1601,7 +1566,6 @@
         <source>Transaction fee</source>
         <translation>Κόστος συναλλαγής</translation>
     </message>
->>>>>>> a7b486d6
     </context>
 <context>
     <name>TransactionDescDialog</name>
@@ -1612,11 +1576,6 @@
     </context>
 <context>
     <name>TransactionTableModel</name>
-<<<<<<< HEAD
-    </context>
-<context>
-    <name>TransactionView</name>
-=======
     <message>
         <source>Date</source>
         <translation>Ημερομήνια</translation>
@@ -1680,7 +1639,6 @@
         <source>Exporting Failed</source>
         <translation>Αποτυχία Εξαγωγής</translation>
     </message>
->>>>>>> a7b486d6
     </context>
 <context>
     <name>UnitDisplayStatusBarControl</name>
@@ -1699,11 +1657,7 @@
     <name>WalletView</name>
     </context>
 <context>
-<<<<<<< HEAD
     <name>zcoin-core</name>
-=======
-    <name>bitcoin-core</name>
->>>>>>> a7b486d6
     <message>
         <source>Options:</source>
         <translation>Επιλογές:</translation>
@@ -1729,17 +1683,8 @@
         <translation>Εκτέλεση στο παρασκήνιο κι αποδοχή εντολών</translation>
     </message>
     <message>
-<<<<<<< HEAD
-        <source>Accept connections from outside (default: 1 if no -proxy or -connect)</source>
-        <translation>Να δέχεσαι συνδέσεις από έξω(προεπιλογή:1)</translation>
-    </message>
-    <message>
         <source>Zcoin Core</source>
         <translation>Zcoin Core</translation>
-=======
-        <source>Bitcoin Core</source>
-        <translation>Bitcoin Core</translation>
->>>>>>> a7b486d6
     </message>
     <message>
         <source>Bind to given address and always listen on it. Use [host]:port notation for IPv6</source>
