--- conflicted
+++ resolved
@@ -62,21 +62,12 @@
         <translation>Vastuvõtvad aadressid</translation>
     </message>
     <message>
-<<<<<<< HEAD
         <source>These are your Zcoin addresses for sending payments. Always check the amount and the receiving address before sending coins.</source>
         <translation>Need on sinu Zcoin aadressid maksete saatmiseks. Ennem müntide saatmist kontrolli alati summat ja makse saaja aadressi.</translation>
     </message>
     <message>
         <source>These are your Zcoin addresses for receiving payments. It is recommended to use a new receiving address for each transaction.</source>
         <translation>Need on sinu Zcoin aadressid sisenevate maksete vastu võtmiseks. Soovitav on iga tehingu tarbeks kasutada uut aadressi.</translation>
-=======
-        <source>These are your Bitcoin addresses for sending payments. Always check the amount and the receiving address before sending coins.</source>
-        <translation>Need on sinu Bitcoin aadressid maksete saatmiseks. Ennem müntide saatmist kontrolli alati summat ja makse saaja aadressi.</translation>
-    </message>
-    <message>
-        <source>These are your Bitcoin addresses for receiving payments. It is recommended to use a new receiving address for each transaction.</source>
-        <translation>Need on sinu Bitcoin aadressid sisenevate maksete vastu võtmiseks. Soovitav on iga tehingu tarbeks kasutada uut aadressi.</translation>
->>>>>>> a7b486d6
     </message>
     <message>
         <source>&amp;Copy Address</source>
@@ -177,8 +168,8 @@
         <translation>Kinnita rahakoti krüpteerimine.</translation>
     </message>
     <message>
-        <source>Warning: If you encrypt your wallet and lose your passphrase, you will &lt;b&gt;LOSE ALL OF YOUR BITCOINS&lt;/b&gt;!</source>
-        <translation>Hoiatus:Kui sa krüpteerid oma rahakoti ja kaotad salafraasi, siis sa&lt;b&gt;KAOTAD OMA BITCOINID&lt;/b&gt;!</translation>
+        <source>Warning: If you encrypt your wallet and lose your passphrase, you will &lt;b&gt;LOSE ALL OF YOUR ZCOINS&lt;/b&gt;!</source>
+        <translation>Hoiatus:Kui sa krüpteerid oma rahakoti ja kaotad salafraasi, siis sa&lt;b&gt;KAOTAD OMA ZCOINID&lt;/b&gt;!</translation>
     </message>
     <message>
         <source>Are you sure you wish to encrypt your wallet?</source>
@@ -375,58 +366,20 @@
         <translation>Vahelehe tööriistariba</translation>
     </message>
     <message>
-<<<<<<< HEAD
         <source>Request payments (generates QR codes and zcoin: URIs)</source>
         <translation>Loo maksepäring (genereerib QR koodid ja zcoini: URId)</translation>
     </message>
     <message>
         <source>Open a zcoin: URI or payment request</source>
         <translation>Ava zcoini: URI või maksepäring</translation>
-=======
-        <source>Request payments (generates QR codes and bitcoin: URIs)</source>
-        <translation>Loo maksepäring (genereerib QR koodid ja bitcoini: URId)</translation>
-    </message>
-    <message>
-        <source>Open a bitcoin: URI or payment request</source>
-        <translation>Ava bitcoini: URI või maksepäring</translation>
->>>>>>> a7b486d6
     </message>
     <message>
         <source>&amp;Command-line options</source>
         <translation>Käsurea valikud</translation>
     </message>
     <message numerus="yes">
-<<<<<<< HEAD
         <source>%n active connection(s) to Zcoin network</source>
         <translation><numerusform>%n aktiivne ühendus Zcoini võrku</numerusform><numerusform>%n aktiivset ühendust Zcoini võrku</numerusform></translation>
-    </message>
-    <message>
-        <source>Indexing blocks on disk...</source>
-        <translation>Kõvakettal olevate plokkide indekseerimine...</translation>
-    </message>
-    <message>
-        <source>Processing blocks on disk...</source>
-        <translation>Kõvakettal olevate plokkide töötlemine...</translation>
-    </message>
-    <message>
-        <source>No block source available...</source>
-        <translation>Plokkide allikas pole saadaval...</translation>
-    </message>
-    <message numerus="yes">
-        <source>Processed %n block(s) of transaction history.</source>
-        <translation><numerusform>Töödeldud %n plokk transaktsioonide ajaloost.</numerusform><numerusform>Töödeldud %n plokki transaktsioonide ajaloost.</numerusform></translation>
-    </message>
-    <message numerus="yes">
-        <source>%n hour(s)</source>
-        <translation><numerusform>%n tund</numerusform><numerusform>%n tundi</numerusform></translation>
-    </message>
-    <message numerus="yes">
-        <source>%n day(s)</source>
-        <translation><numerusform>%n päev</numerusform><numerusform>%n päeva</numerusform></translation>
-=======
-        <source>%n active connection(s) to Bitcoin network</source>
-        <translation><numerusform>%n aktiivne ühendus Bitcoini võrku</numerusform><numerusform>%n aktiivset ühendust Bitcoini võrku</numerusform></translation>
->>>>>>> a7b486d6
     </message>
     <message>
         <source>Indexing blocks on disk...</source>
@@ -538,10 +491,6 @@
         <translation>Summa:</translation>
     </message>
     <message>
-        <source>Priority:</source>
-        <translation>Prioriteet</translation>
-    </message>
-    <message>
         <source>Fee:</source>
         <translation>Tasu:</translation>
     </message>
@@ -590,13 +539,6 @@
         <translation>Kinnitatud</translation>
     </message>
     <message>
-<<<<<<< HEAD
-        <source>Priority</source>
-        <translation>Prioriteet</translation>
-    </message>
-    <message>
-=======
->>>>>>> a7b486d6
         <source>Copy address</source>
         <translation>Kopeeri aadress</translation>
     </message>
@@ -625,13 +567,6 @@
         <translation>Kopeeri baidid</translation>
     </message>
     <message>
-<<<<<<< HEAD
-        <source>Copy priority</source>
-        <translation>Kopeeri prioriteet</translation>
-    </message>
-    <message>
-=======
->>>>>>> a7b486d6
         <source>Copy dust</source>
         <translation>Kopeeri puru</translation>
     </message>
@@ -640,56 +575,10 @@
         <translation>Kopeeri vahetusraha</translation>
     </message>
     <message>
-<<<<<<< HEAD
-        <source>highest</source>
-        <translation>kõrgeim</translation>
-    </message>
-    <message>
-        <source>higher</source>
-        <translation>kõrgem</translation>
-    </message>
-    <message>
-        <source>high</source>
-        <translation>kõrge</translation>
-    </message>
-    <message>
-        <source>medium-high</source>
-        <translation>keskmiselt kõrge</translation>
-    </message>
-    <message>
-        <source>medium</source>
-        <translation>keskmine</translation>
-    </message>
-    <message>
-        <source>low-medium</source>
-        <translation>keskmiselt madal</translation>
-    </message>
-    <message>
-        <source>low</source>
-        <translation>madal</translation>
-    </message>
-    <message>
-        <source>lower</source>
-        <translation>madalam</translation>
-    </message>
-    <message>
-        <source>lowest</source>
-        <translation>madalaim</translation>
-    </message>
-    <message>
-=======
->>>>>>> a7b486d6
         <source>(%1 locked)</source>
         <translation>(%1 lukustatud)</translation>
     </message>
     <message>
-<<<<<<< HEAD
-        <source>none</source>
-        <translation>puudub</translation>
-    </message>
-    <message>
-=======
->>>>>>> a7b486d6
         <source>yes</source>
         <translation>jah</translation>
     </message>
@@ -698,21 +587,6 @@
         <translation>ei</translation>
     </message>
     <message>
-<<<<<<< HEAD
-        <source>This label turns red if the transaction size is greater than 1000 bytes.</source>
-        <translation>Märgis muutub punaseks kui transaktsiooni suurus ületab 1000 baiti.</translation>
-    </message>
-    <message>
-        <source>This means a fee of at least %1 per kB is required.</source>
-        <translation>See tähendab, et vajalik tehingutasu on vähemalt %1 kB kohta</translation>
-    </message>
-    <message>
-        <source>This label turns red if the priority is smaller than "medium".</source>
-        <translation>See märgis muutud punaseks kui prioriteet on madalam kui "keskmine".</translation>
-    </message>
-    <message>
-=======
->>>>>>> a7b486d6
         <source>(no label)</source>
         <translation>(märgis puudub)</translation>
     </message>
@@ -752,13 +626,8 @@
         <translation>Muuda saatvat aadressi</translation>
     </message>
     <message>
-<<<<<<< HEAD
         <source>The entered address "%1" is not a valid Zcoin address.</source>
         <translation>Sisestatud aadress "%1" ei ole korrektne Zcoin aadress.</translation>
-=======
-        <source>The entered address "%1" is not a valid Bitcoin address.</source>
-        <translation>Sisestatud aadress "%1" ei ole korrektne Bitcoin aadress.</translation>
->>>>>>> a7b486d6
     </message>
     <message>
         <source>The entered address "%1" is already in the address book.</source>
@@ -1078,13 +947,6 @@
     </message>
     </context>
 <context>
-    <name>QRImageWidget</name>
-    <message>
-        <source>Save QR Code</source>
-        <translation>Salvesta QR Kood</translation>
-    </message>
-    </context>
-<context>
     <name>RPCConsole</name>
     <message>
         <source>N/A</source>
@@ -1359,10 +1221,6 @@
         <translation>Summa:</translation>
     </message>
     <message>
-        <source>Priority:</source>
-        <translation>Prioriteet</translation>
-    </message>
-    <message>
         <source>Fee:</source>
         <translation>Tasu:</translation>
     </message>
@@ -1395,10 +1253,6 @@
         <translation>Soovitatud:</translation>
     </message>
     <message>
-        <source>Confirmation time:</source>
-        <translation>Kinnitamise aeg:</translation>
-    </message>
-    <message>
         <source>normal</source>
         <translation>normaalne</translation>
     </message>
@@ -1455,13 +1309,6 @@
         <translation>Kopeeri baidid</translation>
     </message>
     <message>
-<<<<<<< HEAD
-        <source>Copy priority</source>
-        <translation>Kopeeri prioriteet</translation>
-    </message>
-    <message>
-=======
->>>>>>> a7b486d6
         <source>Copy dust</source>
         <translation>Kopeeri puru</translation>
     </message>
@@ -1490,13 +1337,8 @@
         <translation>Maksepäring aegunud.</translation>
     </message>
     <message>
-<<<<<<< HEAD
         <source>Warning: Invalid Zcoin address</source>
         <translation>Hoiatus: Ebakorrektne Zcoin aadress</translation>
-=======
-        <source>Warning: Invalid Bitcoin address</source>
-        <translation>Hoiatus: Ebakorrektne Bitcoin aadress</translation>
->>>>>>> a7b486d6
     </message>
     <message>
         <source>(no label)</source>
@@ -1575,13 +1417,8 @@
         <translation>&amp;Allkirjastamise teade</translation>
     </message>
     <message>
-<<<<<<< HEAD
         <source>The Zcoin address to sign the message with</source>
         <translation>Zcoin aadress millega sõnum allkirjastada</translation>
-=======
-        <source>The Bitcoin address to sign the message with</source>
-        <translation>Bitcoin aadress millega sõnum allkirjastada</translation>
->>>>>>> a7b486d6
     </message>
     <message>
         <source>Choose previously used address</source>
@@ -1632,21 +1469,12 @@
         <translation>&amp;Kinnita Sõnum</translation>
     </message>
     <message>
-<<<<<<< HEAD
         <source>The Zcoin address the message was signed with</source>
         <translation>Zcoin aadress millega sõnum on allkirjastatud</translation>
     </message>
     <message>
         <source>Verify the message to ensure it was signed with the specified Zcoin address</source>
         <translation>Kinnita sõnum tõestamaks selle allkirjastatust määratud Zcoini aadressiga.</translation>
-=======
-        <source>The Bitcoin address the message was signed with</source>
-        <translation>Bitcoin aadress millega sõnum on allkirjastatud</translation>
-    </message>
-    <message>
-        <source>Verify the message to ensure it was signed with the specified Bitcoin address</source>
-        <translation>Kinnita sõnum tõestamaks selle allkirjastatust määratud Bitcoini aadressiga.</translation>
->>>>>>> a7b486d6
     </message>
     <message>
         <source>Verify &amp;Message</source>
@@ -1904,11 +1732,7 @@
     <name>WalletView</name>
     </context>
 <context>
-<<<<<<< HEAD
     <name>zcoin-core</name>
-=======
-    <name>bitcoin-core</name>
->>>>>>> a7b486d6
     <message>
         <source>Options:</source>
         <translation>Valikud:</translation>
@@ -1934,17 +1758,8 @@
         <translation>Tööta taustal ning aktsepteeri käsklusi</translation>
     </message>
     <message>
-<<<<<<< HEAD
-        <source>Accept connections from outside (default: 1 if no -proxy or -connect)</source>
-        <translation>Luba välisühendusi (vaikeväärtus: 1 kui puudub -proxy või -connect)</translation>
-    </message>
-    <message>
         <source>Zcoin Core</source>
         <translation>Zcoini tuumik</translation>
-=======
-        <source>Bitcoin Core</source>
-        <translation>Bitcoini tuumik</translation>
->>>>>>> a7b486d6
     </message>
     <message>
         <source>Bind to given address and always listen on it. Use [host]:port notation for IPv6</source>
