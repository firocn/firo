<TS language="ms_MY" version="2.1">
<context>
    <name>AddressBookPage</name>
    <message>
        <source>Right-click to edit address or label</source>
        <translation>Klik-kanan untuk edit alamat ataupun label</translation>
    </message>
    <message>
        <source>Create a new address</source>
        <translation>Cipta alamat baru</translation>
    </message>
    <message>
        <source>&amp;New</source>
        <translation>&amp;Baru</translation>
    </message>
    <message>
        <source>Copy the currently selected address to the system clipboard</source>
        <translation>Salin alamat terpilih ke dalam sistem papan klip</translation>
    </message>
    <message>
        <source>&amp;Copy</source>
        <translation>&amp;Salin</translation>
    </message>
    <message>
        <source>C&amp;lose</source>
        <translation>&amp;Tutup</translation>
    </message>
    <message>
        <source>Delete the currently selected address from the list</source>
        <translation>Padam alamat semasa yang dipilih dari senaraiyang dipilih dari senarai</translation>
    </message>
    <message>
        <source>Export the data in the current tab to a file</source>
        <translation>
Alihkan fail data ke dalam tab semasa</translation>
    </message>
    <message>
        <source>&amp;Export</source>
        <translation>&amp;Eksport</translation>
    </message>
    <message>
        <source>&amp;Delete</source>
        <translation>&amp;Padam</translation>
    </message>
<<<<<<< HEAD
    </context>
<context>
    <name>AddressTableModel</name>
    </context>
=======
    <message>
        <source>Choose the address to send coins to</source>
        <translation>Pilih alamat untuk hantar koin kepada</translation>
    </message>
    <message>
        <source>Choose the address to receive coins with</source>
        <translation>Pilih alamat untuk menerima koin dengan</translation>
    </message>
    <message>
        <source>C&amp;hoose</source>
        <translation>&amp;Pilih</translation>
    </message>
    <message>
        <source>Sending addresses</source>
        <translation>alamat-alamat penghantaran</translation>
    </message>
    <message>
        <source>Receiving addresses</source>
        <translation>alamat-alamat penerimaan</translation>
    </message>
    <message>
        <source>These are your Bitcoin addresses for sending payments. Always check the amount and the receiving address before sending coins.</source>
        <translation>Ini adalah alamat Bitcoin anda untuk pembayaran. Periksa jumlah dan alamat penerima sebelum membuat penghantaran koin sentiasa.</translation>
    </message>
    <message>
        <source>These are your Bitcoin addresses for receiving payments. It is recommended to use a new receiving address for each transaction.</source>
        <translation>Ini adalah alamat Bitcoin anda untuk menerima pembayaraan.  Anda disyorkan untuk menguna alamat menerima untuk setiap transaksi.</translation>
    </message>
    <message>
        <source>&amp;Copy Address</source>
        <translation>&amp;Salin Aamat</translation>
    </message>
    <message>
        <source>Copy &amp;Label</source>
        <translation>Salin &amp; Label</translation>
    </message>
    <message>
        <source>&amp;Edit</source>
        <translation>&amp;Edit</translation>
    </message>
    <message>
        <source>Export Address List</source>
        <translation>Eskport Senarai Alamat</translation>
    </message>
    <message>
        <source>Comma separated file (*.csv)</source>
        <translation>Fail dibahagi oleh koma(*.csv)</translation>
    </message>
    <message>
        <source>Exporting Failed</source>
        <translation>Mengeksport Gagal</translation>
    </message>
    <message>
        <source>There was an error trying to save the address list to %1. Please try again.</source>
        <translation>Terdapat ralat semasa cubaan menyimpan senarai alamat kepada %1. Sila cuba lagi.</translation>
    </message>
</context>
<context>
    <name>AddressTableModel</name>
    <message>
        <source>Label</source>
        <translation>Label</translation>
    </message>
    <message>
        <source>Address</source>
        <translation>Alamat</translation>
    </message>
    <message>
        <source>(no label)</source>
        <translation>(tiada label)</translation>
    </message>
</context>
>>>>>>> a7b486d6
<context>
    <name>AskPassphraseDialog</name>
    <message>
        <source>Passphrase Dialog</source>
        <translation>Dialog frasa laluan</translation>
    </message>
    <message>
        <source>Enter passphrase</source>
        <translation>memasukkan frasa laluan</translation>
    </message>
    <message>
        <source>New passphrase</source>
        <translation>Frasa laluan baru</translation>
    </message>
    <message>
        <source>Repeat new passphrase</source>
        <translation>Ulangi frasa laluan baru</translation>
    </message>
    <message>
        <source>Enter the new passphrase to the wallet.&lt;br/&gt;Please use a passphrase of &lt;b&gt;ten or more random characters&lt;/b&gt;, or &lt;b&gt;eight or more words&lt;/b&gt;.</source>
        <translation>Memasukkan frasa laluan baru kepada dompet.&lt;br/&gt;Sila mengunakkan frasa laluan yang&lt;b&gt;mengandungi 10 atau lebih aksara rawak&lt;/b&gt;,ataupun&lt;b&gt;lapan atau lebih perkataan.&lt;/b&gt;</translation>
    </message>
    <message>
        <source>Encrypt wallet</source>
        <translation>Dompet encrypt</translation>
    </message>
    <message>
        <source>This operation needs your wallet passphrase to unlock the wallet.</source>
        <translation>Operasi ini perlukan frasa laluan dompet anda untuk membuka kunci dompet.</translation>
    </message>
    <message>
        <source>Unlock wallet</source>
        <translation>Membuka kunci dompet</translation>
    </message>
    <message>
        <source>This operation needs your wallet passphrase to decrypt the wallet.</source>
        <translation>Operasi ini memerlukan frasa laluan dompet anda untuk menyahsulit dompet.</translation>
    </message>
    <message>
        <source>Decrypt wallet</source>
        <translation>Menyahsulit dompet</translation>
    </message>
    <message>
        <source>Change passphrase</source>
        <translation>Menukar frasa laluan</translation>
    </message>
    <message>
        <source>Enter the old passphrase and new passphrase to the wallet.</source>
        <translation>Memasukkan frasa laluan lama dan frasa laluan baru untuk.</translation>
    </message>
    <message>
        <source>Confirm wallet encryption</source>
        <translation>Mengesahkan enkripsi dompet</translation>
    </message>
    <message>
        <source>Warning: If you encrypt your wallet and lose your passphrase, you will &lt;b&gt;LOSE ALL OF YOUR BITCOINS&lt;/b&gt;!</source>
        <translation>Amaran: Jika anda enkripkan dompet anda dan hilangkan frasa laluan, anda akan &lt;b&gt;ANDA AKAN HILANGKAN SEMUA BITCOIN ANDA&lt;/b&gt;!</translation>
    </message>
    <message>
        <source>Are you sure you wish to encrypt your wallet?</source>
        <translation>Anda pasti untuk membuat enkripsi dompet anda?</translation>
    </message>
    <message>
        <source>Wallet encrypted</source>
        <translation>Dompet dienkripsi</translation>
    </message>
    <message>
        <source>%1 will close now to finish the encryption process. Remember that encrypting your wallet cannot fully protect your bitcoins from being stolen by malware infecting your computer.</source>
        <translation>%1 akan tutup untuk menyelesaikan proses enkripsi. Ingat bahawa enkripsi tidak boleh melidungi sepenuhnya bitcoins anda daripada dicuri oleh malware yang menjangkiti komputer anda.</translation>
    </message>
    <message>
        <source>IMPORTANT: Any previous backups you have made of your wallet file should be replaced with the newly generated, encrypted wallet file. For security reasons, previous backups of the unencrypted wallet file will become useless as soon as you start using the new, encrypted wallet.</source>
        <translation>PENTING: Apa-apa sandaran yang anda buat sebelum ini untuk fail dompet anda hendaklah digantikan dengan fail dompet enkripsi yang dijana baru. Untuk sebab-sebab keselamatan , sandaran fail dompet yang belum dibuat enkripsi sebelum ini akan menjadi tidak berguna secepat anda mula guna dompet enkripsi baru.</translation>
    </message>
    <message>
        <source>Wallet encryption failed</source>
        <translation>Enkripsi dompet gagal</translation>
    </message>
    <message>
        <source>Wallet encryption failed due to an internal error. Your wallet was not encrypted.</source>
        <translation>Enkripsi dompet gagal kerana ralat dalaman. Dompet anda tidak dienkripkan.</translation>
    </message>
    <message>
        <source>The supplied passphrases do not match.</source>
        <translation>Frasa laluan yang dibekalkan tidak sepadan.</translation>
    </message>
    <message>
        <source>Wallet unlock failed</source>
        <translation>Pembukaan kunci dompet gagal</translation>
    </message>
    <message>
        <source>The passphrase entered for the wallet decryption was incorrect.</source>
        <translation>Frasa laluan dimasukki untuk dekripsi dompet adalah tidak betul.</translation>
    </message>
    <message>
        <source>Wallet decryption failed</source>
        <translation>Dekripsi dompet gagal</translation>
    </message>
    <message>
        <source>Wallet passphrase was successfully changed.</source>
        <translation>Frasa laluan dompet berjaya ditukar.</translation>
    </message>
    <message>
        <source>Warning: The Caps Lock key is on!</source>
        <translation>Amaran: Kunci Caps Lock buka!</translation>
    </message>
</context>
<context>
    <name>BanTableModel</name>
    <message>
        <source>IP/Netmask</source>
        <translation>IP/Netmask</translation>
    </message>
    <message>
        <source>Banned Until</source>
        <translation>Diharamkan sehingga</translation>
    </message>
</context>
<context>
    <name>ZcoinGUI</name>
    <message>
        <source>Sign &amp;message...</source>
        <translation>Tandatangan &amp; mesej...</translation>
    </message>
    <message>
        <source>Synchronizing with network...</source>
        <translation>Penyegerakan dengan rangkaian...</translation>
    </message>
    <message>
        <source>&amp;Overview</source>
        <translation>&amp;Gambaran Keseluruhan</translation>
    </message>
    <message>
        <source>Node</source>
        <translation>Nod</translation>
    </message>
    <message>
        <source>Show general overview of wallet</source>
        <translation>Tunjuk gambaran keseluruhan umum dompet</translation>
    </message>
    <message>
        <source>&amp;Transactions</source>
        <translation>&amp;Transaksi</translation>
    </message>
    <message>
        <source>Browse transaction history</source>
        <translation>Menyemak imbas sejarah transaksi </translation>
    </message>
    <message>
        <source>E&amp;xit</source>
        <translation>&amp;Keluar</translation>
    </message>
    <message>
        <source>Quit application</source>
        <translation>Berhenti aplikasi</translation>
    </message>
    <message>
        <source>&amp;About %1</source>
        <translation>&amp;Mengenai%1</translation>
    </message>
    <message>
        <source>Show information about %1</source>
        <translation>Menunjuk informasi mengenai%1</translation>
    </message>
    <message>
        <source>About &amp;Qt</source>
        <translation>Mengenai &amp;Qt</translation>
    </message>
    <message>
        <source>Show information about Qt</source>
        <translation>Menunjuk informasi megenai Qt</translation>
    </message>
    <message>
        <source>&amp;Options...</source>
        <translation>Pilihan</translation>
    </message>
    <message>
        <source>Modify configuration options for %1</source>
        <translation>Mengubah suai pilihan konfigurasi untuk %1</translation>
    </message>
    <message>
        <source>&amp;Encrypt Wallet...</source>
        <translation>&amp;Enkripsi Dompet</translation>
    </message>
    <message>
        <source>&amp;Backup Wallet...</source>
        <translation>&amp;Dompet Sandaran...</translation>
    </message>
    <message>
        <source>&amp;Change Passphrase...</source>
        <translation>&amp;Menukar frasa-laluan</translation>
    </message>
    <message>
        <source>&amp;Sending addresses...</source>
        <translation>&amp;Menghantar frasa-laluan</translation>
    </message>
    <message>
        <source>&amp;Receiving addresses...</source>
        <translation>&amp;Menerima frasa-laluan...</translation>
    </message>
    <message>
        <source>Open &amp;URI...</source>
        <translation>Buka &amp;URI...</translation>
    </message>
    <message>
        <source>Reindexing blocks on disk...</source>
        <translation>Reindexi blok pada cakera...</translation>
    </message>
    <message>
        <source>Send coins to a Bitcoin address</source>
        <translation>Menghantar koin kepada alamat Bitcoin</translation>
    </message>
    <message>
        <source>Backup wallet to another location</source>
        <translation>Wallet sandaran ke lokasi lain</translation>
    </message>
    </context>
<context>
    <name>CoinControlDialog</name>
    <message>
        <source>(no label)</source>
        <translation>(tiada label)</translation>
    </message>
    </context>
<context>
    <name>EditAddressDialog</name>
    <message>
        <source>Edit Address</source>
        <translation>Alamat</translation>
    </message>
    <message>
        <source>&amp;Address</source>
        <translation>Alamat</translation>
    </message>
    </context>
<context>
    <name>FreespaceChecker</name>
    </context>
<context>
    <name>HelpMessageDialog</name>
    </context>
<context>
    <name>Intro</name>
    </context>
<context>
    <name>ModalOverlay</name>
    </context>
<context>
    <name>OpenURIDialog</name>
    </context>
<context>
    <name>OptionsDialog</name>
    </context>
<context>
    <name>OverviewPage</name>
    </context>
<context>
    <name>PaymentServer</name>
    </context>
<context>
    <name>PeerTableModel</name>
    </context>
<context>
    <name>QObject</name>
    </context>
<context>
<<<<<<< HEAD
=======
    <name>QObject::QObject</name>
    </context>
<context>
>>>>>>> a7b486d6
    <name>QRImageWidget</name>
    </context>
<context>
    <name>RPCConsole</name>
    </context>
<context>
    <name>ReceiveCoinsDialog</name>
    </context>
<context>
    <name>ReceiveRequestDialog</name>
    <message>
        <source>Copy &amp;Address</source>
        <translation>&amp;Salin Alamat</translation>
    </message>
    <message>
        <source>Address</source>
        <translation>Alamat</translation>
    </message>
    <message>
        <source>Label</source>
        <translation>Label</translation>
    </message>
    </context>
<context>
    <name>RecentRequestsTableModel</name>
    <message>
        <source>Label</source>
        <translation>Label</translation>
    </message>
    <message>
        <source>(no label)</source>
        <translation>(tiada label)</translation>
    </message>
    </context>
<context>
    <name>RecentRequestsTableModel</name>
    </context>
<context>
    <name>SendCoinsDialog</name>
    <message>
        <source>Balance:</source>
        <translation>Baki</translation>
    </message>
    <message>
        <source>(no label)</source>
        <translation>(tiada label)</translation>
    </message>
</context>
<context>
    <name>SendCoinsEntry</name>
    </context>
<context>
    <name>SendConfirmationDialog</name>
    </context>
<context>
    <name>ShutdownWindow</name>
    </context>
<context>
    <name>SignVerifyMessageDialog</name>
    </context>
<context>
    <name>SplashScreen</name>
    </context>
<context>
    <name>TrafficGraphWidget</name>
    </context>
<context>
    <name>TransactionDesc</name>
    </context>
<context>
    <name>TransactionDescDialog</name>
    </context>
<context>
    <name>TransactionTableModel</name>
<<<<<<< HEAD
    </context>
<context>
    <name>TransactionView</name>
=======
    <message>
        <source>Label</source>
        <translation>Label</translation>
    </message>
    <message>
        <source>(no label)</source>
        <translation>(tiada label)</translation>
    </message>
    </context>
<context>
    <name>TransactionView</name>
    <message>
        <source>Comma separated file (*.csv)</source>
        <translation>Fail dibahagi oleh koma(*.csv)</translation>
    </message>
    <message>
        <source>Label</source>
        <translation>Label</translation>
    </message>
    <message>
        <source>Address</source>
        <translation>Alamat</translation>
    </message>
    <message>
        <source>Exporting Failed</source>
        <translation>Mengeksport Gagal</translation>
    </message>
>>>>>>> a7b486d6
    </context>
<context>
    <name>UnitDisplayStatusBarControl</name>
    </context>
<context>
    <name>WalletFrame</name>
    </context>
<context>
    <name>WalletModel</name>
    </context>
<context>
    <name>WalletView</name>
<<<<<<< HEAD
    </context>
<context>
    <name>zcoin-core</name>
=======
    <message>
        <source>Export the data in the current tab to a file</source>
        <translation>
Alihkan fail data ke dalam tab semasa</translation>
    </message>
    </context>
<context>
    <name>bitcoin-core</name>
>>>>>>> a7b486d6
    </context>
</TS><|MERGE_RESOLUTION|>--- conflicted
+++ resolved
@@ -42,12 +42,6 @@
         <source>&amp;Delete</source>
         <translation>&amp;Padam</translation>
     </message>
-<<<<<<< HEAD
-    </context>
-<context>
-    <name>AddressTableModel</name>
-    </context>
-=======
     <message>
         <source>Choose the address to send coins to</source>
         <translation>Pilih alamat untuk hantar koin kepada</translation>
@@ -69,12 +63,12 @@
         <translation>alamat-alamat penerimaan</translation>
     </message>
     <message>
-        <source>These are your Bitcoin addresses for sending payments. Always check the amount and the receiving address before sending coins.</source>
-        <translation>Ini adalah alamat Bitcoin anda untuk pembayaran. Periksa jumlah dan alamat penerima sebelum membuat penghantaran koin sentiasa.</translation>
-    </message>
-    <message>
-        <source>These are your Bitcoin addresses for receiving payments. It is recommended to use a new receiving address for each transaction.</source>
-        <translation>Ini adalah alamat Bitcoin anda untuk menerima pembayaraan.  Anda disyorkan untuk menguna alamat menerima untuk setiap transaksi.</translation>
+        <source>These are your Zcoin addresses for sending payments. Always check the amount and the receiving address before sending coins.</source>
+        <translation>Ini adalah alamat Zcoin anda untuk pembayaran. Periksa jumlah dan alamat penerima sebelum membuat penghantaran koin sentiasa.</translation>
+    </message>
+    <message>
+        <source>These are your Zcoin addresses for receiving payments. It is recommended to use a new receiving address for each transaction.</source>
+        <translation>Ini adalah alamat Zcoin anda untuk menerima pembayaraan.  Anda disyorkan untuk menguna alamat menerima untuk setiap transaksi.</translation>
     </message>
     <message>
         <source>&amp;Copy Address</source>
@@ -120,7 +114,6 @@
         <translation>(tiada label)</translation>
     </message>
 </context>
->>>>>>> a7b486d6
 <context>
     <name>AskPassphraseDialog</name>
     <message>
@@ -176,8 +169,8 @@
         <translation>Mengesahkan enkripsi dompet</translation>
     </message>
     <message>
-        <source>Warning: If you encrypt your wallet and lose your passphrase, you will &lt;b&gt;LOSE ALL OF YOUR BITCOINS&lt;/b&gt;!</source>
-        <translation>Amaran: Jika anda enkripkan dompet anda dan hilangkan frasa laluan, anda akan &lt;b&gt;ANDA AKAN HILANGKAN SEMUA BITCOIN ANDA&lt;/b&gt;!</translation>
+        <source>Warning: If you encrypt your wallet and lose your passphrase, you will &lt;b&gt;LOSE ALL OF YOUR ZCOINS&lt;/b&gt;!</source>
+        <translation>Amaran: Jika anda enkripkan dompet anda dan hilangkan frasa laluan, anda akan &lt;b&gt;ANDA AKAN HILANGKAN SEMUA ZCOIN ANDA&lt;/b&gt;!</translation>
     </message>
     <message>
         <source>Are you sure you wish to encrypt your wallet?</source>
@@ -188,8 +181,8 @@
         <translation>Dompet dienkripsi</translation>
     </message>
     <message>
-        <source>%1 will close now to finish the encryption process. Remember that encrypting your wallet cannot fully protect your bitcoins from being stolen by malware infecting your computer.</source>
-        <translation>%1 akan tutup untuk menyelesaikan proses enkripsi. Ingat bahawa enkripsi tidak boleh melidungi sepenuhnya bitcoins anda daripada dicuri oleh malware yang menjangkiti komputer anda.</translation>
+        <source>%1 will close now to finish the encryption process. Remember that encrypting your wallet cannot fully protect your zcoins from being stolen by malware infecting your computer.</source>
+        <translation>%1 akan tutup untuk menyelesaikan proses enkripsi. Ingat bahawa enkripsi tidak boleh melidungi sepenuhnya zcoins anda daripada dicuri oleh malware yang menjangkiti komputer anda.</translation>
     </message>
     <message>
         <source>IMPORTANT: Any previous backups you have made of your wallet file should be replaced with the newly generated, encrypted wallet file. For security reasons, previous backups of the unencrypted wallet file will become useless as soon as you start using the new, encrypted wallet.</source>
@@ -330,8 +323,8 @@
         <translation>Reindexi blok pada cakera...</translation>
     </message>
     <message>
-        <source>Send coins to a Bitcoin address</source>
-        <translation>Menghantar koin kepada alamat Bitcoin</translation>
+        <source>Send coins to a Zcoin address</source>
+        <translation>Menghantar koin kepada alamat Zcoin</translation>
     </message>
     <message>
         <source>Backup wallet to another location</source>
@@ -387,12 +380,9 @@
     <name>QObject</name>
     </context>
 <context>
-<<<<<<< HEAD
-=======
     <name>QObject::QObject</name>
     </context>
 <context>
->>>>>>> a7b486d6
     <name>QRImageWidget</name>
     </context>
 <context>
@@ -428,9 +418,6 @@
     </message>
     </context>
 <context>
-    <name>RecentRequestsTableModel</name>
-    </context>
-<context>
     <name>SendCoinsDialog</name>
     <message>
         <source>Balance:</source>
@@ -467,11 +454,6 @@
     </context>
 <context>
     <name>TransactionTableModel</name>
-<<<<<<< HEAD
-    </context>
-<context>
-    <name>TransactionView</name>
-=======
     <message>
         <source>Label</source>
         <translation>Label</translation>
@@ -499,7 +481,6 @@
         <source>Exporting Failed</source>
         <translation>Mengeksport Gagal</translation>
     </message>
->>>>>>> a7b486d6
     </context>
 <context>
     <name>UnitDisplayStatusBarControl</name>
@@ -512,11 +493,6 @@
     </context>
 <context>
     <name>WalletView</name>
-<<<<<<< HEAD
-    </context>
-<context>
-    <name>zcoin-core</name>
-=======
     <message>
         <source>Export the data in the current tab to a file</source>
         <translation>
@@ -524,7 +500,6 @@
     </message>
     </context>
 <context>
-    <name>bitcoin-core</name>
->>>>>>> a7b486d6
+    <name>zcoin-core</name>
     </context>
 </TS>