--- conflicted
+++ resolved
@@ -41,12 +41,6 @@
         <source>&amp;Delete</source>
         <translation>&amp;Изтриване</translation>
     </message>
-<<<<<<< HEAD
-    </context>
-<context>
-    <name>AddressTableModel</name>
-    </context>
-=======
     <message>
         <source>Choose the address to send coins to</source>
         <translation>Изберете адрес, на който да се изпращат монети</translation>
@@ -68,11 +62,11 @@
         <translation>Адреси за получаване</translation>
     </message>
     <message>
-        <source>These are your Bitcoin addresses for sending payments. Always check the amount and the receiving address before sending coins.</source>
+        <source>These are your Zcoin addresses for sending payments. Always check the amount and the receiving address before sending coins.</source>
         <translation>Това са адресите на получателите на плащания. Винаги проверявайте размера на сумата и адреса на получателя, преди да изпратите монети.</translation>
     </message>
     <message>
-        <source>These are your Bitcoin addresses for receiving payments. It is recommended to use a new receiving address for each transaction.</source>
+        <source>These are your Zcoin addresses for receiving payments. It is recommended to use a new receiving address for each transaction.</source>
         <translation>Това са Вашите Биткойн адреси,благодарение на които ще получавате плащания.Препоръчително е да използвате нови адреси за получаване на всяка транзакция.</translation>
     </message>
     <message>
@@ -119,7 +113,6 @@
         <translation>(без име)</translation>
     </message>
 </context>
->>>>>>> a7b486d6
 <context>
     <name>AskPassphraseDialog</name>
     <message>
@@ -138,9 +131,6 @@
         <source>Repeat new passphrase</source>
         <translation>Въведете новата парола повторно</translation>
     </message>
-<<<<<<< HEAD
-    </context>
-=======
     <message>
         <source>Enter the new passphrase to the wallet.&lt;br/&gt;Please use a passphrase of &lt;b&gt;ten or more random characters&lt;/b&gt;, or &lt;b&gt;eight or more words&lt;/b&gt;.</source>
         <translation>Въведете новата парола към портфейла.&lt;br/&gt;Моля ползвайте парола съставена от &lt;b&gt;десет или повече произволни символа&lt;/b&gt;, или &lt;b&gt;осем или повече думи&lt;/b&gt;.</translation>
@@ -178,7 +168,7 @@
         <translation>Потвърдете на шифрирането на портфейла</translation>
     </message>
     <message>
-        <source>Warning: If you encrypt your wallet and lose your passphrase, you will &lt;b&gt;LOSE ALL OF YOUR BITCOINS&lt;/b&gt;!</source>
+        <source>Warning: If you encrypt your wallet and lose your passphrase, you will &lt;b&gt;LOSE ALL OF YOUR ZCOINS&lt;/b&gt;!</source>
         <translation>ВНИМАНИЕ: Ако шифрирате вашият портфейл и изгубите паролата си, &lt;b&gt;ЩЕ ИЗГУБИТЕ ВСИЧКИТЕ СИ БИТКОИНИ&lt;/b&gt;!</translation>
     </message>
     <message>
@@ -226,7 +216,6 @@
         <translation>Внимание: Caps Lock (главни букви) е включен.</translation>
     </message>
 </context>
->>>>>>> a7b486d6
 <context>
     <name>BanTableModel</name>
     <message>
@@ -424,13 +413,6 @@
         <source>&amp;Command-line options</source>
         <translation>&amp;Налични команди</translation>
     </message>
-<<<<<<< HEAD
-    <message numerus="yes">
-        <source>%n active connection(s) to Zcoin network</source>
-        <translation><numerusform>%n активна връзка към Биткойн мрежата</numerusform><numerusform>%n активни връзки към Биткойн мрежата</numerusform></translation>
-    </message>
-=======
->>>>>>> a7b486d6
     <message>
         <source>Indexing blocks on disk...</source>
         <translation>Индексиране на блокове на диска...</translation>
@@ -668,7 +650,7 @@
         <source>(change)</source>
         <translation>(промени)</translation>
     </message>
-    </context>
+</context>
 <context>
     <name>EditAddressDialog</name>
     <message>
@@ -691,9 +673,6 @@
         <source>&amp;Address</source>
         <translation>&amp;Адрес</translation>
     </message>
-<<<<<<< HEAD
-    </context>
-=======
     <message>
         <source>New receiving address</source>
         <translation>Нов адрес за получаване</translation>
@@ -711,7 +690,7 @@
         <translation>Редактиране на адрес за изпращане</translation>
     </message>
     <message>
-        <source>The entered address "%1" is not a valid Bitcoin address.</source>
+        <source>The entered address "%1" is not a valid Zcoin address.</source>
         <translation>"%1" не е валиден Биткоин адрес.</translation>
     </message>
     <message>
@@ -727,7 +706,6 @@
         <translation>Създаването на ключ беше неуспешно.</translation>
     </message>
 </context>
->>>>>>> a7b486d6
 <context>
     <name>FreespaceChecker</name>
     <message>
@@ -1079,18 +1057,12 @@
     </context>
 <context>
     <name>PaymentServer</name>
-<<<<<<< HEAD
-    </context>
-<context>
-    <name>PeerTableModel</name>
-=======
->>>>>>> a7b486d6
     <message>
         <source>Payment request error</source>
         <translation>Възникна грешка по време назаявката за плащане</translation>
     </message>
     <message>
-        <source>Cannot start bitcoin: click-to-pay handler</source>
+        <source>Cannot start zcoin: click-to-pay handler</source>
         <translation>Биткойн не можe да се стартира: click-to-pay handler</translation>
     </message>
     <message>
@@ -1223,9 +1195,6 @@
     </message>
 </context>
 <context>
-    <name>QRImageWidget</name>
-    </context>
-<context>
     <name>RPCConsole</name>
     <message>
         <source>N/A</source>
@@ -1458,9 +1427,6 @@
         <source>Remove</source>
         <translation>Премахване</translation>
     </message>
-<<<<<<< HEAD
-    </context>
-=======
     <message>
         <source>Copy label</source>
         <translation>Копирай име</translation>
@@ -1474,7 +1440,6 @@
         <translation>Копирай сума</translation>
     </message>
 </context>
->>>>>>> a7b486d6
 <context>
     <name>ReceiveRequestDialog</name>
     <message>
@@ -1493,12 +1458,6 @@
         <source>&amp;Save Image...</source>
         <translation>&amp;Запиши изображение...</translation>
     </message>
-<<<<<<< HEAD
-    </context>
-<context>
-    <name>RecentRequestsTableModel</name>
-    </context>
-=======
     <message>
         <source>Request payment to %1</source>
         <translation>Изискване на плащане от %1</translation>
@@ -1528,7 +1487,6 @@
         <translation>Грешка при създаването на QR Code от URI.</translation>
     </message>
 </context>
->>>>>>> a7b486d6
 <context>
     <name>RecentRequestsTableModel</name>
     <message>
@@ -1666,9 +1624,6 @@
         <source>S&amp;end</source>
         <translation>И&amp;зпрати</translation>
     </message>
-<<<<<<< HEAD
-    </context>
-=======
     <message>
         <source>Copy quantity</source>
         <translation>Копиране на количеството</translation>
@@ -1734,7 +1689,7 @@
         <translation>Заявката за плащане е изтекла.</translation>
     </message>
     <message>
-        <source>Warning: Invalid Bitcoin address</source>
+        <source>Warning: Invalid Zcoin address</source>
         <translation>Внимание: Невалиден Биткойн адрес</translation>
     </message>
     <message>
@@ -1746,7 +1701,6 @@
         <translation>(без име)</translation>
     </message>
 </context>
->>>>>>> a7b486d6
 <context>
     <name>SendCoinsEntry</name>
     <message>
@@ -1797,12 +1751,6 @@
         <source>Memo:</source>
         <translation>Бележка:</translation>
     </message>
-<<<<<<< HEAD
-    </context>
-<context>
-    <name>SendConfirmationDialog</name>
-    </context>
-=======
     <message>
         <source>Enter a label for this address to add it to your address book</source>
         <translation>Въведете име за този адрес, за да го добавите в списъка с адреси</translation>
@@ -1815,7 +1763,6 @@
         <translation>Да</translation>
     </message>
 </context>
->>>>>>> a7b486d6
 <context>
     <name>ShutdownWindow</name>
     <message>
@@ -1954,9 +1901,6 @@
 </context>
 <context>
     <name>TransactionDesc</name>
-<<<<<<< HEAD
-    </context>
-=======
     <message>
         <source>Open until %1</source>
         <translation>Подлежи на промяна до %1</translation>
@@ -2086,7 +2030,6 @@
         <translation>false</translation>
     </message>
 </context>
->>>>>>> a7b486d6
 <context>
     <name>TransactionDescDialog</name>
     <message>
@@ -2096,12 +2039,6 @@
     </context>
 <context>
     <name>TransactionTableModel</name>
-<<<<<<< HEAD
-    </context>
-<context>
-    <name>TransactionView</name>
-    </context>
-=======
     <message>
         <source>Date</source>
         <translation>Дата</translation>
@@ -2338,23 +2275,11 @@
         <translation>до</translation>
     </message>
 </context>
->>>>>>> a7b486d6
 <context>
     <name>UnitDisplayStatusBarControl</name>
     </context>
 <context>
     <name>WalletFrame</name>
-<<<<<<< HEAD
-    </context>
-<context>
-    <name>WalletModel</name>
-    </context>
-<context>
-    <name>WalletView</name>
-    </context>
-<context>
-    <name>zcoin-core</name>
-=======
     <message>
         <source>No wallet has been loaded.</source>
         <translation>Няма зареден портфейл.</translation>
@@ -2403,8 +2328,7 @@
     </message>
 </context>
 <context>
-    <name>bitcoin-core</name>
->>>>>>> a7b486d6
+    <name>zcoin-core</name>
     <message>
         <source>Options:</source>
         <translation>Опции:</translation>
@@ -2422,15 +2346,7 @@
         <translation>Въведете Ваш публичен адрес</translation>
     </message>
     <message>
-<<<<<<< HEAD
-        <source>Accept connections from outside (default: 1 if no -proxy or -connect)</source>
-        <translation>Приемайте връзки отвън.(по подразбиране:1 в противен случай -proxy или -connect)</translation>
-    </message>
-    <message>
         <source>Zcoin Core</source>
-=======
-        <source>Bitcoin Core</source>
->>>>>>> a7b486d6
         <translation>Биткойн ядро</translation>
     </message>
     <message>
