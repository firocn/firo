--- conflicted
+++ resolved
@@ -10,11 +10,8 @@
 
 #include <atomic>
 
-<<<<<<< HEAD
-=======
 #include "evo/deterministicmns.h"
 
->>>>>>> dd549592
 class AddressTableModel;
 class BanTableModel;
 class OptionsModel;
@@ -95,16 +92,10 @@
     // caches for the best header
     mutable std::atomic<int> cachedBestHeaderHeight;
     mutable std::atomic<int64_t> cachedBestHeaderTime;
-    
-<<<<<<< HEAD
-    // Try to avoid Exodus queuing too many messages
-    bool tryLockExodusStateChanged();
-    bool tryLockExodusBalanceChanged();
-=======
+
     // Try to avoid Elysium queuing too many messages
     bool tryLockElysiumStateChanged();
     bool tryLockElysiumBalanceChanged();
->>>>>>> dd549592
 
 private:
     OptionsModel *optionsModel;
