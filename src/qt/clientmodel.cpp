// Copyright (c) 2011-2016 The Bitcoin Core developers
// Distributed under the MIT software license, see the accompanying
// file COPYING or http://www.opensource.org/licenses/mit-license.php.

#include "clientmodel.h"

#include "bantablemodel.h"
#include "guiconstants.h"
#include "guiutil.h"
#include "peertablemodel.h"

#include "chainparams.h"
#include "checkpoints.h"
#include "clientversion.h"
#include "validation.h"
#include "net.h"
#include "txmempool.h"
#include "ui_interface.h"
#include "util.h"

#include <stdint.h>

#include <QDebug>
#include <QTimer>

class CBlockIndex;

static const int64_t nClientStartupTime = GetTime();
static int64_t nLastHeaderTipUpdateNotification = 0;
static int64_t nLastBlockTipUpdateNotification = 0;

ClientModel::ClientModel(OptionsModel *_optionsModel, QObject *parent) :
    QObject(parent),
    optionsModel(_optionsModel),
    peerTableModel(0),
    banTableModel(0),
    pollTimer(0),
    lockedElysiumStateChanged(false),
    lockedElysiumBalanceChanged(false)
{
    cachedBestHeaderHeight = -1;
    cachedBestHeaderTime = -1;
    peerTableModel = new PeerTableModel(this);
    banTableModel = new BanTableModel(this);
    pollTimer = new QTimer(this);
    connect(pollTimer, SIGNAL(timeout()), this, SLOT(updateTimer()));
    pollTimer->start(MODEL_UPDATE_DELAY);

    subscribeToCoreSignals();
}

ClientModel::~ClientModel()
{
    unsubscribeFromCoreSignals();
}

int ClientModel::getNumConnections(unsigned int flags) const
{
    CConnman::NumConnections connections = CConnman::CONNECTIONS_NONE;

    if(flags == CONNECTIONS_IN)
        connections = CConnman::CONNECTIONS_IN;
    else if (flags == CONNECTIONS_OUT)
        connections = CConnman::CONNECTIONS_OUT;
    else if (flags == CONNECTIONS_ALL)
        connections = CConnman::CONNECTIONS_ALL;

    if(g_connman)
         return g_connman->GetNodeCount(connections);
    return 0;
<<<<<<< HEAD
=======
}

void ClientModel::setMasternodeList(const CDeterministicMNList& mnList)
{
    LOCK(cs_mnlinst);
    if (mnListCached.GetBlockHash() == mnList.GetBlockHash()) {
        return;
    }
    mnListCached = mnList;
    Q_EMIT masternodeListChanged();
}

CDeterministicMNList ClientModel::getMasternodeList() const
{
    LOCK(cs_mnlinst);
    return mnListCached;
}

void ClientModel::refreshMasternodeList()
{
    LOCK(cs_mnlinst);
    setMasternodeList(deterministicMNManager->GetListAtChainTip());
>>>>>>> dd549592
}

int ClientModel::getNumBlocks() const
{
    LOCK(cs_main);
    return chainActive.Height();
}

int ClientModel::getHeaderTipHeight() const
{
    if (cachedBestHeaderHeight == -1) {
        // make sure we initially populate the cache via a cs_main lock
        // otherwise we need to wait for a tip update
        LOCK(cs_main);
        if (pindexBestHeader) {
            cachedBestHeaderHeight = pindexBestHeader->nHeight;
            cachedBestHeaderTime = pindexBestHeader->GetBlockTime();
        }
    }
    return cachedBestHeaderHeight;
}

int64_t ClientModel::getHeaderTipTime() const
{
    if (cachedBestHeaderTime == -1) {
        LOCK(cs_main);
        if (pindexBestHeader) {
            cachedBestHeaderHeight = pindexBestHeader->nHeight;
            cachedBestHeaderTime = pindexBestHeader->GetBlockTime();
        }
    }
    return cachedBestHeaderTime;
}

quint64 ClientModel::getTotalBytesRecv() const
{
    if(!g_connman)
        return 0;
    return g_connman->GetTotalBytesRecv();
}

quint64 ClientModel::getTotalBytesSent() const
{
    if(!g_connman)
        return 0;
    return g_connman->GetTotalBytesSent();
}

QDateTime ClientModel::getLastBlockDate() const
{
    LOCK(cs_main);

    if (chainActive.Tip())
        return QDateTime::fromTime_t(chainActive.Tip()->GetBlockTime());

    return QDateTime::fromTime_t(Params().GenesisBlock().GetBlockTime()); // Genesis block's time of current network
}

long ClientModel::getMempoolSize() const
{
    return mempool.size();
}

size_t ClientModel::getMempoolDynamicUsage() const
{
    return mempool.DynamicMemoryUsage();
}

double ClientModel::getVerificationProgress(const CBlockIndex *tipIn) const
{
    CBlockIndex *tip = const_cast<CBlockIndex *>(tipIn);
    if (!tip)
    {
        LOCK(cs_main);
        tip = chainActive.Tip();
    }
    return GuessVerificationProgress(Params().TxData(), tip);
}

void ClientModel::updateTimer()
{
    // no locking required at this point
    // the following calls will acquire the required lock
    Q_EMIT mempoolSizeChanged(getMempoolSize(), getMempoolDynamicUsage());
    Q_EMIT bytesChanged(getTotalBytesRecv(), getTotalBytesSent());
}

void ClientModel::updateNumConnections(int numConnections)
{
    Q_EMIT numConnectionsChanged(numConnections);
}


void ClientModel::invalidateElysiumState()
{
    Q_EMIT reinitElysiumState();
}

void ClientModel::updateElysiumState()
{
    lockedElysiumStateChanged = false;
    Q_EMIT refreshElysiumState();
}

bool ClientModel::tryLockElysiumStateChanged()
{
    // Try to avoid Elysium queuing too many messages for the UI
    if (lockedElysiumStateChanged) {
        return false;
    }

    lockedElysiumStateChanged = true;
    return true;
}

void ClientModel::updateElysiumBalance()
{
    lockedElysiumBalanceChanged = false;
    Q_EMIT refreshElysiumBalance();
}

bool ClientModel::tryLockElysiumBalanceChanged()
{
    // Try to avoid Elysium queuing too many messages for the UI
    if (lockedElysiumBalanceChanged) {
        return false;
    }

    lockedElysiumBalanceChanged = true;
    return true;
}

void ClientModel::updateElysiumPending(bool pending)
{
    Q_EMIT refreshElysiumPending(pending);
}

void ClientModel::updateNetworkActive(bool networkActive)
{
    Q_EMIT networkActiveChanged(networkActive);
}

void ClientModel::updateNetworkActive(bool networkActive)
{
    Q_EMIT networkActiveChanged(networkActive);
}

void ClientModel::updateAlert()
{
    Q_EMIT alertsChanged(getStatusBarWarnings());
}

bool ClientModel::inInitialBlockDownload() const
{
    return IsInitialBlockDownload();
}

enum BlockSource ClientModel::getBlockSource() const
{
    if (fReindex)
        return BLOCK_SOURCE_REINDEX;
    else if (fImporting)
        return BLOCK_SOURCE_DISK;
    else if (getNumConnections() > 0)
        return BLOCK_SOURCE_NETWORK;

    return BLOCK_SOURCE_NONE;
}

void ClientModel::setNetworkActive(bool active)
{
    if (g_connman) {
         g_connman->SetNetworkActive(active);
    }
}

bool ClientModel::getNetworkActive() const
{
    if (g_connman) {
        return g_connman->GetNetworkActive();
    }
    return false;
}

QString ClientModel::getStatusBarWarnings() const
{
    return QString::fromStdString(GetWarnings("gui"));
}

OptionsModel *ClientModel::getOptionsModel()
{
    return optionsModel;
}

PeerTableModel *ClientModel::getPeerTableModel()
{
    return peerTableModel;
}

BanTableModel *ClientModel::getBanTableModel()
{
    return banTableModel;
}

QString ClientModel::formatFullVersion() const
{
    return QString::fromStdString(FormatFullVersion());
}

QString ClientModel::formatSubVersion() const
{
    return QString::fromStdString(strSubVersion);
}

bool ClientModel::isReleaseVersion() const
{
    return CLIENT_VERSION_IS_RELEASE;
}

QString ClientModel::formatClientStartupTime() const
{
    return QDateTime::fromTime_t(nClientStartupTime).toString();
}

QString ClientModel::dataDir() const
{
    return GUIUtil::boostPathToQString(GetDataDir());
}

void ClientModel::updateBanlist()
{
    banTableModel->refresh();
}

// Handlers for core signals
static void ElysiumStateInvalidated(ClientModel *clientmodel)
{
    // This will be triggered if a reorg invalidates the state
    QMetaObject::invokeMethod(clientmodel, "invalidateElysiumState", Qt::QueuedConnection);
}

static void ElysiumStateChanged(ClientModel *clientmodel)
{
    // This will be triggered for each block that contains Elysium layer transactions
    if (clientmodel->tryLockElysiumStateChanged()) {
        QMetaObject::invokeMethod(clientmodel, "updateElysiumState", Qt::QueuedConnection);
    }
}

static void ElysiumBalanceChanged(ClientModel *clientmodel)
{
    // Triggered when a balance for a wallet address changes
    if (clientmodel->tryLockElysiumBalanceChanged()) {
        QMetaObject::invokeMethod(clientmodel, "updateElysiumBalance", Qt::QueuedConnection);
    }
}

static void ElysiumPendingChanged(ClientModel *clientmodel, bool pending)
{
    // Triggered when Elysium pending map adds/removes transactions
    QMetaObject::invokeMethod(clientmodel, "updateElysiumPending", Qt::QueuedConnection, Q_ARG(bool, pending));
}

static void ShowProgress(ClientModel *clientmodel, const std::string &title, int nProgress)
{
    // emits signal "showProgress"
    QMetaObject::invokeMethod(clientmodel, "showProgress", Qt::QueuedConnection,
                              Q_ARG(QString, QString::fromStdString(title)),
                              Q_ARG(int, nProgress));
}

static void NotifyNumConnectionsChanged(ClientModel *clientmodel, int newNumConnections)
{
    // Too noisy: qDebug() << "NotifyNumConnectionsChanged: " + QString::number(newNumConnections);
    QMetaObject::invokeMethod(clientmodel, "updateNumConnections", Qt::QueuedConnection,
                              Q_ARG(int, newNumConnections));
}

static void NotifyMasternodeListChanged(ClientModel *clientmodel, const CDeterministicMNList& newList)
{
    clientmodel->setMasternodeList(newList);
}

static void NotifyAdditionalDataSyncProgressChanged(ClientModel *clientmodel, double nSyncProgress)
{
    QMetaObject::invokeMethod(clientmodel, "additionalDataSyncProgressChanged", Qt::QueuedConnection,
                              Q_ARG(double, nSyncProgress));
}

static void NotifyNetworkActiveChanged(ClientModel *clientmodel, bool networkActive)
{
    QMetaObject::invokeMethod(clientmodel, "updateNetworkActive", Qt::QueuedConnection,
                              Q_ARG(bool, networkActive));
}

static void NotifyAlertChanged(ClientModel *clientmodel)
{
    qDebug() << "NotifyAlertChanged";
    QMetaObject::invokeMethod(clientmodel, "updateAlert", Qt::QueuedConnection);
}

static void BannedListChanged(ClientModel *clientmodel)
{
    qDebug() << QString("%1: Requesting update for peer banlist").arg(__func__);
    QMetaObject::invokeMethod(clientmodel, "updateBanlist", Qt::QueuedConnection);
}

static void BlockTipChanged(ClientModel *clientmodel, bool initialSync, const CBlockIndex *pIndex, bool fHeader)
{
    // lock free async UI updates in case we have a new block tip
    // during initial sync, only update the UI if the last update
    // was > 250ms (MODEL_UPDATE_DELAY) ago
    int64_t now = 0;
    if (initialSync)
        now = GetTimeMillis();

    int64_t& nLastUpdateNotification = fHeader ? nLastHeaderTipUpdateNotification : nLastBlockTipUpdateNotification;

    if (fHeader) {
        // cache best headers time and height to reduce future cs_main locks
        clientmodel->cachedBestHeaderHeight = pIndex->nHeight;
        clientmodel->cachedBestHeaderTime = pIndex->GetBlockTime();
    }
    // if we are in-sync, update the UI regardless of last update time
    if (!initialSync || now - nLastUpdateNotification > MODEL_UPDATE_DELAY) {
        //pass a async signal to the UI thread
        QMetaObject::invokeMethod(clientmodel, "numBlocksChanged", Qt::QueuedConnection,
                                  Q_ARG(int, pIndex->nHeight),
                                  Q_ARG(QDateTime, QDateTime::fromTime_t(pIndex->GetBlockTime())),
                                  Q_ARG(double, clientmodel->getVerificationProgress(pIndex)),
                                  Q_ARG(bool, fHeader));
        nLastUpdateNotification = now;
    }
}

void ClientModel::subscribeToCoreSignals()
{
    // Connect signals to client
    uiInterface.ShowProgress.connect(boost::bind(ShowProgress, this, _1, _2));
    uiInterface.NotifyNumConnectionsChanged.connect(boost::bind(NotifyNumConnectionsChanged, this, _1));
    uiInterface.NotifyNetworkActiveChanged.connect(boost::bind(NotifyNetworkActiveChanged, this, _1));
    uiInterface.NotifyAlertChanged.connect(boost::bind(NotifyAlertChanged, this));
    uiInterface.BannedListChanged.connect(boost::bind(BannedListChanged, this));
    uiInterface.NotifyBlockTip.connect(boost::bind(BlockTipChanged, this, _1, _2, false));
    uiInterface.NotifyHeaderTip.connect(boost::bind(BlockTipChanged, this, _1, _2, true));
    uiInterface.NotifyAdditionalDataSyncProgressChanged.connect(boost::bind(NotifyAdditionalDataSyncProgressChanged, this, _1));
    uiInterface.NotifyMasternodeListChanged.connect(boost::bind(NotifyMasternodeListChanged, this, _1));

    // Connect Elysium signals
    uiInterface.ElysiumStateChanged.connect(boost::bind(ElysiumStateChanged, this));
    uiInterface.ElysiumPendingChanged.connect(boost::bind(ElysiumPendingChanged, this, _1));
    uiInterface.ElysiumBalanceChanged.connect(boost::bind(ElysiumBalanceChanged, this));
    uiInterface.ElysiumStateInvalidated.connect(boost::bind(ElysiumStateInvalidated, this));
}

void ClientModel::unsubscribeFromCoreSignals()
{
    // Disconnect signals from client
    uiInterface.ShowProgress.disconnect(boost::bind(ShowProgress, this, _1, _2));
    uiInterface.NotifyNumConnectionsChanged.disconnect(boost::bind(NotifyNumConnectionsChanged, this, _1));
    uiInterface.NotifyNetworkActiveChanged.disconnect(boost::bind(NotifyNetworkActiveChanged, this, _1));
    uiInterface.NotifyAlertChanged.disconnect(boost::bind(NotifyAlertChanged, this));
    uiInterface.BannedListChanged.disconnect(boost::bind(BannedListChanged, this));
    uiInterface.NotifyBlockTip.disconnect(boost::bind(BlockTipChanged, this, _1, _2, false));
    uiInterface.NotifyHeaderTip.disconnect(boost::bind(BlockTipChanged, this, _1, _2, true));
    uiInterface.NotifyAdditionalDataSyncProgressChanged.disconnect(boost::bind(NotifyAdditionalDataSyncProgressChanged, this, _1));
    uiInterface.NotifyMasternodeListChanged.disconnect(boost::bind(NotifyMasternodeListChanged, this, _1));

    // Disconnect Elysium signals
    uiInterface.ElysiumStateChanged.disconnect(boost::bind(ElysiumStateChanged, this));
    uiInterface.ElysiumPendingChanged.disconnect(boost::bind(ElysiumPendingChanged, this, _1));
    uiInterface.ElysiumBalanceChanged.disconnect(boost::bind(ElysiumBalanceChanged, this));
	uiInterface.ElysiumStateInvalidated.disconnect(boost::bind(ElysiumStateInvalidated, this));
}<|MERGE_RESOLUTION|>--- conflicted
+++ resolved
@@ -68,8 +68,6 @@
     if(g_connman)
          return g_connman->GetNodeCount(connections);
     return 0;
-<<<<<<< HEAD
-=======
 }
 
 void ClientModel::setMasternodeList(const CDeterministicMNList& mnList)
@@ -92,7 +90,6 @@
 {
     LOCK(cs_mnlinst);
     setMasternodeList(deterministicMNManager->GetListAtChainTip());
->>>>>>> dd549592
 }
 
 int ClientModel::getNumBlocks() const
@@ -228,11 +225,6 @@
 void ClientModel::updateElysiumPending(bool pending)
 {
     Q_EMIT refreshElysiumPending(pending);
-}
-
-void ClientModel::updateNetworkActive(bool networkActive)
-{
-    Q_EMIT networkActiveChanged(networkActive);
 }
 
 void ClientModel::updateNetworkActive(bool networkActive)
