--- conflicted
+++ resolved
@@ -231,15 +231,7 @@
     ui->labelBalance->setText(BitcoinUnits::formatWithUnit(unit, balance, false, BitcoinUnits::separatorAlways));
     ui->labelUnconfirmed->setText(BitcoinUnits::formatWithUnit(unit, unconfirmedBalance, false, BitcoinUnits::separatorAlways));
     ui->labelImmature->setText(BitcoinUnits::formatWithUnit(unit, immatureBalance, false, BitcoinUnits::separatorAlways));
-<<<<<<< HEAD
     ui->labelTotal->setText(BitcoinUnits::formatWithUnit(unit, balance + unconfirmedBalance + immatureBalance + currentPrivateBalance + currentUnconfirmedPrivateBalance, false, BitcoinUnits::separatorAlways));
-=======
-    if (!pwalletMain->IsHDSeedAvailable()) {
-        currentSigmaBalance = 0;
-        currentSigmaUnconfirmedBalance = 0;
-    }
-    ui->labelTotal->setText(BitcoinUnits::formatWithUnit(unit, balance + unconfirmedBalance + immatureBalance + currentSigmaBalance + currentSigmaUnconfirmedBalance, false, BitcoinUnits::separatorAlways));
->>>>>>> f956cbf2
     ui->labelWatchAvailable->setText(BitcoinUnits::formatWithUnit(unit, watchOnlyBalance, false, BitcoinUnits::separatorAlways));
     ui->labelWatchPending->setText(BitcoinUnits::formatWithUnit(unit, watchUnconfBalance, false, BitcoinUnits::separatorAlways));
     ui->labelWatchImmature->setText(BitcoinUnits::formatWithUnit(unit, watchImmatureBalance, false, BitcoinUnits::separatorAlways));
@@ -261,53 +253,6 @@
     ui->labelWatchImmature->setVisible(showWatchOnlyImmature); // show watch-only immature balance
 }
 
-<<<<<<< HEAD
-=======
-void OverviewPage::updateCoins(const std::vector<CMintMeta>& spendable, const std::vector<CMintMeta>& pending)
-{
-    CAmount sum(0);
-    int64_t denom;
-    for (const auto& c : spendable) {
-        DenominationToInteger(c.denom, denom);
-        sum += denom;
-    }
-
-    CAmount pendingSum(0);
-    for (const auto& c : pending) {
-        DenominationToInteger(c.denom, denom);
-        pendingSum += denom;
-    }
-
-
-
-    currentSigmaBalance = sum;
-    currentSigmaUnconfirmedBalance = pendingSum;
-    setSigmaBalance();
-}
-
-void OverviewPage::setSigmaBalance()
-{
-    if (pwalletMain->IsHDSeedAvailable()) {
-        int unit = walletModel->getOptionsModel()->getDisplayUnit();
-
-        ui->labelSigmaBalance->setText(
-                BitcoinUnits::formatWithUnit(unit, currentSigmaBalance, false, BitcoinUnits::separatorAlways));
-        ui->labelSigmaPending->setText(BitcoinUnits::formatWithUnit(unit, currentSigmaUnconfirmedBalance, false,
-                                                                    BitcoinUnits::separatorAlways));
-        ui->labelTotal->setText(BitcoinUnits::formatWithUnit(unit, currentBalance + currentUnconfirmedBalance +
-                                                                   currentImmatureBalance + currentSigmaBalance +
-                                                                   currentSigmaUnconfirmedBalance, false,
-                                                             BitcoinUnits::separatorAlways));
-    } else {
-        ui->labelSigmaBalanceText->hide();
-        ui->labelSigmaBalance->hide();
-        ui->labelSigmaPending->hide();
-        ui->labelSigmaPendingText->hide();
-        ui->labelAnonymized->hide();
-    }
-}
-
->>>>>>> f956cbf2
 // show/hide watch-only labels
 void OverviewPage::updateWatchOnlyLabels(bool showWatchOnly)
 {
