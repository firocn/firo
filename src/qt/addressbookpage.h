// Copyright (c) 2011-2015 The Bitcoin Core developers
// Distributed under the MIT software license, see the accompanying
// file COPYING or http://www.opensource.org/licenses/mit-license.php.

#ifndef BITCOIN_QT_ADDRESSBOOKPAGE_H
#define BITCOIN_QT_ADDRESSBOOKPAGE_H

#include <QDialog>
#include <QTableView>
class AddressTableModel;
class PaymentCodeTableModel;
class OptionsModel;
class PlatformStyle;
class ZCoinTableModel;

namespace Ui {
    class AddressBookPage;
}

QT_BEGIN_NAMESPACE
class QItemSelection;
class QMenu;
class QModelIndex;
class QSortFilterProxyModel;
class QTableView;
QT_END_NAMESPACE

/** Widget that shows a list of sending or receiving addresses.
  */
class AddressBookPage : public QDialog
{
    Q_OBJECT

public:
    enum Tabs {
        SendingTab = 0,
        ReceivingTab = 1
    };

    enum Mode {
        ForSelection, /**< Open address book to pick address */
        ForEditing  /**< Open address book for editing */
    };

    explicit AddressBookPage(const PlatformStyle *platformStyle, Mode mode, Tabs tab, QWidget *parent);
    ~AddressBookPage();

    void setModel(AddressTableModel *model);
    void setModel(PaymentCodeTableModel *pcodeModel);
    const QString &getReturnValue() const { return returnValue; }

public Q_SLOTS:
    void done(int retval);

private:
    Ui::AddressBookPage *ui;
    AddressTableModel *model;
    PaymentCodeTableModel *pcodeModel;
<<<<<<< HEAD
=======
    ZCoinTableModel *pActiveAddressModel;
>>>>>>> 4cf2852a
    Mode mode;
    Tabs tab;
    int pageMode;
    QString returnValue;
    QSortFilterProxyModel *proxyModel;
    QSortFilterProxyModel *pcodeProxyModel;
<<<<<<< HEAD
=======
    QSortFilterProxyModel *pActiveProxyModel;
>>>>>>> 4cf2852a
    QMenu *contextMenu;
    QAction *copyAddressAction;
    QAction *deleteAction; // to be able to explicitly disable it
    QAction *editAction;
    QString newAddressToSelect;

    QTableView *pActiveTableView;
    void setActiveModel();

private Q_SLOTS:
    /** TabWidget Changed **/
    void on_tabWidget_currentChanged(int index);
    
    /** Delete currently selected address entry */
    void on_deleteAddress_clicked();
    /** Create a new address for receiving coins and / or add a new address book entry */
    void on_newAddress_clicked();
    /** Copy address of currently selected address entry to clipboard */
    void on_copyAddress_clicked();
    /** Copy label of currently selected address entry to clipboard (no button) */
    void onCopyLabelAction();
    /** Edit currently selected address entry (no button) */
    void onEditAction();
    /** Export button clicked */
    void on_exportButton_clicked();

    /** Set button states based on selected tab and selection */
    void selectionChanged();
    /** Spawn contextual menu (right mouse menu) for address book entry */
    void contextualMenu(const QPoint &point);
    /** New entry/entries were added to address table */
    void selectNewAddress(const QModelIndex &parent, int begin, int /*end*/);
    
    /** @bip47 */
    void pcodeSelectionChanged();
    void selectNewPaymentCode(const QModelIndex &parent, int begin, int /*end*/);
<<<<<<< HEAD
=======

    void selectionChanged(const QTableView *table);
>>>>>>> 4cf2852a
    

Q_SIGNALS:
    void sendCoins(QString addr);
};

#endif // BITCOIN_QT_ADDRESSBOOKPAGE_H<|MERGE_RESOLUTION|>--- conflicted
+++ resolved
@@ -56,20 +56,14 @@
     Ui::AddressBookPage *ui;
     AddressTableModel *model;
     PaymentCodeTableModel *pcodeModel;
-<<<<<<< HEAD
-=======
     ZCoinTableModel *pActiveAddressModel;
->>>>>>> 4cf2852a
     Mode mode;
     Tabs tab;
     int pageMode;
     QString returnValue;
     QSortFilterProxyModel *proxyModel;
     QSortFilterProxyModel *pcodeProxyModel;
-<<<<<<< HEAD
-=======
     QSortFilterProxyModel *pActiveProxyModel;
->>>>>>> 4cf2852a
     QMenu *contextMenu;
     QAction *copyAddressAction;
     QAction *deleteAction; // to be able to explicitly disable it
@@ -106,11 +100,8 @@
     /** @bip47 */
     void pcodeSelectionChanged();
     void selectNewPaymentCode(const QModelIndex &parent, int begin, int /*end*/);
-<<<<<<< HEAD
-=======
 
     void selectionChanged(const QTableView *table);
->>>>>>> 4cf2852a
     
 
 Q_SIGNALS:
