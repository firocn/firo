// Copyright (c) 2011-2016 The Bitcoin Core developers
// Distributed under the MIT software license, see the accompanying
// file COPYING or http://www.opensource.org/licenses/mit-license.php.

#include "walletmodel.h"

#include "addresstablemodel.h"
#include "consensus/validation.h"
#include "guiconstants.h"
#include "guiutil.h"
#include "lelantusmodel.h"
#include "paymentserver.h"
#include "recentrequeststablemodel.h"
#include "transactiontablemodel.h"

#include "base58.h"
#include "keystore.h"
#include "validation.h"
#include "net.h" // for g_connman
#include "sync.h"
#include "ui_interface.h"
#include "util.h" // for GetBoolArg
#include "wallet/wallet.h"
#include "wallet/walletdb.h" // for BackupWallet
#include "wallet/walletexcept.h"
#include "txmempool.h"
#include "consensus/validation.h"
#include "sigma.h"
#include "sigma/coin.h"
#include "lelantus.h"

#include <stdint.h>

#include <QDebug>
#include <QSet>
#include <QTimer>

#include <boost/foreach.hpp>

WalletModel::WalletModel(const PlatformStyle *platformStyle, CWallet *_wallet, OptionsModel *_optionsModel, QObject *parent) :
    QObject(parent), wallet(_wallet), optionsModel(_optionsModel), addressTableModel(0),
    lelantusModel(0),
    transactionTableModel(0),
    recentRequestsTableModel(0),
    cachedBalance(0), cachedUnconfirmedBalance(0), cachedImmatureBalance(0),
    cachedEncryptionStatus(Unencrypted),
    cachedNumBlocks(0)
{
    fHaveWatchOnly = wallet->HaveWatchOnly();
    fForceCheckBalanceChanged = false;

    addressTableModel = new AddressTableModel(wallet, this);
    lelantusModel = new LelantusModel(platformStyle, wallet, _optionsModel, this);
    transactionTableModel = new TransactionTableModel(platformStyle, wallet, this);
    recentRequestsTableModel = new RecentRequestsTableModel(wallet, this);

    // This timer will be fired repeatedly to update the balance
    pollTimer = new QTimer(this);
    connect(pollTimer, SIGNAL(timeout()), this, SLOT(pollBalanceChanged()));
    pollTimer->start(MODEL_UPDATE_DELAY);

    subscribeToCoreSignals();
}

WalletModel::~WalletModel()
{
    unsubscribeFromCoreSignals();
}

CAmount WalletModel::getBalance(const CCoinControl *coinControl, bool fExcludeLocked) const
{
    if (coinControl)
    {
        CAmount nBalance = 0;
        std::vector<COutput> vCoins;
        wallet->AvailableCoins(vCoins, true, coinControl);
        BOOST_FOREACH(const COutput& out, vCoins)
            if(out.fSpendable)
                nBalance += out.tx->tx->vout[out.i].nValue;

        return nBalance;
    }

    return wallet->GetBalance(fExcludeLocked);
}

CAmount WalletModel::getAnonymizableBalance() const
{
    return lelantus::IsLelantusAllowed() ? lelantusModel->getMintableAmount() : 0;
}

CAmount WalletModel::getUnconfirmedBalance() const
{
    return wallet->GetUnconfirmedBalance();
}

CAmount WalletModel::getImmatureBalance() const
{
    return wallet->GetImmatureBalance();
}

bool WalletModel::haveWatchOnly() const
{
    return fHaveWatchOnly;
}

CAmount WalletModel::getWatchBalance() const
{
    return wallet->GetWatchOnlyBalance();
}

CAmount WalletModel::getWatchUnconfirmedBalance() const
{
    return wallet->GetUnconfirmedWatchOnlyBalance();
}

CAmount WalletModel::getWatchImmatureBalance() const
{
    return wallet->GetImmatureWatchOnlyBalance();
}

void WalletModel::updateStatus()
{
    EncryptionStatus newEncryptionStatus = getEncryptionStatus();

    if(cachedEncryptionStatus != newEncryptionStatus)
        Q_EMIT encryptionStatusChanged(newEncryptionStatus);
}

void WalletModel::pollBalanceChanged()
{
    // Get required locks upfront. This avoids the GUI from getting stuck on
    // periodical polls if the core is holding the locks for a longer time -
    // for example, during a wallet rescan.
    TRY_LOCK(cs_main, lockMain);
    if(!lockMain)
        return;
    TRY_LOCK(wallet->cs_wallet, lockWallet);
    if(!lockWallet)
        return;

    if(fForceCheckBalanceChanged || chainActive.Height() != cachedNumBlocks)
    {
        fForceCheckBalanceChanged = false;

        // Balance and number of transactions might have changed
        cachedNumBlocks = chainActive.Height();

        checkBalanceChanged();
        if(transactionTableModel)
            transactionTableModel->updateConfirmations();

        // check sigma
        // support only hd
        if (wallet->zwallet) {
            checkSigmaAmount(false);
        }
    }
}

void WalletModel::updateSigmaCoins(const QString &pubCoin, const QString &isUsed, int status)
{
    if (status == ChangeType::CT_UPDATED) {
        // some coin have been updated to be used
        LOCK2(cs_main, wallet->cs_wallet);
        checkSigmaAmount(true);

    } else if (status == ChangeType::CT_NEW) {
        // new mint
        LOCK2(cs_main, wallet->cs_wallet);
        auto coins = wallet->zwallet->GetTracker().ListMints(true, false, false);

        int block = cachedNumBlocks;
        for (const auto& coin : coins) {
            if (!coin.isUsed) {
                int coinHeight = coin.nHeight;
                if (coinHeight == -1
                    || (coinHeight <= block && coinHeight > block - ZC_MINT_CONFIRMATIONS)) {
                    cachedHavePendingCoin = true;
                }
            }
        }

        if (cachedHavePendingCoin) {
            checkSigmaAmount(true);
        }
    }
}

void WalletModel::checkBalanceChanged()
{
    CAmount newBalance = getBalance();
    CAmount newUnconfirmedBalance = getUnconfirmedBalance();
    CAmount newImmatureBalance = getImmatureBalance();
    CAmount newWatchOnlyBalance = 0;
    CAmount newWatchUnconfBalance = 0;
    CAmount newWatchImmatureBalance = 0;
    CAmount newAnonymizableBalance = getAnonymizableBalance();


    CAmount newPrivateBalance, newUnconfirmedPrivateBalance;
    std::tie(newPrivateBalance, newUnconfirmedPrivateBalance) =
        lelantusModel->getPrivateBalance();

    if (haveWatchOnly())
    {
        newWatchOnlyBalance = getWatchBalance();
        newWatchUnconfBalance = getWatchUnconfirmedBalance();
        newWatchImmatureBalance = getWatchImmatureBalance();
    }

    if(cachedBalance != newBalance
        || cachedUnconfirmedBalance != newUnconfirmedBalance
        || cachedImmatureBalance != newImmatureBalance
        || cachedWatchOnlyBalance != newWatchOnlyBalance
        || cachedWatchUnconfBalance != newWatchUnconfBalance
        || cachedWatchImmatureBalance != newWatchImmatureBalance
        || cachedPrivateBalance != newPrivateBalance
        || cachedUnconfirmedPrivateBalance != newUnconfirmedPrivateBalance
        || cachedAnonymizableBalance != newAnonymizableBalance)
    {
        cachedBalance = newBalance;
        cachedUnconfirmedBalance = newUnconfirmedBalance;
        cachedImmatureBalance = newImmatureBalance;
        cachedWatchOnlyBalance = newWatchOnlyBalance;
        cachedWatchUnconfBalance = newWatchUnconfBalance;
        cachedWatchImmatureBalance = newWatchImmatureBalance;
        cachedPrivateBalance = newPrivateBalance;
        cachedUnconfirmedPrivateBalance = newUnconfirmedPrivateBalance;
        cachedAnonymizableBalance = newAnonymizableBalance;
        Q_EMIT balanceChanged(
            newBalance,
            newUnconfirmedBalance,
            newImmatureBalance,
            newWatchOnlyBalance,
            newWatchUnconfBalance,
            newWatchImmatureBalance,
            newPrivateBalance,
            newUnconfirmedPrivateBalance,
            newAnonymizableBalance);
    }
}

void WalletModel::checkSigmaAmount(bool forced)
{
    auto currentBlock = chainActive.Height();
    if ((cachedHavePendingCoin && currentBlock > lastBlockCheckSigma)
        || currentBlock < lastBlockCheckSigma // reorg
        || forced) {

        auto coins = wallet->zwallet->GetTracker().ListMints(true, false, false);

        std::vector<CMintMeta> spendable, pending;

        std::vector<sigma::PublicCoin> anonimity_set;
        uint256 blockHash;

        cachedHavePendingCoin = false;

        for (const auto& coin : coins) {

            // ignore spent coin
            if (coin.isUsed)
                continue;

            int coinHeight = coin.nHeight;

            if (coinHeight > 0
                && coinHeight + (ZC_MINT_CONFIRMATIONS-1) <= chainActive.Height())  {
                spendable.push_back(coin);
            } else {
                cachedHavePendingCoin = true;
                pending.push_back(coin);
            }
        }

        lastBlockCheckSigma = currentBlock;
        Q_EMIT notifySigmaChanged(spendable, pending);
    }
}

void WalletModel::updateTransaction()
{
    // Balance and number of transactions might have changed
    fForceCheckBalanceChanged = true;
}

void WalletModel::updateAddressBook(const QString &address, const QString &label,
        bool isMine, const QString &purpose, int status)
{
    if(addressTableModel)
        addressTableModel->updateEntry(address, label, isMine, purpose, status);
}

void WalletModel::updateAddressBook(const QString &pubCoin, const QString &isUsed, int status)
{
    if(addressTableModel)
        addressTableModel->updateEntry(pubCoin, isUsed, status);
}

void WalletModel::updateWatchOnlyFlag(bool fHaveWatchonly)
{
    fHaveWatchOnly = fHaveWatchonly;
    Q_EMIT notifyWatchonlyChanged(fHaveWatchonly);
}

bool WalletModel::validateAddress(const QString &address)
{
    CBitcoinAddress addressParsed(address.toStdString());
    return addressParsed.IsValid();
}

WalletModel::SendCoinsReturn WalletModel::prepareTransaction(WalletModelTransaction &transaction, const CCoinControl *coinControl)
{
    CAmount total = 0;
    bool fSubtractFeeFromAmount = false;
    QList<SendCoinsRecipient> recipients = transaction.getRecipients();
    std::vector<CRecipient> vecSend;

    if(recipients.empty())
    {
        return OK;
    }

    QSet<QString> setAddress; // Used to detect duplicates
    int nAddresses = 0;

    // Pre-check input data for validity
    Q_FOREACH(const SendCoinsRecipient &rcp, recipients)
    {
        if (rcp.fSubtractFeeFromAmount)
            fSubtractFeeFromAmount = true;

        if (rcp.paymentRequest.IsInitialized())
        {   // PaymentRequest...
            CAmount subtotal = 0;
            const payments::PaymentDetails& details = rcp.paymentRequest.getDetails();
            for (int i = 0; i < details.outputs_size(); i++)
            {
                const payments::Output& out = details.outputs(i);
                if (out.amount() <= 0) continue;
                subtotal += out.amount();
                const unsigned char* scriptStr = (const unsigned char*)out.script().data();
                CScript scriptPubKey(scriptStr, scriptStr+out.script().size());
                CAmount nAmount = out.amount();
                CRecipient recipient = {scriptPubKey, nAmount, rcp.fSubtractFeeFromAmount};
                vecSend.push_back(recipient);
            }
            if (subtotal <= 0)
            {
                return InvalidAmount;
            }
            total += subtotal;
        }
        else
        {   // User-entered Zcoin address / amount:
            if(!validateAddress(rcp.address))
            {
                return InvalidAddress;
            }
            if(rcp.amount <= 0)
            {
                return InvalidAmount;
            }
            setAddress.insert(rcp.address);
            ++nAddresses;

            CScript scriptPubKey = GetScriptForDestination(CBitcoinAddress(rcp.address.toStdString()).Get());
            CRecipient recipient = {scriptPubKey, rcp.amount, rcp.fSubtractFeeFromAmount};
            vecSend.push_back(recipient);

            total += rcp.amount;
        }
    }
    if(setAddress.size() != nAddresses)
    {
        return DuplicateAddress;
    }

    CAmount nBalance = getBalance(coinControl);

    if(total > nBalance)
    {
        return AmountExceedsBalance;
    }

    {
        LOCK2(cs_main, wallet->cs_wallet);

        transaction.newPossibleKeyChange(wallet);

        CAmount nFeeRequired = 0;
        int nChangePosRet = -1;
        std::string strFailReason;

        CWalletTx *newTx = transaction.getTransaction();
        CReserveKey *keyChange = transaction.getPossibleKeyChange();
        bool fCreated = wallet->CreateTransaction(vecSend, *newTx, *keyChange, nFeeRequired, nChangePosRet, strFailReason, coinControl);
        transaction.setTransactionFee(nFeeRequired);
        if (fSubtractFeeFromAmount && fCreated)
            transaction.reassignAmounts(nChangePosRet);

        if(!fCreated)
        {
            if(!fSubtractFeeFromAmount && (total + nFeeRequired) > nBalance)
            {
                return SendCoinsReturn(AmountWithFeeExceedsBalance);
            }
            Q_EMIT message(tr("Send Coins"), QString::fromStdString(strFailReason),
                         CClientUIInterface::MSG_ERROR);
            return TransactionCreationFailed;
        }

        // reject absurdly high fee. (This can never happen because the
        // wallet caps the fee at maxTxFee. This merely serves as a
        // belt-and-suspenders check)
        if (nFeeRequired > maxTxFee)
            return AbsurdFee;
    }

    return SendCoinsReturn(OK);
}

WalletModel::SendCoinsReturn WalletModel::prepareJoinSplitTransaction(
    WalletModelTransaction &transaction,
    const CCoinControl *coinControl)
{
    CAmount total = 0;
    bool fSubtractFeeFromAmount = false;
    QList<SendCoinsRecipient> recipients = transaction.getRecipients();
    std::vector<CRecipient> vecSend;

    if(recipients.empty())
    {
        return OK;
    }

    QSet<QString> setAddress; // Used to detect duplicates
    int nAddresses = 0;

    // Pre-check input data for validity
    Q_FOREACH(const SendCoinsRecipient &rcp, recipients)
    {
        if (rcp.fSubtractFeeFromAmount)
            fSubtractFeeFromAmount = true;

        if (rcp.paymentRequest.IsInitialized())
        {
            // PaymentRequest...
            CAmount subtotal = 0;
            const payments::PaymentDetails& details = rcp.paymentRequest.getDetails();
            for (int i = 0; i < details.outputs_size(); i++)
            {
                const payments::Output& out = details.outputs(i);
                if (out.amount() <= 0) continue;
                subtotal += out.amount();
                const unsigned char* scriptStr = (const unsigned char*)out.script().data();
                CScript scriptPubKey(scriptStr, scriptStr+out.script().size());
                CAmount nAmount = out.amount();
                CRecipient recipient = {scriptPubKey, nAmount, rcp.fSubtractFeeFromAmount};
                vecSend.push_back(recipient);
            }
            if (subtotal <= 0)
            {
                return InvalidAmount;
            }
            total += subtotal;
        }
        else
        {
            // User-entered Zcoin address / amount:
            if(!validateAddress(rcp.address))
            {
                return InvalidAddress;
            }
            if(rcp.amount <= 0)
            {
                return InvalidAmount;
            }
            setAddress.insert(rcp.address);
            ++nAddresses;

            CScript scriptPubKey = GetScriptForDestination(CBitcoinAddress(rcp.address.toStdString()).Get());
            CRecipient recipient = {scriptPubKey, rcp.amount, rcp.fSubtractFeeFromAmount};
            vecSend.push_back(recipient);

            total += rcp.amount;
        }
    }
    if(setAddress.size() != nAddresses)
    {
        return DuplicateAddress;
    }

    CAmount nBalance;
    std::tie(nBalance, std::ignore) = lelantusModel->getPrivateBalance();

    if(total > nBalance)
    {
        return AmountExceedsBalance;
    }

    {
        LOCK2(cs_main, wallet->cs_wallet);

        auto &spendCoins = transaction.getSpendCoins();
        auto &mintCoins = transaction.getMintCoins();

        CAmount feeRequired = 0;
        std::string strFailReason;

        CWalletTx *newTx = transaction.getTransaction();
        try {
            *newTx = wallet->CreateLelantusJoinSplitTransaction(vecSend, feeRequired, {}, spendCoins, mintCoins, coinControl);
        } catch (InsufficientFunds const&) {
            transaction.setTransactionFee(feeRequired);
            return SendCoinsReturn(AmountWithFeeExceedsBalance);
        } catch (std::runtime_error const &e) {
            Q_EMIT message(
                tr("Send Coins"),
                QString::fromStdString(e.what()),
                CClientUIInterface::MSG_ERROR);

            return TransactionCreationFailed;
        }

        // reject absurdly high fee. (This can never happen because the
        // wallet caps the fee at maxTxFee. This merely serves as a
        // belt-and-suspenders check)
        if (feeRequired > maxTxFee) {
            return AbsurdFee;
        }

        int changePos = -1;
        if (!mintCoins.empty()) {
            for (changePos = 0; changePos < newTx->tx->vout.size(); changePos++) {
                if (newTx->tx->vout[changePos].scriptPubKey.IsLelantusJMint()) {
                    break;
                }
            }

            changePos = changePos >= newTx->tx->vout.size() ? -1 : changePos;
        }

        transaction.setTransactionFee(feeRequired);
        transaction.reassignAmounts(changePos);
    }

    return SendCoinsReturn(OK);
}

WalletModel::SendCoinsReturn WalletModel::prepareMintTransactions(
    CAmount amount,
    std::vector<WalletModelTransaction> &transactions,
    std::list<CReserveKey> &reserveKeys,
    std::vector<CHDMint> &mints,
    const CCoinControl *coinControl)
{
    if (amount < 0) {
        return InvalidAmount;
    }

    auto balance = getBalance(coinControl);
    if (amount > balance) {
        return AmountExceedsBalance;
    }

    std::vector<std::pair<CWalletTx, CAmount>> wtxAndFees;
    CAmount allFee = 0;
    int changePos = -1;
    std::string failReason;

    auto success = wallet->CreateLelantusMintTransactions(
        amount, wtxAndFees, allFee, mints, reserveKeys, changePos, failReason, coinControl);

    transactions.clear();
    transactions.reserve(wtxAndFees.size());
    for (auto &wtxAndFee : wtxAndFees) {
        auto &wtx = wtxAndFee.first;
        auto fee = wtxAndFee.second;

        QList<SendCoinsRecipient> recipients;

        int changePos = -1;
        for (size_t i = 0; i != wtx.tx->vout.size(); i++) {
            if (wtx.tx->vout[i].scriptPubKey.IsMint()) {
                SendCoinsRecipient r;
                r.amount = wtx.tx->vout[i].nValue;
                recipients.push_back(r);
            } else {
                changePos = i;
            }
        }

        transactions.emplace_back(recipients);
        auto &tx = transactions.back();

        *tx.getTransaction() = wtx;
        tx.setTransactionFee(fee);

        tx.reassignAmounts(changePos);
    }

    if (!success) {
        if (amount + allFee > balance) {
            return SendCoinsReturn(AmountWithFeeExceedsBalance);
        }

        Q_EMIT message(
            tr("Coin Anonymizing"),
            QString::fromStdString(failReason),
            CClientUIInterface::MSG_ERROR);

        return TransactionCommitFailed;
    }

    if (allFee > maxTxFee) {
        return WalletModel::AbsurdFee;
    }

    return SendCoinsReturn(OK);
}

WalletModel::SendCoinsReturn WalletModel::sendCoins(WalletModelTransaction &transaction)
{
    QByteArray transaction_array; /* store serialized transaction */

    {
        LOCK2(cs_main, wallet->cs_wallet);
        CWalletTx *newTx = transaction.getTransaction();

        Q_FOREACH(const SendCoinsRecipient &rcp, transaction.getRecipients())
        {
            if (rcp.paymentRequest.IsInitialized())
            {
                // Make sure any payment requests involved are still valid.
                if (PaymentServer::verifyExpired(rcp.paymentRequest.getDetails())) {
                    return PaymentRequestExpired;
                }

                // Store PaymentRequests in wtx.vOrderForm in wallet.
                std::string key("PaymentRequest");
                std::string value;
                rcp.paymentRequest.SerializeToString(&value);
                newTx->vOrderForm.push_back(make_pair(key, value));
            }
            else if (!rcp.message.isEmpty()) // Message from normal zcoin:URI (zcoin:123...?message=example)
                newTx->vOrderForm.push_back(make_pair("Message", rcp.message.toStdString()));
        }

        CReserveKey *keyChange = transaction.getPossibleKeyChange();
        CValidationState state;
        if(!wallet->CommitTransaction(*newTx, *keyChange, g_connman.get(), state))
            return SendCoinsReturn(TransactionCommitFailed, QString::fromStdString(state.GetRejectReason()));

        CDataStream ssTx(SER_NETWORK, PROTOCOL_VERSION);
        ssTx << *newTx->tx;
        transaction_array.append(&(ssTx[0]), ssTx.size());
    }

    // Add addresses / update labels that we've sent to to the address book,
    // and emit coinsSent signal for each recipient
    Q_FOREACH(const SendCoinsRecipient &rcp, transaction.getRecipients())
    {
        // Don't touch the address book when we have a payment request
        if (!rcp.paymentRequest.IsInitialized())
        {
            std::string strAddress = rcp.address.toStdString();
            CTxDestination dest = CBitcoinAddress(strAddress).Get();
            std::string strLabel = rcp.label.toStdString();
            {
                LOCK(wallet->cs_wallet);

                std::map<CTxDestination, CAddressBookData>::iterator mi = wallet->mapAddressBook.find(dest);

                // Check if we have a new address or an updated label
                if (mi == wallet->mapAddressBook.end())
                {
                    wallet->SetAddressBook(dest, strLabel, "send");
                }
                else if (mi->second.name != strLabel)
                {
                    wallet->SetAddressBook(dest, strLabel, ""); // "" means don't change purpose
                }
            }
        }
        Q_EMIT coinsSent(wallet, rcp, transaction_array);
    }
    checkBalanceChanged(); // update balance immediately, otherwise there could be a short noticeable delay until pollBalanceChanged hits

    return SendCoinsReturn(OK);
}

WalletModel::SendCoinsReturn WalletModel::sendPrivateCoins(WalletModelTransaction &transaction)
{
    QByteArray transaction_array; /* store serialized transaction */

    {
        LOCK2(cs_main, wallet->cs_wallet);
        CWalletTx *newTx = transaction.getTransaction();

        Q_FOREACH(const SendCoinsRecipient &rcp, transaction.getRecipients())
        {
            if (rcp.paymentRequest.IsInitialized())
            {
                // Make sure any payment requests involved are still valid.
                if (PaymentServer::verifyExpired(rcp.paymentRequest.getDetails())) {
                    return PaymentRequestExpired;
                }

                // Store PaymentRequests in wtx.vOrderForm in wallet.
                std::string key("PaymentRequest");
                std::string value;
                rcp.paymentRequest.SerializeToString(&value);
                newTx->vOrderForm.push_back(make_pair(key, value));
            }
            else if (!rcp.message.isEmpty()) // Message from normal zcoin:URI (zcoin:123...?message=example)
                newTx->vOrderForm.push_back(make_pair("Message", rcp.message.toStdString()));
        }

        try {
            if (!wallet->CommitLelantusTransaction(*newTx, transaction.getSpendCoins(), transaction.getMintCoins()))
                return SendCoinsReturn(TransactionCommitFailed);
        } catch (std::runtime_error const &e) {
            return SendCoinsReturn(TransactionCommitFailed, e.what());
        }

        CDataStream ssTx(SER_NETWORK, PROTOCOL_VERSION);
        ssTx << *newTx->tx;
        transaction_array.append(&(ssTx[0]), ssTx.size());
    }

    // Add addresses / update labels that we've sent to to the address book,
    // and emit coinsSent signal for each recipient
    Q_FOREACH(const SendCoinsRecipient &rcp, transaction.getRecipients())
    {
        // Don't touch the address book when we have a payment request
        if (!rcp.paymentRequest.IsInitialized())
        {
            std::string strAddress = rcp.address.toStdString();
            CTxDestination dest = CBitcoinAddress(strAddress).Get();
            std::string strLabel = rcp.label.toStdString();
            {
                LOCK(wallet->cs_wallet);

                std::map<CTxDestination, CAddressBookData>::iterator mi = wallet->mapAddressBook.find(dest);

                // Check if we have a new address or an updated label
                if (mi == wallet->mapAddressBook.end())
                {
                    wallet->SetAddressBook(dest, strLabel, "send");
                }
                else if (mi->second.name != strLabel)
                {
                    wallet->SetAddressBook(dest, strLabel, ""); // "" means don't change purpose
                }
            }
        }
        Q_EMIT coinsSent(wallet, rcp, transaction_array);
    }
    checkBalanceChanged(); // update balance immediately, otherwise there could be a short noticeable delay until pollBalanceChanged hits

    return SendCoinsReturn(OK);
}

WalletModel::SendCoinsReturn WalletModel::sendAnonymizingCoins(
    std::vector<WalletModelTransaction> &transactions,
    std::list<CReserveKey> &reservekeys,
    std::vector<CHDMint> &mints)
{
    auto reservekey = reservekeys.begin();
    for (size_t i = 0; i != transactions.size(); i++) {

        auto tx = transactions[i].getTransaction();

        CValidationState state;
        if (!wallet->CommitTransaction(*tx, *reservekey++, g_connman.get(), state)) {
            return TransactionCommitFailed;
        }

        auto &mintTmp = mints[i];
        mintTmp.SetTxHash(tx->GetHash());
        {
            CWalletDB db(wallet->strWalletFile);
            wallet->zwallet->GetTracker().AddLelantus(db, mintTmp, true);
        }
    }

    return SendCoinsReturn(OK);
}

OptionsModel *WalletModel::getOptionsModel()
{
    return optionsModel;
}

AddressTableModel *WalletModel::getAddressTableModel()
{
    return addressTableModel;
}

LelantusModel *WalletModel::getLelantusModel()
{
    return lelantusModel;
}

TransactionTableModel *WalletModel::getTransactionTableModel()
{
    return transactionTableModel;
}

RecentRequestsTableModel *WalletModel::getRecentRequestsTableModel()
{
    return recentRequestsTableModel;
}

WalletModel::EncryptionStatus WalletModel::getEncryptionStatus() const
{
    if(!wallet->IsCrypted())
    {
        return Unencrypted;
    }
    else if(wallet->IsLocked())
    {
        return Locked;
    }
    else
    {
        return Unlocked;
    }
}

bool WalletModel::setWalletEncrypted(bool encrypted, const SecureString &passphrase)
{
    if(encrypted)
    {
        // Encrypt
        return wallet->EncryptWallet(passphrase);
    }
    else
    {
        // Decrypt -- TODO; not supported yet
        return false;
    }
}

bool WalletModel::setWalletLocked(bool locked, const SecureString &passPhrase)
{
    if(locked)
    {
        // Lock
        return wallet->Lock();
    }
    else
    {
        // Unlock
        return wallet->Unlock(passPhrase);
    }
}

bool WalletModel::changePassphrase(const SecureString &oldPass, const SecureString &newPass)
{
    bool retval;
    {
        LOCK(wallet->cs_wallet);
        wallet->Lock(); // Make sure wallet is locked before attempting pass change
        retval = wallet->ChangeWalletPassphrase(oldPass, newPass);
    }
    return retval;
}

bool WalletModel::backupWallet(const QString &filename)
{
    return wallet->BackupWallet(filename.toLocal8Bit().data());
}

// Handlers for core signals
static void NotifyKeyStoreStatusChanged(WalletModel *walletmodel, CCryptoKeyStore *wallet)
{
    qDebug() << "NotifyKeyStoreStatusChanged";
    QMetaObject::invokeMethod(walletmodel, "updateStatus", Qt::QueuedConnection);
}

static void NotifyAddressBookChanged(WalletModel *walletmodel, CWallet *wallet,
        const CTxDestination &address, const std::string &label, bool isMine,
        const std::string &purpose, ChangeType status)
{
    QString strAddress = QString::fromStdString(CBitcoinAddress(address).ToString());
    QString strLabel = QString::fromStdString(label);
    QString strPurpose = QString::fromStdString(purpose);

    qDebug() << "NotifyAddressBookChanged: " + strAddress + " " + strLabel + " isMine=" + QString::number(isMine) + " purpose=" + strPurpose + " status=" + QString::number(status);
    QMetaObject::invokeMethod(walletmodel, "updateAddressBook", Qt::QueuedConnection,
                              Q_ARG(QString, strAddress),
                              Q_ARG(QString, strLabel),
                              Q_ARG(bool, isMine),
                              Q_ARG(QString, strPurpose),
                              Q_ARG(int, status));
}

static void NotifyZerocoinChanged(WalletModel *walletmodel, CWallet *wallet, const std::string &pubCoin, const std::string &isUsed, ChangeType status)
{
    qDebug() << "NotifyZerocoinChanged:" + QString::fromStdString(pubCoin) + " " + QString::fromStdString(isUsed) + " status=" + QString::number(status);
    QMetaObject::invokeMethod(walletmodel, "updateAddressBook", Qt::QueuedConnection,
                              Q_ARG(QString, QString::fromStdString(pubCoin)),
                              Q_ARG(QString, QString::fromStdString(isUsed)),
                              Q_ARG(int, status));

    // disable sigma
    if (wallet->zwallet) {
        QMetaObject::invokeMethod(walletmodel, "updateSigmaCoins", Qt::QueuedConnection,
                              Q_ARG(QString, QString::fromStdString(pubCoin)),
                              Q_ARG(QString, QString::fromStdString(isUsed)),
                              Q_ARG(int, status));
    }
}

static void NotifyTransactionChanged(WalletModel *walletmodel, CWallet *wallet, const uint256 &hash, ChangeType status)
{
    Q_UNUSED(wallet);
    Q_UNUSED(hash);
    Q_UNUSED(status);
    QMetaObject::invokeMethod(walletmodel, "updateTransaction", Qt::QueuedConnection);
}

static void ShowProgress(WalletModel *walletmodel, const std::string &title, int nProgress)
{
    // emits signal "showProgress"
    QMetaObject::invokeMethod(walletmodel, "showProgress", Qt::QueuedConnection,
                              Q_ARG(QString, QString::fromStdString(title)),
                              Q_ARG(int, nProgress));
}

static void NotifyWatchonlyChanged(WalletModel *walletmodel, bool fHaveWatchonly)
{
    QMetaObject::invokeMethod(walletmodel, "updateWatchOnlyFlag", Qt::QueuedConnection,
                              Q_ARG(bool, fHaveWatchonly));
}

void WalletModel::subscribeToCoreSignals()
{
    // Connect signals to wallet
    wallet->NotifyStatusChanged.connect(boost::bind(&NotifyKeyStoreStatusChanged, this, _1));
    wallet->NotifyAddressBookChanged.connect(boost::bind(NotifyAddressBookChanged, this, _1, _2, _3, _4, _5, _6));
    wallet->NotifyTransactionChanged.connect(boost::bind(NotifyTransactionChanged, this, _1, _2, _3));
    wallet->ShowProgress.connect(boost::bind(ShowProgress, this, _1, _2));
    wallet->NotifyWatchonlyChanged.connect(boost::bind(NotifyWatchonlyChanged, this, _1));
    wallet->NotifyZerocoinChanged.connect(boost::bind(NotifyZerocoinChanged, this, _1, _2, _3, _4));
}

void WalletModel::unsubscribeFromCoreSignals()
{
    // Disconnect signals from wallet
    wallet->NotifyStatusChanged.disconnect(boost::bind(&NotifyKeyStoreStatusChanged, this, _1));
    wallet->NotifyAddressBookChanged.disconnect(boost::bind(NotifyAddressBookChanged, this, _1, _2, _3, _4, _5, _6));
    wallet->NotifyTransactionChanged.disconnect(boost::bind(NotifyTransactionChanged, this, _1, _2, _3));
    wallet->ShowProgress.disconnect(boost::bind(ShowProgress, this, _1, _2));
    wallet->NotifyWatchonlyChanged.disconnect(boost::bind(NotifyWatchonlyChanged, this, _1));
    wallet->NotifyZerocoinChanged.disconnect(boost::bind(NotifyZerocoinChanged, this, _1, _2, _3, _4));
}

// WalletModel::UnlockContext implementation
WalletModel::UnlockContext WalletModel::requestUnlock()
{
    bool was_locked = getEncryptionStatus() == Locked;
    if(was_locked)
    {
        // Request UI to unlock wallet
        Q_EMIT requireUnlock();
    }
    // If wallet is still locked, unlock was failed or cancelled, mark context as invalid
    bool valid = getEncryptionStatus() != Locked;

    return UnlockContext(this, valid, was_locked);
}

WalletModel::UnlockContext::UnlockContext(WalletModel *_wallet, bool _valid, bool _relock):
        wallet(_wallet),
        valid(_valid),
        relock(_relock)
{
}

WalletModel::UnlockContext::~UnlockContext()
{
    if(valid && relock)
    {
        wallet->setWalletLocked(true);
    }
}

void WalletModel::UnlockContext::CopyFrom(const UnlockContext& rhs)
{
    // Transfer context; old object no longer relocks wallet
    *this = rhs;
    rhs.relock = false;
}

bool WalletModel::IsSpendable(const CTxDestination& dest) const
{
    return IsMine(*wallet, dest) & ISMINE_SPENDABLE;
}

bool WalletModel::IsSpendable(const CScript& script) const
{
    return IsMine(*wallet, script) & ISMINE_SPENDABLE;
}

bool WalletModel::getPubKey(const CKeyID &address, CPubKey& vchPubKeyOut) const
{
    return wallet->GetPubKey(address, vchPubKeyOut);
}

bool WalletModel::havePrivKey(const CKeyID &address) const
{
    return wallet->HaveKey(address);
}

bool WalletModel::getPrivKey(const CKeyID &address, CKey& vchPrivKeyOut) const
{
    return wallet->GetKey(address, vchPrivKeyOut);
}

// returns a list of COutputs from COutPoints
void WalletModel::getOutputs(const std::vector<COutPoint>& vOutpoints, std::vector<COutput>& vOutputs, boost::optional<bool> fMintTabSelected)
{
    LOCK2(cs_main, wallet->cs_wallet);
    BOOST_FOREACH(const COutPoint& outpoint, vOutpoints)
    {
        if (!wallet->mapWallet.count(outpoint.hash)) continue;
        int nDepth = wallet->mapWallet[outpoint.hash].GetDepthInMainChain();
        if (nDepth < 0) continue;
        if (fMintTabSelected != boost::none) {
            if(wallet->mapWallet[outpoint.hash].tx->vout[outpoint.n].scriptPubKey.IsSigmaMint()) {
                if (fMintTabSelected.get()) // only allow mint outputs on the "Spend" tab
                    continue;
            }
            else {
                if (!fMintTabSelected.get())
                    continue; // only allow normal outputs on the "Mint" tab
            }
        }
        COutput out(&wallet->mapWallet[outpoint.hash], outpoint.n, nDepth, true, true);
        vOutputs.push_back(out);
    }
}

bool WalletModel::isSpent(const COutPoint& outpoint) const
{
    LOCK2(cs_main, wallet->cs_wallet);
    return wallet->IsSpent(outpoint.hash, outpoint.n);
}

// AvailableCoins + LockedCoins grouped by wallet address (put change in one group with wallet address)
void WalletModel::listCoins(std::map<QString, std::vector<COutput> >& mapCoins, CoinType nCoinType) const
{
    std::vector<COutput> vCoins;
    CCoinControl coinControl;
    coinControl.nCoinType = nCoinType;
    wallet->AvailableCoins(vCoins, true, &coinControl, false);

    LOCK2(cs_main, wallet->cs_wallet); // ListLockedCoins, mapWallet
    std::vector<COutPoint> vLockedCoins;
    wallet->ListLockedCoins(vLockedCoins);

    // add locked coins
    BOOST_FOREACH(const COutPoint& outpoint, vLockedCoins)
    {
        if (!wallet->mapWallet.count(outpoint.hash)) continue;
        int nDepth = wallet->mapWallet[outpoint.hash].GetDepthInMainChain();
        if (nDepth < 0) continue;
        COutput out(&wallet->mapWallet[outpoint.hash], outpoint.n, nDepth, true, true);

<<<<<<< HEAD
        if(nCoinType == CoinType::ALL_COINS){
            // We are now taking ALL_COINS to mean everything sans mints
            if(out.tx->tx->vout[out.i].scriptPubKey.IsZerocoinMint() || out.tx->tx->vout[out.i].scriptPubKey.IsSigmaMint() || out.tx->tx->vout[out.i].scriptPubKey.IsZerocoinRemint())
                continue;
        } else if(nCoinType == CoinType::ONLY_MINTS){
=======
        auto const &vout = out.tx->tx->vout[out.i];
        bool isMint = vout.scriptPubKey.IsMint();

        if(nCoinType == ALL_COINS){
            // We are now taking ALL_COINS to mean everything sans mints
            if (isMint) continue;
        } else if(nCoinType == ONLY_MINTS){
>>>>>>> f604f2a3
            // Do not consider anything other than mints
            if (!isMint) continue;
        }

        if (outpoint.n < out.tx->tx->vout.size() && wallet->IsMine(out.tx->tx->vout[outpoint.n]) == ISMINE_SPENDABLE)
            vCoins.push_back(out);
    }

    BOOST_FOREACH(const COutput& out, vCoins)
    {
        COutput cout = out;

        while (wallet->IsChange(cout.tx->GetHash(), cout.tx->tx->vout[cout.i]) && cout.tx->tx->vin.size() > 0 && wallet->IsMine(cout.tx->tx->vin[0]))
        {
            if (!wallet->mapWallet.count(cout.tx->tx->vin[0].prevout.hash)) break;
            cout = COutput(&wallet->mapWallet[cout.tx->tx->vin[0].prevout.hash], cout.tx->tx->vin[0].prevout.n, 0, true, true);
        }

        CTxDestination address;
        auto const &vout = cout.tx->tx->vout[cout.i];
        if (vout.scriptPubKey.IsMint()) {

            mapCoins[QString::fromStdString("(mint)")].push_back(out);
            continue;
        }
        else if(!out.fSpendable || !ExtractDestination(cout.tx->tx->vout[cout.i].scriptPubKey, address)){
            continue;
        }

        mapCoins[QString::fromStdString(CBitcoinAddress(address).ToString())].push_back(out);
    }
}

bool WalletModel::isLockedCoin(uint256 hash, unsigned int n) const
{
    LOCK2(cs_main, wallet->cs_wallet);
    return wallet->IsLockedCoin(hash, n);
}

void WalletModel::lockCoin(COutPoint& output)
{
    LOCK2(cs_main, wallet->cs_wallet);
    wallet->LockCoin(output);
    Q_EMIT updateMintable();
}

void WalletModel::unlockCoin(COutPoint& output)
{
    LOCK2(cs_main, wallet->cs_wallet);
    wallet->UnlockCoin(output);
    Q_EMIT updateMintable();
}

void WalletModel::listLockedCoins(std::vector<COutPoint>& vOutpts)
{
    LOCK2(cs_main, wallet->cs_wallet);
    wallet->ListLockedCoins(vOutpts);
}

void WalletModel::listProTxCoins(std::vector<COutPoint>& vOutpts)
{
    LOCK2(cs_main, wallet->cs_wallet);
    wallet->ListProTxCoins(vOutpts);
}

bool WalletModel::hasMasternode()
{
    LOCK2(cs_main, wallet->cs_wallet);
    return wallet->HasMasternode();
}

void WalletModel::loadReceiveRequests(std::vector<std::string>& vReceiveRequests)
{
    LOCK(wallet->cs_wallet);
    BOOST_FOREACH(const PAIRTYPE(CTxDestination, CAddressBookData)& item, wallet->mapAddressBook)
        BOOST_FOREACH(const PAIRTYPE(std::string, std::string)& item2, item.second.destdata)
            if (item2.first.size() > 2 && item2.first.substr(0,2) == "rr") // receive request
                vReceiveRequests.push_back(item2.second);
}

bool WalletModel::saveReceiveRequest(const std::string &sAddress, const int64_t nId, const std::string &sRequest)
{
    CTxDestination dest = CBitcoinAddress(sAddress).Get();

    std::stringstream ss;
    ss << nId;
    std::string key = "rr" + ss.str(); // "rr" prefix = "receive request" in destdata

    LOCK(wallet->cs_wallet);
    if (sRequest.empty())
        return wallet->EraseDestData(dest, key);
    else
        return wallet->AddDestData(dest, key, sRequest);
}

bool WalletModel::transactionCanBeAbandoned(uint256 hash) const
{
    LOCK2(cs_main, wallet->cs_wallet);
    const CWalletTx *wtx = wallet->GetWalletTx(hash);
    if (!wtx || wtx->isAbandoned() || wtx->GetDepthInMainChain() > 0 || wtx->InMempool() || wtx->InStempool())
        return false;
    return true;
}

bool WalletModel::abandonTransaction(uint256 hash) const
{
    LOCK2(cs_main, wallet->cs_wallet);
    return wallet->AbandonTransaction(hash);
}

bool WalletModel::transactionCanBeRebroadcast(uint256 hash) const
{
    LOCK2(cs_main, wallet->cs_wallet);
    const CWalletTx *wtx = wallet->GetWalletTx(hash);
    if (!wtx || wtx->isAbandoned() || wtx->GetDepthInMainChain() > 0)
        return false;
    return wtx->GetRequestCount() <= 0;
}

bool WalletModel::rebroadcastTransaction(uint256 hash)
{
    LOCK2(cs_main, wallet->cs_wallet);
    CWalletTx *wtx = const_cast<CWalletTx*>(wallet->GetWalletTx(hash));

    if (!wtx || wtx->isAbandoned() || wtx->GetDepthInMainChain() > 0)
        return false;
    if (wtx->GetRequestCount() > 0)
        return false;

    CCoinsViewCache &view = *pcoinsTip;
    bool fHaveChain = false;
    for (size_t i=0; i<wtx->tx->vout.size() && !fHaveChain; i++) {
        if (view.HaveCoin(COutPoint(hash, i)))
            fHaveChain = true;
    }

    bool fHaveMempool = mempool.exists(hash);

    if (!fHaveMempool && !fHaveChain) {
        // push to local node and sync with wallets
        CValidationState state;
        bool fMissingInputs;
        if (!AcceptToMemoryPool(mempool, state, wtx->tx, false, &fMissingInputs, NULL, true, false, maxTxFee))
            return false;
    } else if (fHaveChain) {
        return false;
    }

    g_connman->RelayTransaction(*wtx->tx);
    return true;
}

// Sigma
WalletModel::SendCoinsReturn WalletModel::prepareSigmaSpendTransaction(
    WalletModelTransaction &transaction,
    std::vector<CSigmaEntry> &selectedCoins,
    std::vector<CHDMint> &changes,
    bool& fChangeAddedToFee,
    const CCoinControl *coinControl)
{
    QList<SendCoinsRecipient> recipients = transaction.getRecipients();
    std::vector<CRecipient> sendRecipients;

    if (recipients.empty()) {
        return OK;
    }

    QSet<QString> addresses; // Used to detect duplicates

    for (const auto& rcp : recipients) {
        if (!validateAddress(rcp.address)) {
            return InvalidAmount;
        }
        addresses.insert(rcp.address);

        CScript scriptPubKey = GetScriptForDestination(CBitcoinAddress(rcp.address.toStdString()).Get());
        CRecipient recipient = {scriptPubKey, rcp.amount, rcp.fSubtractFeeFromAmount};
        sendRecipients.push_back(recipient);
    }

    if (addresses.size() != recipients.size()) {
        return DuplicateAddress;
    }

    // create transaction
    CAmount fee;

    CWalletTx *newTx = transaction.getTransaction();
    try {
        *newTx = wallet->CreateSigmaSpendTransaction(sendRecipients, fee, selectedCoins, changes, fChangeAddedToFee, coinControl);
    } catch (const InsufficientFunds& err) {
        return AmountExceedsBalance;
    } catch (const std::runtime_error& err) {
        if (_("Can not choose coins within limit.") == err.what())
            return ExceedLimit;
        if (_("Sigma is disabled at this period.") == err.what())
            return SigmaDisabled;
        throw err;
    } catch (const std::invalid_argument& err) {
        return ExceedLimit;
    }

    transaction.setTransactionFee(fee);

    return SendCoinsReturn(OK);
}

WalletModel::SendCoinsReturn WalletModel::sendSigma(WalletModelTransaction &transaction,
    std::vector<CSigmaEntry>& coins, std::vector<CHDMint>& changes)
{
    QByteArray transaction_array; /* store serialized transaction */

    {
        LOCK2(cs_main, wallet->cs_wallet);
        CWalletTx *newTx = transaction.getTransaction();

        for (const auto& rcp : transaction.getRecipients()) {
            if (rcp.paymentRequest.IsInitialized())
            {
                // Make sure any payment requests involved are still valid.
                if (PaymentServer::verifyExpired(rcp.paymentRequest.getDetails())) {
                    return PaymentRequestExpired;
                }

                // Store PaymentRequests in wtx.vOrderForm in wallet.
                std::string key("PaymentRequest");
                std::string value;
                rcp.paymentRequest.SerializeToString(&value);
                newTx->vOrderForm.push_back(std::make_pair(key, value));
            } else if (!rcp.message.isEmpty()) {
                // Message from normal zcoin:URI (zcoin:123...?message=example)
                newTx->vOrderForm.push_back(std::make_pair("Message", rcp.message.toStdString()));
            }
        }

        try {
            wallet->CommitSigmaTransaction(*newTx, coins, changes);
        } catch (...) {
            return TransactionCommitFailed;
        }

        CTransactionRef t = newTx->tx;
        CDataStream ssTx(SER_NETWORK, PROTOCOL_VERSION);
        ssTx << t;
        transaction_array.append(&(ssTx[0]), ssTx.size());
    }

    // Add addresses / update labels that we've sent to to the address book,
    // and emit coinsSent signal for each recipient
    for (const auto& rcp : transaction.getRecipients()) {
        // Don't touch the address book when we have a payment request
        if (!rcp.paymentRequest.IsInitialized()) {
            std::string address = rcp.address.toStdString();
            CTxDestination dest = CBitcoinAddress(address).Get();
            std::string label = rcp.label.toStdString();
            {
                LOCK(wallet->cs_wallet);

                auto mi = wallet->mapAddressBook.find(dest);

                // Check if we have a new address or an updated label
                if (mi == wallet->mapAddressBook.end()) {
                    wallet->SetAddressBook(dest, label, "send");
                }
                else if (mi->second.name != label) {
                    wallet->SetAddressBook(dest, label, ""); // "" means don't change purpose
                }
            }
        }
        Q_EMIT coinsSent(wallet, rcp, transaction_array);
    }
    checkBalanceChanged();

    return SendCoinsReturn(OK);
}

void WalletModel::sigmaMint(const CAmount& n, const CCoinControl *coinControl)
{
    std::vector<sigma::CoinDenomination> denominations;
    sigma::GetAllDenoms(denominations);

    std::vector<sigma::CoinDenomination> mints;
    if (CWallet::SelectMintCoinsForAmount(n, denominations, mints) != n) {
        throw std::runtime_error("Problem with coin selection.\n");
    }

    std::vector<sigma::PrivateCoin> privCoins;

    const sigma::Params* sigmaParams = sigma::Params::get_default();
    std::transform(mints.begin(), mints.end(), std::back_inserter(privCoins),
        [sigmaParams](const sigma::CoinDenomination& denom) -> sigma::PrivateCoin {
            return sigma::PrivateCoin(sigmaParams, denom);
        });

    vector<CHDMint> vDMints;
    auto recipients = CWallet::CreateSigmaMintRecipients(privCoins, vDMints);

    CWalletTx wtx;
    std::string strError = pwalletMain->MintAndStoreSigma(recipients, privCoins, vDMints, wtx, false, coinControl);

    if (strError != "") {
        throw std::range_error(strError);
    }
}

std::vector<CSigmaEntry> WalletModel::GetUnsafeCoins(const CCoinControl* coinControl)
{
    auto allCoins = wallet->GetAvailableCoins(coinControl, true);
    auto spendableCoins = wallet->GetAvailableCoins(coinControl);
    std::vector<CSigmaEntry> unsafeCoins;
    for (auto& coin : allCoins) {
        if (spendableCoins.end() == std::find_if(spendableCoins.begin(), spendableCoins.end(),
            [coin](const CSigmaEntry& spendalbe) {
                return coin.value == spendalbe.value;
            }
        )) {
            unsafeCoins.push_back(coin);
        }
    }
    return unsafeCoins;
}

bool WalletModel::isWalletEnabled()
{
   return !GetBoolArg("-disablewallet", DEFAULT_DISABLE_WALLET);
}

bool WalletModel::hdEnabled() const
{
    return wallet->IsHDEnabled();
}

int WalletModel::getDefaultConfirmTarget() const
{
    return nTxConfirmTarget;
}<|MERGE_RESOLUTION|>--- conflicted
+++ resolved
@@ -1071,13 +1071,6 @@
         if (nDepth < 0) continue;
         COutput out(&wallet->mapWallet[outpoint.hash], outpoint.n, nDepth, true, true);
 
-<<<<<<< HEAD
-        if(nCoinType == CoinType::ALL_COINS){
-            // We are now taking ALL_COINS to mean everything sans mints
-            if(out.tx->tx->vout[out.i].scriptPubKey.IsZerocoinMint() || out.tx->tx->vout[out.i].scriptPubKey.IsSigmaMint() || out.tx->tx->vout[out.i].scriptPubKey.IsZerocoinRemint())
-                continue;
-        } else if(nCoinType == CoinType::ONLY_MINTS){
-=======
         auto const &vout = out.tx->tx->vout[out.i];
         bool isMint = vout.scriptPubKey.IsMint();
 
@@ -1085,7 +1078,6 @@
             // We are now taking ALL_COINS to mean everything sans mints
             if (isMint) continue;
         } else if(nCoinType == ONLY_MINTS){
->>>>>>> f604f2a3
             // Do not consider anything other than mints
             if (!isMint) continue;
         }
