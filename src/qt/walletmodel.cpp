--- conflicted
+++ resolved
@@ -637,12 +637,8 @@
             CKey privKey;
 
             vector<unsigned char> pubKeyBytes;
-
-<<<<<<< HEAD
+            
             if (!BIP47Util::getScriptSigPubkey(newTx->tx->vin[0], pubKeyBytes))
-=======
-            if (!BIP47Util::getScriptSigPubkey(newTx->vin[0], pubKeyBytes))
->>>>>>> 4cf2852a
             {
                 throw std::runtime_error("Bip47Utiles PaymentCode ScriptSig GetPubkey error\n");
             }
@@ -654,11 +650,8 @@
 
             }
 
-<<<<<<< HEAD
-
-
-=======
->>>>>>> 4cf2852a
+
+            
             wallet->GetKey(designatedPubKey.GetID(), privKey);
             CPubKey pubkey = toBip47Account.getNotificationKey().pubkey;
             vector<unsigned char> dataPriv(privKey.size());
@@ -670,16 +663,10 @@
             LogPrintf("Generate Secret Point\n");
             SecretPoint secretPoint(dataPriv, dataPub);
             LogPrintf("Generating Secret Point with \n privekey: %s\n pubkey: %s\n", HexStr(dataPriv), HexStr(dataPub));
-
-<<<<<<< HEAD
+            
             vector<unsigned char> outpoint(newTx->tx->vin[0].prevout.hash.begin(), newTx->tx->vin[0].prevout.hash.end());
 
             LogPrintf("output: %s\n", newTx->tx->vin[0].prevout.hash.GetHex());
-=======
-            vector<unsigned char> outpoint(newTx->vin[0].prevout.hash.begin(), newTx->vin[0].prevout.hash.end());
-
-            LogPrintf("output: %s\n", newTx->vin[0].prevout.hash.GetHex());
->>>>>>> 4cf2852a
             uint256 secretPBytes(secretPoint.ECDHSecretAsBytes());
             LogPrintf("secretPoint: %s\n", secretPBytes.GetHex());
 
@@ -695,12 +682,8 @@
             vecSend.push_back(pcodeBlind);
 
             fCreated = wallet->CreateTransaction(vecSend, *newTx, *keyChange, nFeeRequired, nChangePosRet, strFailReason, coinControl);
-
-<<<<<<< HEAD
+            
             if (!BIP47Util::getScriptSigPubkey(newTx->tx->vin[0], pubKeyBytes))
-=======
-            if (!BIP47Util::getScriptSigPubkey(newTx->vin[0], pubKeyBytes))
->>>>>>> 4cf2852a
             {
                 throw std::runtime_error("Bip47Utiles PaymentCode ScriptSig GetPubkey error\n");
             }
@@ -764,18 +747,11 @@
         }
 
         CReserveKey *keyChange = transaction.getPossibleKeyChange();
-<<<<<<< HEAD
         CValidationState state;
         if(!wallet->CommitTransaction(*newTx, *keyChange, g_connman.get(), state))
             return TransactionCommitFailed;
 
         const CTransaction* t = (newTx->tx.get());
-=======
-        if(!wallet->CommitTransaction(*newTx, *keyChange))
-            return TransactionCommitFailed;
-
-        CTransaction* t = (CTransaction*)newTx;
->>>>>>> 4cf2852a
         CDataStream ssTx(SER_NETWORK, PROTOCOL_VERSION);
         ssTx << *t;
         transaction_array.append(&(ssTx[0]), ssTx.size());
@@ -1488,12 +1464,8 @@
         } catch (...) {
             return TransactionCommitFailed;
         }
-
-<<<<<<< HEAD
+        
         const CTransaction* t = (newTx->tx.get());
-=======
-        CTransaction* t = newTx;
->>>>>>> 4cf2852a
         CDataStream ssTx(SER_NETWORK, PROTOCOL_VERSION);
         ssTx << *t;
         transaction_array.append(&(ssTx[0]), ssTx.size());
