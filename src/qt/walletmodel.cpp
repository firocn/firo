--- conflicted
+++ resolved
@@ -837,13 +837,8 @@
 // Sigma
 WalletModel::SendCoinsReturn WalletModel::prepareSigmaSpendTransaction(
     WalletModelTransaction &transaction,
-<<<<<<< HEAD
-    std::vector<CZerocoinEntryV3> &selectedCoins,
+    std::vector<CSigmaEntry> &selectedCoins,
     std::vector<CHDMint> &changes)
-=======
-    std::vector<CSigmaEntry> &selectedCoins,
-    std::vector<CSigmaEntry> &changes)
->>>>>>> 6edc6fa0
 {
     QList<SendCoinsRecipient> recipients = transaction.getRecipients();
     std::vector<CRecipient> sendRecipients;
@@ -887,11 +882,7 @@
 }
 
 WalletModel::SendCoinsReturn WalletModel::sendSigma(WalletModelTransaction &transaction,
-<<<<<<< HEAD
-    std::vector<CZerocoinEntryV3>& coins, std::vector<CHDMint>& changes)
-=======
-    std::vector<CSigmaEntry>& coins, std::vector<CSigmaEntry>& changes)
->>>>>>> 6edc6fa0
+    std::vector<CSigmaEntry>& coins, std::vector<CHDMint>& changes)
 {
     QByteArray transaction_array; /* store serialized transaction */
 
@@ -981,11 +972,7 @@
     auto recipients = CWallet::CreateSigmaMintRecipients(privCoins, vDMints);
 
     CWalletTx wtx;
-<<<<<<< HEAD
-    std::string strError = pwalletMain->MintAndStoreZerocoinV3(recipients, privCoins, vDMints, wtx);
-=======
-    std::string strError = pwalletMain->MintAndStoreSigma(recipients, privCoins, wtx);
->>>>>>> 6edc6fa0
+    std::string strError = pwalletMain->MintAndStoreSigma(recipients, privCoins, vDMints, wtx);
 
     if (strError != "") {
         throw std::range_error(strError);
