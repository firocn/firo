// Copyright (c) 2011-2016 The Bitcoin Core developers
// Distributed under the MIT software license, see the accompanying
// file COPYING or http://www.opensource.org/licenses/mit-license.php.

#include "coincontroldialog.h"
#include "ui_coincontroldialog.h"

#include "addresstablemodel.h"
#include "bitcoinunits.h"
#include "guiutil.h"
#include "optionsmodel.h"
#include "platformstyle.h"
#include "txmempool.h"
#include "walletmodel.h"

#include "wallet/coincontrol.h"
#include "init.h"
#include "policy/policy.h"
#include "validation.h" // For mempool
#include "wallet/wallet.h"

#include <boost/assign/list_of.hpp> // for 'map_list_of()'

#include <QApplication>
#include <QCheckBox>
#include <QCursor>
#include <QDialogButtonBox>
#include <QFlags>
#include <QIcon>
#include <QSettings>
#include <QString>
#include <QTreeWidget>
#include <QTreeWidgetItem>

QList<CAmount> CoinControlDialog::payAmounts;
CCoinControl* CoinControlDialog::coinControl = new CCoinControl();
bool CoinControlDialog::fSubtractFeeFromAmount = false;

bool CCoinControlWidgetItem::operator<(const QTreeWidgetItem &other) const {
    int column = treeWidget()->sortColumn();
    if (column == CoinControlDialog::COLUMN_AMOUNT || column == CoinControlDialog::COLUMN_DATE || column == CoinControlDialog::COLUMN_CONFIRMATIONS)
        return data(column, Qt::UserRole).toLongLong() < other.data(column, Qt::UserRole).toLongLong();
    return QTreeWidgetItem::operator<(other);
}

<<<<<<< HEAD
CoinControlDialog::CoinControlDialog(const PlatformStyle *platformStyle, QWidget *parent) :
=======
CoinControlDialog::CoinControlDialog(const PlatformStyle *_platformStyle, QWidget *parent) :
>>>>>>> a7b486d6
    QDialog(parent),
    ui(new Ui::CoinControlDialog),
    model(0),
    platformStyle(_platformStyle)
{
    ui->setupUi(this);

    // context menu actions
    QAction *copyAddressAction = new QAction(tr("Copy address"), this);
    QAction *copyLabelAction = new QAction(tr("Copy label"), this);
    QAction *copyAmountAction = new QAction(tr("Copy amount"), this);
             copyTransactionHashAction = new QAction(tr("Copy transaction ID"), this);  // we need to enable/disable this
             lockAction = new QAction(tr("Lock unspent"), this);                        // we need to enable/disable this
             unlockAction = new QAction(tr("Unlock unspent"), this);                    // we need to enable/disable this

    // context menu
    contextMenu = new QMenu(this);
    contextMenu->addAction(copyAddressAction);
    contextMenu->addAction(copyLabelAction);
    contextMenu->addAction(copyAmountAction);
    contextMenu->addAction(copyTransactionHashAction);
    contextMenu->addSeparator();
    contextMenu->addAction(lockAction);
    contextMenu->addAction(unlockAction);

    // context menu signals
    connect(ui->treeWidget, SIGNAL(customContextMenuRequested(QPoint)), this, SLOT(showMenu(QPoint)));
    connect(copyAddressAction, SIGNAL(triggered()), this, SLOT(copyAddress()));
    connect(copyLabelAction, SIGNAL(triggered()), this, SLOT(copyLabel()));
    connect(copyAmountAction, SIGNAL(triggered()), this, SLOT(copyAmount()));
    connect(copyTransactionHashAction, SIGNAL(triggered()), this, SLOT(copyTransactionHash()));
    connect(lockAction, SIGNAL(triggered()), this, SLOT(lockCoin()));
    connect(unlockAction, SIGNAL(triggered()), this, SLOT(unlockCoin()));

    // clipboard actions
    QAction *clipboardQuantityAction = new QAction(tr("Copy quantity"), this);
    QAction *clipboardAmountAction = new QAction(tr("Copy amount"), this);
    QAction *clipboardFeeAction = new QAction(tr("Copy fee"), this);
    QAction *clipboardAfterFeeAction = new QAction(tr("Copy after fee"), this);
    QAction *clipboardBytesAction = new QAction(tr("Copy bytes"), this);
    QAction *clipboardLowOutputAction = new QAction(tr("Copy dust"), this);
    QAction *clipboardChangeAction = new QAction(tr("Copy change"), this);

    connect(clipboardQuantityAction, SIGNAL(triggered()), this, SLOT(clipboardQuantity()));
    connect(clipboardAmountAction, SIGNAL(triggered()), this, SLOT(clipboardAmount()));
    connect(clipboardFeeAction, SIGNAL(triggered()), this, SLOT(clipboardFee()));
    connect(clipboardAfterFeeAction, SIGNAL(triggered()), this, SLOT(clipboardAfterFee()));
    connect(clipboardBytesAction, SIGNAL(triggered()), this, SLOT(clipboardBytes()));
    connect(clipboardLowOutputAction, SIGNAL(triggered()), this, SLOT(clipboardLowOutput()));
    connect(clipboardChangeAction, SIGNAL(triggered()), this, SLOT(clipboardChange()));

    ui->labelCoinControlQuantity->addAction(clipboardQuantityAction);
    ui->labelCoinControlAmount->addAction(clipboardAmountAction);
    ui->labelCoinControlFee->addAction(clipboardFeeAction);
    ui->labelCoinControlAfterFee->addAction(clipboardAfterFeeAction);
    ui->labelCoinControlBytes->addAction(clipboardBytesAction);
    ui->labelCoinControlLowOutput->addAction(clipboardLowOutputAction);
    ui->labelCoinControlChange->addAction(clipboardChangeAction);

    // toggle tree/list mode
    connect(ui->radioTreeMode, SIGNAL(toggled(bool)), this, SLOT(radioTreeMode(bool)));
    connect(ui->radioListMode, SIGNAL(toggled(bool)), this, SLOT(radioListMode(bool)));

    // click on checkbox
    connect(ui->treeWidget, SIGNAL(itemChanged(QTreeWidgetItem*, int)), this, SLOT(viewItemChanged(QTreeWidgetItem*, int)));

    // click on header
#if QT_VERSION < 0x050000
    ui->treeWidget->header()->setClickable(true);
#else
    ui->treeWidget->header()->setSectionsClickable(true);
#endif
    connect(ui->treeWidget->header(), SIGNAL(sectionClicked(int)), this, SLOT(headerSectionClicked(int)));

    // ok button
    connect(ui->buttonBox, SIGNAL(clicked( QAbstractButton*)), this, SLOT(buttonBoxClicked(QAbstractButton*)));

    // (un)select all
    connect(ui->pushButtonSelectAll, SIGNAL(clicked()), this, SLOT(buttonSelectAllClicked()));

    // change coin control first column label due Qt4 bug.
    // see https://github.com/bitcoin/bitcoin/issues/5716
    ui->treeWidget->headerItem()->setText(COLUMN_CHECKBOX, QString());

    ui->treeWidget->setColumnWidth(COLUMN_CHECKBOX, 84);
    ui->treeWidget->setColumnWidth(COLUMN_AMOUNT, 110);
    ui->treeWidget->setColumnWidth(COLUMN_LABEL, 190);
    ui->treeWidget->setColumnWidth(COLUMN_ADDRESS, 320);
    ui->treeWidget->setColumnWidth(COLUMN_DATE, 130);
    ui->treeWidget->setColumnWidth(COLUMN_CONFIRMATIONS, 110);
    ui->treeWidget->setColumnHidden(COLUMN_TXHASH, true);         // store transaction hash in this column, but don't show it
    ui->treeWidget->setColumnHidden(COLUMN_VOUT_INDEX, true);     // store vout index in this column, but don't show it

    // default view is sorted by amount desc
    sortView(COLUMN_AMOUNT, Qt::DescendingOrder);

    // restore list mode and sortorder as a convenience feature
    QSettings settings;
    if (settings.contains("nCoinControlMode") && !settings.value("nCoinControlMode").toBool())
        ui->radioTreeMode->click();
    if (settings.contains("nCoinControlSortColumn") && settings.contains("nCoinControlSortOrder"))
        sortView(settings.value("nCoinControlSortColumn").toInt(), ((Qt::SortOrder)settings.value("nCoinControlSortOrder").toInt()));
}

CoinControlDialog::~CoinControlDialog()
{
    QSettings settings;
    settings.setValue("nCoinControlMode", ui->radioListMode->isChecked());
    settings.setValue("nCoinControlSortColumn", sortColumn);
    settings.setValue("nCoinControlSortOrder", (int)sortOrder);

    delete ui;
}

void CoinControlDialog::setModel(WalletModel *_model)
{
    this->model = _model;

    if(_model && _model->getOptionsModel() && _model->getAddressTableModel())
    {
        updateView();
        updateLabelLocked();
        CoinControlDialog::updateLabels(_model, this);
    }
}

// ok button
void CoinControlDialog::buttonBoxClicked(QAbstractButton* button)
{
    if (ui->buttonBox->buttonRole(button) == QDialogButtonBox::AcceptRole)
        done(QDialog::Accepted); // closes the dialog
}

// (un)select all
void CoinControlDialog::buttonSelectAllClicked()
{
    Qt::CheckState state = Qt::Checked;
    for (int i = 0; i < ui->treeWidget->topLevelItemCount(); i++)
    {
        if (ui->treeWidget->topLevelItem(i)->checkState(COLUMN_CHECKBOX) != Qt::Unchecked)
        {
            state = Qt::Unchecked;
            break;
        }
    }
    ui->treeWidget->setEnabled(false);
    for (int i = 0; i < ui->treeWidget->topLevelItemCount(); i++)
            if (ui->treeWidget->topLevelItem(i)->checkState(COLUMN_CHECKBOX) != state)
                ui->treeWidget->topLevelItem(i)->setCheckState(COLUMN_CHECKBOX, state);
    ui->treeWidget->setEnabled(true);
    if (state == Qt::Unchecked)
        coinControl->UnSelectAll(); // just to be sure
    CoinControlDialog::updateLabels(model, this);
}

// context menu
void CoinControlDialog::showMenu(const QPoint &point)
{
    QTreeWidgetItem *item = ui->treeWidget->itemAt(point);
    if(item)
    {
        contextMenuItem = item;

        // disable some items (like Copy Transaction ID, lock, unlock) for tree roots in context menu
        if (item->text(COLUMN_TXHASH).length() == 64) // transaction hash is 64 characters (this means its a child node, so its not a parent node in tree mode)
        {
            copyTransactionHashAction->setEnabled(true);
            if (model->isLockedCoin(uint256S(item->text(COLUMN_TXHASH).toStdString()), item->text(COLUMN_VOUT_INDEX).toUInt()))
            {
                lockAction->setEnabled(false);
                unlockAction->setEnabled(true);
            }
            else
            {
                lockAction->setEnabled(true);
                unlockAction->setEnabled(false);
            }
        }
        else // this means click on parent node in tree mode -> disable all
        {
            copyTransactionHashAction->setEnabled(false);
            lockAction->setEnabled(false);
            unlockAction->setEnabled(false);
        }

        // show context menu
        contextMenu->exec(QCursor::pos());
    }
}

// context menu action: copy amount
void CoinControlDialog::copyAmount()
{
    GUIUtil::setClipboard(BitcoinUnits::removeSpaces(contextMenuItem->text(COLUMN_AMOUNT)));
}

// context menu action: copy label
void CoinControlDialog::copyLabel()
{
    if (ui->radioTreeMode->isChecked() && contextMenuItem->text(COLUMN_LABEL).length() == 0 && contextMenuItem->parent())
        GUIUtil::setClipboard(contextMenuItem->parent()->text(COLUMN_LABEL));
    else
        GUIUtil::setClipboard(contextMenuItem->text(COLUMN_LABEL));
}

// context menu action: copy address
void CoinControlDialog::copyAddress()
{
    if (ui->radioTreeMode->isChecked() && contextMenuItem->text(COLUMN_ADDRESS).length() == 0 && contextMenuItem->parent())
        GUIUtil::setClipboard(contextMenuItem->parent()->text(COLUMN_ADDRESS));
    else
        GUIUtil::setClipboard(contextMenuItem->text(COLUMN_ADDRESS));
}

// context menu action: copy transaction id
void CoinControlDialog::copyTransactionHash()
{
    GUIUtil::setClipboard(contextMenuItem->text(COLUMN_TXHASH));
}

// context menu action: lock coin
void CoinControlDialog::lockCoin()
{
    if (contextMenuItem->checkState(COLUMN_CHECKBOX) == Qt::Checked)
        contextMenuItem->setCheckState(COLUMN_CHECKBOX, Qt::Unchecked);

    COutPoint outpt(uint256S(contextMenuItem->text(COLUMN_TXHASH).toStdString()), contextMenuItem->text(COLUMN_VOUT_INDEX).toUInt());
    model->lockCoin(outpt);
    contextMenuItem->setDisabled(true);
    contextMenuItem->setIcon(COLUMN_CHECKBOX, platformStyle->SingleColorIcon(":/icons/lock_closed"));
    updateLabelLocked();
}

// context menu action: unlock coin
void CoinControlDialog::unlockCoin()
{
    COutPoint outpt(uint256S(contextMenuItem->text(COLUMN_TXHASH).toStdString()), contextMenuItem->text(COLUMN_VOUT_INDEX).toUInt());
    model->unlockCoin(outpt);
    contextMenuItem->setDisabled(false);
    contextMenuItem->setIcon(COLUMN_CHECKBOX, QIcon());
    updateLabelLocked();
}

// copy label "Quantity" to clipboard
void CoinControlDialog::clipboardQuantity()
{
    GUIUtil::setClipboard(ui->labelCoinControlQuantity->text());
}

// copy label "Amount" to clipboard
void CoinControlDialog::clipboardAmount()
{
    GUIUtil::setClipboard(ui->labelCoinControlAmount->text().left(ui->labelCoinControlAmount->text().indexOf(" ")));
}

// copy label "Fee" to clipboard
void CoinControlDialog::clipboardFee()
{
    GUIUtil::setClipboard(ui->labelCoinControlFee->text().left(ui->labelCoinControlFee->text().indexOf(" ")).replace(ASYMP_UTF8, ""));
}

// copy label "After fee" to clipboard
void CoinControlDialog::clipboardAfterFee()
{
    GUIUtil::setClipboard(ui->labelCoinControlAfterFee->text().left(ui->labelCoinControlAfterFee->text().indexOf(" ")).replace(ASYMP_UTF8, ""));
}

// copy label "Bytes" to clipboard
void CoinControlDialog::clipboardBytes()
{
    GUIUtil::setClipboard(ui->labelCoinControlBytes->text().replace(ASYMP_UTF8, ""));
}

// copy label "Dust" to clipboard
void CoinControlDialog::clipboardLowOutput()
{
    GUIUtil::setClipboard(ui->labelCoinControlLowOutput->text());
}

// copy label "Change" to clipboard
void CoinControlDialog::clipboardChange()
{
    GUIUtil::setClipboard(ui->labelCoinControlChange->text().left(ui->labelCoinControlChange->text().indexOf(" ")).replace(ASYMP_UTF8, ""));
}

// treeview: sort
void CoinControlDialog::sortView(int column, Qt::SortOrder order)
{
    sortColumn = column;
    sortOrder = order;
    ui->treeWidget->sortItems(column, order);
    ui->treeWidget->header()->setSortIndicator(sortColumn, sortOrder);
}

// treeview: clicked on header
void CoinControlDialog::headerSectionClicked(int logicalIndex)
{
    if (logicalIndex == COLUMN_CHECKBOX) // click on most left column -> do nothing
    {
        ui->treeWidget->header()->setSortIndicator(sortColumn, sortOrder);
    }
    else
    {
        if (sortColumn == logicalIndex)
            sortOrder = ((sortOrder == Qt::AscendingOrder) ? Qt::DescendingOrder : Qt::AscendingOrder);
        else
        {
            sortColumn = logicalIndex;
            sortOrder = ((sortColumn == COLUMN_LABEL || sortColumn == COLUMN_ADDRESS) ? Qt::AscendingOrder : Qt::DescendingOrder); // if label or address then default => asc, else default => desc
        }

        sortView(sortColumn, sortOrder);
    }
}

// toggle tree mode
void CoinControlDialog::radioTreeMode(bool checked)
{
    if (checked && model)
        updateView();
}

// toggle list mode
void CoinControlDialog::radioListMode(bool checked)
{
    if (checked && model)
        updateView();
}

// checkbox clicked by user
void CoinControlDialog::viewItemChanged(QTreeWidgetItem* item, int column)
{
    if (column == COLUMN_CHECKBOX && item->text(COLUMN_TXHASH).length() == 64) // transaction hash is 64 characters (this means its a child node, so its not a parent node in tree mode)
    {
        COutPoint outpt(uint256S(item->text(COLUMN_TXHASH).toStdString()), item->text(COLUMN_VOUT_INDEX).toUInt());

        if (item->checkState(COLUMN_CHECKBOX) == Qt::Unchecked)
            coinControl->UnSelect(outpt);
        else if (item->isDisabled()) // locked (this happens if "check all" through parent node)
            item->setCheckState(COLUMN_CHECKBOX, Qt::Unchecked);
        else
            coinControl->Select(outpt);

        // selection changed -> update labels
        if (ui->treeWidget->isEnabled()) // do not update on every click for (un)select all
            CoinControlDialog::updateLabels(model, this);
    }

    // TODO: Remove this temporary qt5 fix after Qt5.3 and Qt5.4 are no longer used.
    //       Fixed in Qt5.5 and above: https://bugreports.qt.io/browse/QTBUG-43473
#if QT_VERSION >= 0x050000
    else if (column == COLUMN_CHECKBOX && item->childCount() > 0)
    {
        if (item->checkState(COLUMN_CHECKBOX) == Qt::PartiallyChecked && item->child(0)->checkState(COLUMN_CHECKBOX) == Qt::PartiallyChecked)
            item->setCheckState(COLUMN_CHECKBOX, Qt::Checked);
    }
#endif
}

// shows count of locked unspent outputs
void CoinControlDialog::updateLabelLocked()
{
    std::vector<COutPoint> vOutpts;
    model->listLockedCoins(vOutpts);
    if (vOutpts.size() > 0)
    {
       ui->labelLocked->setText(tr("(%1 locked)").arg(vOutpts.size()));
       ui->labelLocked->setVisible(true);
    }
    else ui->labelLocked->setVisible(false);
}

void CoinControlDialog::updateLabels(WalletModel *model, QDialog* dialog)
{
    if (!model)
        return;

    // nPayAmount
    CAmount nPayAmount = 0;
    bool fDust = false;
    CMutableTransaction txDummy;
    Q_FOREACH(const CAmount &amount, CoinControlDialog::payAmounts)
    {
        nPayAmount += amount;

        if (amount > 0)
        {
            CTxOut txout(amount, (CScript)std::vector<unsigned char>(24, 0));
            txDummy.vout.push_back(txout);
            if (txout.IsDust(dustRelayFee))
               fDust = true;
        }
    }

    CAmount nAmount             = 0;
    CAmount nPayFee             = 0;
    CAmount nAfterFee           = 0;
    CAmount nChange             = 0;
    unsigned int nBytes         = 0;
    unsigned int nBytesInputs   = 0;
    double dPriority            = 0;
    double dPriorityInputs      = 0;
    unsigned int nQuantity      = 0;
    int nQuantityUncompressed   = 0;
    bool fAllowFree             = false;
    bool fWitness               = false;

    std::vector<COutPoint> vCoinControl;
    std::vector<COutput>   vOutputs;
    coinControl->ListSelected(vCoinControl);
    model->getOutputs(vCoinControl, vOutputs);

    BOOST_FOREACH(const COutput& out, vOutputs) {
        // unselect already spent, very unlikely scenario, this could happen
        // when selected are spent elsewhere, like rpc or another computer
        uint256 txhash = out.tx->GetHash();
        COutPoint outpt(txhash, out.i);
        if (model->isSpent(outpt))
        {
            coinControl->UnSelect(outpt);
            continue;
        }

        // Quantity
        nQuantity++;

        // Amount
        nAmount += out.tx->tx->vout[out.i].nValue;

        // Priority
        dPriorityInputs += (double)out.tx->tx->vout[out.i].nValue * (out.nDepth+1);

        // Bytes
        CTxDestination address;
        int witnessversion = 0;
        std::vector<unsigned char> witnessprogram;
        if (out.tx->tx->vout[out.i].scriptPubKey.IsWitnessProgram(witnessversion, witnessprogram))
        {
            nBytesInputs += (32 + 4 + 1 + (107 / WITNESS_SCALE_FACTOR) + 4);
            fWitness = true;
        }
        else if(ExtractDestination(out.tx->tx->vout[out.i].scriptPubKey, address))
        {
            CPubKey pubkey;
            CKeyID *keyid = boost::get<CKeyID>(&address);
            if (keyid && model->getPubKey(*keyid, pubkey))
            {
                nBytesInputs += (pubkey.IsCompressed() ? 148 : 180);
                if (!pubkey.IsCompressed())
                    nQuantityUncompressed++;
            }
            else
                nBytesInputs += 148; // in all error cases, simply assume 148 here
        }
        else nBytesInputs += 148;
    }

    // calculation
    if (nQuantity > 0)
    {
        // Bytes
        nBytes = nBytesInputs + ((CoinControlDialog::payAmounts.size() > 0 ? CoinControlDialog::payAmounts.size() + 1 : 2) * 34) + 10; // always assume +1 output for change here
        if (fWitness)
        {
            // there is some fudging in these numbers related to the actual virtual transaction size calculation that will keep this estimate from being exact.
            // usually, the result will be an overestimate within a couple of satoshis so that the confirmation dialog ends up displaying a slightly smaller fee.
            // also, the witness stack size value value is a variable sized integer. usually, the number of stack items will be well under the single byte var int limit.
            nBytes += 2; // account for the serialized marker and flag bytes
            nBytes += nQuantity; // account for the witness byte that holds the number of stack items for each input.
        }

        // in the subtract fee from amount case, we can tell if zero change already and subtract the bytes, so that fee calculation afterwards is accurate
        if (CoinControlDialog::fSubtractFeeFromAmount)
            if (nAmount - nPayAmount == 0)
                nBytes -= 34;

        // Fee
        nPayFee = CWallet::GetMinimumFee(nBytes, nTxConfirmTarget, mempool);
        if (nPayFee > 0 && coinControl->nMinimumTotalFee > nPayFee)
            nPayFee = coinControl->nMinimumTotalFee;


        // Allow free? (require at least hard-coded threshold and default to that if no estimate)
        double mempoolEstimatePriority = mempool.estimateSmartPriority(nTxConfirmTarget);
        dPriority = dPriorityInputs / (nBytes - nBytesInputs + (nQuantityUncompressed * 29)); // 29 = 180 - 151 (uncompressed public keys are over the limit. max 151 bytes of the input are ignored for priority)
        double dPriorityNeeded = std::max(mempoolEstimatePriority, AllowFreeThreshold());
        fAllowFree = (dPriority >= dPriorityNeeded);

        if (fSendFreeTransactions)
            if (fAllowFree && nBytes <= MAX_FREE_TRANSACTION_CREATE_SIZE)
                nPayFee = 0;

        if (nPayAmount > 0)
        {
            nChange = nAmount - nPayAmount;
            if (!CoinControlDialog::fSubtractFeeFromAmount)
                nChange -= nPayFee;

            // Never create dust outputs; if we would, just add the dust to the fee.
            if (nChange > 0 && nChange < MIN_CHANGE)
            {
                CTxOut txout(nChange, (CScript)std::vector<unsigned char>(24, 0));
                if (txout.IsDust(dustRelayFee))
                {
                    if (CoinControlDialog::fSubtractFeeFromAmount) // dust-change will be raised until no dust
                        nChange = txout.GetDustThreshold(dustRelayFee);
                    else
                    {
                        nPayFee += nChange;
                        nChange = 0;
                    }
                }
            }

            if (nChange == 0 && !CoinControlDialog::fSubtractFeeFromAmount)
                nBytes -= 34;
        }

        // after fee
        nAfterFee = std::max<CAmount>(nAmount - nPayFee, 0);
    }

    // actually update labels
    int nDisplayUnit = BitcoinUnits::BTC;
    if (model && model->getOptionsModel())
        nDisplayUnit = model->getOptionsModel()->getDisplayUnit();

    QLabel *l1 = dialog->findChild<QLabel *>("labelCoinControlQuantity");
    QLabel *l2 = dialog->findChild<QLabel *>("labelCoinControlAmount");
    QLabel *l3 = dialog->findChild<QLabel *>("labelCoinControlFee");
    QLabel *l4 = dialog->findChild<QLabel *>("labelCoinControlAfterFee");
    QLabel *l5 = dialog->findChild<QLabel *>("labelCoinControlBytes");
    QLabel *l7 = dialog->findChild<QLabel *>("labelCoinControlLowOutput");
    QLabel *l8 = dialog->findChild<QLabel *>("labelCoinControlChange");

    // enable/disable "dust" and "change"
    dialog->findChild<QLabel *>("labelCoinControlLowOutputText")->setEnabled(nPayAmount > 0);
    dialog->findChild<QLabel *>("labelCoinControlLowOutput")    ->setEnabled(nPayAmount > 0);
    dialog->findChild<QLabel *>("labelCoinControlChangeText")   ->setEnabled(nPayAmount > 0);
    dialog->findChild<QLabel *>("labelCoinControlChange")       ->setEnabled(nPayAmount > 0);

    // stats
    l1->setText(QString::number(nQuantity));                                 // Quantity
    l2->setText(BitcoinUnits::formatWithUnit(nDisplayUnit, nAmount));        // Amount
    l3->setText(BitcoinUnits::formatWithUnit(nDisplayUnit, nPayFee));        // Fee
    l4->setText(BitcoinUnits::formatWithUnit(nDisplayUnit, nAfterFee));      // After Fee
    l5->setText(((nBytes > 0) ? ASYMP_UTF8 : "") + QString::number(nBytes));        // Bytes
    l7->setText(fDust ? tr("yes") : tr("no"));                               // Dust
    l8->setText(BitcoinUnits::formatWithUnit(nDisplayUnit, nChange));        // Change
    if (nPayFee > 0 && (coinControl->nMinimumTotalFee < nPayFee))
    {
        l3->setText(ASYMP_UTF8 + l3->text());
        l4->setText(ASYMP_UTF8 + l4->text());
        if (nChange > 0 && !CoinControlDialog::fSubtractFeeFromAmount)
            l8->setText(ASYMP_UTF8 + l8->text());
    }

    // turn label red when dust
    l7->setStyleSheet((fDust) ? "color:red;" : "");

    // tool tips
    QString toolTipDust = tr("This label turns red if any recipient receives an amount smaller than the current dust threshold.");

    // how many satoshis the estimated fee can vary per byte we guess wrong
    double dFeeVary;
    if (payTxFee.GetFeePerK() > 0)
        dFeeVary = (double)std::max(CWallet::GetRequiredFee(1000), payTxFee.GetFeePerK()) / 1000;
    else {
        dFeeVary = (double)std::max(CWallet::GetRequiredFee(1000), mempool.estimateSmartFee(nTxConfirmTarget).GetFeePerK()) / 1000;
    }
    QString toolTip4 = tr("Can vary +/- %1 satoshi(s) per input.").arg(dFeeVary);

    l3->setToolTip(toolTip4);
    l4->setToolTip(toolTip4);
    l7->setToolTip(toolTipDust);
    l8->setToolTip(toolTip4);
    dialog->findChild<QLabel *>("labelCoinControlFeeText")      ->setToolTip(l3->toolTip());
    dialog->findChild<QLabel *>("labelCoinControlAfterFeeText") ->setToolTip(l4->toolTip());
    dialog->findChild<QLabel *>("labelCoinControlBytesText")    ->setToolTip(l5->toolTip());
    dialog->findChild<QLabel *>("labelCoinControlLowOutputText")->setToolTip(l7->toolTip());
    dialog->findChild<QLabel *>("labelCoinControlChangeText")   ->setToolTip(l8->toolTip());

    // Insufficient funds
    QLabel *label = dialog->findChild<QLabel *>("labelCoinControlInsuffFunds");
    if (label)
        label->setVisible(nChange < 0);
}

void CoinControlDialog::updateView()
{
    if (!model || !model->getOptionsModel() || !model->getAddressTableModel())
        return;

    bool treeMode = ui->radioTreeMode->isChecked();

    ui->treeWidget->clear();
    ui->treeWidget->setEnabled(false); // performance, otherwise updateLabels would be called for every checked checkbox
    ui->treeWidget->setAlternatingRowColors(!treeMode);
    QFlags<Qt::ItemFlag> flgCheckbox = Qt::ItemIsSelectable | Qt::ItemIsEnabled | Qt::ItemIsUserCheckable;
    QFlags<Qt::ItemFlag> flgTristate = Qt::ItemIsSelectable | Qt::ItemIsEnabled | Qt::ItemIsUserCheckable | Qt::ItemIsTristate;

    int nDisplayUnit = model->getOptionsModel()->getDisplayUnit();

    std::map<QString, std::vector<COutput> > mapCoins;
    model->listCoins(mapCoins);

    BOOST_FOREACH(const PAIRTYPE(QString, std::vector<COutput>)& coins, mapCoins) {
        CCoinControlWidgetItem *itemWalletAddress = new CCoinControlWidgetItem();
        itemWalletAddress->setCheckState(COLUMN_CHECKBOX, Qt::Unchecked);
        QString sWalletAddress = coins.first;
        QString sWalletLabel = model->getAddressTableModel()->labelForAddress(sWalletAddress);
        if (sWalletLabel.isEmpty())
            sWalletLabel = tr("(no label)");

        if (treeMode)
        {
            // wallet address
            ui->treeWidget->addTopLevelItem(itemWalletAddress);

            itemWalletAddress->setFlags(flgTristate);
            itemWalletAddress->setCheckState(COLUMN_CHECKBOX, Qt::Unchecked);

            // label
            itemWalletAddress->setText(COLUMN_LABEL, sWalletLabel);

            // address
            itemWalletAddress->setText(COLUMN_ADDRESS, sWalletAddress);
        }

        CAmount nSum = 0;
        int nChildren = 0;
        BOOST_FOREACH(const COutput& out, coins.second) {
            nSum += out.tx->tx->vout[out.i].nValue;
            nChildren++;

            CCoinControlWidgetItem *itemOutput;
            if (treeMode)    itemOutput = new CCoinControlWidgetItem(itemWalletAddress);
            else             itemOutput = new CCoinControlWidgetItem(ui->treeWidget);
            itemOutput->setFlags(flgCheckbox);
            itemOutput->setCheckState(COLUMN_CHECKBOX,Qt::Unchecked);

            // address
            CTxDestination outputAddress;
            QString sAddress = "";
            if(ExtractDestination(out.tx->tx->vout[out.i].scriptPubKey, outputAddress))
            {
                sAddress = QString::fromStdString(CBitcoinAddress(outputAddress).ToString());

                // if listMode or change => show Zcoin address. In tree mode, address is not shown again for direct wallet address outputs
                if (!treeMode || (!(sAddress == sWalletAddress)))
                    itemOutput->setText(COLUMN_ADDRESS, sAddress);
            }

            // label
            if (!(sAddress == sWalletAddress)) // change
            {
                // tooltip from where the change comes from
                itemOutput->setToolTip(COLUMN_LABEL, tr("change from %1 (%2)").arg(sWalletLabel).arg(sWalletAddress));
                itemOutput->setText(COLUMN_LABEL, tr("(change)"));
            }
            else if (!treeMode)
            {
                QString sLabel = model->getAddressTableModel()->labelForAddress(sAddress);
                if (sLabel.isEmpty())
                    sLabel = tr("(no label)");
                itemOutput->setText(COLUMN_LABEL, sLabel);
            }

            // amount
<<<<<<< HEAD
            itemOutput->setText(COLUMN_AMOUNT, BitcoinUnits::format(nDisplayUnit, out.tx->vout[out.i].nValue));
            itemOutput->setData(COLUMN_AMOUNT, Qt::UserRole, QVariant((qlonglong)out.tx->vout[out.i].nValue)); // padding so that sorting works correctly
=======
            itemOutput->setText(COLUMN_AMOUNT, BitcoinUnits::format(nDisplayUnit, out.tx->tx->vout[out.i].nValue));
            itemOutput->setData(COLUMN_AMOUNT, Qt::UserRole, QVariant((qlonglong)out.tx->tx->vout[out.i].nValue)); // padding so that sorting works correctly
>>>>>>> a7b486d6

            // date
            itemOutput->setText(COLUMN_DATE, GUIUtil::dateTimeStr(out.tx->GetTxTime()));
            itemOutput->setData(COLUMN_DATE, Qt::UserRole, QVariant((qlonglong)out.tx->GetTxTime()));

            // confirmations
            itemOutput->setText(COLUMN_CONFIRMATIONS, QString::number(out.nDepth));
            itemOutput->setData(COLUMN_CONFIRMATIONS, Qt::UserRole, QVariant((qlonglong)out.nDepth));
<<<<<<< HEAD

            // priority
            double dPriority = ((double)out.tx->vout[out.i].nValue  / (nInputSize + 78)) * (out.nDepth+1); // 78 = 2 * 34 + 10
            itemOutput->setText(COLUMN_PRIORITY, CoinControlDialog::getPriorityLabel(dPriority, mempoolEstimatePriority));
            itemOutput->setData(COLUMN_PRIORITY, Qt::UserRole, QVariant((qlonglong)dPriority));
            dPrioritySum += (double)out.tx->vout[out.i].nValue  * (out.nDepth+1);
            nInputSum    += nInputSize;
=======
>>>>>>> a7b486d6

            // transaction hash
            uint256 txhash = out.tx->GetHash();
            itemOutput->setText(COLUMN_TXHASH, QString::fromStdString(txhash.GetHex()));

            // vout index
            itemOutput->setText(COLUMN_VOUT_INDEX, QString::number(out.i));

             // disable locked coins
            if (model->isLockedCoin(txhash, out.i))
            {
                COutPoint outpt(txhash, out.i);
                coinControl->UnSelect(outpt); // just to be sure
                itemOutput->setDisabled(true);
                itemOutput->setIcon(COLUMN_CHECKBOX, platformStyle->SingleColorIcon(":/icons/lock_closed"));
            }

            // set checkbox
            if (coinControl->IsSelected(COutPoint(txhash, out.i)))
                itemOutput->setCheckState(COLUMN_CHECKBOX, Qt::Checked);
        }

        // amount
        if (treeMode)
        {
            itemWalletAddress->setText(COLUMN_CHECKBOX, "(" + QString::number(nChildren) + ")");
            itemWalletAddress->setText(COLUMN_AMOUNT, BitcoinUnits::format(nDisplayUnit, nSum));
            itemWalletAddress->setData(COLUMN_AMOUNT, Qt::UserRole, QVariant((qlonglong)nSum));
<<<<<<< HEAD
            itemWalletAddress->setText(COLUMN_PRIORITY, CoinControlDialog::getPriorityLabel(dPrioritySum, mempoolEstimatePriority));
            itemWalletAddress->setData(COLUMN_PRIORITY, Qt::UserRole, QVariant((qlonglong)dPrioritySum));
=======
>>>>>>> a7b486d6
        }
    }

    // expand all partially selected
    if (treeMode)
    {
        for (int i = 0; i < ui->treeWidget->topLevelItemCount(); i++)
            if (ui->treeWidget->topLevelItem(i)->checkState(COLUMN_CHECKBOX) == Qt::PartiallyChecked)
                ui->treeWidget->topLevelItem(i)->setExpanded(true);
    }

    // sort view
    sortView(sortColumn, sortOrder);
    ui->treeWidget->setEnabled(true);
}<|MERGE_RESOLUTION|>--- conflicted
+++ resolved
@@ -43,11 +43,7 @@
     return QTreeWidgetItem::operator<(other);
 }
 
-<<<<<<< HEAD
-CoinControlDialog::CoinControlDialog(const PlatformStyle *platformStyle, QWidget *parent) :
-=======
 CoinControlDialog::CoinControlDialog(const PlatformStyle *_platformStyle, QWidget *parent) :
->>>>>>> a7b486d6
     QDialog(parent),
     ui(new Ui::CoinControlDialog),
     model(0),
@@ -717,13 +713,8 @@
             }
 
             // amount
-<<<<<<< HEAD
-            itemOutput->setText(COLUMN_AMOUNT, BitcoinUnits::format(nDisplayUnit, out.tx->vout[out.i].nValue));
-            itemOutput->setData(COLUMN_AMOUNT, Qt::UserRole, QVariant((qlonglong)out.tx->vout[out.i].nValue)); // padding so that sorting works correctly
-=======
             itemOutput->setText(COLUMN_AMOUNT, BitcoinUnits::format(nDisplayUnit, out.tx->tx->vout[out.i].nValue));
             itemOutput->setData(COLUMN_AMOUNT, Qt::UserRole, QVariant((qlonglong)out.tx->tx->vout[out.i].nValue)); // padding so that sorting works correctly
->>>>>>> a7b486d6
 
             // date
             itemOutput->setText(COLUMN_DATE, GUIUtil::dateTimeStr(out.tx->GetTxTime()));
@@ -732,19 +723,9 @@
             // confirmations
             itemOutput->setText(COLUMN_CONFIRMATIONS, QString::number(out.nDepth));
             itemOutput->setData(COLUMN_CONFIRMATIONS, Qt::UserRole, QVariant((qlonglong)out.nDepth));
-<<<<<<< HEAD
-
-            // priority
-            double dPriority = ((double)out.tx->vout[out.i].nValue  / (nInputSize + 78)) * (out.nDepth+1); // 78 = 2 * 34 + 10
-            itemOutput->setText(COLUMN_PRIORITY, CoinControlDialog::getPriorityLabel(dPriority, mempoolEstimatePriority));
-            itemOutput->setData(COLUMN_PRIORITY, Qt::UserRole, QVariant((qlonglong)dPriority));
-            dPrioritySum += (double)out.tx->vout[out.i].nValue  * (out.nDepth+1);
-            nInputSum    += nInputSize;
-=======
->>>>>>> a7b486d6
 
             // transaction hash
-            uint256 txhash = out.tx->GetHash();
+            uint256 txhash = out.tx->tx->GetHash();
             itemOutput->setText(COLUMN_TXHASH, QString::fromStdString(txhash.GetHex()));
 
             // vout index
@@ -770,11 +751,6 @@
             itemWalletAddress->setText(COLUMN_CHECKBOX, "(" + QString::number(nChildren) + ")");
             itemWalletAddress->setText(COLUMN_AMOUNT, BitcoinUnits::format(nDisplayUnit, nSum));
             itemWalletAddress->setData(COLUMN_AMOUNT, Qt::UserRole, QVariant((qlonglong)nSum));
-<<<<<<< HEAD
-            itemWalletAddress->setText(COLUMN_PRIORITY, CoinControlDialog::getPriorityLabel(dPrioritySum, mempoolEstimatePriority));
-            itemWalletAddress->setData(COLUMN_PRIORITY, Qt::UserRole, QVariant((qlonglong)dPrioritySum));
-=======
->>>>>>> a7b486d6
         }
     }
 
