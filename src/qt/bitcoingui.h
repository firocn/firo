--- conflicted
+++ resolved
@@ -158,11 +158,8 @@
 
     /** Updates Zc2SigmaPage visibility */
     void checkZc2SigmaVisibility(int numBlocks);
-<<<<<<< HEAD
-=======
     /** Updates Znode visibility */
     void checkZnodeVisibility(int numBlocks);
->>>>>>> dd549592
     /** Update UI with latest network info from model. */
     void updateNetworkState();
 
@@ -198,13 +195,8 @@
     */
     void setEncryptionStatus(int status);
 
-<<<<<<< HEAD
-    /** Set the Exodus pending transactions label **/
-    void setExodusPendingStatus(bool pending);
-=======
     /** Set the Elysium pending transactions label **/
     void setElysiumPendingStatus(bool pending);
->>>>>>> dd549592
     /** Set the hd-enabled status as shown in the UI.
      @param[in] status            current hd enabled status
      @see WalletModel::EncryptionStatus
