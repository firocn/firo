// Copyright (c) 2011-2015 The Bitcoin Core developers
// Distributed under the MIT software license, see the accompanying
// file COPYING or http://www.opensource.org/licenses/mit-license.php.

#ifndef BITCOIN_QT_BITCOINGUI_H
#define BITCOIN_QT_BITCOINGUI_H

#if defined(HAVE_CONFIG_H)
#include "config/bitcoin-config.h"
#endif

#include "amount.h"

#include <QLabel>
#include <QMainWindow>
#include <QMap>
#include <QMenu>
#include <QPoint>
#include <QSystemTrayIcon>

class ClientModel;
class NetworkStyle;
class Notificator;
class OptionsModel;
class PlatformStyle;
class RPCConsole;
class SendCoinsRecipient;
class UnitDisplayStatusBarControl;
class WalletFrame;
class WalletModel;
class HelpMessageDialog;

class CWallet;

QT_BEGIN_NAMESPACE
class QAction;
class QProgressBar;
class QProgressDialog;
QT_END_NAMESPACE

/**
  Bitcoin GUI main class. This class represents the main window of the Bitcoin UI. It communicates with both the client and
  wallet models to give the user an up-to-date view of the current core state.
*/
class BitcoinGUI : public QMainWindow
{
    Q_OBJECT

public:
    static const QString DEFAULT_WALLET;
    static const std::string DEFAULT_UIPLATFORM;

    explicit BitcoinGUI(const PlatformStyle *platformStyle, const NetworkStyle *networkStyle, QWidget *parent = 0);
    ~BitcoinGUI();

    /** Set the client model.
        The client model represents the part of the core that communicates with the P2P network, and is wallet-agnostic.
    */
    void setClientModel(ClientModel *clientModel);

#ifdef ENABLE_WALLET
    /** Set the wallet model.
        The wallet model represents a Zcoin wallet, and offers access to the list of transactions, address book and sending
        functionality.
    */
    bool addWallet(const QString& name, WalletModel *walletModel);
    bool setCurrentWallet(const QString& name);
    void removeAllWallets();
#endif // ENABLE_WALLET
    bool enableWallet;

protected:
    void changeEvent(QEvent *e);
    void closeEvent(QCloseEvent *event);
    void showEvent(QShowEvent *event);
    void dragEnterEvent(QDragEnterEvent *event);
    void dropEvent(QDropEvent *event);
    bool eventFilter(QObject *object, QEvent *event);

private:
    ClientModel *clientModel;
    WalletFrame *walletFrame;

    UnitDisplayStatusBarControl *unitDisplayControl;
    QLabel *labelEncryptionIcon;
    QLabel *labelConnectionsIcon;
    QLabel *labelBlocksIcon;
    QLabel *labelExodusPendingIcon;
    QLabel *labelExodusPendingText;
    QLabel *progressBarLabel;
    QProgressBar *progressBar;
    QProgressDialog *progressDialog;

    QMenuBar *appMenuBar;
    QAction *overviewAction;
#ifdef ENABLE_EXODUS
    QAction *exoAssetsAction;
    QAction *toolboxAction;
#endif
    QAction *historyAction;
    QAction *quitAction;
    QAction *sendCoinsAction;
    QAction *sendCoinsMenuAction;
    QAction *usedSendingAddressesAction;
    QAction *usedReceivingAddressesAction;
    QAction *signMessageAction;
    QAction *verifyMessageAction;
    QAction *aboutAction;
    QAction *receiveCoinsAction;
    QAction *receiveCoinsMenuAction;
    QAction *optionsAction;
    QAction *toggleHideAction;
    QAction *encryptWalletAction;
    QAction *backupWalletAction;
    QAction *changePassphraseAction;
    QAction *aboutQtAction;
    QAction *openRPCConsoleAction;
    QAction *openAction;
    QAction *showHelpMessageAction;
    QAction *sigmaAction;
    QAction *zc2SigmaAction;
    QAction *znodeAction;

    QSystemTrayIcon *trayIcon;
    QMenu *trayIconMenu;
    Notificator *notificator;
    RPCConsole *rpcConsole;
    HelpMessageDialog *helpMessageDialog;

    /** Keep track of previous number of blocks, to detect progress */
    int prevBlocks;
    int spinnerFrame;

    const PlatformStyle *platformStyle;

    /** Create the main UI actions. */
    void createActions();
    /** Create the menu bar and sub-menus. */
    void createMenuBar();
    /** Create the toolbars */
    void createToolBars();
    /** Create system tray icon and notification */
    void createTrayIcon(const NetworkStyle *networkStyle);
    /** Create system tray menu (or setup the dock menu) */
    void createTrayIconMenu();

    /** Enable or disable all wallet-related actions */
    void setWalletActionsEnabled(bool enabled);

    /** Connect core signals to GUI client */
    void subscribeToCoreSignals();
    /** Disconnect core signals from GUI client */
    void unsubscribeFromCoreSignals();

    /** Updates Zc2SigmaPage visibility */
    void checkZc2SigmaVisibility(int numBlocks);

Q_SIGNALS:
    /** Signal raised when a URI was entered or dragged to the GUI */
    void receivedURI(const QString &uri);

public Q_SLOTS:
    /** Set number of connections shown in the UI */
    void setNumConnections(int count);
    /** Set number of blocks and last block date shown in the UI */
    void setNumBlocks(int count, const QDateTime& blockDate, double nVerificationProgress, bool headers);
    /** Set additional data sync status shown in the UI */
    void setAdditionalDataSyncProgress(int count, double nSyncProgress);

    /** Notify the user of an event from the core network or transaction handling code.
       @param[in] title     the message box / notification title
       @param[in] message   the displayed text
       @param[in] style     modality and style definitions (icon and used buttons - buttons only for message boxes)
                            @see CClientUIInterface::MessageBoxFlags
       @param[in] ret       pointer to a bool that will be modified to whether Ok was clicked (modal only)
    */
    void message(const QString &title, const QString &message, unsigned int style, bool *ret = NULL);

#ifdef ENABLE_WALLET
    /** Set the encryption status as shown in the UI.
       @param[in] status            current encryption status
       @see WalletModel::EncryptionStatus
    */
    void setEncryptionStatus(int status);

    /** Set the Exodus pending transactions label **/
    void setExodusPendingStatus(bool pending);

    bool handlePaymentRequest(const SendCoinsRecipient& recipient);

    /** Show incoming transaction notification for new transactions. */
    void incomingTransaction(const QString& date, int unit, const CAmount& amount, const QString& type, const QString& address, const QString& label);
#endif // ENABLE_WALLET

private Q_SLOTS:
#ifdef ENABLE_WALLET
    /** Switch to overview (home) page */
    void gotoOverviewPage();
#ifdef ENABLE_EXODUS
    /** Switch to ExoAssets page */
    void gotoExoAssetsPage();
    /** Switch to utility page */
    void gotoToolboxPage();
    /** Switch directly to Exodus history tab */
    void gotoExodusHistoryTab();
<<<<<<< HEAD
#endif
    /** Switch to history (transactions) page */
    void gotoHistoryPage();
    /** Switch directly to bitcoin history tab */
=======
    /** Switch directly to Zcoin history tab */
>>>>>>> 81d6b1b7
    void gotoBitcoinHistoryTab();
    /** Switch to znode page */
    void gotoZnodePage();
    /** Switch to receive coins page */
    void gotoReceiveCoinsPage();
    /** Switch to send coins page */
    void gotoSendCoinsPage(QString addr = "");
    /** Switch to sigma page */
    void gotoSigmaPage();
    /** Switch to ZC->sigma page */
    void gotoZc2SigmaPage();

    /** Show Sign/Verify Message dialog and switch to sign message tab */
    void gotoSignMessageTab(QString addr = "");
    /** Show Sign/Verify Message dialog and switch to verify message tab */
    void gotoVerifyMessageTab(QString addr = "");

    /** Show open dialog */
    void openClicked();
#endif // ENABLE_WALLET
    /** Show configuration dialog */
    void optionsClicked();
    /** Show about dialog */
    void aboutClicked();
    /** Show debug window */
    void showDebugWindow();
    /** Show debug window and set focus to the console */
    void showDebugWindowActivateConsole();
    /** Show help message dialog */
    void showHelpMessageClicked();
#ifndef Q_OS_MAC
    /** Handle tray icon clicked */
    void trayIconActivated(QSystemTrayIcon::ActivationReason reason);
#endif

    /** Show window if hidden, unminimize when minimized, rise when obscured or show if hidden and fToggleHidden is true */
    void showNormalIfMinimized(bool fToggleHidden = false);
    /** Simply calls showNormalIfMinimized(true) for use in SLOT() macro */
    void toggleHidden();

    /** called by a timer to check if fRequestShutdown has been set **/
    void detectShutdown();

    /** Show progress dialog e.g. for verifychain */
    void showProgress(const QString &title, int nProgress);

    /** When hideTrayIcon setting is changed in OptionsModel hide or show the icon accordingly. */
    void setTrayIconVisible(bool);
};

class UnitDisplayStatusBarControl : public QLabel
{
    Q_OBJECT

public:
    explicit UnitDisplayStatusBarControl(const PlatformStyle *platformStyle);
    /** Lets the control know about the Options Model (and its signals) */
    void setOptionsModel(OptionsModel *optionsModel);

protected:
    /** So that it responds to left-button clicks */
    void mousePressEvent(QMouseEvent *event);

private:
    OptionsModel *optionsModel;
    QMenu* menu;

    /** Shows context menu with Display Unit options by the mouse coordinates */
    void onDisplayUnitsClicked(const QPoint& point);
    /** Creates context menu, its actions, and wires up all the relevant signals for mouse events. */
    void createContextMenu();

private Q_SLOTS:
    /** When Display Units are changed on OptionsModel it will refresh the display text of the control on the status bar */
    void updateDisplayUnit(int newUnits);
    /** Tells underlying optionsModel to update its current display unit. */
    void onMenuSelection(QAction* action);
};

#endif // BITCOIN_QT_BITCOINGUI_H<|MERGE_RESOLUTION|>--- conflicted
+++ resolved
@@ -203,14 +203,10 @@
     void gotoToolboxPage();
     /** Switch directly to Exodus history tab */
     void gotoExodusHistoryTab();
-<<<<<<< HEAD
 #endif
     /** Switch to history (transactions) page */
     void gotoHistoryPage();
-    /** Switch directly to bitcoin history tab */
-=======
     /** Switch directly to Zcoin history tab */
->>>>>>> 81d6b1b7
     void gotoBitcoinHistoryTab();
     /** Switch to znode page */
     void gotoZnodePage();
