--- conflicted
+++ resolved
@@ -11,11 +11,8 @@
 
 #include "amount.h"
 #include "znodelist.h"
-<<<<<<< HEAD
 #include "paymentcodepage.h"
-=======
 #include "masternodelist.h"
->>>>>>> 35e18533
 #include "sigmadialog.h"
 
 #ifdef ENABLE_ELYSIUM
@@ -94,14 +91,11 @@
     WalletModel *walletModel;
 
     OverviewPage *overviewPage;
-<<<<<<< HEAD
+
     PaymentcodePage *paymentcodePage;
-#ifdef ENABLE_EXODUS
-    ExoAssetsDialog *exoAssetsPage;
-=======
+
 #ifdef ENABLE_ELYSIUM
     ElyAssetsDialog *elyAssetsPage;
->>>>>>> 35e18533
     QWidget *toolboxPage;
     TXHistoryDialog *elysiumTransactionsView;
     QTabWidget *transactionTabs;
