--- conflicted
+++ resolved
@@ -764,27 +764,23 @@
         }
     }
 
-<<<<<<< HEAD
-    if(tx.IsSigmaMint()) {
-        // Shows if sigma mints are allowed yet in the mempool.
-        bool allow = (chainActive.Height() < consensus.nLelantusStartBlock);
-
-        if (!allow) {
-            return state.DoS(100, error("Sigma mints no more allowed in mempool"),
-                             REJECT_INVALID, "bad-txns-zerocoin");
-        }
-    }
-
-    //TODO(levon) check if sigma spend is allowed yet
-
-=======
     if (tx.IsSigmaMint() || tx.IsSigmaSpend()) {
         if (consensus.nStartSigmaBlacklist != INT_MAX && chainActive.Height() < consensus.nRestartSigmaWithBlacklistCheck)
             return state.DoS(100, error("Sigma is temporarily disabled"),
                              REJECT_INVALID, "bad-txns-zerocoin");
     }
 
->>>>>>> cddbcdec
+    //TODO(levon) check if sigma spend is allowed yet
+    if(tx.IsSigmaMint()) {
+        // Shows if sigma mints are allowed yet in the mempool.
+        bool allow = (chainActive.Height() < consensus.nLelantusStartBlock);
+
+        if (!allow) {
+            return state.DoS(100, error("Sigma mints no more allowed in mempool"),
+                             REJECT_INVALID, "bad-txns-zerocoin");
+        }
+    }
+
     if (!CheckTransaction(tx, state, true, hash, false, INT_MAX, isCheckWalletTransaction)) {
         LogPrintf("CheckTransaction() failed!");
         return false; // state filled in by CheckTransaction
