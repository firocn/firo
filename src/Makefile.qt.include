--- conflicted
+++ resolved
@@ -107,12 +107,9 @@
   qt/forms/helpmessagedialog.ui \
   qt/forms/znodelist.ui \
   qt/forms/intro.ui \
-<<<<<<< HEAD
   qt/forms/modaloverlay.ui \
-=======
   qt/forms/recover.ui \
   qt/forms/notifymnemonic.ui \
->>>>>>> 551da048
   qt/forms/openuridialog.ui \
   qt/forms/optionsdialog.ui \
   qt/forms/overviewpage.ui \
@@ -382,12 +379,9 @@
   qt/csvmodelwriter.cpp \
   qt/guiutil.cpp \
   qt/intro.cpp \
-<<<<<<< HEAD
   qt/modaloverlay.cpp \
-=======
   qt/recover.cpp \
   qt/notifymnemonic.cpp \
->>>>>>> 551da048
   qt/networkstyle.cpp \
   qt/notificator.cpp \
   qt/optionsdialog.cpp \
