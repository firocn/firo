--- conflicted
+++ resolved
@@ -157,10 +157,7 @@
   qt/moc_macdockiconhandler.cpp \
   qt/moc_macnotificationhandler.cpp \
   qt/moc_znodelist.cpp \
-<<<<<<< HEAD
-=======
   qt/moc_masternodelist.cpp \
->>>>>>> dd549592
   qt/moc_modaloverlay.cpp \
   qt/moc_notificator.cpp \
   qt/moc_openuridialog.cpp \
@@ -248,10 +245,7 @@
   qt/macdockiconhandler.h \
   qt/macnotificationhandler.h \
   qt/znodelist.h \
-<<<<<<< HEAD
-=======
   qt/masternodelist.h \
->>>>>>> dd549592
   qt/modaloverlay.h \
   qt/networkstyle.h \
   qt/notificator.h \
@@ -350,19 +344,11 @@
   qt/res/icons/meta_partcancelled.png \
   qt/res/icons/meta_partfilled.png \
   qt/res/icons/meta_pending.png \
-<<<<<<< HEAD
-  qt/res/icons/exodus_in.png \
-  qt/res/icons/exodus_inout.png \
-  qt/res/icons/exodus_invalid.png \
-  qt/res/icons/exodus_out.png \
-  qt/res/icons/exodus_hourglass.png \
-=======
   qt/res/icons/elysium_in.png \
   qt/res/icons/elysium_inout.png \
   qt/res/icons/elysium_invalid.png \
   qt/res/icons/elysium_out.png \
   qt/res/icons/elysium_hourglass.png \
->>>>>>> dd549592
   qt/res/icons/network_disabled.png \
   qt/res/icons/open.png \
   qt/res/icons/overview.png \
@@ -573,13 +559,8 @@
 	tor/src/ext/keccak-tiny/libkeccak-tiny.a
 
 qt_zcoin_qt_LDADD += $(LIBBITCOIN_CLI) $(LIBBITCOIN_COMMON) $(LIBBITCOIN_UTIL) \
-<<<<<<< HEAD
   $(LIBBITCOIN_CONSENSUS) $(LIBBITCOIN_CRYPTO) $(LIBZCOIN_SIGMA) $(LIBLELANTUS) \
-  $(LIBUNIVALUE) $(LIBLEVELDB) $(LIBMEMENV) $(BOOST_LIBS) $(QT_LIBS) \
-=======
-  $(LIBBITCOIN_CONSENSUS) $(LIBBITCOIN_CRYPTO) $(LIBZCOIN_SIGMA) \
   $(LIBUNIVALUE) $(LIBLEVELDB)  $(LIBLEVELDB_SSE42) $(LIBMEMENV) $(BOOST_LIBS) $(QT_LIBS) \
->>>>>>> dd549592
   $(QT_DBUS_LIBS) $(QR_LIBS) $(PROTOBUF_LIBS) $(BDB_LIBS) $(SSL_LIBS) \
   $(CRYPTO_LIBS) $(MINIUPNPC_LIBS) $(LIBSECP256K1) $(LIBBLSSIG_LIBS) $(LIBBLSSIG_DEPENDS) \
   $(ZLIB_LIBS) $(EVENT_PTHREADS_LIBS) $(EVENT_LIBS)
