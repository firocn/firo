--- conflicted
+++ resolved
@@ -15,55 +15,6 @@
 #include "net_processing.h"
 #include "util.h"
 #include "txmempool.h"
-
-#define cs_vNodes (g_connman->cs_vNodes)
-#define vNodes (g_connman->vNodes)
-
-/**
- * PRNG initialized from secure entropy based RNG
- */
-class InsecureRand
-{
-private:
-    uint32_t nRz;
-    uint32_t nRw;
-    bool fDeterministic;
-
-public:
-    InsecureRand(bool _fDeterministic = false);
-
-    /**
-     * MWC RNG of George Marsaglia
-     * This is intended to be fast. It has a period of 2^59.3, though the
-     * least significant 16 bits only have a period of about 2^30.1.
-     *
-     * @return random value < nMax
-     */
-    int64_t operator()(int64_t nMax)
-    {
-        nRz = 36969 * (nRz & 65535) + (nRz >> 16);
-        nRw = 18000 * (nRw & 65535) + (nRw >> 16);
-        return ((nRw << 16) + nRz) % nMax;
-    }
-};
-
-InsecureRand::InsecureRand(bool _fDeterministic)
-        : nRz(11),
-          nRw(11),
-          fDeterministic(_fDeterministic)
-{
-    // The seed values have some unlikely fixed points which we avoid.
-    if(fDeterministic) return;
-    uint32_t nTmp;
-    do {
-        GetRandBytes((unsigned char*)&nTmp, 4);
-    } while (nTmp == 0 || nTmp == 0x9068ffffU);
-    nRz = nTmp;
-    do {
-        GetRandBytes((unsigned char*)&nTmp, 4);
-    } while (nTmp == 0 || nTmp == 0x464fffffU);
-    nRw = nTmp;
-}
 
 #define cs_vNodes (g_connman->cs_vNodes)
 #define vNodes (g_connman->vNodes)
@@ -262,11 +213,7 @@
     }
     mWeAskedForZnodeListEntry[vin.prevout][pnode->addr] = GetTime() + DSEG_UPDATE_SECONDS;
 
-<<<<<<< HEAD
-    g_connman->PushMessage(pnode, CNetMsgMaker(PROTOCOL_VERSION).Make(NetMsgType::DSEG, vin));
-=======
     g_connman->PushMessage(pnode, CNetMsgMaker(LEGACY_ZNODES_PROTOCOL_VERSION).Make(NetMsgType::DSEG, vin));
->>>>>>> dd549592
 }
 
 void CZnodeMan::Check()
@@ -516,14 +463,12 @@
 {
     LOCK(cs);
     int nNodeCount = 0;
-
     BOOST_FOREACH(CZnode& mn, vZnodes)
         if ((nNetworkType == NET_IPV4 && mn.addr.IsIPv4()) ||
             (nNetworkType == NET_TOR  && mn.addr.IsTor())  ||
             (nNetworkType == NET_IPV6 && mn.addr.IsIPv6())) {
                 nNodeCount++;
         }
-
     return nNodeCount;
 }
 */
@@ -541,12 +486,8 @@
             }
         }
     }
-    
-<<<<<<< HEAD
-    g_connman->PushMessage(pnode, CNetMsgMaker(PROTOCOL_VERSION).Make(NetMsgType::DSEG, CTxIn()));
-=======
+
     g_connman->PushMessage(pnode, CNetMsgMaker(LEGACY_ZNODES_PROTOCOL_VERSION).Make(NetMsgType::DSEG, CTxIn()));
->>>>>>> dd549592
     int64_t askAgain = GetTime() + DSEG_UPDATE_SECONDS;
     mWeAskedForZnodeList[pnode->addr] = askAgain;
 
@@ -1019,11 +960,7 @@
 
         if (CheckMnbAndUpdateZnodeList(pfrom, mnb, nDos)) {
             // use announced Znode as a peer
-<<<<<<< HEAD
-            //addrman.Add(CAddress(mnb.addr, NODE_NETWORK), pfrom->addr, 2*60*60);
-=======
             g_connman->AddNewAddress(CAddress(mnb.addr, NODE_NETWORK), pfrom->addr, 2*60*60);
->>>>>>> dd549592
         } else if(nDos > 0) {
             Misbehaving(pfrom->GetId(), nDos);
         }
@@ -1129,11 +1066,7 @@
         }
 
         if(vin == CTxIn()) {
-<<<<<<< HEAD
-            g_connman->PushMessage(pfrom, CNetMsgMaker(PROTOCOL_VERSION).Make(NetMsgType::SYNCSTATUSCOUNT, ZNODE_SYNC_LIST, nInvCount));
-=======
             g_connman->PushMessage(pfrom, CNetMsgMaker(LEGACY_ZNODES_PROTOCOL_VERSION).Make(NetMsgType::SYNCSTATUSCOUNT, ZNODE_SYNC_LIST, nInvCount));
->>>>>>> dd549592
             LogPrintf("DSEG -- Sent %d Znode invs to peer %d\n", nInvCount, pfrom->id);
             return;
         }
@@ -1311,13 +1244,6 @@
         return false;
     }
 
-<<<<<<< HEAD
-    // TODO: upgrade dash
-/*    CNode* pnode = ConnectNode(addr, NULL, false, true);
-    if(pnode == NULL) {
-        LogPrintf("CZnodeMan::SendVerifyRequest -- can't connect to node to verify it, addr=%s\n", addr.ToString());
-        return false;
-=======
     return !connman.IsMasternodeOrDisconnectRequested(addr);
 }
 
@@ -1327,19 +1253,10 @@
     {
         LOCK(cs_main);
         nHeight = chainActive.Height();
->>>>>>> dd549592
     }
 
     connman.AddPendingMasternode(addr);
     // use random nonce, store it and require node to reply with correct one later
-<<<<<<< HEAD
-    CZnodeVerification mnv(addr, GetRandInt(999999), pCurrentBlockIndex->nHeight - 1);
-    mWeAskedForVerification[addr] = mnv;
-    LogPrintf("CZnodeMan::SendVerifyRequest -- verifying node using nonce %d addr=%s\n", mnv.nonce, addr.ToString());
-    g_connman->PushMessage(pnode, CNetMsgMaker(PROTOCOL_VERSION).Make(NetMsgType::MNVERIFY, mnv));
-*/
-    return true;
-=======
     CZnodeVerification mnv(addr, GetRandInt(999999), nHeight - 1);
     LOCK(cs_mapPendingMNV);
     mapPendingMNV.insert(std::make_pair(addr, std::make_pair(GetTime(), mnv)));
@@ -1373,7 +1290,6 @@
             ++itPendingMNV;
         }
     }
->>>>>>> dd549592
 }
 
 void CZnodeMan::SendVerifyReply(CNode* pnode, CZnodeVerification& mnv)
@@ -1412,11 +1328,7 @@
         return;
     }
 
-<<<<<<< HEAD
-    g_connman->PushMessage(pnode, CNetMsgMaker(PROTOCOL_VERSION).Make(NetMsgType::MNVERIFY, mnv));
-=======
     g_connman->PushMessage(pnode, CNetMsgMaker(LEGACY_ZNODES_PROTOCOL_VERSION).Make(NetMsgType::MNVERIFY, mnv));
->>>>>>> dd549592
     netfulfilledman.AddFulfilledRequest(pnode->addr, strprintf("%s", NetMsgType::MNVERIFY)+"-reply");
 }
 
