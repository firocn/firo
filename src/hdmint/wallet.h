--- conflicted
+++ resolved
@@ -32,34 +32,21 @@
 
     bool SetupWallet(const uint160& hashSeedMaster, bool fResetCount=false);
     void SyncWithChain(bool fGenerateMintPool = true, boost::optional<std::list<std::pair<uint256, MintPoolEntry>>> listMints = boost::none);
-<<<<<<< HEAD
-    bool GetHDMintFromMintPoolEntry(const sigma::CoinDenomination denom, sigma::PrivateCoin& coin, CHDMint& dMint, MintPoolEntry& mintPoolEntry);
-    bool GetLelantusHDMintFromMintPoolEntry(lelantus::PrivateCoin& coin, CHDMint& dMint, MintPoolEntry& mintPoolEntry);
-    bool GenerateMint(const sigma::CoinDenomination denom, sigma::PrivateCoin& coin, CHDMint& dMint, boost::optional<MintPoolEntry> mintPoolEntry = boost::none, bool fAllowUnsynced=false);
-    bool GenerateLelantusMint(lelantus::PrivateCoin& coin, CHDMint& dMint, boost::optional<MintPoolEntry> mintPoolEntry = boost::none, bool fAllowUnsynced=false);
-    bool LoadMintPoolFromDB();
-    bool RegenerateMint(const CHDMint& dMint, CSigmaEntry& sigma);
-    bool RegenerateMint(const CHDMint& dMint, CLelantusEntry& sigma);
-=======
     bool GetHDMintFromMintPoolEntry(CWalletDB& walletdb, const sigma::CoinDenomination denom, sigma::PrivateCoin& coin, CHDMint& dMint, MintPoolEntry& mintPoolEntry);
+    bool GetLelantusHDMintFromMintPoolEntry(CWalletDB& walletdb, lelantus::PrivateCoin& coin, CHDMint& dMint, MintPoolEntry& mintPoolEntry);
     bool GenerateMint(CWalletDB& walletdb, const sigma::CoinDenomination denom, sigma::PrivateCoin& coin, CHDMint& dMint, boost::optional<MintPoolEntry> mintPoolEntry = boost::none, bool fAllowUnsynced=false);
+    bool GenerateLelantusMint(CWalletDB& walletdb, lelantus::PrivateCoin& coin, CHDMint& dMint, boost::optional<MintPoolEntry> mintPoolEntry = boost::none, bool fAllowUnsynced=false);
     bool LoadMintPoolFromDB();
     bool RegenerateMint(CWalletDB& walletdb, const CHDMint& dMint, CSigmaEntry& sigma);
->>>>>>> 0d5c4684
+    bool RegenerateMint(CWalletDB& walletdb, const CHDMint& dMint, CLelantusEntry& sigma);
     bool GetSerialForPubcoin(const std::vector<std::pair<uint256, GroupElement>>& serialPubcoinPairs, const uint256& hashPubcoin, uint256& hashSerial);
     bool IsSerialInBlockchain(const uint256& hashSerial, int& nHeightTx, uint256& txidSpend, CTransactionRef tx);
     bool IsLelantusSerialInBlockchain(const uint256& hashSerial, int& nHeightTx, uint256& txidSpend, CTransactionRef tx);
     bool TxOutToPublicCoin(const CTxOut& txout, sigma::PublicCoin& pubCoin, CValidationState& state);
-<<<<<<< HEAD
-    std::pair<uint256,uint256> RegenerateMintPoolEntry(const uint160& mintHashSeedMaster, CKeyID& seedId, const int32_t& nCount);
-    void GenerateMintPool(int32_t nIndex = 0);
-    bool SetMintSeedSeen(std::pair<uint256,MintPoolEntry> mintPoolEntryPair, const int& nHeight, const uint256& txid, const sigma::CoinDenomination& denom);
-    bool SetLelantusMintSeedSeen(std::pair<uint256,MintPoolEntry> mintPoolEntryPair, const int& nHeight, const uint256& txid, const uint64_t amount);
-=======
     std::pair<uint256,uint256> RegenerateMintPoolEntry(CWalletDB& walletdb, const uint160& mintHashSeedMaster, CKeyID& seedId, const int32_t& nCount);
     void GenerateMintPool(CWalletDB& walletdb, int32_t nIndex = 0);
     bool SetMintSeedSeen(CWalletDB& walletdb, std::pair<uint256,MintPoolEntry> mintPoolEntryPair, const int& nHeight, const uint256& txid, const sigma::CoinDenomination& denom);
->>>>>>> 0d5c4684
+    bool SetLelantusMintSeedSeen(CWalletDB& walletdb, std::pair<uint256,MintPoolEntry> mintPoolEntryPair, const int& nHeight, const uint256& txid, const uint64_t amount);
     bool SeedToMint(const uint512& mintSeed, GroupElement& bnValue, sigma::PrivateCoin& coin);
     bool SeedToLelantusMint(const uint512& mintSeed, lelantus::PrivateCoin& coin);
 
