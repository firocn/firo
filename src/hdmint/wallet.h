--- conflicted
+++ resolved
@@ -32,13 +32,8 @@
 
     bool SetupWallet(const uint160& hashSeedMaster, bool fResetCount=false);
     void SyncWithChain(bool fGenerateMintPool = true, boost::optional<std::list<std::pair<uint256, MintPoolEntry>>> listMints = boost::none);
-<<<<<<< HEAD
-    bool GetHDMintFromMintPoolEntry(const sigma::CoinDenomination& denom, sigma::PrivateCoin& coin, CHDMint& dMint, MintPoolEntry mintPoolEntry);
-    bool GenerateMint(const sigma::CoinDenomination denom, sigma::PrivateCoin& coin, CHDMint& dMint, boost::optional<MintPoolEntry> mintPoolEntry = boost::none);
-=======
     bool GetHDMintFromMintPoolEntry(const sigma::CoinDenomination denom, sigma::PrivateCoin& coin, CHDMint& dMint, MintPoolEntry& mintPoolEntry);
     bool GenerateMint(const sigma::CoinDenomination denom, sigma::PrivateCoin& coin, CHDMint& dMint, boost::optional<MintPoolEntry> mintPoolEntry = boost::none, bool fAllowUnsynced=false);
->>>>>>> 94bd8037
     bool LoadMintPoolFromDB();
     bool RegenerateMint(const CHDMint& dMint, CSigmaEntry& sigma);
     bool GetSerialForPubcoin(const std::vector<std::pair<uint256, GroupElement>>& serialPubcoinPairs, const uint256& hashPubcoin, uint256& hashSerial);
