--- conflicted
+++ resolved
@@ -418,13 +418,13 @@
                     setAddedTx.insert(txHash);
                 }
 
-                if(!SetLelantusMintSeedSeen(pMint, pindex->nHeight, txHash, amount))
+                if(!SetLelantusMintSeedSeen(walletdb, pMint, pindex->nHeight, txHash, amount))
                     continue;
 
                 // Only update if the current hashSeedMaster matches the mints'
                 if(hashSeedMaster == mintHashSeedMaster && mintCount >= GetCount()){
                     SetCount(++mintCount);
-                    UpdateCountDB();
+                    UpdateCountDB(walletdb);
                     LogPrint("zero", "%s: updated count to %d\n", __func__, nCountNextUse);
                 }
             }
@@ -521,7 +521,7 @@
     return true;
 }
 
-bool CHDMintWallet::SetLelantusMintSeedSeen(std::pair<uint256,MintPoolEntry> mintPoolEntryPair, const int& nHeight, const uint256& txid, const uint64_t amount)
+bool CHDMintWallet::SetLelantusMintSeedSeen(CWalletDB& walletdb, std::pair<uint256,MintPoolEntry> mintPoolEntryPair, const int& nHeight, const uint256& txid, const uint64_t amount)
 {
     // Regenerate the mint
     uint256 hashPubcoin = mintPoolEntryPair.first;
@@ -537,7 +537,7 @@
     if(!pwalletMain->IsLocked()) {
         LogPrintf("%s: Wallet not locked, creating mind seed..\n", __func__);
         uint512 mintSeed;
-        CreateMintSeed(mintSeed, mintCount, seedId);
+        CreateMintSeed(walletdb, mintSeed, mintCount, seedId);
         lelantus::PrivateCoin coin(params, amount); // create commitment with reduced h1^amount
         if(!SeedToLelantusMint(mintSeed, coin))
             return false;
@@ -546,7 +546,6 @@
     } else {
         LogPrintf("%s: Wallet locked, retrieving mind seed..\n", __func__);
         // Get serial and pubcoin data from the db
-        CWalletDB walletdb(strWalletFile);
         std::vector<std::pair<uint256, GroupElement>> serialPubcoinPairs = walletdb.ListSerialPubcoinPairs();
         bool fFound = false;
         for(auto serialPubcoinPair : serialPubcoinPairs){
@@ -573,7 +572,6 @@
     dMint.SetHeight(nHeight);
 
     // Check if this is also already spent
-    CWalletDB walletdb(strWalletFile);
     int nHeightTx;
     uint256 txidSpend;
     CTransactionRef txSpend;
@@ -593,7 +591,7 @@
 
     LogPrintf("%s: Adding mint to tracker.. \n", __func__);
     // Add to tracker which also adds to database
-    tracker.AddLelantus(dMint, true);
+    tracker.AddLelantus(walletdb, dMint, true);
 
     return true;
 }
@@ -850,9 +848,9 @@
  * @param mintPoolEntry mintpool data
  * @return success
  */
-bool CHDMintWallet::GetLelantusHDMintFromMintPoolEntry(lelantus::PrivateCoin& coin, CHDMint& dMint, MintPoolEntry& mintPoolEntry){
+bool CHDMintWallet::GetLelantusHDMintFromMintPoolEntry(CWalletDB& walletdb, lelantus::PrivateCoin& coin, CHDMint& dMint, MintPoolEntry& mintPoolEntry){
     uint512 mintSeed;
-    CreateMintSeed(mintSeed, get<2>(mintPoolEntry), get<1>(mintPoolEntry));
+    CreateMintSeed(walletdb, mintSeed, get<2>(mintPoolEntry), get<1>(mintPoolEntry));
 
     if(!SeedToLelantusMint(mintSeed, coin)){
         return false;
@@ -937,25 +935,24 @@
  * @param fAllowUnsynced allow mint creation if chain is not synced (for tests)
  * @return success
  */
-bool CHDMintWallet::GenerateLelantusMint(lelantus::PrivateCoin& coin, CHDMint& dMint, boost::optional<MintPoolEntry> mintPoolEntry, bool fAllowUnsynced)
+bool CHDMintWallet::GenerateLelantusMint(CWalletDB& walletdb, lelantus::PrivateCoin& coin, CHDMint& dMint, boost::optional<MintPoolEntry> mintPoolEntry, bool fAllowUnsynced)
 {
     if(!znodeSyncInterface.IsBlockchainSynced() && !fAllowUnsynced && !(Params().NetworkIDString() == CBaseChainParams::REGTEST))
         throw ZerocoinException("Unable to generate mint: Blockchain not yet synced.");
 
     if(mintPoolEntry!=boost::none)
-        return GetLelantusHDMintFromMintPoolEntry(coin, dMint, mintPoolEntry.get());
-
-    CWalletDB walletdb(strWalletFile);
+        return GetLelantusHDMintFromMintPoolEntry(walletdb, coin, dMint, mintPoolEntry.get());
+
     lelantus::CLelantusState *lelantusState = lelantus::CLelantusState::GetState();
     while(true) {
         if(hashSeedMaster.IsNull())
             throw ZerocoinException("Unable to generate mint: HashSeedMaster not set");
-        CKeyID seedId = GetMintSeedID(nCountNextUse);
+        CKeyID seedId = GetMintSeedID(walletdb, nCountNextUse);
         mintPoolEntry = MintPoolEntry(hashSeedMaster, seedId, nCountNextUse);
         // Empty mintPoolEntry implies this is a new mint being created, so update nCountNextUse
         UpdateCountLocal();
 
-        if(!GetLelantusHDMintFromMintPoolEntry(coin, dMint, mintPoolEntry.get()))
+        if(!GetLelantusHDMintFromMintPoolEntry(walletdb, coin, dMint, mintPoolEntry.get()))
             return false;
 
         // New HDMint exists, try new count
@@ -998,11 +995,7 @@
     CKeyID seedId = dMint.GetSeedId();
     int32_t nCount = dMint.GetCount();
     MintPoolEntry mintPoolEntry(hashSeedMaster, seedId, nCount);
-<<<<<<< HEAD
-    GenerateMint(denom, coin, dMintDummy, mintPoolEntry, true);
-=======
-    GenerateMint(walletdb, dMint.GetDenomination().get(), coin, dMintDummy, mintPoolEntry, true);
->>>>>>> 0d5c4684
+    GenerateMint(walletdb, denom, coin, dMintDummy, mintPoolEntry, true);
 
     //Fill in the sigmamint object's details
     GroupElement bnValue = coin.getPublicCoin().getValue();
@@ -1025,7 +1018,7 @@
     return true;
 }
 
-bool CHDMintWallet::RegenerateMint(const CHDMint& dMint, CLelantusEntry& lelantusEntry)
+bool CHDMintWallet::RegenerateMint(CWalletDB& walletdb, const CHDMint& dMint, CLelantusEntry& lelantusEntry)
 {
     //Generate the coin
     lelantus::PrivateCoin coin(lelantus::Params::get_default(), dMint.GetAmount());
@@ -1033,7 +1026,7 @@
     CKeyID seedId = dMint.GetSeedId();
     int32_t nCount = dMint.GetCount();
     MintPoolEntry mintPoolEntry(hashSeedMaster, seedId, nCount);
-    GenerateLelantusMint(coin, dMintDummy, mintPoolEntry, true);
+    GenerateLelantusMint(walletdb, coin, dMintDummy, mintPoolEntry, true);
 
     //Fill in the lelantus object's details
     GroupElement bnValue = coin.getPublicCoin().getValue();
