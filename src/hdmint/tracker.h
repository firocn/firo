// Copyright (c) 2019 The Zcoin Core Developers
// Distributed under the MIT software license, see the accompanying
// file COPYING or http://www.opensource.org/licenses/mit-license.php.

#ifndef ZCOIN_HDMINTTRACKER_H
#define ZCOIN_HDMINTTRACKER_H

#include "primitives/zerocoin.h"
#include "hdmint/mintpool.h"
#include "wallet/walletdb.h"
#include <list>

class CHDMint;
class CHDMintWallet;

class CHDMintTracker
{
private:
    bool fInitialized;
    std::string strWalletFile;
    std::map<uint256, CMintMeta> mapSerialHashes;
    std::map<uint256, CLelantusMintMeta> mapLelantusSerialHashes;
    std::map<uint256, uint256> mapPendingSpends; //serialhash, txid of spend
    bool IsMempoolSpendOurs(const std::set<uint256>& setMempool, const uint256& hashSerial);
    bool UpdateMetaStatus(const std::set<uint256>& setMempool, CMintMeta& mint, bool fSpend=false);
    bool UpdateLelantusMetaStatus(const std::set<uint256>& setMempool, CLelantusMintMeta& mint, bool fSpend=false);

    std::set<uint256> GetMempoolTxids();
public:
    CHDMintTracker(std::string strWalletFile);
    ~CHDMintTracker();
<<<<<<< HEAD
    void Add(const CHDMint& dMint, bool isNew = false, bool isArchived = false);
    void AddLelantus(const CHDMint& dMint, bool isNew = false, bool isArchived = false);
    void Add(const CSigmaEntry& sigma, bool isNew = false, bool isArchived = false);
=======
    void Add(CWalletDB& walletdb, const CHDMint& dMint, bool isNew = false, bool isArchived = false);
    void Add(CWalletDB& walletdb, const CSigmaEntry& sigma, bool isNew = false, bool isArchived = false);
>>>>>>> 0d5c4684
    bool Archive(CMintMeta& meta);
    bool Archive(CLelantusMintMeta& meta);
    bool HasPubcoinHash(const uint256& hashPubcoin) const;
    bool HasSerialHash(const uint256& hashSerial) const;
    bool HasLelantusSerialHash(const uint256& hashSerial) const;
    bool IsEmpty() const { return mapSerialHashes.empty(); }
    void Init();
    bool GetMetaFromSerial(const uint256& hashSerial, CMintMeta& mMeta);
    bool GetMetaFromSerial(const uint256& hashSerial, CLelantusMintMeta& mMeta);
    bool GetMetaFromPubcoin(const uint256& hashPubcoin, CMintMeta& mMeta);
    bool GetLelantusMetaFromPubcoin(const uint256& hashPubcoin, CLelantusMintMeta& mMeta);

    std::vector<uint256> GetSerialHashes();
    void UpdateFromBlock(const std::list<std::pair<uint256, MintPoolEntry>>& mintPoolEntries, const std::vector<CMintMeta>& updatedMeta);
    void UpdateFromBlock(const std::list<std::pair<uint256, MintPoolEntry>>& mintPoolEntries, const std::vector<CLelantusMintMeta>& updatedMeta);
    void UpdateMintStateFromBlock(const std::vector<sigma::PublicCoin>& mints);
    void UpdateMintStateFromBlock(const std::vector<std::pair<lelantus::PublicCoin, uint64_t>>& mints);
    void UpdateSpendStateFromBlock(const sigma::spend_info_container& spentSerials);
    void UpdateSpendStateFromBlock(const std::unordered_map<Scalar, int>& spentSerials);
    void UpdateMintStateFromMempool(const std::vector<GroupElement>& pubCoins);
    void UpdateLelantusMintStateFromMempool(const std::vector<GroupElement>& pubCoins, const vector<uint64_t>& amounts);
    void UpdateSpendStateFromMempool(const vector<Scalar>& spentSerials);
    void UpdateJoinSplitStateFromMempool(const vector<Scalar>& spentSerials);
    list<CSigmaEntry> MintsAsSigmaEntries(bool fUnusedOnly = true, bool fMatureOnly = true);
    list<CLelantusEntry> MintsAsLelantusEntries(bool fUnusedOnly = true, bool fMatureOnly = true);
    std::vector<CMintMeta> ListMints(bool fUnusedOnly = true, bool fMatureOnly = true, bool fUpdateStatus = true, bool fLoad = false, bool fWrongSeed = false);
    std::vector<CLelantusMintMeta> ListLelantusMints(bool fUnusedOnly = true, bool fMatureOnly = true, bool fUpdateStatus = true, bool fLoad = false, bool fWrongSeed = false);
    void SetPubcoinUsed(const uint256& hashPubcoin, const uint256& txid);
    void SetPubcoinNotUsed(const uint256& hashPubcoin);
    void SetLelantusPubcoinUsed(const uint256& hashPubcoin, const uint256& txid);
    void SetLelantusPubcoinNotUsed(const uint256& hashPubcoin);
    bool UnArchive(const uint256& hashPubcoin, bool isDeterministic);
    bool UpdateState(const CMintMeta& meta);
    bool UpdateState(const CLelantusMintMeta& meta);
    void Clear();
};

#endif //ZCOIN_HDMINTTRACKER_H<|MERGE_RESOLUTION|>--- conflicted
+++ resolved
@@ -29,14 +29,9 @@
 public:
     CHDMintTracker(std::string strWalletFile);
     ~CHDMintTracker();
-<<<<<<< HEAD
-    void Add(const CHDMint& dMint, bool isNew = false, bool isArchived = false);
-    void AddLelantus(const CHDMint& dMint, bool isNew = false, bool isArchived = false);
-    void Add(const CSigmaEntry& sigma, bool isNew = false, bool isArchived = false);
-=======
     void Add(CWalletDB& walletdb, const CHDMint& dMint, bool isNew = false, bool isArchived = false);
+    void AddLelantus(CWalletDB& walletdb, const CHDMint& dMint, bool isNew = false, bool isArchived = false);
     void Add(CWalletDB& walletdb, const CSigmaEntry& sigma, bool isNew = false, bool isArchived = false);
->>>>>>> 0d5c4684
     bool Archive(CMintMeta& meta);
     bool Archive(CLelantusMintMeta& meta);
     bool HasPubcoinHash(const uint256& hashPubcoin) const;
